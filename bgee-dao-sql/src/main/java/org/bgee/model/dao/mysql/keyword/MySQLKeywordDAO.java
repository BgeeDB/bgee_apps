--- conflicted
+++ resolved
@@ -70,7 +70,6 @@
     }
 
     @Override
-<<<<<<< HEAD
     public KeywordTOResultSet getKeywords(Collection<String> keywords) throws DAOException {
         log.entry(keywords);
         
@@ -101,10 +100,7 @@
     }
 
     @Override
-    public KeywordTOResultSet getKeywordsRelatedToSpecies(Collection<String> speciesIds) 
-=======
     public KeywordTOResultSet getKeywordsRelatedToSpecies(Collection<Integer> speciesIds) 
->>>>>>> 4bf6846d
             throws DAOException {
         log.entry(speciesIds);
         
@@ -221,7 +217,7 @@
      *                          will be wrapped into a {@code DAOException} ({@code DAOs} 
      *                          do not expose these kind of implementation details).
      */
-    public int insertKeywordToSpecies(Collection<EntityToKeywordTO> speciesToKeywords) throws DAOException {
+    public int insertKeywordToSpecies(Collection<EntityToKeywordTO<Integer>> speciesToKeywords) throws DAOException {
         log.entry(speciesToKeywords);
         
         StringBuilder sql = new StringBuilder(); 
@@ -235,10 +231,10 @@
         try (BgeePreparedStatement stmt = 
                 this.getManager().getConnection().prepareStatement(sql.toString())) {
             int paramIndex = 1;
-            for (EntityToKeywordTO speciesToKeyword: speciesToKeywords) {
-                stmt.setInt(paramIndex, Integer.parseInt(speciesToKeyword.getKeywordId()));
+            for (EntityToKeywordTO<Integer> speciesToKeyword: speciesToKeywords) {
+                stmt.setInt(paramIndex, speciesToKeyword.getKeywordId());
                 paramIndex++;
-                stmt.setInt(paramIndex, Integer.parseInt(speciesToKeyword.getEntityId()));
+                stmt.setInt(paramIndex, speciesToKeyword.getEntityId());
                 paramIndex++;
             }
             
@@ -306,13 +302,8 @@
      * 
      * @param <T> the tpe of ID of the related entity in {@code EntityToKeywordTO}.
      */
-<<<<<<< HEAD
-    public class MySQLEntityToKeywordTOResultSet extends MySQLDAOResultSet<EntityToKeywordTO> 
-            implements EntityToKeywordTOResultSet {
-=======
     class MySQLEntityToKeywordTOResultSet<T> extends MySQLDAOResultSet<EntityToKeywordTO<T>> 
             implements EntityToKeywordTOResultSet<T> {
->>>>>>> 4bf6846d
         
         private final Class<T> cls;
         /**
