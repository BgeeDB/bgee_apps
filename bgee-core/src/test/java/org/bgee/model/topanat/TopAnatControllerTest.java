--- conflicted
+++ resolved
@@ -139,11 +139,7 @@
         Set<DataType> dataTypes = new HashSet<DataType>(Arrays.asList(DataType.AFFYMETRIX));
         relations.put("A", new HashSet<String>(Arrays.asList("B","C")));
         ExpressionCall mockCall = mock(ExpressionCall.class);
-<<<<<<< HEAD
-        Gene myGene = new Gene("ENSG001", new Species(9606), 1);
-=======
         Gene myGene = new Gene("ENSG001", new Species(9606), new GeneBioType("type1"));
->>>>>>> 1455ef3d
         Condition mockCondition = mock(Condition.class);
         when(this.mockTopAnatParams.toString()).thenReturn("mockTopAnatParams");
         when(this.mockServiceFactory.toString()).thenReturn("mockServiceFactory");
