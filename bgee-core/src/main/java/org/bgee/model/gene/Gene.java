package org.bgee.model.gene;

import java.util.Comparator;

import org.apache.commons.lang.StringUtils;
import org.apache.logging.log4j.LogManager;
import org.apache.logging.log4j.Logger;
import org.bgee.model.XRef;
import org.bgee.model.species.Species;

import java.util.Collection;
import java.util.Collections;
import java.util.HashSet;
import java.util.Set;

/**
 * Class allowing to describe genes. The unique identifier for {@code Gene}s
 * are composed of the Ensembl gene ID (see {@link #getEnsemblGeneId()}) and of the species ID
 * (see {@link #getSpecies()} and {@link org.bgee.model.species.Species#getId() Species.getId()}).
 * This is because Ensembl gene IDs are not unique in Bgee, as we sometimes used the genome
 * of a closely-related species for species with no genome available.
 * 
 * @author  Frederic Bastian
 * @author  Valentine Rech de Laval
 * @version Bgee 14, Apr. 2019
 * @since   Bgee 01
 */
//Note: this class does not extend NamedEntity, because we don't want to expose
//the internal Bgee gene IDs, and because Ensembl gene IDs are not unique in Bgee,
//as we sometimes use genomes of closely-related species.
public class Gene {
    private final static Logger log = LogManager.getLogger(Gene.class.getName());

    /**
     * A {@code Comparator} for {@code Gene}s. Sort {@code Gene}s based on their species ID first
     * ({@code null} species ID sorted last), then comparing their Ensembl gene ID ({@code null} values sorted last).
     */
    public static Comparator<Gene> COMPARATOR = Comparator
            .<Gene, Integer>comparing(g -> g.getSpecies().getId(), Comparator.nullsLast(Comparator.naturalOrder()))
            .thenComparing(g -> g.getEnsemblGeneId(), Comparator.nullsLast(Comparator.naturalOrder()));
    /**
     * A {@code String} that is the Ensembl gene ID.
     */
    private final String ensemblGeneId;
    
    /**
     * A {@code String} that is the name of the gene.
     */
    private final String name;

    /**
     * A {@code String} that is the description of the gene.
     */
    private final String description;

	/**
     * @see #getSynonyms()
     */
    private final Set<String> synonyms;

    /**
     * @see #getXRefs()
     */
    //What we have are GeneXRefs, but the difference only matters for internal code,
    //for now we don't need to expose the difference to users.
    private final Set<XRef> xRefs;

    /**
	 * The {@code Species} this {@code Gene} belongs to.
	 */
	private final Species species;

    /**
     * The {@code GeneBioType} of this {@code Gene}.
     */
    private final GeneBioType geneBioType;
	
	/**
	 * @see #getGeneMappedToSameEnsemblGeneIdCount()
	 */
	private final int geneMappedToSameEnsemblGeneIdCount;
    
    /**
     * Constructor providing the {@code ensemblGeneId} and the {@code Species} of this {@code Gene}.
     * <p>  
     * These {@code ensemblGeneId} and {@code species} cannot be {@code null}, or blank,
     * otherwise an {@code IllegalArgumentException} will be thrown.
     *
     * @param ensemblGeneId A {@code String} representing the ID of this object.
     * @param species       A {@code Species} representing the species this gene belongs to.
     * @param geneBioType   The {@code GeneBioType} of this {@code Gene}.
     * @throws IllegalArgumentException     if {@code ensemblGeneId} is blank,
     *                                      or {@code Species} is {@code null}.
     */
<<<<<<< HEAD
    public Gene(String ensemblGeneId, Species species) throws IllegalArgumentException {
        this(ensemblGeneId, null, null, null, null, species, 1);
=======
    public Gene(String ensemblGeneId, Species species, GeneBioType geneBioType) throws IllegalArgumentException {
        this(ensemblGeneId, null, null, species, geneBioType, 1);
>>>>>>> 677d9372
    }
    /**
     * Constructor providing the {@code ensemblGeneId}, the name, the description,
     * and the {@code Species} of this {@code Gene}.  
     * <p>
     * These {@code ensemblGeneId} and {@code species} cannot be {@code null}, or blank,
     * otherwise an {@code IllegalArgumentException} will be thrown.
     * 
     * @param ensemblGeneId                         A {@code String} representing the Ensembl ID
     *                                              of this {@code Gene}.
     * @param name                                  A {@code String} representing the name of this gene.
     * @param description                           A {@code String} representing the description
     *                                              of this gene.
     * @param synonyms                              A {@code Collection} of {@code String}s
     *                                              that are the synonyms of this gene name.                                        
     * @param xRefs                                 A {@code Collection} of {@code GeneXRef}s
     *                                              that are the cross-references to other resources
     *                                              for this gene.                                        
     * @param species                               A {@code Species} representing the species
     *                                              this gene belongs to.
     * @param geneBioType                           The {@code GeneBioType} of this {@code Gene}.
     * @param geneMappedToSameEnsemblGeneIdCount    An {@code Integer} that is the number of genes
     *                                              in the Bgee database with the same Ensembl gene ID.
     *                                              See {@link #getGeneMappedToSameEnsemblGeneIdCount()}
     *                                              for more details.
     * @throws IllegalArgumentException     if {@code ensemblGeneId} is blank,
     *                                      or {@code Species} is {@code null}.
     */
<<<<<<< HEAD
    public Gene(String ensemblGeneId, String name, String description, Collection<String> synonyms,
                Collection<GeneXRef> xRefs, Species species, int geneMappedToSameEnsemblGeneIdCount)
=======
    public Gene(String ensemblGeneId, String name, String description, Species species, GeneBioType geneBioType,
            int geneMappedToSameEnsemblGeneIdCount)
>>>>>>> 677d9372
        throws IllegalArgumentException {
        if (StringUtils.isBlank(ensemblGeneId)) {
            throw log.throwing(new IllegalArgumentException("The Ensembl gene ID must be provided."));
        }
        if (species == null) {
            throw log.throwing(new IllegalArgumentException("The Species must be provided."));
        }
        if (geneBioType == null) {
            throw log.throwing(new IllegalArgumentException("The GeneBioType must be provided."));
        }
        if (geneMappedToSameEnsemblGeneIdCount < 1) {
            throw log.throwing(new IllegalArgumentException(
                    "Each gene has at least one match with same Ensembl ID: itself."));
        }
        this.ensemblGeneId = ensemblGeneId;
        this.name = name;
        this.description = description;
        this.synonyms = Collections.unmodifiableSet(synonyms == null?
                new HashSet<>(): new HashSet<>(synonyms));
        this.xRefs = Collections.unmodifiableSet(xRefs == null?
                new HashSet<>(): new HashSet<>(xRefs));
        this.species = species;
        this.geneBioType = geneBioType;
        this.geneMappedToSameEnsemblGeneIdCount = geneMappedToSameEnsemblGeneIdCount;
    }
    
	/**
	 * @return The {@code String} that is the Ensembl gene ID.
	 */
	public String getEnsemblGeneId() {
        return ensemblGeneId;
    }
    /**
     * @return  The {@code String} that is the name of the gene.
     */
    public String getName() {
        return name;
    }
    /**
     * @return  The {@code String} that is the description of the gene.
     */
    public String getDescription() {
        return description;
    }
    /**
     * @return  An unmodifiable {@code Set} of {@code String}s that are the synonyms of this gene name.
     */
    public Set<String> getSynonyms() {
        return synonyms;
    }
    /**
     * @return  An unmodifiable {@code Set} of {@code Xref}s that are cross-references
     *          to other resources for this gene.
     */
    //What we have are GeneXRefs, but the difference only matters for internal code,
    //for now we don't need to expose the difference to users.
    public Set<XRef> getXRefs() {
        return xRefs;
    }
    /**
	 * @return The {@code Species} this {@code Gene} belongs to.
	 */
	public Species getSpecies() {
		return this.species;
	}
    /**
     * @return  The {@code GeneBioType} of this {@code Gene}
     * @see <a target='_top' href='http://vega.archive.ensembl.org/info/about/gene_and_transcript_types.html'>http://vega.archive.ensembl.org/info/about/gene_and_transcript_types.html</a>
     */
    public GeneBioType getGeneBioType() {
        return this.geneBioType;
    }
	/**
	 * @return  An {@code Integer} that is the number of genes in the Bgee database
     *          with the same Ensembl gene ID. In Bgee, for some species with no genome available,
     *          we use the genome of a closely-related species, such as chimpanzee genome
     *          for analyzing bonobo data. For this reason, a same Ensembl gene ID
     *          can be mapped to several species in Bgee. The value returned here is equal to 1
     *          when the Ensembl gene ID is uniquely used in the Bgee database.
	 */
	public int getGeneMappedToSameEnsemblGeneIdCount() {
	    return this.geneMappedToSameEnsemblGeneIdCount;
	}

    @Override
    public int hashCode() {
        final int prime = 31;
        int result = 1;
        result = prime * result + ((ensemblGeneId == null) ? 0 : ensemblGeneId.hashCode());
        result = prime * result + ((species == null) ? 0 : species.hashCode());
        result = prime * result + ((geneBioType == null) ? 0 : geneBioType.hashCode());
        return result;
    }
    @Override
    public boolean equals(Object obj) {
        if (this == obj) {
            return true;
        }
        if (obj == null) {
            return false;
        }
        if (getClass() != obj.getClass()) {
            return false;
        }
        Gene other = (Gene) obj;
        if (ensemblGeneId == null) {
            if (other.ensemblGeneId != null) {
                return false;
            }
        } else if (!ensemblGeneId.equals(other.ensemblGeneId)) {
            return false;
        }
        if (species == null) {
            if (other.species != null) {
                return false;
            }
        } else if (!species.equals(other.species)) {
            return false;
        }
        if (geneBioType == null) {
            if (other.geneBioType != null) {
                return false;
            }
        } else if (!geneBioType.equals(other.geneBioType)) {
            return false;
        }
        return true;
    }

    @Override
    public String toString() {
        StringBuilder builder = new StringBuilder();
        builder.append("Gene [ensemblGeneId=").append(ensemblGeneId)
               .append(", name=").append(name)
               .append(", description=").append(description)
               .append(", synonyms=").append(synonyms)
               .append(", x-refs=").append(xRefs)
               .append(", species=").append(species)
<<<<<<< HEAD
               .append(", geneMappedToSameEnsemblGeneIdCount=").append(geneMappedToSameEnsemblGeneIdCount)
               .append("]");
=======
               .append(", geneBioType=").append(geneBioType)
               .append(", geneMappedToSameEnsemblGeneIdCount=").append(geneMappedToSameEnsemblGeneIdCount).append("]");
>>>>>>> 677d9372
        return builder.toString();
    }
}<|MERGE_RESOLUTION|>--- conflicted
+++ resolved
@@ -92,13 +92,8 @@
      * @throws IllegalArgumentException     if {@code ensemblGeneId} is blank,
      *                                      or {@code Species} is {@code null}.
      */
-<<<<<<< HEAD
-    public Gene(String ensemblGeneId, Species species) throws IllegalArgumentException {
-        this(ensemblGeneId, null, null, null, null, species, 1);
-=======
     public Gene(String ensemblGeneId, Species species, GeneBioType geneBioType) throws IllegalArgumentException {
-        this(ensemblGeneId, null, null, species, geneBioType, 1);
->>>>>>> 677d9372
+        this(ensemblGeneId, null, null, null, null, species, geneBioType, 1);
     }
     /**
      * Constructor providing the {@code ensemblGeneId}, the name, the description,
@@ -127,13 +122,9 @@
      * @throws IllegalArgumentException     if {@code ensemblGeneId} is blank,
      *                                      or {@code Species} is {@code null}.
      */
-<<<<<<< HEAD
     public Gene(String ensemblGeneId, String name, String description, Collection<String> synonyms,
-                Collection<GeneXRef> xRefs, Species species, int geneMappedToSameEnsemblGeneIdCount)
-=======
-    public Gene(String ensemblGeneId, String name, String description, Species species, GeneBioType geneBioType,
+            Collection<GeneXRef> xRefs, Species species, GeneBioType geneBioType,
             int geneMappedToSameEnsemblGeneIdCount)
->>>>>>> 677d9372
         throws IllegalArgumentException {
         if (StringUtils.isBlank(ensemblGeneId)) {
             throw log.throwing(new IllegalArgumentException("The Ensembl gene ID must be provided."));
@@ -272,13 +263,9 @@
                .append(", synonyms=").append(synonyms)
                .append(", x-refs=").append(xRefs)
                .append(", species=").append(species)
-<<<<<<< HEAD
+               .append(", geneBioType=").append(geneBioType)
                .append(", geneMappedToSameEnsemblGeneIdCount=").append(geneMappedToSameEnsemblGeneIdCount)
                .append("]");
-=======
-               .append(", geneBioType=").append(geneBioType)
-               .append(", geneMappedToSameEnsemblGeneIdCount=").append(geneMappedToSameEnsemblGeneIdCount).append("]");
->>>>>>> 677d9372
         return builder.toString();
     }
 }