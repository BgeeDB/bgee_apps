--- conflicted
+++ resolved
@@ -4,10 +4,7 @@
 import java.sql.Types;
 import java.util.Collection;
 import java.util.EnumSet;
-<<<<<<< HEAD
-=======
 import java.util.HashSet;
->>>>>>> 8bf43ade
 import java.util.Map.Entry;
 import java.util.Set;
 
@@ -27,11 +24,7 @@
  * 
  * @author  Valentine Rech de Laval
  * @author Frederic Bastian
-<<<<<<< HEAD
- * @version Bgee 14 Feb. 2017
-=======
  * @version Bgee 14 Nov. 2017
->>>>>>> 8bf43ade
  * @see     org.bgee.model.dao.api.anatdev.TaxonConstraintDAO.TaxonConstraintTO
  * @since   Bgee 13
  */
@@ -63,11 +56,7 @@
         return log.exit(this.getTaxonConstraints(
                 speciesIds, attributes, "anatEntityTaxonConstraint", "anatEntityId", String.class));
     }
-<<<<<<< HEAD
-    
-=======
-
->>>>>>> 8bf43ade
+
     @Override
     /*
      * (non-javadoc)
@@ -79,17 +68,6 @@
             Collection<Integer> speciesIds, Collection<TaxonConstraintDAO.Attribute> attributes)
             throws DAOException {
         log.entry(speciesIds, attributes);
-<<<<<<< HEAD
-        
-        boolean filterBySpeciesIDs = speciesIds != null && !speciesIds.isEmpty();
-
-        String tableName = "anatEntityRelationTaxonConstraint";
-        String sql = "";
-        if (attributes == null || attributes.isEmpty()) {
-            attributes = EnumSet.allOf(TaxonConstraintDAO.Attribute.class);
-        }
-        for (TaxonConstraintDAO.Attribute attribute: attributes) {
-=======
         return log.exit(this.getAnatEntityRelationTaxonConstraints(speciesIds, null, attributes));
     }
     @Override
@@ -113,7 +91,6 @@
 
         String sql = "";
         for (TaxonConstraintDAO.Attribute attribute: clonedAttrs) {
->>>>>>> 8bf43ade
             if (sql.isEmpty()) {
                 sql += "SELECT DISTINCT ";
             } else {
@@ -132,11 +109,6 @@
 
         sql += " FROM " + tableName;
         
-<<<<<<< HEAD
-        if (filterBySpeciesIDs) {
-            sql += " WHERE (" + tableName + ".speciesId IS NULL OR " + tableName + ".speciesId IN (" + 
-                    BgeePreparedStatement.generateParameterizedQueryString(speciesIds.size()) + "))";            
-=======
         if (!clonedSpeciesIds.isEmpty() || !clonedRelIds.isEmpty()) {
             sql += " WHERE ";
             if (!clonedSpeciesIds.isEmpty()) {
@@ -150,17 +122,12 @@
                 sql += tableName + ".anatEntityRelationId IN ("
                     + BgeePreparedStatement.generateParameterizedQueryString(clonedRelIds.size()) + ")";
             }
->>>>>>> 8bf43ade
         }
 
         // we don't use a try-with-resource, because we return a pointer to the results,
         // not the actual results, so we should not close this BgeePreparedStatement.
         try {
             BgeePreparedStatement stmt = this.getManager().getConnection().prepareStatement(sql);
-<<<<<<< HEAD
-            if (filterBySpeciesIDs) {
-                stmt.setIntegers(1, speciesIds, true);
-=======
             int i = 1;
             if (!clonedSpeciesIds.isEmpty()) {
                 stmt.setIntegers(i, clonedSpeciesIds, true);
@@ -169,7 +136,6 @@
             if (!clonedRelIds.isEmpty()) {
                 stmt.setIntegers(i, clonedRelIds, true);
                 i += clonedRelIds.size();
->>>>>>> 8bf43ade
             }
             return log.exit(new MySQLTaxonConstraintTOResultSet<>(stmt, Integer.class));
         } catch (SQLException e) {
