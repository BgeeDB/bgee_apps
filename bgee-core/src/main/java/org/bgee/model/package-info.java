--- conflicted
+++ resolved
@@ -1,19 +1,16 @@
 /**
- * Core layer (also known as "business layer") of the Bgee application. 
+ * Core layer of the Bgee application. 
  * <h3>Starting up and releasing resources</h3>
  * Please note that: at the start of the Bgee application, 
  * {@link StartUpShutdown#startUpApplication()} should be called; at then end 
  * of the execution of a {@code Thread}, {@link StartUpShutdown#threadTerminated()} 
  * should be called, to release resources hold by it; at application complete shutdown, 
  * {@link StartUpShutdown#shutdownApplication()} should be called.
-<<<<<<< HEAD
-=======
  * <h3>Entities</h3>
  * This core layer provides classes describing "entities" used in Bgee (for instance, 
  * {@code Gene}, or {@code Species}), and for each of these entity class, 
  * a {@code Service} to obtain objects of this class (for instance, 
  * a {@code GeneService}, a {@code SpeciesService}). 
->>>>>>> 8d3e3333
  * 
  * @author Frederic Bastian
  * @version Bgee 13 Sept. 2015
