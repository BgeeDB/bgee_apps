package org.bgee.model.species;

import java.util.AbstractMap;
import java.util.Arrays;
import java.util.Collections;
import java.util.HashMap;
import java.util.HashSet;
import java.util.Map;
import java.util.Set;
import java.util.stream.Collectors;

import org.bgee.model.NamedEntity;
import org.bgee.model.expressiondata.baseelements.DataType;
import org.bgee.model.source.Source;

/**
 * Class allowing to describe species used in Bgee.
 * 
 * @author  Frederic Bastian
 * @author  Philippe Moret
 * @author  Valentine Rech de Laval
 * @version Bgee 15, Oct. 2021
 * @since   Bgee 13, Mar. 2013
 */
public class Species extends NamedEntity<Integer> {
    
	/** @see #getGenus() */
	private final String genus;
	
    /** @see #getSpeciesName() */
    private final String speciesName;
    
    /** @see #getGenomeVersion() */
    private final String genomeVersion;

<<<<<<< HEAD
    /** @see #getSpeciesFullNameWithoutSpace() */
    private final String speciesFullNameWithoutSpace;
=======
    /** @see #getGenomeAssemblyXRef() */
    private final String genomeAssemblyXRef;
>>>>>>> 35d74b8b

    /**
     * @see #getGenomeSource()
     */
    private final Source genomeSource;
	
    /**@see #getDataTypesByDataSourcesForData() */
    private final Map<Source, Set<DataType>> dataTypesByDataSourcesForData;
    private final Map<DataType, Set<Source>> dataSourcesForDataByDataTypes;

    /**@see #getDataTypesByDataSourcesForAnnotation() */
    private final Map<Source, Set<DataType>> dataTypesByDataSourcesForAnnotation;
    private final Map<DataType, Set<Source>> dataSourcesForAnnotationByDataTypes;

    private final Integer parentTaxonId;

    private final Integer genomeSpeciesId;
    
    /**@see #getPreferredDisplayOrder() */
    private final Integer preferredDisplayOrder;
    
    /**
     * Constructor providing the {@code id} of this {@code Species}.
     * This {@code id} cannot be blank,
     * otherwise an {@code IllegalArgumentException} will be thrown.
     *
     * @param id    An {@code Integer} representing the ID of this object.
     * @throws IllegalArgumentException if {@code id} is blank.
     */
    public Species(Integer id) throws IllegalArgumentException {
        this(id, null, null, null, null, null, null, null, null, null, null, null, null);
    }
    /**
     * Constructor of {@code Species}.
     * 
     * @param id                    An {@code Integer} representing the ID of this {@code Species}.
     *                              Cannot be blank.
     * @param name                  A {@code String} representing the (common) name of this
     *                              {@code Species}.
     * @param description           A {@code String} description of this {@code Species}.
     * @param genus                 A {@code String} representing the genus of this {@code Species}
     *                              (e.g., "Homo" for human).
     * @param speciesName           A {@code String} representing the species name of this
     *                              {@code Species} (e.g., "sapiens" for human).
     * @param genomeVersion         A {@code String} representing the genome version used for
     *                              this {@code Species}.
     * @param genomeAssemblyXRef    A {@code String} representing the genome version used for
     *                              this {@code Species}.
     * @param parentTaxonId An {@code Integer} representing the ID of the parent taxon of this species.
     * @param dataTypesByDataSourcesForData         A {@code Map} where keys are {@code Source}s
     *                                              corresponding to data sources, the associated values
     *                                              being a {@code Set} of {@code DataType}s corresponding
     *                                              to data types of raw data of this species.
     * @param dataTypesByDataSourcesForAnnotation   A {@code Map} where keys are {@code Source}s
     *                                              corresponding to data sources, the associated values
     *                                              being a {@code Set} of {@code DataType}s corresponding
     *                                              to data types of annotation data of this data source.
     * @param preferredDisplayOrder                 An {@code Integer} allowing to sort {@code Species}
     *                                              in preferred display order
     */
    public Species(Integer id, String name, String description, String genus, String speciesName,
            String genomeVersion, String genomeAssemblyXRef, Source genomeSource,
            Integer genomeSpeciesId, Integer parentTaxonId,
            Map<Source, Set<DataType>> dataTypesByDataSourcesForData,
            Map<Source, Set<DataType>> dataTypesByDataSourcesForAnnotation,
            Integer preferredDisplayOrder)
                throws IllegalArgumentException {
        super(id, name, description);
        this.genus = genus;
        this.speciesName = speciesName;
        this.speciesFullNameWithoutSpace = (new StringBuilder()).append(this.genus)
                .append("_").append(this.speciesName).toString().replace(" ", "_");
        this.genomeVersion = genomeVersion;
        this.genomeAssemblyXRef = genomeAssemblyXRef;
        this.genomeSource = genomeSource;
        //In the data source, '0' means that we used the correct genome
        if (genomeSpeciesId != null && genomeSpeciesId == 0) {
            this.genomeSpeciesId = id;
        } else {
            this.genomeSpeciesId = genomeSpeciesId;
        }
        this.parentTaxonId = parentTaxonId;
        this.dataTypesByDataSourcesForData = Collections.unmodifiableMap(
                dataTypesByDataSourcesForData == null? new HashMap<>():
                    new HashMap<>(dataTypesByDataSourcesForData));
        this.dataTypesByDataSourcesForAnnotation = Collections.unmodifiableMap(
                dataTypesByDataSourcesForAnnotation == null? new HashMap<>():
                    new HashMap<>(dataTypesByDataSourcesForAnnotation));
        //We also inverse key/value in the Maps.
        this.dataSourcesForDataByDataTypes = Collections.unmodifiableMap(
                this.dataTypesByDataSourcesForData.entrySet().stream()
                //transform the Entry<Source, Set<DataType>> into several Entry<DataType, Source>
                .flatMap(e -> e.getValue().stream().map(t -> new AbstractMap.SimpleEntry<>(t, e.getKey())))
                //collect the Entry<DataType, Source> into a Map<DataType, Set<Source>>
                .collect(Collectors.toMap(e -> e.getKey(), e -> new HashSet<>(Arrays.asList(e.getValue())), 
                        (s1, s2) -> {s1.addAll(s2); return s1;})));
        this.dataSourcesForAnnotationByDataTypes = Collections.unmodifiableMap(
                this.dataTypesByDataSourcesForAnnotation.entrySet().stream()
                //transform the Entry<Source, Set<DataType>> into several Entry<DataType, Source>
                .flatMap(e -> e.getValue().stream().map(t -> new AbstractMap.SimpleEntry<>(t, e.getKey())))
                //collect the Entry<DataType, Source> into a Map<DataType, Set<Source>>
                .collect(Collectors.toMap(e -> e.getKey(), e -> new HashSet<>(Arrays.asList(e.getValue())), 
                        (s1, s2) -> {s1.addAll(s2); return s1;})));
        this.preferredDisplayOrder = preferredDisplayOrder;
    }

    /**
     * @return A {@code String} representing the genus of the species (e.g., "Homo" for human).
     */
    public String getGenus() {
    	return this.genus;
    }

    /**
     * @return  A {@code String} representing the species name 
     *          of this {@code Species} (e.g., "sapiens" for human).
     */
    public String getSpeciesName() {
    	return this.speciesName;
    }

    /**
     * @return  A {@code String} representing the concatenation of genus
     *          and species name of this {@code Species}. The concatenation is
     *          done using an underscore and spaces in the resulting {@code String} are
     *          replaced by underscore too (e.g., "Homo_sapiens" for human,
     *          Canis_lupus_familiaris for dog).
     */
    public String getSpeciesFullNameWithoutSpace() {
        return this.speciesFullNameWithoutSpace;
    }
    
    /**
     * @return A {@code String} representing the genome version used for this {@code Species}
     */
    public String getGenomeVersion() {
        return this.genomeVersion;
    }

    /**
     * @return A {@code String} representing the genome assembly XRef used for this {@code Species}
     */
    public String getGenomeAssemblyXRef()  {
        return this.genomeAssemblyXRef;
    }
    /**
     * @return  The {@code Source} for the genome of this species.
     */
    public Source getGenomeSource() {
        return genomeSource;
    }
    /**
     * @return  The {@code Integer} that is the ID of the species of the genome used.
     *          In Bgee, when the genome of a species is not available, we sometimes use
     *          the genome of a closely related species.
     */
    public Integer getGenomeSpeciesId() {
        return genomeSpeciesId;
    }
    
    /**
     * @return  A {@code String} representing the species common name 
     *          (e.g., "human" for Homo sapiens).
     */
    @Override
    //method overridden to provide a more accurate javadoc
    public String getName() {
        return super.getName();
    }
    
    /**
     * @return  A {@code String} that is the scientific name of this {@code Species}, 
     *          for instance, "Homo sapiens" for human. 
     */
    public String getScientificName() {
        return this.getGenus() + " " + this.getSpeciesName();
    }

    /**
     * @return  A {@code String} containing a short representation of the name 
     *          (e.g., "H. sapiens" for Homo sapiens).
     */
    public String getShortName() {
    	if (genus == null || speciesName == null) return "";
    	return genus.toUpperCase().charAt(0) +". "+speciesName;
    }
    
    /**
     * @return An {@code Integer} representing the ID of the parent Taxon of this species
     */
    public Integer getParentTaxonId() {
        return this.parentTaxonId;
    }

	
    /**
     * @return  A {@code Map} where keys are {@code Source}s corresponding to data sources,
     *          the associated values being a {@code Set} of {@code DataType}s corresponding to 
     *          data types of raw data in this species. Is {@code null} if this information 
     *          was not requested.
     */
    //XXX: good candidate for using Java 8 Optional, null if not requested, 
    //empty if requested but no data types
	public Map<Source, Set<DataType>> getDataTypesByDataSourcesForData() {
        return dataTypesByDataSourcesForData;
    }

    /**
     * @return  A {@code Map} where keys are {@code Source}s corresponding to data sources,
     *          the associated values being a {@code Set} of {@code DataType}s corresponding to 
     *          data types of annotation data in this species. Is {@code null} if this information 
     *          was not requested.
     */
    //XXX: good candidate for using Java 8 Optional, null if not requested, 
    //empty if requested but no data types
    public Map<Source, Set<DataType>> getDataTypesByDataSourcesForAnnotation() {
        return dataTypesByDataSourcesForAnnotation;
    }

    public Map<DataType, Set<Source>> getDataSourcesForDataByDataTypes() {
        return dataSourcesForDataByDataTypes;
    }
    public Map<DataType, Set<Source>> getDataSourcesForAnnotationByDataTypes() {
        return dataSourcesForAnnotationByDataTypes;
    }

    /**
     * @return An {@code Integer} allowing to sort {@code Species in preferred display order.
     */
    public Integer getPreferredDisplayOrder() {
        return preferredDisplayOrder;
    }

    //we based hashCode/equals of NamedEntity on methods from parent class Entity:
    //only the ID matter for NamedEntity, as for Entity.

	@Override
    public String toString() {
        StringBuilder builder = new StringBuilder();
        builder.append("Species [").append(super.toString()).append(", genus=").append(genus)
                .append(", speciesName=").append(speciesName)
                .append(", speciesFullNameWithoutSpace=").append(speciesFullNameWithoutSpace)
                .append(", genomeVersion=").append(genomeVersion)
                .append(", genomeAssemblyXRef=").append(genomeAssemblyXRef)
                .append(", genomeSource=").append(genomeSource)
                .append(", genomeSpeciesId=").append(genomeSpeciesId)
                .append(", parentTaxonId=").append(parentTaxonId)
                .append(", dataTypesByDataSourcesForData=").append(dataTypesByDataSourcesForData)
                .append(", dataTypesByDataSourcesForAnnotation=").append(dataTypesByDataSourcesForAnnotation)
                .append(", preferredDisplayOrder=").append(preferredDisplayOrder).append("]");
        return builder.toString();
    }
}<|MERGE_RESOLUTION|>--- conflicted
+++ resolved
@@ -33,13 +33,11 @@
     /** @see #getGenomeVersion() */
     private final String genomeVersion;
 
-<<<<<<< HEAD
     /** @see #getSpeciesFullNameWithoutSpace() */
     private final String speciesFullNameWithoutSpace;
-=======
+
     /** @see #getGenomeAssemblyXRef() */
     private final String genomeAssemblyXRef;
->>>>>>> 35d74b8b
 
     /**
      * @see #getGenomeSource()
