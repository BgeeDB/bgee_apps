--- conflicted
+++ resolved
@@ -581,16 +581,10 @@
         logos.append(HtmlParentDisplay.getSingleFeatureLogo(
                 urlDownloadRefExprGenerator.getRequestURL(), false, 
                 "Bgee " + PROCESSED_EXPR_VALUES_PAGE_NAME.toLowerCase() + " page", 
-                PROCESSED_EXPR_VALUES_PAGE_NAME, 
-<<<<<<< HEAD
-                this.prop.getLogoImagesRootDirectory() + "proc_values_logo.png", 
+                PROCESSED_EXPR_VALUES_PAGE_NAME,
+                this.prop.getBgeeRootDirectory() + this.prop.getLogoImagesRootDirectory() + "proc_values_logo.png", 
                 "Annotations and processed expression data (e.g., read counts, TPM and "
                 + "RPKM values, Affymetrix probeset signal intensities)."));
-=======
-                this.prop.getBgeeRootDirectory() + this.prop.getLogoImagesRootDirectory() + "proc_values_logo.png", 
-                "Annotations and processed expression data (e.g., read counts, RPKM values, "
-                + "Affymetrix probeset signal intensities)."));
->>>>>>> ee9079f8
         
         return log.exit(logos.toString());
     }
