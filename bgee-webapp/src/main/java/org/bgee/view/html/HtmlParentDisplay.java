package org.bgee.view.html;

import java.io.IOException;
import java.time.ZoneId;
import java.time.ZonedDateTime;
import java.util.Map;

import javax.servlet.http.HttpServletResponse;

import org.apache.commons.lang3.StringEscapeUtils;
import org.apache.commons.lang3.StringUtils;
import org.apache.logging.log4j.LogManager;
import org.apache.logging.log4j.Logger;
import org.bgee.controller.BgeeProperties;
import org.bgee.controller.RequestParameters;
import org.bgee.view.ConcreteDisplayParent;
import org.bgee.view.JsonHelper;
import org.bgee.view.ViewFactory;

/**
 * Parent of all display for the HTML view.
 *
 * @author  Mathieu Seppey
 * @author  Frederic Bastian
 * @author  Valentine Rech de Laval
 * @author  Philippe Moret
 * @author  Sebastien Moretti
 * @version Bgee 14, Feb. 2018
 * @since   Bgee 13, Jul. 2014
 */
public class HtmlParentDisplay extends ConcreteDisplayParent {

    private final static Logger log = LogManager.getLogger(HtmlParentDisplay.class.getName());

    /**
     * A {@code String} that is the page name of the 'processed expression values' download page.
     */
    protected final static String PROCESSED_EXPR_VALUES_PAGE_NAME = "Processed expression values";
    /**
     * A {@code String} that is the page name of the 'gene expression calls' download page.
     */
    protected final static String GENE_EXPR_CALLS_PAGE_NAME = "Gene expression calls";
    /**
     * A {@code String} that is the page name of the 'gene expression calls' download page.
     */
    protected final static String TOP_ANAT_PAGE_NAME = "TopAnat: Expression enrichment analysis";
    
    /**
     * A {@code String} to be used in {@code class} attribute.
     */
    protected static final String CENTERED_ELEMENT_CLASS = 
            "col-xs-12 col-xs-offset-0 col-sm-offset-1 col-sm-10";

    /**
     * A {@code String} to be used in {@code class} attribute.
     */
    protected static final String BGEE_R_PACKAGE_URL = 
            "https://bioconductor.org/packages/release/bioc/html/BgeeDB.html";

    /**
     * Escape HTML entities in the provided {@code String}
     * @param stringToWrite A {@code String} that contains the HTML to escape
     * @return  The escaped HTML
     */
    protected static String htmlEntities(String stringToWrite) {
        log.entry(stringToWrite);
        try {                            
            return log.exit(StringEscapeUtils.escapeHtml4(stringToWrite).replaceAll("'", "&apos;"));
        } catch (Exception e) {
            log.catching(e);
            return log.exit("");
        }
    }

    /**
     * Helper method to get an html tag
     * @param name    A {@code String} representing the name of the element 
     * @param content A {@code String} reprensenting the content of the element
     * @return The HTML code as {@code String}.
     */
     protected static String getHTMLTag(String name, String content) {
         log.entry(name, content);
         return log.exit(getHTMLTag(name, null, content));
     }
     
     /**
      * Helper method to get an html tag with attributes set. 
      * @param name          A {@code String} representing the name of the element 
      * @param attributes    A {@code Map} where keys are attribute names and values are attribute values.
      * @return The HTML code as {@code String}
      */
     protected static String getHTMLTag(String name, Map<String, String> attributes) {
         log.entry(name, attributes);
         return log.exit(getHTMLTag(name, attributes, null));
     }
     
     /**
      * Helper method to get an html tag
      * @param name          A {@code String} representing the name of the element 
      * @param attributes    A {@code Map} where keys are attribute names and values are attribute values.
      *                      Can be {@code null} or empty. 
      * @param content       A {@code String} representing the content of the element
      * @return The HTML code as {@code String}.
      */
     protected static String getHTMLTag(String name, Map<String, String> attributes, String content) {
         log.entry(name, attributes, content);
         
         StringBuilder sb = new StringBuilder();
         sb.append("<").append(name); 
         if (attributes != null) {
             for (Map.Entry<String, String> attr: attributes.entrySet()) {
                 sb.append(" ").append(attr.getKey()).append("='").append(attr.getValue()).append("'");
             }
         }
         sb.append(">");
         if (StringUtils.isNotBlank(content)) {
             sb.append(content);
         }
         if (!name.equals("img")) {
             sb.append("</").append(name).append(">");
         }
         return log.exit(sb.toString());
     }

     /**
     * Get the single feature logo with a description as a HTML 'div' element.
     *
     * @param url           A {@code String} that is the URL of the link.
     * @param externalLink  A {@code boolean} defining whether the link points to a Bgee 
     *                      internal URL, or an external resource (in which case a 'target' 
     *                      attribute with the '_blank' value will be append to the link). 
     *                      If {@code true}, the link points to an external resource.
     * @param title         A {@code String} that is the title and the alternate text of the image.
     * @param figcaption    A {@code String} that is the caption of the 'figure' element.
     * @param imgPath       A {@code String} that is the path of the image.
     * @param desc          A {@code String} that is the description of this feature.
     * @return              A {@code String} that is the single feature logo as a HTML 'div' element,
     *                      formated in HTML and HTML escaped if necessary.
     */
    protected static String getSingleFeatureLogo(
            String url, boolean externalLink, String title, String figcaption, 
            String imgPath, String desc) {
        log.entry(url, externalLink, title, figcaption, imgPath, desc);
        
        StringBuilder feature = new StringBuilder();
        feature.append("<div class='single_feature'>");
        feature.append("<a href='" + url + "' title='" + title + "'"
                + (externalLink ? " target='_blank'" : "") + ">" +
                "<figure><img src='" + imgPath + "' alt='" + title + " logo' />" +
                "<figcaption>" + figcaption + "</figcaption>" +
                "</figure></a>");
        if (desc != null && !desc.isEmpty()) {
            feature.append("<p>" + desc + "</p>");
        }
        feature.append("</div>");
        
        return log.exit(feature.toString());
    }

    /**
      * The {@code JsonHelper} used to read/write variables into JSON.
      */
     private final JsonHelper jsonHelper;

     /**
      * A {@code String} defining the character encoding for encoding query strings.
      */
     private final String charEncoding;

     
     /**
      * Constructor providing the necessary dependencies, except the {@code JsonHelper}, 
      * that will thus be based on the default implementation.
      * 
      * @param response          A {@code HttpServletResponse} that will be used to display the 
      *                          page to the client
      * @param requestParameters The {@code RequestParameters} that handles the parameters of the 
      *                          current request.
      * @param prop              A {@code BgeeProperties} instance that contains the properties
      *                          to use.
      * @param factory           The {@code HtmlFactory} that was used to instantiate this object.
      * 
      * @throws IllegalArgumentException If {@code factory} is {@code null}.
      * @throws IOException              If there is an issue when trying to get or to use the
      *                                  {@code PrintWriter} 
      * @see #HtmlParentDisplay(HttpServletResponse, RequestParameters, BgeeProperties, JsonHelper, HtmlFactory)
      */
     public HtmlParentDisplay(HttpServletResponse response, RequestParameters requestParameters, 
             BgeeProperties prop, HtmlFactory factory) throws IllegalArgumentException, IOException {
         this(response, requestParameters, prop, null, factory);
     }
    /**
     * Constructor providing the necessary dependencies.
     * 
     * @param response          A {@code HttpServletResponse} that will be used to display the 
     *                          page to the client
     * @param requestParameters The {@code RequestParameters} that handles the parameters of the 
     *                          current request.
     * @param prop              A {@code BgeeProperties} instance that contains the properties
     *                          to use.
     * @param jsonHelper        A {@code JsonHelper} used to read/write variables into JSON. 
     * @param factory           The {@code HtmlFactory} that was used to instantiate this object.
     * 
     * @throws IllegalArgumentException If {@code factory} is {@code null}.
     * @throws IOException              If there is an issue when trying to get or to use the
     *                                  {@code PrintWriter} 
     */
    public HtmlParentDisplay(HttpServletResponse response, RequestParameters requestParameters, 
            BgeeProperties prop, JsonHelper jsonHelper, HtmlFactory factory) 
                    throws IllegalArgumentException, IOException {
        super(response, requestParameters, prop, factory);
        this.charEncoding = this.getRequestParameters().getCharacterEncoding();
        this.jsonHelper = jsonHelper;
    }
    
    @Override
    protected String getContentType() {
        log.entry();
        return log.exit("text/html");
    }

    public void emptyDisplay() {
        log.entry();
        this.sendHeaders();
        this.writeln("");
        log.exit();
    }
    
    /**
     * URL encode the provided {@code String}, with the character encoding used to generate URLs. 
     * 
     * @param stringToWrite A {@code String} to be encoded.
     * @return              The encoded {@code String}.
     */
    protected String urlEncode(String stringToWrite) {
        log.entry(stringToWrite);
        try {                            
            return log.exit(java.net.URLEncoder.encode(stringToWrite, this.charEncoding));
        } catch (Exception e) {
            log.catching(e);
            return log.exit("");
        }
    }

    /**
     * Display the start of the HTML page (common to all pages).
     *
     * @param title A {@code String} that is the title to be used for the page. 
     */
    protected void startDisplay(String title) {
        log.entry(title);
        this.sendHeaders();
        this.writeln("<!DOCTYPE html>");
        this.writeln("<html lang='en' class='no-js'>");
        this.writeln("<head>");
        this.writeln("<meta charset='UTF-8'>");
        this.writeln("<meta name='viewport' content='width=device-width, initial-scale=1.0'>");
        this.writeln("<title>"+title+"</title>");
        this.writeln("<meta name='description' content='Bgee allows to automatically"
                + " compare gene expression patterns between species, by referencing"
                + " expression data on anatomical ontologies, and designing homology"
                + " relationships between them.'/>");
        this.writeln("<meta name='keywords' content='bgee, gene expression, "
                + "evolution, ontology, anatomy, development, evo-devo database, "
                + "anatomical ontology, developmental ontology, gene expression "
                + "evolution'/>");
<<<<<<< HEAD
        this.writeln("<meta name='dcterms.rights' content='Bgee copyright 2007/2017 UNIL' />");
=======
        this.writeln("<meta name='dcterms.rights' content='Bgee copyright 2007/"
                + ZonedDateTime.now(ZoneId.of("Europe/Zurich")).getYear()
                + " UNIL' />");
>>>>>>> 8bf43ade
        this.writeln("<link rel='shortcut icon' type='image/x-icon' href='"
                + this.prop.getBgeeRootDirectory() + this.prop.getImagesRootDirectory() + "favicon.ico'/>");
        this.includeCss(); // load default css files, and css files specific of a view 
                           // (views must override this method if needed)
        this.includeJs();  // load default js files, and css files specific of a view 
                           // (views must override this method if needed)
        //google analytics
        //TODO: add the UA ID to properties. If no UA ID defined, do not display the google analytics code.
        //This will notably allow to stop messing up the google analytics results with our development tests 
        //(there would be no UA ID defined in test resource properties)
        this.writeln("<script>");
        this.writeln("(function(i,s,o,g,r,a,m){i['GoogleAnalyticsObject']=r;i[r]=i[r]||function(){");
        this.writeln("(i[r].q=i[r].q||[]).push(arguments)},i[r].l=1*new Date();a=s.createElement(o),");
        this.writeln("m=s.getElementsByTagName(o)[0];a.async=1;a.src=g;m.parentNode.insertBefore(a,m)");
        this.writeln("})(window,document,'script','//www.google-analytics.com/analytics.js','ga');");
        this.writeln("ga('create', 'UA-18281910-2', 'auto');");
        this.writeln("ga('send', 'pageview');");
        this.writeln("</script>");
        
        this.writeln("</head>");
        
        this.writeln("<body>");
        this.writeln("<noscript>Sorry, your browser does not support JavaScript!</noscript>");
        this.writeln("<div id='bgee_top'><span id='TOP'></span></div>");
        this.writeln("<div id='sib_container' class='container-fluid'>");
        //FIXME: I noticed that this header disappear in printed version
        this.displayBgeeHeader();
        this.displayArchiveMessage();
        this.displayWarningMessage();
        this.writeln("<div id='sib_body'>");

        log.exit();
    }

    /**
     * Display the end of the HTML page (common to all pages).
     */
    protected void endDisplay() {
        log.entry();

        this.writeln("</div>"); // close sib_body
        
        //FIXME: I noticed that this footer disappear in printed version
        this.writeln("<nav id='bgee_footer' class='navbar navbar-default'>");
        this.writeln("<div class='container-fluid'>");

        this.writeln("<ul class='nav navbar-nav'>");
        this.writeln("<li><a href='https://www.sib.swiss'>SIB Swiss Institute of Bioinformatics</a></li>");
        this.writeln("</ul>");
        

        this.writeln("<ul class='nav navbar-nav navbar-right'>");
        this.writeln("<li><a href='#TOP' id='sib_footer_gototop'>"
                + "<span class='glyphicon glyphicon-menu-up'></span> Back to the top</a></li>");
        this.writeln("</ul>");
        
        this.writeln("</div>"); // close container
        this.writeln("</nav>"); // close bgee_footer nev

        this.writeln("</div>"); // close sib_container
        
        this.writeln("</body>");
        this.writeln("</html>");
        log.exit();
    }

    /**
     * Display the Bgee header of the HTML page.
     */
    private void displayBgeeHeader() {
        log.entry();
        
        RequestParameters urlTopAnat = this.getNewRequestParameters();
        urlTopAnat.setPage(RequestParameters.PAGE_TOP_ANAT);

        RequestParameters urlGeneSearch = this.getNewRequestParameters();
        urlGeneSearch.setPage(RequestParameters.PAGE_GENE);

        RequestParameters urlDownloadProcValueFile = this.getNewRequestParameters();
        urlDownloadProcValueFile.setPage(RequestParameters.PAGE_DOWNLOAD);
        urlDownloadProcValueFile.setAction(RequestParameters.ACTION_DOWLOAD_PROC_VALUE_FILES);
        
        RequestParameters urlDownloadExprCallFiles = this.getNewRequestParameters();
        urlDownloadExprCallFiles.setPage(RequestParameters.PAGE_DOWNLOAD);
        urlDownloadExprCallFiles.setAction(RequestParameters.ACTION_DOWLOAD_CALL_FILES);

        RequestParameters urlDocBgeeAccess = this.getNewRequestParameters();
        urlDocBgeeAccess.setPage(RequestParameters.PAGE_DOCUMENTATION);
        urlDocBgeeAccess.setAction(RequestParameters.ACTION_DOC_HOW_TO_ACCESS);

        RequestParameters urlDocExprCallFiles = this.getNewRequestParameters();
        urlDocExprCallFiles.setPage(RequestParameters.PAGE_DOCUMENTATION);
        urlDocExprCallFiles.setAction(RequestParameters.ACTION_DOC_CALL_DOWLOAD_FILES);

        RequestParameters urlDocTopAnat = this.getNewRequestParameters();
        urlDocTopAnat.setPage(RequestParameters.PAGE_DOCUMENTATION);
        urlDocTopAnat.setAction(RequestParameters.ACTION_DOC_TOP_ANAT);
        
        RequestParameters urlBgeeSources = this.getNewRequestParameters();
        urlBgeeSources.setPage(RequestParameters.PAGE_SOURCE);

        RequestParameters urlAbout = this.getNewRequestParameters();
        urlAbout.setPage(RequestParameters.PAGE_ABOUT);

        // Navigation bar
        StringBuilder navbar = new StringBuilder();

        String navbarClass = this.prop.isArchive()? "navbar-archive": "navbar-default";
        
        navbar.append("<nav id='bgee-menu' class='navbar ").append(navbarClass).append("'>");

        // Brand and toggle get grouped for better mobile display
        navbar.append("<div class='navbar-header'>");
        navbar.append("<button type='button' class='navbar-toggle collapsed' data-toggle='collapse' "
                + "data-target='#bgee-navbar' aria-expanded='false'>");
        navbar.append("<span class='sr-only'>Toggle navigation</span>");
        navbar.append("<span class='icon-bar'></span>");
        navbar.append("<span class='icon-bar'></span>");
        navbar.append("<span class='icon-bar'></span>");
        navbar.append("</button>");
        navbar.append("<a class='navbar-brand' href='").append(this.getNewRequestParameters().getRequestURL())
                .append("' title='Go to Bgee home page'><img id='bgee_logo' src='")
                .append(this.prop.getBgeeRootDirectory()).append(this.prop.getLogoImagesRootDirectory())
                .append("bgee13_hp_logo.png' alt='Bgee logo'></a>");

        navbar.append("</div>"); //close navbar-header

        // Nav links
        navbar.append("<div id='bgee-navbar' class='collapse navbar-collapse'>");
        
        // Left nav links
        navbar.append("<ul class='nav navbar-nav'>");
        
        // Analysis
        navbar.append("<li class='dropdown'>");
        navbar.append("<a href='#' class='dropdown-toggle' data-toggle='dropdown' role='button' "
              + "aria-haspopup='true' aria-expanded='false'>Analysis <span class='caret'></span></a>");
        navbar.append("<ul class='dropdown-menu'>");
        navbar.append("<li><a title='TopAnat: Enrichment analyses of expression localization' "
              + "href='" + urlTopAnat.getRequestURL() + "'>" + TOP_ANAT_PAGE_NAME + "</a></li>");
        navbar.append("<li><a href='" + BGEE_R_PACKAGE_URL + "' target='_blank'>"
                + "BgeeDB R package</a></li>");
        navbar.append("</ul>");
        navbar.append("</li>");

        // Search
        // For the moment, we only have gene search 
        navbar.append("<li class='dropdown'>");
        navbar.append("<a href='#' class='dropdown-toggle' data-toggle='dropdown' role='button' "
              + "aria-haspopup='true' aria-expanded='false'>Search <span class='caret'></span></a>");
        navbar.append("<ul class='dropdown-menu'>");
        navbar.append("<li><a title='Gene search' href='" + urlGeneSearch.getRequestURL() + 
              "'>Gene search</a></li>");
        navbar.append("</ul>");
        navbar.append("</li>");

        // Download
        navbar.append("<li class='dropdown'>");
        navbar.append("<a href='#' class='dropdown-toggle' data-toggle='dropdown' role='button' "
              + "aria-haspopup='true' aria-expanded='false'>Download <span class='caret'></span></a>");
        navbar.append("<ul class='dropdown-menu'>");
        navbar.append("<li><a href='" + urlDownloadExprCallFiles.getRequestURL() + "'>"
              + GENE_EXPR_CALLS_PAGE_NAME + "</a></li>");
        navbar.append("<li><a href='" + urlDownloadProcValueFile.getRequestURL() + "'>"
              + PROCESSED_EXPR_VALUES_PAGE_NAME + "</a></li>");
        navbar.append("<li><a href='" + BGEE_R_PACKAGE_URL + "' target='_blank'>"
                + "BgeeDB R package</a></li>");
        navbar.append("</ul>");
        navbar.append("</li>");

        // Documentation
        navbar.append("<li class='dropdown'>");
        navbar.append("<a href='#' class='dropdown-toggle' data-toggle='dropdown' role='button' "
              + "aria-haspopup='true' aria-expanded='false'>Documentation <span class='caret'></span></a>");
        navbar.append("<ul class='dropdown-menu'>");
        navbar.append("<li><a title='See how to access to Bgee data' href='" + urlDocBgeeAccess.getRequestURL()
              + "'>How to access Bgee data</a></li>");
        navbar.append("<li><a title='TopAnat documentation' href='" + urlDocTopAnat.getRequestURL()
              + "'>" + TOP_ANAT_PAGE_NAME + "</a></li>");
        navbar.append("<li><a title='Gene expression call files documentation' href='" + 
              urlDocExprCallFiles.getRequestURL() + "'>" + GENE_EXPR_CALLS_PAGE_NAME + "</a></li>");
//        navbar.append("<li><a title='Processed expression value files documentation' href='" + 
//            urlDocProcValueFiles.getRequestURL() + "'>" + PROCESSED_EXPR_VALUES_PAGE_NAME + "</a></li>");
        navbar.append("<li><a href='https://bioconductor.org/packages/release/bioc/manuals/BgeeDB/man/BgeeDB.pdf'"
                + " target='_blank'>BgeeDB R package</a></li>");
        navbar.append("<li><a title='Bgee blog' href='https://bgeedb.wordpress.com' target='_blank'>Bgee blog</a></li>");
        navbar.append("<li><a title='Bgee sources' href='" + urlBgeeSources.getRequestURL()
              + "'>Bgee sources</a></li>");
        navbar.append("</ul>");
        navbar.append("</li>");
        
        // About
        navbar.append("<li><a title='About page' href='" + urlAbout.getRequestURL() + "'>About</a></li>");
        
        // Help
        navbar.append("<li>" + this.getObfuscateEmailInHelp() + "</li>");

        navbar.append("</ul>"); // close left nav links

        // Right nav links
        navbar.append("<ul class='nav navbar-nav navbar-right'>");
        
        // R package
        navbar.append("<li><a title='See our R package' target='_blank' href='" + BGEE_R_PACKAGE_URL + "'>" + 
                "<img class='social-img' alt='R logo' src='" + this.prop.getLogoImagesRootDirectory() + 
                "r_logo.png'></a></li>");

        // Twitter
        navbar.append("<li><a title='Follow @Bgeedb on Twitter' target='_blank' href='https://twitter.com/Bgeedb'>" + 
                "<img class='social-img' alt='Twitter logo' src='" + this.prop.getBgeeRootDirectory() + this.prop.getLogoImagesRootDirectory() + 
                "twitter_logo.png'></a></li>");

        // Blog
        navbar.append("<li><a title='See our blog' target='_blank' href='https://bgeedb.wordpress.com'>" + 
                "<img class='social-img' alt='Wordpress logo' src='" + this.prop.getBgeeRootDirectory() + this.prop.getLogoImagesRootDirectory() + 
                "wordpress_logo.png'></a></li>");
        
        // SIB
        navbar.append("<li><a id='sib_brand' href='https://www.sib.swiss' target='_blank' "
                + "title='Link to the SIB Swiss Institute of Bioinformatics'>"
                + "<img src='" + this.prop.getBgeeRootDirectory() + this.prop.getLogoImagesRootDirectory() +
                "sib_emblem.png' alt='SIB Swiss Institute of Bioinformatics' /></a></li>");

        navbar.append("</ul>");  // close right nav links
        
        navbar.append("</div>"); // close nav links

        navbar.append("</nav>"); // close navbar navbar-default
        
        this.writeln(navbar.toString());
        log.exit();
    }
    
    /**
     * Display a warning message on all pages if {@link BgeeProperties#getWarningMessage()} 
     * returns a non-blank value (see {@link #prop}).
     */
    private void displayWarningMessage() {
        log.entry();
        
        if (StringUtils.isNotBlank(this.prop.getWarningMessage())) {
            this.writeln("<div class='alert alert-warning'>" + 
                htmlEntities(this.prop.getWarningMessage()) + 
            "</div>");
        }
        
        log.exit();
    }

    /**
     * Display a archive message on all pages if {@link BgeeProperties#isArchive()}
     * returns {@code true} (see {@link #prop}).
     */
    private void displayArchiveMessage() {
        log.entry();

        if (this.prop.isArchive()) {
            this.write("<div class='alert alert-danger'> This is an old version of Bgee ");

            String version = this.getWebAppVersion();
            if (version != null) {
                this.write("(version " + version + ") ");
            }

            if (StringUtils.isNotBlank(this.prop.getBgeeCurrentUrl())) {
                this.write("<a href=' "+this.prop.getBgeeCurrentUrl()+"' class='alert-link'" +
                        " title='Access last version of Bgee'>Access last version of Bgee</a>");
            }
            
            this.writeln("</div>");
        }

        log.exit();
    }

    /**
     * @return          the {@code String} that is the HTML code of the Contact link.
     */
    //TODO move javascript in common.js
    private String getObfuscateEmailInHelp() {
        return getObfuscateEmailLink("%48%65%6C%70");
    }
    
    protected String getObfuscateEmailInText() {
        return getObfuscateEmailLink("%62%67%65%65%20%65%6D%61%69%6C");
        
    }
    
    private String getObfuscateEmailLink(String encodedLinkText) {
        return "<script type='text/javascript'>eval(unescape("
                + "'%66%75%6E%63%74%69%6F%6E%20%70%67%72%65%67%67%5F%74%72%61%6E%73%70%6F%73%65"
                + "%31%28%68%29%20%7B%76%61%72%20%73%3D%27%61%6D%6C%69%6F%74%42%3A%65%67%40%65"
                + "%69%73%2E%62%77%73%73%69%73%27%3B%76%61%72%20%72%3D%27%27%3B%66%6F%72%28%76"
                + "%61%72%20%69%3D%30%3B%69%3C%73%2E%6C%65%6E%67%74%68%3B%69%2B%2B%2C%69%2B%2B"
                + "%29%7B%72%3D%72%2B%73%2E%73%75%62%73%74%72%69%6E%67%28%69%2B%31%2C%69%2B%32"
                + "%29%2B%73%2E%73%75%62%73%74%72%69%6E%67%28%69%2C%69%2B%31%29%7D%68%2E%68%72"
                + "%65%66%3D%72%3B%7D%64%6F%63%75%6D%65%6E%74%2E%77%72%69%74%65%28%27%3C%61%20"
                + "%68%72%65%66%3D%22%23%22%20%6F%6E%4D%6F%75%73%65%4F%76%65%72%3D%22%6A%61%76"
                + "%61%73%63%72%69%70%74%3A%70%67%72%65%67%67%5F%74%72%61%6E%73%70%6F%73%65%31"
                + "%28%74%68%69%73%29%22%20%6F%6E%46%6F%63%75%73%3D%22%6A%61%76%61%73%63%72%69"
                + "%70%74%3A%70%67%72%65%67%67%5F%74%72%61%6E%73%70%6F%73%65%31%28%74%68%69%73"
                + "%29%22%3E" + encodedLinkText + "%3C%2F%61%3E%27%29%3B'));</script>";
    }

    /**
     * Get the main logo of the documentation page, as HTML 'div' element.
     *
     * @return  A {@code String} that is the main documentation logo as HTML 'div' element,
     *          formated in HTML and HTML escaped if necessary.
     */
    protected String getMainDocumentationLogo() {
        log.entry();
        
        RequestParameters urlDocumentationGenerator = this.getNewRequestParameters();
        urlDocumentationGenerator.setPage(RequestParameters.PAGE_DOCUMENTATION);
    
        return log.exit(HtmlParentDisplay.getSingleFeatureLogo(
                urlDocumentationGenerator.getRequestURL(), false, 
                "Bgee documentation page", "Documentation", 
                this.prop.getBgeeRootDirectory() + this.prop.getLogoImagesRootDirectory() + "doc_logo.png", null));
    }

//    /**
//     * Get the main logo of the download page, as HTML 'div' element.
//     *
//     * @return  A {@code String} that is the main download logo as HTML 'div' element,
//     *          formated in HTML and HTML escaped if necessary.
//     */
//    protected String getMainDownloadLogo() {
//        log.entry();
//        
//        RequestParameters urlDownloadGenerator = this.getNewRequestParameters();
//        urlDownloadGenerator.setPage(RequestParameters.PAGE_DOWNLOAD);
//    
//        return log.exit(HtmlParentDisplay.getSingleFeatureLogo(urlDownloadGenerator.getRequestURL(), 
//                "Bgee expression data page", "Expression data", 
//                this.prop.getLogoImagesRootDirectory() + "download_logo.png", 
//                "Calls of baseline presence/absence of expression, "
//                + "and of differential over-/under-expression."));
//    }

    /**
     * Get the feature logos of the download page, as HTML 'div' elements.
     *
     * @return  A {@code String} that is the feature download logos as HTML 'div' elements,
     *          formated in HTML and HTML escaped if necessary.
     */
    protected String getFeatureDownloadLogos() {
        log.entry();

        RequestParameters urlDownloadRefExprGenerator = this.getNewRequestParameters();
        urlDownloadRefExprGenerator.setPage(RequestParameters.PAGE_DOWNLOAD);
        urlDownloadRefExprGenerator.setAction(RequestParameters.ACTION_DOWLOAD_PROC_VALUE_FILES);

        RequestParameters urlDownloadCallsGenerator = this.getNewRequestParameters();
        urlDownloadCallsGenerator.setPage(RequestParameters.PAGE_DOWNLOAD);
        urlDownloadCallsGenerator.setAction(RequestParameters.ACTION_DOWLOAD_CALL_FILES);
        
        StringBuilder logos = new StringBuilder(); 
        
        logos.append(HtmlParentDisplay.getSingleFeatureLogo(
                urlDownloadCallsGenerator.getRequestURL(), false, 
                "Bgee " + GENE_EXPR_CALLS_PAGE_NAME.toLowerCase() + " page", GENE_EXPR_CALLS_PAGE_NAME, 
                this.prop.getBgeeRootDirectory() + this.prop.getLogoImagesRootDirectory() + "expr_calls_logo.png", 
                "Calls of baseline presence/absence of expression, "
                + "and of differential over-/under-expression, in single or multiple species."));

        logos.append(HtmlParentDisplay.getSingleFeatureLogo(
                urlDownloadRefExprGenerator.getRequestURL(), false, 
                "Bgee " + PROCESSED_EXPR_VALUES_PAGE_NAME.toLowerCase() + " page", 
<<<<<<< HEAD
                PROCESSED_EXPR_VALUES_PAGE_NAME, 
                this.prop.getLogoImagesRootDirectory() + "proc_values_logo.png", 
=======
                PROCESSED_EXPR_VALUES_PAGE_NAME,
                this.prop.getBgeeRootDirectory() + this.prop.getLogoImagesRootDirectory() + "proc_values_logo.png", 
>>>>>>> 8bf43ade
                "Annotations and processed expression data (e.g., read counts, TPM and "
                + "RPKM values, Affymetrix probeset signal intensities)."));
        
        return log.exit(logos.toString());
    }
    
    /**
     * TODO comment
     */
    protected String displayHelpLink(String cat, String display) {
        //TODO: to provide the cat, use a html5 data- attribute rather than 
        //a formatted String for the class attribute
        log.entry(cat, display);
        return log.exit("<span class='help'><a href='#' class='help|" + 
                cat + "'>" + display + "</a></span>");
    }
    
    /**
     * TODO comment
     */
    protected String displayHelpLink(String cat) {
        log.entry(cat);
        return log.exit(this.displayHelpLink(cat, "[?]"));
    }

    /**
     * Write HTML code allowing to include common javascript files. Subclasses needing to include 
     * additional javascript files must override this method. 
     * <p>
     * <strong>Important</strong>:
     * <ul>
     * <li>Javascript files should always be included by calling {@link #includeJs(String)}. 
     * {@link #includeJs(String)} will set the proper directory, and will automatically 
     * define versioned file names.
     * <li>{@code super.includeJs()} should always be called by these overriding methods, 
     * unless the aim is to generate a special page not using the common Bgee javascript libraries.
     * </ul>
     * @see #includeJs(String)
     */
    protected void includeJs() {
        log.entry();
        if (!this.prop.isMinify()) {
            this.includeJs("lib/jquery.min.js");
            this.includeJs("lib/jquery_plugins/bootstrap.min.js");
            this.includeJs("lib/jquery_plugins/jquery.visible.min.js");
            this.includeJs("lib/jquery_plugins/jquery-ui.min.js");
            this.includeJs("lib/jquery_plugins/toastr.min.js");
            this.includeJs("bgeeproperties.js");
            this.includeJs("urlparameters.js");
            this.includeJs("requestparameters.js");
            this.includeJs("common.js");
        } else {
            //If you ever add new files, you need to edit bgee-webapp/pom.xml 
            //to correctly merge/minify them.
            this.includeJs("vendor_common.js");
            this.includeJs("script_common.js");
        }
        log.exit();
    }
    /**
     * Write the HTML code allowing to include the javascript file named {@code fileName}. 
     * This method will notably retrieve the directory hosting the files, and will 
     * define the versioned file name corresponding to {@code fileName}, as hosted 
     * on the server. HTML is written using {@link #writeln(String)}.
     * <strong>It should be called only within a {@link #includeJs()} method, whether overridden 
     * or not.</strong>.
     * 
     * @param fileName  The original name of the javascript file to include.
     * @see #getVersionedJsFileName(String)
     */
    protected void includeJs(String fileName) {
        log.entry(fileName);
        this.writeln("<script type='text/javascript' src='" +
                this.prop.getBgeeRootDirectory() + this.prop.getJavascriptFilesRootDirectory() + 
                this.getVersionedJsFileName(fileName) + "'></script>");
        log.exit();
    }
    /**
     * Transform the name of a javascript file into a name including version information, 
     * following the pattern used for javascript files hosted on the server. This is to avoid 
     * caching issues. The extension to use for version information is provided by 
     * {@link BgeeProperties#getJavascriptVersionExtension()}. 
     * <p>
     * For instance, if {@code getJavascriptVersionExtension} returns "-13", 
     * and if {@code originalFileName} is equal to "common.js", the value returned 
     * by this method will be: "common-13.js".
     * <p>
     * For simplicity, only file names ending with '.js' are accepted, otherwise, 
     * an {@code IllegalArgumentException} is thrown.
     * 
     * @param originalFileName  A {@code String} that is the name of a javascript file, 
     *                          ending with ".js", to transform into a versioned file name.
     * @return                  A {@code String} that is the versioned javascript file name, 
     *                          as used on the server, including the version extension 
     *                          returned by {@link BgeeProperties#getJavascriptVersionExtension()}.
     */
    protected String getVersionedJsFileName(String originalFileName) {
        log.entry(originalFileName);
        if (!originalFileName.endsWith(".js")) {
            throw log.throwing(new IllegalArgumentException("The provided file name "
                    + "must end with an extension '.js'."));
        }
        //if no version info was provided, or if we don't want to use the minified files, 
        //return original name.
        if (StringUtils.isBlank(this.prop.getJavascriptVersionExtension()) || 
                !this.prop.isMinify()) {
            return log.exit(originalFileName);
        }
        return log.exit(originalFileName.replaceAll("(.+?)\\.js", 
                "$1." + this.prop.getJavascriptVersionExtension() + ".js"));
    }
    
    /**
     * Write HTML code allowing to include common CSS files. Subclasses needing to include 
     * additional CSS files must override this method. 
     * <p>
     * <strong>Important</strong>:
     * <ul>
     * <li>CSS files should always be included by calling {@link #includeCss(String)}. 
     * {@link #includeCss(String)} will set the proper directory, and will automatically 
     * define versioned file names.
     * <li>{@code super.includeCss()} should always be called by these overriding methods, 
     * unless the aim is to generate a special page not using the common CSS definitions.
     * </ul>
     * @see #includeCss(String)
     */
    protected void includeCss() {
        if (!this.prop.isMinify()) {
            this.includeCss("lib/jquery_plugins/bootstrap.min.css");
            this.includeCss("lib/jquery_plugins/jquery-ui.min.css");
            this.includeCss("lib/jquery_plugins/jquery-ui.structure.min.css");
            this.includeCss("lib/jquery_plugins/jquery-ui.theme.min.css");
            this.includeCss("lib/jquery_plugins/toastr.min.css");
            //we need to add the Bgee CSS files at the end, to override CSS file from bootstrap
            this.includeCss("bgee.css");  
        } else {
            //If you ever add new files, you need to edit bgee-webapp/pom.xml 
            //to correctly merge/minify them.
            //the CSS files need to keep their relative location to other paths the same, 
            //this is why we keep their location and don't merge them all
            this.includeCss("lib/jquery_plugins/vendor_common.css");
            //we need to add the Bgee CSS files at the end, to override CSS file from bootstrap
            this.includeCss("common.css"); 
        }
    }
    /**
     * Write the HTML code allowing to include the CSS file named {@code fileName}. 
     * This method will notably retrieve the directory hosting the files, and will 
     * define the versioned file name corresponding to {@code fileName}, as hosted 
     * on the server. HTML is written using {@link #writeln(String)}.
     * <strong>It should be called only within a {@link #includeCss()} method, whether overridden 
     * or not.</strong>.
     * 
     * @param fileName  The original name of the CSS file to include.
     * @see #getVersionedCssFileName(String)
     */
    protected void includeCss(String fileName) {
        log.entry(fileName);
        this.writeln("<link rel='stylesheet' type='text/css' href='"
                + this.prop.getBgeeRootDirectory() + this.prop.getCssFilesRootDirectory() 
                + this.getVersionedCssFileName(fileName) + "'/>");
        log.exit();
    }
    /**
     * Transform the name of a CSS file into a name including version information, 
     * following the pattern used for CSS files hosted on the server. This is to avoid 
     * caching issues. The extension to use for version information is provided by 
     * {@link BgeeProperties#getCssVersionExtension()}. 
     * <p>
     * For instance, if {@code getCssVersionExtension} returns "-13", 
     * and if {@code originalFileName} is equal to "bgee.css", the value returned 
     * by this method will be: "bgee-13.css".
     * <p>
     * For simplicity, only file names ending with '.css' are accepted, otherwise, 
     * an {@code IllegalArgumentException} is thrown.
     * 
     * @param originalFileName  A {@code String} that is the name of a CSS file, 
     *                          ending with ".css", to transform into a versioned file name.
     * @return                  A {@code String} that is the versioned CSS file name, 
     *                          as used on the server, including the version extension 
     *                          returned by {@link BgeeProperties#getCssVersionExtension()}.
     */
    protected String getVersionedCssFileName(String originalFileName) {
        log.entry(originalFileName);
        if (!originalFileName.endsWith(".css")) {
            throw log.throwing(new IllegalArgumentException("The provided file name "
                    + "must end with an extension '.css'."));
        }
        //if no version info was provided, or if we don't want to use the minified files, 
        //return original name.
        if (StringUtils.isBlank(this.prop.getCssVersionExtension()) || 
                !this.prop.isMinify()) {
            return log.exit(originalFileName);
        }
        return log.exit(originalFileName.replaceAll("(.+?)\\.css", 
                "$1." + this.prop.getCssVersionExtension() + ".css"));
    }

    /**
     * Return a new {@code RequestParameters} object to be used to generate URLs. 
     * This new {@code RequestParameters} will use the same {@code URLParameters} 
     * as those returned by {@link #getRequestParameters()} when calling 
     * {@link RequestParameters#getUrlParametersInstance()}, 
     * and the {@code BgeeProperties} {@link #prop}. 
     * Also, parameters will be URL encoded, and parameter separator will be {@code &amp;}.
     * 
     * @return  A newly created RequestParameters object.
     */
    protected RequestParameters getNewRequestParameters() {
        log.entry();
        return log.exit(new RequestParameters(
                this.getRequestParameters().getUrlParametersInstance(), 
                this.prop, true, "&amp;"));
    }

    /**
     * @return  The {@code HtmlFactory} that instantiated this object. This method is provided 
     *          only for convenience to avoid having to cast the {@code Viewfactory} returned by 
     *          {@link #getFactory()}.
     */
    protected HtmlFactory getHtmlFactory() {
        return (HtmlFactory) super.getFactory();
    }
    /**
     * @return  The {@code ViewFactory} that instantiated this object, of type {@code HtmlFactory}.
     *          See {@link #getHtmlFactory()} for a method returning directly the factory 
     *          as a {@code HtmlFactory}.
     */
    @Override
    //method overridden only to provide more accurate javadoc
    protected ViewFactory getFactory() {
        return super.getFactory();
    }
    
    /**
     * @return  The {@code JsonHelper} used to read/write variables into JSON.
     */
    protected JsonHelper getJsonHelper() {
        return jsonHelper;
    }
    
    /**
     * Get the images sources of a download page as a HTML 'div' element. 
     *
     * @return  the {@code String} that is the images sources as HTML 'div' element.
     */
    protected static String getImageSources() {
        log.entry();
        
        StringBuilder sources = new StringBuilder();
        sources.append("<p id='creativecommons_title'>Images from Wikimedia Commons. In most cases, pictures corresponds to the sequenced strains. <a>Show information about original images.</a></p>");
        sources.append("<div id='creativecommons'>");
        sources.append("<p><i>Homo sapiens</i> picture by Leonardo da Vinci (Life time: 1519) [Public domain]. <a target='_blank' href='http://commons.wikimedia.org/wiki/File:Da_Vinci%27s_Anatomical_Man.jpg#mediaviewer/File:Da_Vinci%27s_Anatomical_Man.jpg'>See <i>H. sapiens</i> picture via Wikimedia Commons</a></p>");
        sources.append("<p><i>Mus musculus</i> picture by Rasbak [<a target='_blank' href='http://www.gnu.org/copyleft/fdl.html'>GFDL</a> or <a target='_blank' href='http://creativecommons.org/licenses/by-sa/3.0/'>CC-BY-SA-3.0</a>], <a target='_blank' href='http://commons.wikimedia.org/wiki/File%3AApodemus_sylvaticus_bosmuis.jpg'>See <i>M. musculus</i> picture via Wikimedia Commons</a></p>");
        sources.append("<p><i>Danio rerio</i> picture by Azul (Own work) [see page for license], <a target='_blank' href='http://commons.wikimedia.org/wiki/File%3AZebrafisch.jpg'>See <i>D. rerio</i> picture via Wikimedia Commons</a></p>");
        sources.append("<p><i>Drosophila melanogaster</i> picture by Andr&eacute; Karwath aka Aka (Own work) [<a target='_blank' href='http://creativecommons.org/licenses/by-sa/2.5'>CC-BY-SA-2.5</a>], <a target='_blank' href='http://commons.wikimedia.org/wiki/File%3ADrosophila_melanogaster_-_side_(aka).jpg'>See <i>D. melanogaster</i> picture via Wikimedia Commons</a></p>");
        sources.append("<p><i>Caenorhabditis elegans</i> picture by Bob Goldstein, UNC Chapel Hill http://bio.unc.edu/people/faculty/goldstein/ (Own work) [<a target='_blank' href='http://creativecommons.org/licenses/by-sa/3.0'>CC-BY-SA-3.0</a>], <a target='_blank' href='http://commons.wikimedia.org/wiki/File%3ACelegansGoldsteinLabUNC.jpg'>See <i>C. elegans</i> picture via Wikimedia Commons</a></p>");
        sources.append("<p><i>Pan troglodytes</i> picture by Thomas Lersch (Own work) [<a target='_blank' href='http://www.gnu.org/copyleft/fdl.html'>GFDL</a>, <a target='_blank' href='http://creativecommons.org/licenses/by-sa/3.0/'>CC-BY-SA-3.0</a> or <a target='_blank' href='http://creativecommons.org/licenses/by/2.5'>CC-BY-2.5</a>], <a target='_blank' href='http://commons.wikimedia.org/wiki/File%3ASchimpanse_Zoo_Leipzig.jpg'>See <i>P. troglodytes</i> picture via Wikimedia Commons</a></p>");
        sources.append("<p><i>Pan paniscus</i> picture by Ltshears (Own work) [<a target='_blank' href='http://creativecommons.org/licenses/by-sa/3.0'>CC-BY-SA-3.0</a> or <a target='_blank' href='http://www.gnu.org/copyleft/fdl.html'>GFDL</a>], <a target='_blank' href='http://commons.wikimedia.org/wiki/File%3ABonobo1_CincinnatiZoo.jpg'>See <i>P. paniscus</i> picture via Wikimedia Commons</a></p>");
        sources.append("<p><i>Gorilla gorilla</i> picture by Brocken Inaglory (Own work) [<a target='_blank' href='http://creativecommons.org/licenses/by-sa/3.0'>CC-BY-SA-3.0</a> or <a target='_blank' href='http://www.gnu.org/copyleft/fdl.html'>GFDL</a>], <a target='_blank' href='http://commons.wikimedia.org/wiki/File%3AMale_gorilla_in_SF_zoo.jpg'>See <i>G. gorilla</i> picture via Wikimedia Commons</a></p>");
        sources.append("<p><i>Macaca mulatta</i> picture by Aiwok (Own work) [<a target='_blank' href='http://www.gnu.org/copyleft/fdl.html'>GFDL</a> or <a target='_blank' href='http://creativecommons.org/licenses/by-sa/3.0'>CC-BY-SA-3.0-2.5-2.0-1.0</a>], <a target='_blank' href='http://commons.wikimedia.org/wiki/File%3AMacaca_mulatta_3.JPG'>See <i>M. mulatta</i> picture via Wikimedia Commons</a></p>");
        sources.append("<p><i>Rattus norvegicus</i> picture by Reg Mckenna (originally posted to Flickr as Wild Rat) [<a target='_blank' href='http://creativecommons.org/licenses/by/2.0'>CC-BY-2.0</a>], <a target='_blank' href='http://commons.wikimedia.org/wiki/File%3AWildRat.jpg'>See <i>R. norvegicus</i> picture via Wikimedia Commons</a></p>");
        sources.append("<p><i>Bos taurus</i> picture by User Robert Merkel on en.wikipedia (US Department of Agriculture) [Public domain], <a target='_blank' href='http://commons.wikimedia.org/wiki/File%3AHereford_bull_large.jpg'>See <i>B. taurus</i> picture via Wikimedia Commons</a></p>");
        sources.append("<p><i>Sus scrofa</i> picture by Joshua Lutz (Own work) [Public domain], <a target='_blank' href='http://commons.wikimedia.org/wiki/File%3ASus_scrofa_scrofa.jpg'>See <i>S. scrofa</i> picture via Wikimedia Commons</a></p>");
        sources.append("<p><i>Equus caballus</i> picture by Doug Antczak Baker Institute for Animal Health College of Veterinary Medicine Cornell University [Public Domain], <a target='_blank' href='https://commons.wikimedia.org/wiki/File:Twilight20008-300.jpg#/media/File:Twilight20008-300.jpg'>See <i>E. caballus</i> picture via Wikimedia Commons</a></p>");
        sources.append("<p><i>Oryctolagus cuniculus</i> picture by JJ Harrison (Own work) [<a target='_blank' href='http://creativecommons.org/licenses/by-sa/3.0'>CC-BY-SA-3.0</a>], <a target='_blank' href='https://commons.wikimedia.org/wiki/File:Oryctolagus_cuniculus_Tasmania_2.jpg#/media/File:Oryctolagus_cuniculus_Tasmania_2.jpg'>See <i>O. cuniculus</i> picture via Wikimedia Commons</a></p>");
        sources.append("<p><i>Canis lupus familiaris</i> picture by Mood210 (Own work) [<a target='_blank' href='http://creativecommons.org/licenses/by-sa/3.0'>CC-BY-SA-3.0</a>], <a target='_blank' href='https://commons.wikimedia.org/wiki/File:Male_fawn_Boxer_undocked.jpg#/media/File:Male_fawn_Boxer_undocked.jpg'>See <i>C. lupus familiaris</i> picture via Wikimedia Commons</a></p>");
        sources.append("<p><i>Felis catus</i> picture [<a target='_blank' href='http://creativecommons.org/licenses/by-sa/3.0'>CC-BY-SA-3.0</a>], <a target='_blank' href='https://commons.wikimedia.org/wiki/File:Valentino.jpg#/media/File:Valentino.jpg'>See <i>F. catus</i> picture via Wikimedia Commons</a></p>");
        sources.append("<p><i>Cavia porcellus</i> picture by Variraptor (Own work) [<a target='_blank' href='http://creativecommons.org/licenses/by-sa/3.0'>CC-BY-SA-3.0</a>], <a target='_blank' href='https://commons.wikimedia.org/wiki/File:Yoyocochondinde.JPG#/media/File:Yoyocochondinde.JPG'>See <i>C. porcellus</i> picture via Wikimedia Commons</a></p>");
        sources.append("<p><i>Erinaceus europaeus</i> picture by Michael Gäbler (Own work) [<a target='_blank' href='http://creativecommons.org/licenses/by-sa/3.0'>CC-BY-SA-3.0</a>], <a target='_blank' href='https://commons.wikimedia.org/wiki/File:Erinaceus_europaeus_(Linnaeus,_1758).jpg#/media/File:Erinaceus_europaeus_(Linnaeus,_1758).jpg'>See <i>E. europaeus</i> picture via Wikimedia Commons</a></p>");
        sources.append("<p><i>Monodelphis domestica</i> picture by <i>Marsupial Genome Sheds Light on the Evolution of Immunity.</i> Hill E, PLoS Biology Vol. 4/3/2006, e75 <a rel='nofollow' href='http://dx.doi.org/10.1371/journal.pbio.0040075'>http://dx.doi.org/10.1371/journal.pbio.0040075</a> [<a target='_blank' href='http://creativecommons.org/licenses/by/2.5'>CC-BY-2.5</a>], <a target='_blank' href='http://commons.wikimedia.org/wiki/File%3AOpossum_with_young.png'>See <i>M. domestica</i> picture via Wikimedia Commons</a></p>");
        sources.append("<p><i>Ornithorhynchus anatinus</i> picture by Dr. Philip Bethge (private) [<a target='_blank' href='http://www.gnu.org/copyleft/fdl.html'>GFDL</a> or <a target='_blank' href='http://creativecommons.org/licenses/by-sa/3.0'>CC-BY-SA-3.0-2.5-2.0-1.0</a>], <a target='_blank' href='http://commons.wikimedia.org/wiki/File%3AOrnithorhynchus.jpg'>See <i>O. anatinus</i> picture via Wikimedia Commons</a></p>");
        sources.append("<p><i>Gallus gallus</i> picture by Subramanya C K (Own work) [<a target='_blank' href='http://creativecommons.org/licenses/by-sa/3.0'>CC-BY-SA-3.0</a>], <a target='_blank' href='http://commons.wikimedia.org/wiki/File%3ARed_jungle_fowl.png'>See <i>G. gallus</i> picture via Wikimedia Commons</a></p>");
        sources.append("<p><i>Anolis carolinensis</i> picture by PiccoloNamek (Moved from Image:P1010027.jpg) [<a target='_blank' href='http://www.gnu.org/copyleft/fdl.html'>GFDL</a> or <a target='_blank' href='http://creativecommons.org/licenses/by-sa/3.0/'>CC-BY-SA-3.0</a>], <a target='_blank' href='http://commons.wikimedia.org/wiki/File%3AAnolis_carolinensis.jpg'>See <i>A. carolinensis</i> picture via Wikimedia Commons</a></p>");
        sources.append("<p><i>Xenopus tropicalis</i> picture by V&aacute;clav Gvo&zcaron;d&iacute;k (http://calphotos.berkeley.edu) [<a target='_blank' href='http://creativecommons.org/licenses/by-sa/2.5'>CC-BY-SA-2.5</a>, <a target='_blank' href='http://creativecommons.org/licenses/by-sa/2.5'>CC-BY-SA-2.5</a> or <a target='_blank' href='http://creativecommons.org/licenses/by-sa/3.0'>CC-BY-SA-3.0</a>], <a target='_blank' href='http://commons.wikimedia.org/wiki/File%3AXenopus_tropicalis01.jpeg'>See <i>X. tropicalis</i> picture via Wikimedia Commons</a></p>");
        sources.append("<p><i>Drosophila ananassae</i> picture by Nicolas Gompel [<a target='_blank' href='https://creativecommons.org/licenses/by-nc-sa/2.0/fr/'>CC BY-NC-SA 2.0 FR</a>], <a target='_blank' href='http://gompel.org/drosophilidae'>See <i>D. ananassae</i> picture via Nicolas Gompel's lab website</a></p>");
        sources.append("<p><i>Drosophila mojavensis</i> picture by Nicolas Gompel [<a target='_blank' href='https://creativecommons.org/licenses/by-nc-sa/2.0/fr/'>CC BY-NC-SA 2.0 FR</a>], <a target='_blank' href='http://gompel.org/drosophilidae'>See <i>D. mojavensis</i> picture via Nicolas Gompel's lab website</a></p>");
        sources.append("<p><i>Drosophila pseudoobscura</i> picture, <a target='_blank' href='http://metazoa.ensembl.org/i/species/large/Drosophila_pseudoobscura.png'>See <i>D. pseudoobscura </i> picture via Ensembl Metazoa</a></p>");
        sources.append("<p><i>Drosophila simulans</i> picture by Nicolas Gompel [<a target='_blank' href='https://creativecommons.org/licenses/by-nc-sa/2.0/fr/'>CC BY-NC-SA 2.0 FR</a>], <a target='_blank' href='http://gompel.org/drosophilidae'>See <i>D. simulans</i> picture via Nicolas Gompel's lab website</a></p>");
        sources.append("<p><i>Drosophila virilis</i> picture by Nicolas Gompel [<a target='_blank' href='https://creativecommons.org/licenses/by-nc-sa/2.0/fr/'>CC BY-NC-SA 2.0 FR</a>], <a target='_blank' href='http://gompel.org/drosophilidae'>See <i>D. virilis</i> picture via Nicolas Gompel's lab website</a></p>");
        sources.append("<p><i>Drosophila yakuba</i> picture by Nicolas Gompel [<a target='_blank' href='https://creativecommons.org/licenses/by-nc-sa/2.0/fr/'>CC BY-NC-SA 2.0 FR</a>], <a target='_blank' href='http://gompel.org/drosophilidae'>See <i>D. yakuba</i> picture via Nicolas Gompel's lab website</a></p>");
        //        sources.append("<p><i>Pongo pygmaeus</i> picture by Greg Hume (Own work) [<a target='_blank' href='http://creativecommons.org/licenses/by-sa/3.0'>CC-BY-SA-3.0</a>], <a target='_blank' href='http://commons.wikimedia.org/wiki/File%3ASUMATRAN_ORANGUTAN.jpg'>See <i>P. pygmaeus</i> picture via Wikimedia Commons</a></p>");
        //        sources.append("<p><i>Tetraodon nigroviridis</i> picture by Starseed (Own work) [<a target='_blank' href='http://creativecommons.org/licenses/by-sa/3.0/de/deed.en'>CC-BY-SA-3.0-de</a> or <a target='_blank' href='http://creativecommons.org/licenses/by-sa/3.0'>CC-BY-SA-3.0</a>], <a target='_blank' href='http://commons.wikimedia.org/wiki/File%3ATetraodon_nigroviridis_1.jpg'>See <i>T. nigroviridis</i> picture via Wikimedia Commons</a></p>");
        sources.append("</div>");
    
        return log.exit(sources.toString());
    }

    /**
     * @return  A {@code String} that is the formatted version number of the webapp.
     *          {@code null} if this information is not available.
     */
    protected String getWebAppVersion() {
        log.entry();
        String version = null;
        if (StringUtils.isNotBlank(this.prop.getMajorVersion())) {
            version = this.prop.getMajorVersion();
            if (StringUtils.isNotBlank(this.prop.getMinorVersion())) {
                version += "." + this.prop.getMinorVersion();
            }
        }
        return log.exit(version);
    }
}<|MERGE_RESOLUTION|>--- conflicted
+++ resolved
@@ -264,13 +264,9 @@
                 + "evolution, ontology, anatomy, development, evo-devo database, "
                 + "anatomical ontology, developmental ontology, gene expression "
                 + "evolution'/>");
-<<<<<<< HEAD
-        this.writeln("<meta name='dcterms.rights' content='Bgee copyright 2007/2017 UNIL' />");
-=======
         this.writeln("<meta name='dcterms.rights' content='Bgee copyright 2007/"
                 + ZonedDateTime.now(ZoneId.of("Europe/Zurich")).getYear()
                 + " UNIL' />");
->>>>>>> 8bf43ade
         this.writeln("<link rel='shortcut icon' type='image/x-icon' href='"
                 + this.prop.getBgeeRootDirectory() + this.prop.getImagesRootDirectory() + "favicon.ico'/>");
         this.includeCss(); // load default css files, and css files specific of a view 
@@ -641,13 +637,8 @@
         logos.append(HtmlParentDisplay.getSingleFeatureLogo(
                 urlDownloadRefExprGenerator.getRequestURL(), false, 
                 "Bgee " + PROCESSED_EXPR_VALUES_PAGE_NAME.toLowerCase() + " page", 
-<<<<<<< HEAD
-                PROCESSED_EXPR_VALUES_PAGE_NAME, 
-                this.prop.getLogoImagesRootDirectory() + "proc_values_logo.png", 
-=======
                 PROCESSED_EXPR_VALUES_PAGE_NAME,
                 this.prop.getBgeeRootDirectory() + this.prop.getLogoImagesRootDirectory() + "proc_values_logo.png", 
->>>>>>> 8bf43ade
                 "Annotations and processed expression data (e.g., read counts, TPM and "
                 + "RPKM values, Affymetrix probeset signal intensities)."));
         
