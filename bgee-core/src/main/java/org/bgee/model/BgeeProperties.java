--- conflicted
+++ resolved
@@ -738,7 +738,6 @@
     private final String minorVersion;
 
     /**
-<<<<<<< HEAD
      * A {@code String} that is the server URL which is used to query a search.
      */
     private final String searchServerUrl;
@@ -747,12 +746,12 @@
      * A {@code String} that is the server port which is used to query a search.
      */
     private final String searchUrlPort;
-=======
+
+    /**
      * A {@code String} that is the Bioconductor Release number used to download
      * {@code R} packages.
      */
     private final String bioconductorReleaseNumber;
->>>>>>> 8c7158c5
 
     /**
      * A {@code String} that is the path of RScript Executable file 
@@ -909,19 +908,13 @@
     public int getMaxJobCountPerUser() {
         return maxJobCountPerUser;
     }
-<<<<<<< HEAD
-    
-=======
-
->>>>>>> 8c7158c5
+
+
     @Override
     public String toString() {
         StringBuilder builder = new StringBuilder();
         builder.append("BgeeProperties [topAnatRScriptExecutable=").append(topAnatRScriptExecutable)
-<<<<<<< HEAD
-=======
                 .append(", bioconductorReleaseNumber=").append(bioconductorReleaseNumber)
->>>>>>> 8c7158c5
                 .append(", topAnatRWorkingDirectory=").append(topAnatRWorkingDirectory)
                 .append(", topAnatFunctionFile=").append(topAnatFunctionFile)
                 .append(", topAnatResultsWritingDirectory=").append(topAnatResultsWritingDirectory)
