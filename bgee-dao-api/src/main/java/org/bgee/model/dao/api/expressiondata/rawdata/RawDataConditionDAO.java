--- conflicted
+++ resolved
@@ -17,11 +17,7 @@
  * DAO defining queries using or retrieving {@link RawDataConditionTO}s.
  *
  * @author  Frederic Bastian
-<<<<<<< HEAD
- * @version Bgee 15, Mar. 2021
-=======
  * @version Bgee 15.0, Apr. 2021
->>>>>>> 55d63a95
  * @since   Bgee 14, Sep. 2018
  * @see RawDataConditionTO
  */
@@ -140,16 +136,10 @@
          * @version Bgee 15 Mar. 2021
          */
         public enum DAORawDataSex implements EnumDAOField {
-<<<<<<< HEAD
-            NOT_ANNOTATED("not annotated"), HERMAPHRODITE("hermaphrodite"), FEMALE("female"), MALE("male"),
-            MIXED("mixed"), NA("NA");
-
-=======
             NOT_ANNOTATED("not annotated", false), HERMAPHRODITE("hermaphrodite", true),
             FEMALE("female", true), MALE("male", true), MIXED("mixed", false), NA("NA", false);
 
             private final boolean informative;
->>>>>>> 55d63a95
             /**
              * See {@link #getStringRepresentation()}
              */
@@ -158,18 +148,12 @@
              * Constructor providing the {@code String} representation of this {@code DAORawDataSex}.
              *
              * @param stringRepresentation  A {@code String} corresponding to this {@code DAORawDataSex}.
-<<<<<<< HEAD
-             */
-            private DAORawDataSex(String stringRepresentation) {
-                this.stringRepresentation = stringRepresentation;
-=======
              * @param informative           A {@code boolean} defining whether this {@code DAORawDataSex}
              *                              is informative.
              */
             private DAORawDataSex(String stringRepresentation, boolean informative) {
                 this.stringRepresentation = stringRepresentation;
                 this.informative = informative;
->>>>>>> 55d63a95
             }
 
             /**
@@ -191,12 +175,9 @@
             public String getStringRepresentation() {
                 return this.stringRepresentation;
             }
-<<<<<<< HEAD
-=======
             public boolean isInformative() {
                 return this.informative;
             }
->>>>>>> 55d63a95
             @Override
             public String toString() {
                 return this.getStringRepresentation();
