package org.bgee.model.dao.mysql.gene;

import java.sql.SQLException;
import java.util.Collection;
import java.util.Comparator;
import java.util.HashMap;
import java.util.HashSet;
import java.util.LinkedHashMap;
import java.util.Map;
import java.util.Map.Entry;
import java.util.Set;
import java.util.stream.Collectors;

import org.apache.commons.lang3.StringUtils;
import org.apache.logging.log4j.LogManager;
import org.apache.logging.log4j.Logger;
import org.bgee.model.dao.api.exception.DAOException;
import org.bgee.model.dao.api.gene.GeneDAO;
import org.bgee.model.dao.mysql.MySQLDAO;
import org.bgee.model.dao.mysql.connector.BgeePreparedStatement;
import org.bgee.model.dao.mysql.connector.MySQLDAOManager;
import org.bgee.model.dao.mysql.connector.MySQLDAOResultSet;
import org.bgee.model.dao.mysql.exception.UnrecognizedColumnException;

/**
 * A {@code GeneDAO} for MySQL.
 *
 * @author  Valentine Rech de Laval
 * @version Bgee 14, Apr. 2019
 * @see org.bgee.model.dao.api.gene.GeneDAO.GeneTO
 * @see org.bgee.model.dao.api.gene.GeneDAO.GeneBioTypeTO
 * @since   Bgee 13, May 2014
 */
public class MySQLGeneDAO extends MySQLDAO<GeneDAO.Attribute> implements GeneDAO {

    /**
     * {@code Logger} of the class.
     */
    private final static Logger log = LogManager.getLogger(MySQLGeneDAO.class.getName());

    private static final String GENE_TABLE_NAME = "gene";
    /**
     * A {@code String} that is the field name for Bgee internal gene IDs.
     */
    public static final String BGEE_GENE_ID = "bgeeGeneId";
    /**
     * A {@code String} that is the field name for species IDs.
     */
    public static final String SPECIES_ID = "speciesId";

    /**
     * A {@code Map} of column name to their corresponding {@code Attribute}.
     */
    private static final Map<String, GeneDAO.Attribute> columnToAttributesMap;

    static {
        columnToAttributesMap = new HashMap<>();
        columnToAttributesMap.put(BGEE_GENE_ID, GeneDAO.Attribute.ID);
        columnToAttributesMap.put("geneId", GeneDAO.Attribute.GENE_ID);
        columnToAttributesMap.put("geneName", GeneDAO.Attribute.NAME);
        columnToAttributesMap.put("geneDescription", GeneDAO.Attribute.DESCRIPTION);
        columnToAttributesMap.put("speciesId", GeneDAO.Attribute.SPECIES_ID);
        columnToAttributesMap.put("geneBioTypeId", GeneDAO.Attribute.GENE_BIO_TYPE_ID);
        columnToAttributesMap.put("OMAParentNodeId", GeneDAO.Attribute.OMA_PARENT_NODE_ID);
        columnToAttributesMap.put("ensemblGene", GeneDAO.Attribute.ENSEMBL_GENE);
        columnToAttributesMap.put("geneMappedToGeneIdCount", GeneDAO.Attribute.GENE_MAPPED_TO_SAME_GENE_ID_COUNT);
    }

    /**
     * Constructor providing the {@code MySQLDAOManager} that this
     * {@code MySQLDAO} will use to obtain {@code BgeeConnection}s.
     *
     * @param manager
     *            The {@code MySQLDAOManager} to use.
     * @throws IllegalArgumentException
     *             If {@code manager} is {@code null}.
     */
    public MySQLGeneDAO(MySQLDAOManager manager) throws IllegalArgumentException {
        super(manager);
    }

    @Override
    public GeneTOResultSet getAllGenes() throws DAOException {
        log.traceEntry();
        return log.traceExit(getGenes(null, null, null, false, 0, 0));
    }

    @Override
    public GeneTOResultSet getGenesBySpeciesIds(Collection<Integer> speciesIds) throws DAOException {
        log.traceEntry("{}", speciesIds);
        return log.traceExit(this.getGenes(convertSpeciesIdsTOMap(speciesIds), null, null, false, 0, 0));
    }

    @Override
    public GeneTOResultSet getGenesWithDataBySpeciesIdsOrdered(Collection<Integer> speciesIds,
            int offset, int geneCount) throws DAOException {
        log.traceEntry("{}, {}, {}", speciesIds, offset, geneCount);
        return log.traceExit(this.getGenes(convertSpeciesIdsTOMap(speciesIds), null, true,
                true, offset, geneCount));
    }

    @Override
<<<<<<< HEAD
    public GeneTOResultSet getGenesByEnsemblGeneIds(Collection<String> ensemblGeneIds) throws DAOException {
        log.traceEntry("{}", ensemblGeneIds);
        Map<Integer, Set<String>> speToGeneMap = new HashMap<>();
        //sanity checks on geneIds will be performed by the getGenes method
        speToGeneMap.put(null, ensemblGeneIds == null? null: new HashSet<>(ensemblGeneIds));
=======
    public GeneTOResultSet getGenesByGeneIds(Collection<String> geneIds) throws DAOException {
        log.traceEntry("{}", geneIds);
        Map<Integer, Set<String>> speToGeneMap = new HashMap<>();
        //sanity checks on geneIds will be performed by the getGenes method
        speToGeneMap.put(null, geneIds == null? null: new HashSet<>(geneIds));
>>>>>>> 55d63a95
        return log.traceExit(getGenes(speToGeneMap, null, null, false, 0, 0));
    }
    
    @Override
    public GeneTOResultSet getGenesByIds(Collection<Integer> geneIds) throws DAOException {
        log.traceEntry("{}", geneIds);
        return log.traceExit(getGenes(null, geneIds, null, false, 0, 0));
    }

    @Override
    public GeneTOResultSet getGenesBySpeciesAndGeneIds(Map<Integer, Set<String>> speciesIdToGeneIds)
            throws DAOException {
        log.traceEntry("{}", speciesIdToGeneIds);
        return log.traceExit(this.getGenes(speciesIdToGeneIds, null, null, false, 0, 0));
    }

    @Override
    public GeneTOResultSet getGenesByBgeeIds(Collection<Integer> bgeeGeneIds) throws DAOException {
        log.traceEntry("{}", bgeeGeneIds);
        return log.traceExit(this.getGenes(null, bgeeGeneIds, null, false, 0, 0));
    }

    private GeneTOResultSet getGenes(Map<Integer, Set<String>> speciesIdToGeneIds,
            Collection<Integer> bgeeGeneIds, Boolean withExprData, boolean orderedByBgeeGeneId,
            int offset, int geneCount) throws DAOException {
        log.traceEntry("{}, {}, {}, {}, {}, {}", speciesIdToGeneIds, bgeeGeneIds, withExprData,
                orderedByBgeeGeneId, offset, geneCount);

        if (speciesIdToGeneIds != null &&
                speciesIdToGeneIds.containsKey(null) && speciesIdToGeneIds.size() != 1) {
            throw log.throwing(new IllegalArgumentException(
                    "If a null species ID is provided, it should be the only Entry in the Map."));
        }
        if (offset < 0 || geneCount < 0) {
            throw log.throwing(new IllegalArgumentException(
                    "offset and geneCount cannot be negative"));
        }
        if (offset > 0 && geneCount == 0) {
            throw log.throwing(new IllegalArgumentException(
                    "geneCount must be provided if offset is provided"));
        }

        //need a LinkedHashMap for consistent setting of the query parameters.
        //Copy it with Collectors.toMap to create copies of the gene ID Sets.
        LinkedHashMap<Integer, Set<String>> clonedSpeciesIdToGeneIds = speciesIdToGeneIds == null?
                new LinkedHashMap<>(): speciesIdToGeneIds.entrySet().stream()
                //eliminate entries with no species IDs and no gene IDs
                .filter(e -> e.getKey() != null || e.getValue() != null && !e.getValue().isEmpty())
                //sort the the species IDs for maximizing chances of cache hits.
                //Gene IDs in the Set values will be sorted by the method BgeePreparedStatement.setIntegers
                .sorted(Comparator.comparing(e -> e.getKey(),
                        //null species ID is allowed for method such as getGenesByIds,
                        //but in that case it should be the only entry in the Map
                        Comparator.nullsLast(Comparator.naturalOrder())))
                .collect(Collectors.toMap(
                        e -> {
                            if (e.getKey() != null && e.getKey() <= 0) {
                                throw log.throwing(new IllegalArgumentException(
                                        "No species ID can be less than 1"));
                            }
                            return e.getKey();
                        },
                        e -> {
                            if (e.getValue() == null) {
                                return new HashSet<>();
                            }
                            if (e.getValue().stream().anyMatch(geneId -> StringUtils.isBlank(geneId))) {
                                throw log.throwing(new IllegalArgumentException("No gene ID can be null"));
                            }
                            return new HashSet<>(e.getValue());
                        },
                        (v1, v2) -> {throw new IllegalStateException("Impossible to have duplicated keys.");},
                        () -> new LinkedHashMap<>()));
        Set<Integer> clonedBgeeGeneIds = bgeeGeneIds == null? new HashSet<>(): new HashSet<>(bgeeGeneIds);

        String sql = generateSelectClause(GENE_TABLE_NAME, columnToAttributesMap, true, this.getAttributes());

        sql += " FROM " + GENE_TABLE_NAME;

        if (!clonedSpeciesIdToGeneIds.isEmpty() || !clonedBgeeGeneIds.isEmpty() ||
                Boolean.TRUE.equals(withExprData)) {
            sql += " WHERE ";
        }
        if (clonedSpeciesIdToGeneIds.values().stream().anyMatch(geneIds -> !geneIds.isEmpty())) {
            sql += clonedSpeciesIdToGeneIds.entrySet().stream().map(
                    e -> {
                        String where = "";
                        //a null species ID key is allowed for methods such as getGenesbyIds,
                        //but it should be the only entry in the Map then.
                        if (e.getKey() != null) {
                            where += GENE_TABLE_NAME + ".speciesId = ?";
                            if (!e.getValue().isEmpty()) {
                                where += " AND ";
                            }
                        }
                        if (!e.getValue().isEmpty()) {
                            where += GENE_TABLE_NAME + ".geneId IN ("
                                     + BgeePreparedStatement.generateParameterizedQueryString(
                                            e.getValue().size()) + ")";
                        }
                        return where;
                    }).collect(Collectors.joining(" OR ", "(", ") "));
        } else if (!clonedSpeciesIdToGeneIds.isEmpty()) {
            sql += GENE_TABLE_NAME + ".speciesId IN ("
                   + BgeePreparedStatement.generateParameterizedQueryString(
                           clonedSpeciesIdToGeneIds.size())
                   + ") ";
        }

        if (!clonedBgeeGeneIds.isEmpty()) {
            if (!clonedSpeciesIdToGeneIds.isEmpty()) {
                sql += " AND ";
            }
            sql += GENE_TABLE_NAME + ".bgeeGeneId IN ("
                   + BgeePreparedStatement.generateParameterizedQueryString(clonedBgeeGeneIds.size())
                   + ")";
        }
        if (Boolean.TRUE.equals(withExprData)) {
            if (!clonedSpeciesIdToGeneIds.isEmpty() || !clonedBgeeGeneIds.isEmpty()) {
                sql += " AND ";
            }
            sql += "EXISTS (SELECT 1 FROM expression WHERE expression.bgeeGeneId = "
                   + GENE_TABLE_NAME + ".bgeeGeneId)";
        }
        if (orderedByBgeeGeneId) {
            sql += " ORDER BY " + GENE_TABLE_NAME + ".bgeeGeneId";
        }
        if (geneCount > 0) {
            sql += " LIMIT ";
            if (offset > 0) {
                sql += offset + ", ";
            }
            sql += geneCount;
        }

        // we don't use a try-with-resource, because we return a pointer to the results,
        // not the actual results, so we should not close this BgeePreparedStatement.
        try {
            BgeePreparedStatement stmt = this.getManager().getConnection().prepareStatement(sql);
            int offsetParamIndex = 1;
            for (Entry<Integer, Set<String>> speToGenes: clonedSpeciesIdToGeneIds.entrySet()) {
                if (speToGenes.getKey() != null) {
                    stmt.setInt(offsetParamIndex, speToGenes.getKey());
                    offsetParamIndex++;
                }
                if (!speToGenes.getValue().isEmpty()) {
                    stmt.setStrings(offsetParamIndex, speToGenes.getValue(), true);
                    offsetParamIndex += speToGenes.getValue().size();
                }
            }
            if (!clonedBgeeGeneIds.isEmpty()) {
                stmt.setIntegers(offsetParamIndex, clonedBgeeGeneIds, true);
                offsetParamIndex += clonedBgeeGeneIds.size();
            }

            return log.traceExit(new MySQLGeneTOResultSet(stmt));
        } catch (SQLException e) {
            throw log.throwing(new DAOException(e));
        }
    }

    public GeneBioTypeTOResultSet getGeneBioTypes() {
        log.traceEntry();

        String sql = "SELECT * FROM geneBioType";
        // we don't use a try-with-resource, because we return a pointer to the results,
        // not the actual results, so we should not close this BgeePreparedStatement.
        try {
            BgeePreparedStatement stmt = this.getManager().getConnection().prepareStatement(sql);
            return log.traceExit(new MySQLGeneBioTypeTOResultSet(stmt));
        } catch (SQLException e) {
            throw log.throwing(new DAOException(e));
        }
    }

    // ***************************************************************************
    // METHODS NOT PART OF THE bgee-dao-api, USED BY THE PIPELINE AND NOT MEANT
    // TO BE EXPOSED TO THE PUBLIC API.
    // ***************************************************************************

    @Override
    public int updateGenes(Collection<GeneTO> genes, Collection<GeneDAO.Attribute> attributesToUpdate)
            throws DAOException, IllegalArgumentException {
        log.traceEntry("{}, {}", genes, attributesToUpdate);

        if (genes == null || genes.isEmpty()) {
            throw log.throwing(new IllegalArgumentException("No gene is given, then no gene is updated"));
        }
        if (attributesToUpdate == null || attributesToUpdate.isEmpty()) {
            throw log.throwing(new IllegalArgumentException("No attribute is given, then no gene is updated"));
        }
        // if
        // (attributesToUpdate.contains(GeneDAO.Attribute.ANCESTRAL_OMA_NODE_ID)
        // ||
        // attributesToUpdate.contains(GeneDAO.Attribute.ANCESTRAL_OMA_TAXON_ID))
        // {
        // throw log.throwing(new IllegalArgumentException(
        // "'Ancestral OMA' attributes are not store in database, then no gene
        // is updated"));
        // }

        int geneUpdatedCount = 0;
        // Construct sql query according to currents attributes
        StringBuilder sql = new StringBuilder();
        Map<GeneDAO.Attribute, String> attrToColumnMap = columnToAttributesMap.entrySet().stream()
                .collect(Collectors.toMap(e -> e.getValue(), e -> e.getKey()));

        for (GeneDAO.Attribute attribute : attributesToUpdate) {
            String col = attrToColumnMap.get(attribute);
            if (col == null) {
                throw log.throwing(new IllegalStateException("Unsupported Attribute: " + attribute));
            }
            if (sql.length() == 0) {
                sql.append("UPDATE gene SET ");
            } else {
                sql.append(", ");
            }
            sql.append(col + " = ?");
        }
        sql.append(" WHERE bgeeGeneId = ?");

        try (BgeePreparedStatement stmt = this.getManager().getConnection().prepareStatement(sql.toString())) {
            for (GeneTO gene : genes) {
                int i = 1;
                for (GeneDAO.Attribute attribute : attributesToUpdate) {
                    if (attribute.equals(GeneDAO.Attribute.NAME)) {
                        stmt.setString(i++, gene.getName());
                    } else if (attribute.equals(GeneDAO.Attribute.DESCRIPTION)) {
                        stmt.setString(i++, gene.getDescription());
                    } else if (attribute.equals(GeneDAO.Attribute.SPECIES_ID)) {
                        stmt.setInt(i++, gene.getSpeciesId());
                    } else if (attribute.equals(GeneDAO.Attribute.GENE_BIO_TYPE_ID)) {
                        stmt.setInt(i++, gene.getGeneBioTypeId());
                    } else if (attribute.equals(GeneDAO.Attribute.OMA_PARENT_NODE_ID)) {
                        stmt.setInt(i++, gene.getOMAParentNodeId());
                    } else if (attribute.equals(GeneDAO.Attribute.ENSEMBL_GENE)) {
                        stmt.setBoolean(i++, gene.isEnsemblGene());
                    }
                }
                stmt.setInt(i, gene.getId());
                geneUpdatedCount += stmt.executeUpdate();
                stmt.clearParameters();
            }
            return log.traceExit(geneUpdatedCount);
        } catch (SQLException e) {
            throw log.throwing(new DAOException(e));
        }
    }

    private Map<Integer, Set<String>> convertSpeciesIdsTOMap(Collection<Integer> speciesIds) {
        log.traceEntry("{}", speciesIds);
        return log.traceExit(speciesIds == null? null: speciesIds.stream()
                .collect(Collectors.toMap(id -> {
                    if (id == null || id <= 0) {
                        throw log.throwing(new IllegalStateException(
                                "No species ID can be null or less than 1."));
                    }
                    return id;
                }, id -> new HashSet<>(), (v1, v2) -> v1)));
    }

    /**
     * A {@code MySQLDAOResultSet} specific to {@code GeneTO}.
     *
     * @author Valentine Rech de Laval
     * @version Bgee 13
     * @since Bgee 13
     */
    public class MySQLGeneTOResultSet extends MySQLDAOResultSet<GeneTO> implements GeneTOResultSet {

        /**
         * Delegates to
         * {@link MySQLDAOResultSet#MySQLDAOResultSet(BgeePreparedStatement)}
         * super constructor.
         *
         * @param statement
         *            The first {@code BgeePreparedStatement} to execute a query
         *            on.
         */
        private MySQLGeneTOResultSet(BgeePreparedStatement statement) {
            super(statement);
        }

        @Override
        protected GeneTO getNewTO() {
            log.traceEntry();
            String geneId = null, geneName = null, geneDescription = null;
            Integer id = null, speciesId = null, geneBioTypeId = null, OMAParentNodeId = null,
                    geneMappedToGeneIdCount = null;
            Boolean ensemblGene = null;
            // Get results
            for (Entry<Integer, String> column : this.getColumnLabels().entrySet()) {
                try {
                    if (column.getValue().equals("bgeeGeneId")) {
                        id = this.getCurrentResultSet().getInt(column.getKey());

                    } else if (column.getValue().equals("geneId")) {
                        geneId = this.getCurrentResultSet().getString(column.getKey());

                    } else if (column.getValue().equals("geneName")) {
                        geneName = this.getCurrentResultSet().getString(column.getKey());

                    } else if (column.getValue().equals("geneDescription")) {
                        geneDescription = this.getCurrentResultSet().getString(column.getKey());

                    } else if (column.getValue().equals("speciesId")) {
                        speciesId = this.getCurrentResultSet().getInt(column.getKey());

                    } else if (column.getValue().equals("geneBioTypeId")) {
                        geneBioTypeId = this.getCurrentResultSet().getInt(column.getKey());

                    } else if (column.getValue().equals("OMAParentNodeId")) {
                        OMAParentNodeId = this.getCurrentResultSet().getInt(column.getKey());

                    } else if (column.getValue().equals("ensemblGene")) {
                        ensemblGene = this.getCurrentResultSet().getBoolean(column.getKey());

                    } else if (column.getValue().equals("geneMappedToGeneIdCount")) {
                        geneMappedToGeneIdCount = this.getCurrentResultSet().getInt(column.getKey());

                    } else if (column.getValue().equals("matchLength") || column.getValue().equals("termMatch") ||
                            column.getValue().equals("speciesDisplayOrder")) {
                        //nothing here, these columns are retrieved solely to fix issue#173
                    } else {
                        throw log.throwing(new UnrecognizedColumnException(column.getValue()));
                    }
                } catch (SQLException e) {
                    throw log.throwing(new DAOException(e));
                }
            }
            // Set GeneTO
            return log.traceExit(new GeneTO(id, geneId, geneName, geneDescription, speciesId, geneBioTypeId, OMAParentNodeId,
                    ensemblGene, geneMappedToGeneIdCount));
        }
    }

    /**
     * A {@code MySQLDAOResultSet} specific to {@code GeneBioTypeTO}.
     * 
     * @author Frederic Bastian
     * @version Bgee 14 Sep. 2018
     * @since Bgee 14 Sep. 2018
     */
    public class MySQLGeneBioTypeTOResultSet extends MySQLDAOResultSet<GeneBioTypeTO> implements GeneBioTypeTOResultSet {

        /**
         * Delegates to
         * {@link MySQLDAOResultSet#MySQLDAOResultSet(BgeePreparedStatement)}
         * super constructor.
         * 
         * @param statement     The first {@code BgeePreparedStatement} to execute a query on.
         */
        private MySQLGeneBioTypeTOResultSet(BgeePreparedStatement statement) {
            super(statement);
        }

        @Override
        protected GeneBioTypeTO getNewTO() {
            log.traceEntry();
            String name = null;
            Integer id = null;
            // Get results
            for (Entry<Integer, String> column : this.getColumnLabels().entrySet()) {
                try {
                    if (column.getValue().equals("geneBioTypeId")) {
                        id = this.getCurrentResultSet().getInt(column.getKey());

                    } else if (column.getValue().equals("geneBioTypeName")) {
                        name = this.getCurrentResultSet().getString(column.getKey());

                    } else {
                        throw log.throwing(new UnrecognizedColumnException(column.getValue()));
                    }
                } catch (SQLException e) {
                    throw log.throwing(new DAOException(e));
                }
            }
            // Set GeneBioTypeTO
            return log.traceExit(new GeneBioTypeTO(id, name));
        }
    }
}<|MERGE_RESOLUTION|>--- conflicted
+++ resolved
@@ -100,19 +100,11 @@
     }
 
     @Override
-<<<<<<< HEAD
-    public GeneTOResultSet getGenesByEnsemblGeneIds(Collection<String> ensemblGeneIds) throws DAOException {
-        log.traceEntry("{}", ensemblGeneIds);
-        Map<Integer, Set<String>> speToGeneMap = new HashMap<>();
-        //sanity checks on geneIds will be performed by the getGenes method
-        speToGeneMap.put(null, ensemblGeneIds == null? null: new HashSet<>(ensemblGeneIds));
-=======
     public GeneTOResultSet getGenesByGeneIds(Collection<String> geneIds) throws DAOException {
         log.traceEntry("{}", geneIds);
         Map<Integer, Set<String>> speToGeneMap = new HashMap<>();
         //sanity checks on geneIds will be performed by the getGenes method
         speToGeneMap.put(null, geneIds == null? null: new HashSet<>(geneIds));
->>>>>>> 55d63a95
         return log.traceExit(getGenes(speToGeneMap, null, null, false, 0, 0));
     }
     
