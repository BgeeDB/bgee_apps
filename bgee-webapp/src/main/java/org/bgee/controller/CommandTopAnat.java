--- conflicted
+++ resolved
@@ -73,11 +73,7 @@
  * 
  * @author  Frederic Bastian
  * @author  Valentine Rech de Laval
-<<<<<<< HEAD
  * @version Bgee 13, Oct 2016
-=======
- * @version Bgee 13, Apr. 2016
->>>>>>> caf1cfbd
  * @since   Bgee 13
  */
 public class CommandTopAnat extends CommandParent {
@@ -755,7 +751,7 @@
      *                  {@code geneList} and {@code paramName}.
      * @throws InvalidRequestException  If at least one provided ID map to severals Bgee gene IDs.
      */
-    private GeneListResponse getGeneResponse(List<String> geneList, String paramName) 
+    private GeneListResponse getGeneResponse(List<String> geneList, String paramName)
             throws InvalidRequestException {
         log.entry(geneList, paramName);
         
@@ -763,32 +759,19 @@
             throw log.throwing(new AssertionError("Code supposed to be unreachable."));
         }
 
-<<<<<<< HEAD
-        TreeSet<String> geneSet = new TreeSet<>(geneList);
-        // Load valid submitted gene IDs
-        final Set<Gene> validGenes = serviceFactory.getGeneService().
-                loadGenesByEnsemblIds(geneSet)
-                // FIXME: Remove filter on bonobo data, we should give the possibility 
-                // to the user to choose a species. In same time, remove info 
-                // under gene list textarea in TopAnat HTML file.
-                .filter(g -> g.getSpecies() == null || g.getSpecies().getId() == null || g.getSpecies().getId() != 9597)
-                .collect(Collectors.toSet());
-        // Identify undetermined gene IDs
-        final Set<String> undeterminedGeneIds = new HashSet<>(geneSet);
-        undeterminedGeneIds.removeAll(validGenes.stream()
-                .map(Gene::getEnsemblGeneId)
-                .collect(Collectors.toSet()));
-        
-        // Map species ID to valid gene ID count
-        final Map<Integer, Long> speciesIdToGeneCount = validGenes.stream()
-                    .collect(Collectors.groupingBy(g -> g.getSpecies().getId(), Collectors.counting()));
-=======
         final TreeSet<String> geneSet = new TreeSet<>(geneList);
-        
+
         // Load mapping cross-reference IDs to genes
-        final Map<String, Set<Gene>> mappingIdsToGenes = 
-                serviceFactory.getGeneService().loadGenesByAnyId(geneSet)
-                .collect(Collectors.toMap(e->e.getKey(), e->e.getValue()));
+        final Map<String, Set<Gene>> mappingIdsToGenes =
+                serviceFactory.getGeneService().loadGenesByAnyId(geneSet, false)
+                .collect(Collectors.toMap(e->e.getKey(),
+                        // FIXME: Remove filter on bonobo data, we should give the possibility
+                        // to the user to choose a species. In same time, remove info
+                        // under gene list textarea in TopAnat HTML file.
+                        e -> e.getValue().stream()
+                        .filter(g -> g.getSpecies() == null || g.getSpecies().getId() == null ||
+                        g.getSpecies().getId() != 9597)
+                        .collect(Collectors.toSet())));
 
         // Identify undetermined gene IDs
         final Set<String> undeterminedGeneIds = mappingIdsToGenes.entrySet().stream()
@@ -797,27 +780,22 @@
                 .collect(Collectors.toSet());
         
         // Map species ID to valid gene ID count
-        final Map<String, Long> speciesIdToGeneCount = mappingIdsToGenes.values().stream()
+        final Map<Integer, Long> speciesIdToGeneCount = mappingIdsToGenes.values().stream()
                     .flatMap(Collection::stream)
                     // It is necessary to remove duplicates because 2 IDs
                     // (a gene ID and its cross-reference) can map on the same gene
                     .distinct()
-                    .collect(Collectors.groupingBy(Gene::getSpeciesId, Collectors.counting()));
-
->>>>>>> caf1cfbd
+                    .collect(Collectors.groupingBy(g -> g.getSpecies().getId(), Collectors.counting()));
+
         // Retrieve detected species, and create a new Map Species -> Long
         final Map<Species, Long> speciesToGeneCount = speciesIdToGeneCount.isEmpty()? new HashMap<>(): 
                 this.serviceFactory.getSpeciesService()
                 .loadSpeciesByIds(speciesIdToGeneCount.keySet(), false)
                 .stream()
                 .collect(Collectors.toMap(spe -> spe, spe -> speciesIdToGeneCount.get(spe.getId())));
-        
-        // Determine selected species ID. 
-<<<<<<< HEAD
-        Integer selectedSpeciesId = speciesIdToGeneCount.entrySet().stream()
-=======
-        final String selectedSpeciesId = speciesIdToGeneCount.entrySet().stream()
->>>>>>> caf1cfbd
+
+        // Determine selected species ID.
+        final Integer selectedSpeciesId = speciesIdToGeneCount.entrySet().stream()
                 //sort based on gene count (and in case of equality, based on species ID)
                 .max((e1, e2) -> {
                     if (e1.getValue().equals(e2.getValue())) {
@@ -827,17 +805,17 @@
                 })
                 .map(e -> e.getKey())
                 .orElse(null);
-        
+
         // Load valid stages for selected species
         Set<DevStage> validStages = null;
         if (selectedSpeciesId != null) {
             validStages = this.getGroupingDevStages(selectedSpeciesId, DEV_STAGE_LEVEL);
         }
-        
+
         final Set<String> idsMappingMultipleGenes = mappingIdsToGenes.entrySet().stream()
                 // keep ids with more than one gene in the selected species
                 .filter(e -> e.getValue().stream()
-                        .filter(g -> g.getSpeciesId().equals(selectedSpeciesId))
+                        .filter(g -> g.getSpecies().getId().equals(selectedSpeciesId))
                         .count() > 1)
                 .map(e -> e.getKey())
                 .collect(Collectors.toSet());
@@ -845,22 +823,15 @@
         if (!idsMappingMultipleGenes.isEmpty()) {
             throw log.throwing(new InvalidRequestException(
                     "At least one ID maps to severals Ensembl gene IDs: " + idsMappingMultipleGenes));
-        }        
+        }
 
         // Identify gene IDs not in the selected species
-<<<<<<< HEAD
-        TreeSet<String> notSelectedSpeciesGenes = new TreeSet<>(
-                validGenes.stream()
-                    .filter(g -> !g.getSpecies().getId().equals(selectedSpeciesId))
-                    .map(Gene::getEnsemblGeneId)
-=======
         final TreeSet<String> notSelectedSpeciesGenes = new TreeSet<>(
                 // All genes found in Bgee
                 mappingIdsToGenes.values().stream().flatMap(Collection::stream)
                     // we keep gene not in selected species
-                    .filter(g -> !g.getSpeciesId().equals(selectedSpeciesId))
-                    .map(Gene::getId)
->>>>>>> caf1cfbd
+                    .filter(g -> !g.getSpecies().getId().equals(selectedSpeciesId))
+                    .map(Gene::getEnsemblGeneId)
                     .collect(Collectors.toSet()));
         
         // Determine message
@@ -948,14 +919,14 @@
             msg.append(": ");
             msg.append(speciesToGeneCount.entrySet().stream().map(e -> e.getValue()).count());
             msg.append(" unique genes found in Bgee");
-            
+
             msg.append(speciesToGeneCount.entrySet().stream()
-                    //sort in descending order of gene count (and in case of equality, 
+                    //sort in descending order of gene count (and in case of equality,
                     //by ascending order of key, for predictable message generation)
                     .sorted((e1, e2) -> {
                         if (e1.getValue().equals(e2.getValue())) {
-                            return e1.getKey().getId().compareTo(e2.getKey().getId()); 
-                        } 
+                            return e1.getKey().getId().compareTo(e2.getKey().getId());
+                        }
                         return e2.getValue().compareTo(e1.getValue());
                     })
                     .map(e -> ", " + e.getValue() + " in " + e.getKey().getName())
@@ -1164,14 +1135,12 @@
     /**
      * Clean the provided list of IDs converting cross-reference IDs into Bgee gene IDs (Ensembl IDs)
      * and removing gene IDs not in the selected species and the undetermined gene IDs.
-     * 
-     * @param geneResponse  A {@code GeneListResponse} that is the gene list response 
+     *
+     * @param geneResponse  A {@code GeneListResponse} that is the gene list response
      *                      containing information to clean the {@code ids}.
      * @param ids           A {@code Collection} of {@code String}s that are the IDs to be cleaned.
      * @return              A {@code Set} of {@code String}s that are Bgee gene IDs.
      */
-    // TODO: to avoid this call to the service, maybe gene IDs to be used for the analysis 
-    // should be in GeneListResponse.
     private Set<String> cleanGeneIds(GeneListResponse geneResponse, Set<String> ids) {
         log.entry(geneResponse, ids);
         
@@ -1183,7 +1152,7 @@
         cleanGeneIds.removeAll(geneResponse.getUndeterminedGeneIds());
         
         cleanGeneIds = this.loadBgeeIds(cleanGeneIds);
-        
+
         if (cleanGeneIds.isEmpty()) {
             throw log.throwing(new IllegalArgumentException("No gene IDs of foreground "
                     + "are in selected species from background gene ID list"));
@@ -1192,23 +1161,21 @@
         return log.exit(cleanGeneIds);
     }
 
-    /** 
+    /**
      * Retrieve Bgee gene IDs (Ensembl IDs) from any ID list.
-     * 
+     *
      * @param ids   A {@code Collection} of {@code String}s that are the IDs to be converted in Bgee gene IDs.
      * @return      The {@code Set} of {@code String}s that are the Bgee gene IDs.
      * @throws InvalidRequestException  If at least one provided ID map to severals Bgee gene IDs.
      */
-    // TODO: to avoid this call to the service, maybe gene IDs to be used for the analysis 
-    // should be in GeneListResponse.
     private Set<String> loadBgeeIds(Collection<String> ids) {
         log.entry(ids);
 
         return log.exit(Collections.unmodifiableSet(
-                serviceFactory.getGeneService().loadMappingAnyIdToGeneIds(
-                        Optional.ofNullable(ids).orElse(new HashSet<>()))
-                    .values().stream()
-                        .flatMap(Collection::stream)
+                serviceFactory.getGeneService().loadGenesByAnyId(
+                        Optional.ofNullable(ids).orElse(new HashSet<>()), false)
+                        .flatMap(m -> m.getValue().stream())
+                        .map(g -> g.getEnsemblGeneId())
                         .collect(Collectors.toSet())));
     }
 
