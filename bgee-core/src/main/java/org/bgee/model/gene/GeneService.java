--- conflicted
+++ resolved
@@ -7,6 +7,7 @@
 import java.util.HashSet;
 import java.util.Map;
 import java.util.Map.Entry;
+import java.util.Optional;
 import java.util.Set;
 import java.util.stream.Collectors;
 import java.util.stream.Stream;
@@ -14,30 +15,19 @@
 import org.apache.commons.lang3.StringUtils;
 import org.apache.logging.log4j.LogManager;
 import org.apache.logging.log4j.Logger;
+
 import org.bgee.model.CommonService;
 import org.bgee.model.SearchResult;
 import org.bgee.model.ServiceFactory;
-<<<<<<< HEAD
+import org.bgee.model.source.Source;
+import org.bgee.model.species.Species;
+import org.bgee.model.species.SpeciesService;
 import org.bgee.model.dao.api.EntityTO;
+import org.bgee.model.dao.api.gene.GeneDAO;
 import org.bgee.model.dao.api.gene.GeneDAO.GeneTO;
 import org.bgee.model.dao.api.gene.GeneNameSynonymDAO.GeneNameSynonymTO;
 import org.bgee.model.dao.api.gene.GeneXRefDAO;
 import org.bgee.model.dao.api.gene.GeneXRefDAO.GeneXRefTO;
-import org.bgee.model.source.Source;
-import org.bgee.model.dao.api.gene.GeneDAO;
-=======
-import org.bgee.model.dao.api.DAOManager;
-import org.bgee.model.dao.api.gene.GeneDAO;
-import org.bgee.model.dao.api.gene.GeneDAO.GeneTO;
-import org.bgee.model.dao.api.gene.GeneNameSynonymDAO.GeneNameSynonymTO;
-import org.bgee.model.dao.api.gene.GeneXRefDAO;
->>>>>>> caf1cfbd
-import org.bgee.model.species.Species;
-import org.bgee.model.species.SpeciesService;
-
-import java.util.Arrays;
-import java.util.Map.Entry;
-import java.util.Optional;
 
 /**
  * A {@link org.bgee.model.Service} to obtain {@link Gene} objects. Users should use the
@@ -46,13 +36,8 @@
  * @author  Philippe Moret
  * @author  Frederic Bastian
  * @author  Valentine Rech de Laval
-<<<<<<< HEAD
  * @version Bgee 14, Apr. 2019
  * @since   Bgee 13, Sept. 2015
-=======
- * @version Bgee 13, Apr. 2016
- * @since   Bgee 13 Sept. 2015
->>>>>>> caf1cfbd
  */
 public class GeneService extends CommonService {
     private static final Logger log = LogManager.getLogger(GeneService.class.getName());
@@ -144,8 +129,7 @@
      * For unambiguous retrieval of {@code Gene}s, see {@link #loadGenes(Collection)}.
      * <p>
      * This method won't load synonyms and cross-references in {@code Gene}s, to avoid memory problems.
-     * 
-<<<<<<< HEAD
+     *
      * @param ensemblGeneIds    A {@code Collection} of {@code String}s that are the Ensembl IDs
      *                          of genes to retrieve.
      * @return                  A {@code Stream} of matching {@code Gene}s.
@@ -153,26 +137,8 @@
     public Stream<Gene> loadGenesByEnsemblIds(Collection<String> ensemblGeneIds) {
         log.entry(ensemblGeneIds);
         return log.exit(this.loadGenesByEnsemblIds(ensemblGeneIds, false));
-=======
-     * @param geneIds       A {@code Collection} of {@code String}s that are IDs of genes 
-     *                      for which to return the {@code Gene}s.
-     * @param speciesIds    A {@code Collection} of {@code String}s that are IDs of species 
-     *                      for which to return the {@code Gene}s.
-     * @return              A {@code Stream} of {@code Gene}s that are the {@code Gene}s 
-     *                      for the given set of species IDs and the given set of gene IDs.
-     */
-    public Stream<Gene> loadGenesByIdsAndSpeciesIds(Collection<String> geneIds, 
-            Collection<String> speciesIds) {
-        log.entry(geneIds, speciesIds);
-        
-        Set<String> filteredGeneIds = geneIds == null? new HashSet<>(): new HashSet<>(geneIds);
-        Set<String> filteredSpeciesIds = speciesIds == null? new HashSet<>(): new HashSet<>(speciesIds);
-
-        return log.exit(getDaoManager().getGeneDAO()
-                    .getGenesBySpeciesIds(filteredSpeciesIds, filteredGeneIds).stream()
-                    .map(GeneService::mapFromTO));
->>>>>>> caf1cfbd
-    }
+    }
+
     /**
      * Retrieves genes from their Ensembl IDs as a {@code SearchResult}. {@code SearchResult} allows
      * also to retrieve the IDs that were <strong>not</strong> found in the database.
@@ -200,89 +166,6 @@
         Set<String> geneIdsNotFound = new HashSet<>(clonedGeneIds);
         geneIdsNotFound.removeAll(geneIdsFound);
         return log.exit(new SearchResult<>(clonedGeneIds, geneIdsNotFound, genes));
-    }
-    
-    /**
-     * Retrieve {@code Gene}s for a given set of IDs (gene IDs or any cross-reference IDs).
-     * 
-     * @param ids   A {@code Collection} of {@code String}s that are IDs (gene IDs or any 
-     *              cross-reference IDs) for which to return the gene IDs.
-     * @return      The {@code Stream} of {@code String}s that are gene IDs.
-     */
-    public Stream<Entry<String, Set<Gene>>> loadGenesByAnyId(Collection<String> ids) {
-        log.entry(ids);
-        
-        // Get mapping between given IDs and gene IDs
-        Map<String, Set<String>> mapAnyIdToGeneIds = this.loadMappingAnyIdToGeneIds(ids);
-
-        // Add IDs that are not cross-reference IDs
-        if (ids != null) {
-            for (String id : ids) {
-                if (mapAnyIdToGeneIds.containsKey(id)) {
-                    mapAnyIdToGeneIds.put(id, mapAnyIdToGeneIds.get(id));
-                } else {
-                    mapAnyIdToGeneIds.put(id, new HashSet<String>(Arrays.asList(id)));
-                }
-            }
-        }
-
-        // Get genes
-        Set<Gene> geneSet = this.loadGenesByIdsAndSpeciesIds(
-                mapAnyIdToGeneIds.values().stream()
-                    .flatMap(Collection::stream)
-                    .collect(Collectors.toSet()), null)
-                .collect(Collectors.toSet());
-
-        // Build mapping between given IDs and genes
-        Map<String, Set<Gene>> mapAnyIdToGenes = mapAnyIdToGeneIds.entrySet().stream()
-                .collect(Collectors.toMap(
-                    e -> e.getKey(),
-                    e -> {
-                        Set<Gene> newSet = new HashSet<Gene>();
-                        for (String s : e.getValue()) {
-                             newSet.addAll(geneSet.stream()
-                                     .filter(g -> g.getId().equals(s))
-                                     .collect(Collectors.toSet()));
-                        }
-                        return newSet;
-                    }
-                    ,
-                    (v1, v2) -> {
-                        Set<Gene> newSet = new HashSet<>(v1);
-                        for (Gene s : v2) {
-                             newSet.addAll(geneSet.stream()
-                                     .filter(g -> g.getId().equals(s.getId()))
-                                     .collect(Collectors.toSet()));
-                        }
-                        return newSet;
-                }));
-        return log.exit(mapAnyIdToGenes.entrySet().stream());
-    }
-    
-    /**
-     * Retrieve the mapping between a given set of IDs (gene IDs or any cross-reference IDs) 
-     * and gene IDs of the data source.
-     * 
-     * @param ids   A {@code Collection} of {@code String}s that are IDs (gene IDs or any 
-     *              cross-reference IDs) for which to return the mapping.
-     * @return      The {@code Map} where keys are {@code String}s corresponding to provided IDs,
-     *              and values are {@code String}s that are the associated gene IDs of the data source.
-     */
-    public Map<String, Set<String>> loadMappingAnyIdToGeneIds(Collection<String> ids) {
-        log.entry(ids);
-        
-        Map<String, Set<String>> xRefIdToGeneIds = getDaoManager().getGeneXRefDAO()
-                .getGeneXRefsByXRefIds(ids, Arrays.asList(GeneXRefDAO.Attribute.GENE_ID, 
-                        GeneXRefDAO.Attribute.XREF_ID)).stream()
-                .collect(Collectors.toMap(
-                        e -> e.getXRefId(),
-                        e -> new HashSet<String>(Arrays.asList(e.getGeneId())), 
-                        (v1, v2) -> {
-                            Set<String> newSet = new HashSet<>(v1);
-                            newSet.addAll(v2);
-                            return newSet;
-                        }));
-        return log.exit(xRefIdToGeneIds);
     }
 
     /**
