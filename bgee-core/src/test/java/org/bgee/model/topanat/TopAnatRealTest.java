<<<<<<< HEAD
//package org.bgee.model.topanat;
//
//import java.util.Arrays;
//import java.util.Properties;
//
//import org.apache.logging.log4j.LogManager;
//import org.apache.logging.log4j.Logger;
//import org.bgee.model.BgeeProperties;
//import org.bgee.model.ServiceFactory;
//import org.bgee.model.TestAncestor;
//import org.bgee.model.dao.api.DAOManager;
//import org.bgee.model.dao.mysql.connector.MySQLDAOManager;
//import org.bgee.model.expressiondata.baseelements.SummaryQuality;
//import org.bgee.model.expressiondata.baseelements.CallType.Expression;
//import org.bgee.model.job.JobService;
//import org.bgee.model.job.exception.ThreadAlreadyWorkingException;
//import org.bgee.model.topanat.exception.MissingParameterException;
//
//public class TopAnatRealTest extends TestAncestor {
//    private final static Logger log = LogManager.getLogger(TopAnatRealTest.class.getName());
//    @Override
//    protected Logger getLogger() {
//        return log;
//    } 
//
//    //@Test
//    public void test() throws MissingParameterException, ThreadAlreadyWorkingException {
//        Properties setProps = new Properties();
//        setProps.setProperty(BgeeProperties.TOP_ANAT_RESULTS_WRITING_DIRECTORY_KEY, 
//                "/Users/admin/Desktop/topanat/results/");
//        setProps.setProperty(BgeeProperties.TOP_ANAT_R_WORKING_DIRECTORY_KEY, 
//                "/Users/admin/Desktop/topanat/results/");
//        setProps.setProperty(MySQLDAOManager.USER_KEY, "bgee");
//        setProps.setProperty(MySQLDAOManager.PASSWORD_KEY, "bgee");
//        setProps.setProperty(MySQLDAOManager.JDBC_DRIVER_NAMES_KEY, 
//                "com.mysql.jdbc.Driver,net.sf.log4jdbc.sql.jdbcapi.DriverSpy");
//        setProps.setProperty(MySQLDAOManager.JDBC_URL_KEY, 
//                "jdbc:log4jdbc:mysql://altbioinfo.unil.ch:3306/bgee_v13");
//        
//        DAOManager manager = DAOManager.getDAOManager(setProps);
//        BgeeProperties props = BgeeProperties.getBgeeProperties(setProps);
//        ServiceFactory serviceFactory = new ServiceFactory(manager);
//        
//        TopAnatParams params = new TopAnatParams.Builder(Arrays.asList(
//                "ENSXETG00000014994", 
//                "ENSXETG00000006965", 
//                "ENSXETG00000014206", 
//                "ENSXETG00000005746", 
//                "ENSXETG00000024006", 
//                "ENSXETG00000003484", 
//                "ENSXETG00000019568", 
//                "ENSXETG00000001992", 
//                "ENSXETG00000013496", 
//                "ENSXETG00000025008", 
//                "ENSXETG00000002868", 
//                "ENSXETG00000017807", 
//                "ENSXETG00000003378", 
//                "ENSXETG00000002761", 
//                "ENSXETG00000012899", 
//                "ENSXETG00000003600", 
//                "ENSXETG00000023793", 
//                "ENSXETG00000026423", 
//                "ENSXETG00000014474", 
//                "ENSXETG00000001573", 
//                "ENSXETG00000011784"
//                ), 
//                8364, Expression.EXPRESSED).fdrThreshold(1).pvalueThreshold(1).summaryQuality(SummaryQuality.GOLD).build();
//        
//        JobService jobService = new JobService(props);
//        try {
//            TopAnatController controller = new TopAnatController(Arrays.asList(params), 
//                    props, serviceFactory, jobService.registerNewJob());
//            controller.proceedToTopAnatAnalyses().flatMap(e -> {
//                try {
//                    return e.getRows().stream();
//                } catch (Throwable exc) {
//                    log.throwing(new RuntimeException(exc));
//                }
//                return null;
//            }).forEach(e -> log.info(e));
//        } finally {
//            if (jobService.getJob() != null) {
//                jobService.getJob().release();
//            }
//        }
//    }
//}
=======
package org.bgee.model.topanat;

import java.util.Arrays;
import java.util.Properties;

import org.apache.logging.log4j.LogManager;
import org.apache.logging.log4j.Logger;
import org.bgee.model.BgeeProperties;
import org.bgee.model.ServiceFactory;
import org.bgee.model.TestAncestor;
import org.bgee.model.dao.api.DAOManager;
import org.bgee.model.dao.mysql.connector.MySQLDAOManager;
import org.bgee.model.expressiondata.baseelements.SummaryCallType;
import org.bgee.model.expressiondata.baseelements.SummaryQuality;
import org.bgee.model.job.JobService;
import org.bgee.model.job.exception.ThreadAlreadyWorkingException;
import org.bgee.model.topanat.exception.MissingParameterException;

public class TopAnatRealTest extends TestAncestor {
    private final static Logger log = LogManager.getLogger(TopAnatRealTest.class.getName());
    @Override
    protected Logger getLogger() {
        return log;
    } 

    //@Test
    public void test() throws MissingParameterException, ThreadAlreadyWorkingException {
        Properties setProps = new Properties();
        setProps.setProperty(BgeeProperties.TOP_ANAT_RESULTS_WRITING_DIRECTORY_KEY, 
                "/Users/admin/Desktop/topanat/results/");
        setProps.setProperty(BgeeProperties.TOP_ANAT_R_WORKING_DIRECTORY_KEY, 
                "/Users/admin/Desktop/topanat/results/");
        setProps.setProperty(MySQLDAOManager.USER_KEY, "bgee");
        setProps.setProperty(MySQLDAOManager.PASSWORD_KEY, "bgee");
        setProps.setProperty(MySQLDAOManager.JDBC_DRIVER_NAMES_KEY, 
                "com.mysql.jdbc.Driver,net.sf.log4jdbc.sql.jdbcapi.DriverSpy");
        setProps.setProperty(MySQLDAOManager.JDBC_URL_KEY, 
                "jdbc:log4jdbc:mysql://altbioinfo.unil.ch:3306/bgee_v13");
        
        DAOManager manager = DAOManager.getDAOManager(setProps);
        BgeeProperties props = BgeeProperties.getBgeeProperties(setProps);
        ServiceFactory serviceFactory = new ServiceFactory(manager);
        
        TopAnatParams params = new TopAnatParams.Builder(Arrays.asList(
                "ENSXETG00000014994", 
                "ENSXETG00000006965", 
                "ENSXETG00000014206", 
                "ENSXETG00000005746", 
                "ENSXETG00000024006", 
                "ENSXETG00000003484", 
                "ENSXETG00000019568", 
                "ENSXETG00000001992", 
                "ENSXETG00000013496", 
                "ENSXETG00000025008", 
                "ENSXETG00000002868", 
                "ENSXETG00000017807", 
                "ENSXETG00000003378", 
                "ENSXETG00000002761", 
                "ENSXETG00000012899", 
                "ENSXETG00000003600", 
                "ENSXETG00000023793", 
                "ENSXETG00000026423", 
                "ENSXETG00000014474", 
                "ENSXETG00000001573", 
                "ENSXETG00000011784"
                ), 
                8364, SummaryCallType.ExpressionSummary.EXPRESSED).fdrThreshold(1).pvalueThreshold(1).summaryQuality(SummaryQuality.GOLD).build();
        
        JobService jobService = new JobService(props);
        try {
            TopAnatController controller = new TopAnatController(Arrays.asList(params), 
                    props, serviceFactory, jobService.registerNewJob());
            controller.proceedToTopAnatAnalyses().flatMap(e -> {
                try {
                    return e.getRows().stream();
                } catch (Throwable exc) {
                    log.throwing(new RuntimeException(exc));
                }
                return null;
            }).forEach(e -> log.info(e));
        } finally {
            if (jobService.getJob() != null) {
                jobService.getJob().release();
            }
        }
    }
}
>>>>>>> 58467890
<|MERGE_RESOLUTION|>--- conflicted
+++ resolved
@@ -1,92 +1,3 @@
-<<<<<<< HEAD
-//package org.bgee.model.topanat;
-//
-//import java.util.Arrays;
-//import java.util.Properties;
-//
-//import org.apache.logging.log4j.LogManager;
-//import org.apache.logging.log4j.Logger;
-//import org.bgee.model.BgeeProperties;
-//import org.bgee.model.ServiceFactory;
-//import org.bgee.model.TestAncestor;
-//import org.bgee.model.dao.api.DAOManager;
-//import org.bgee.model.dao.mysql.connector.MySQLDAOManager;
-//import org.bgee.model.expressiondata.baseelements.SummaryQuality;
-//import org.bgee.model.expressiondata.baseelements.CallType.Expression;
-//import org.bgee.model.job.JobService;
-//import org.bgee.model.job.exception.ThreadAlreadyWorkingException;
-//import org.bgee.model.topanat.exception.MissingParameterException;
-//
-//public class TopAnatRealTest extends TestAncestor {
-//    private final static Logger log = LogManager.getLogger(TopAnatRealTest.class.getName());
-//    @Override
-//    protected Logger getLogger() {
-//        return log;
-//    } 
-//
-//    //@Test
-//    public void test() throws MissingParameterException, ThreadAlreadyWorkingException {
-//        Properties setProps = new Properties();
-//        setProps.setProperty(BgeeProperties.TOP_ANAT_RESULTS_WRITING_DIRECTORY_KEY, 
-//                "/Users/admin/Desktop/topanat/results/");
-//        setProps.setProperty(BgeeProperties.TOP_ANAT_R_WORKING_DIRECTORY_KEY, 
-//                "/Users/admin/Desktop/topanat/results/");
-//        setProps.setProperty(MySQLDAOManager.USER_KEY, "bgee");
-//        setProps.setProperty(MySQLDAOManager.PASSWORD_KEY, "bgee");
-//        setProps.setProperty(MySQLDAOManager.JDBC_DRIVER_NAMES_KEY, 
-//                "com.mysql.jdbc.Driver,net.sf.log4jdbc.sql.jdbcapi.DriverSpy");
-//        setProps.setProperty(MySQLDAOManager.JDBC_URL_KEY, 
-//                "jdbc:log4jdbc:mysql://altbioinfo.unil.ch:3306/bgee_v13");
-//        
-//        DAOManager manager = DAOManager.getDAOManager(setProps);
-//        BgeeProperties props = BgeeProperties.getBgeeProperties(setProps);
-//        ServiceFactory serviceFactory = new ServiceFactory(manager);
-//        
-//        TopAnatParams params = new TopAnatParams.Builder(Arrays.asList(
-//                "ENSXETG00000014994", 
-//                "ENSXETG00000006965", 
-//                "ENSXETG00000014206", 
-//                "ENSXETG00000005746", 
-//                "ENSXETG00000024006", 
-//                "ENSXETG00000003484", 
-//                "ENSXETG00000019568", 
-//                "ENSXETG00000001992", 
-//                "ENSXETG00000013496", 
-//                "ENSXETG00000025008", 
-//                "ENSXETG00000002868", 
-//                "ENSXETG00000017807", 
-//                "ENSXETG00000003378", 
-//                "ENSXETG00000002761", 
-//                "ENSXETG00000012899", 
-//                "ENSXETG00000003600", 
-//                "ENSXETG00000023793", 
-//                "ENSXETG00000026423", 
-//                "ENSXETG00000014474", 
-//                "ENSXETG00000001573", 
-//                "ENSXETG00000011784"
-//                ), 
-//                8364, Expression.EXPRESSED).fdrThreshold(1).pvalueThreshold(1).summaryQuality(SummaryQuality.GOLD).build();
-//        
-//        JobService jobService = new JobService(props);
-//        try {
-//            TopAnatController controller = new TopAnatController(Arrays.asList(params), 
-//                    props, serviceFactory, jobService.registerNewJob());
-//            controller.proceedToTopAnatAnalyses().flatMap(e -> {
-//                try {
-//                    return e.getRows().stream();
-//                } catch (Throwable exc) {
-//                    log.throwing(new RuntimeException(exc));
-//                }
-//                return null;
-//            }).forEach(e -> log.info(e));
-//        } finally {
-//            if (jobService.getJob() != null) {
-//                jobService.getJob().release();
-//            }
-//        }
-//    }
-//}
-=======
 package org.bgee.model.topanat;
 
 import java.util.Arrays;
@@ -173,5 +84,4 @@
             }
         }
     }
-}
->>>>>>> 58467890
+}