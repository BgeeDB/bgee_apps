--- conflicted
+++ resolved
@@ -123,16 +123,6 @@
              to avoid caching issues with proxis/web browers. Corresponds by default 
              to the project version number, but we might have additional updates of these files. -->
         <!-- WARNING: never removes these properties, otherwise your files will be named, e.g., 
-<<<<<<< HEAD
-             *${css.version}.css. If you want to disable versioning of CSS and JS files, 
-             just leave the css.version and js.version empty. -->
-        <css.version>${project.version}j</css.version>
-        <js.version>${project.version}j</js.version>
-        <!-- We will rename css and javascript files with version number using 
-             maven-antrun-plugin. The files will be copied in a temp directory, 
-             and added by maven-war-plugin to the WAR file in the standard directory. -->
-        <rename.tmp.directory>${project.build.directory}/rename_tmp</rename.tmp.directory>
-=======
              *${filter.org.bgee.webapp.css.version.extension}.css. If you want to disable 
              versioning of CSS and JS files, just leave these properties empty. -->
         <filter.org.bgee.webapp.css.version.extension>min${project.version}k</filter.org.bgee.webapp.css.version.extension>
@@ -161,7 +151,6 @@
              Simply set to point to the server root by default, This parameter should be overriden 
              in settings.xml if needed -->
         <filter.org.bgee.webapp.bgeeRootDirectory>/</filter.org.bgee.webapp.bgeeRootDirectory>
->>>>>>> 3ddeb653
     </properties>
     
     <!-- There is a problem when running the webapp from Eclipse: m2e-wtp acquires 
