--- conflicted
+++ resolved
@@ -114,17 +114,6 @@
         return null;
     }
     
-<<<<<<< HEAD
-    //XXX: example single-species query, signature/returned value to be better defined
-    //XXX: would several CallFilters represent AND or OR conditions?
-    public Stream<Call<?, ?>> loadCalls(
-            String speciesId, Set<CallFilter<?>> callFilters) {
-        //TODO
-        return null;
-    }
-    
-=======
->>>>>>> 9a7f09c1
     public Stream<ExpressionCall> loadExpressionCalls(String speciesId, 
             ExpressionCallFilter callFilter, Collection<Attribute> attributes, 
             LinkedHashMap<OrderingAttribute, Service.Direction> orderingAttributes) throws IllegalArgumentException {
