--- conflicted
+++ resolved
@@ -85,17 +85,11 @@
         Integer bgSelectedSpeciesId = 9606;
         Species bgSelectedSpecies = new Species(9606);
 
-<<<<<<< HEAD
-        List<Gene> fgGenes = Arrays.asList(new Gene("ID3", fgSelectedSpecies, 1));
-        List<Gene> bgGenes = Arrays.asList(new Gene("ID1", bgSelectedSpecies, 1),
-                new Gene("ID2", bgSelectedSpecies, 1), new Gene("ID3", fgSelectedSpecies, 1));
-=======
         List<Gene> fgGenes = Arrays.asList(new Gene("ID3", fgSelectedSpecies, new GeneBioType("type1")));
         List<Gene> bgGenes = Arrays.asList(
                 new Gene("ID1", bgSelectedSpecies, new GeneBioType("type1")),
                 new Gene("ID2", bgSelectedSpecies, new GeneBioType("type1")),
                 new Gene("ID3", fgSelectedSpecies, new GeneBioType("type1")));
->>>>>>> 1455ef3d
 
         when(geneService.loadGenesByEnsemblIds(new TreeSet<>(fgSubmittedGeneIds))).thenReturn(fgGenes.stream());
         when(geneService.loadGenesByEnsemblIds(new TreeSet<>(bgSubmittedGeneIds))).thenReturn(bgGenes.stream());
