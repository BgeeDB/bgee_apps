package org.bgee.model.dao.api;

import static org.junit.Assert.*;

import java.math.BigDecimal;
import java.time.LocalDate;
import java.time.Month;
import java.time.ZoneId;
import java.util.Arrays;
import java.util.Collection;
import java.util.Date;

import org.apache.logging.log4j.LogManager;
import org.apache.logging.log4j.Logger;
import org.bgee.model.dao.api.anatdev.AnatEntityDAO.AnatEntityTO;
import org.bgee.model.dao.api.anatdev.StageDAO.StageTO;
import org.bgee.model.dao.api.anatdev.TaxonConstraintDAO.TaxonConstraintTO;
import org.bgee.model.dao.api.expressiondata.CallDAO.CallTO.DataState;
import org.bgee.model.dao.api.expressiondata.ConditionDAO.ConditionTO;
import org.bgee.model.dao.api.expressiondata.DiffExpressionCallDAO.DiffExpressionCallTO;
import org.bgee.model.dao.api.expressiondata.DiffExpressionCallDAO.DiffExpressionCallTO.ComparisonFactor;
import org.bgee.model.dao.api.expressiondata.DiffExpressionCallDAO.DiffExpressionCallTO.DiffExprCallType;
import org.bgee.model.dao.api.expressiondata.ExperimentExpressionDAO.ExperimentExpressionTO;
import org.bgee.model.dao.api.expressiondata.ExperimentExpressionDAO.ExperimentExpressionTO.CallDirection;
import org.bgee.model.dao.api.expressiondata.ExperimentExpressionDAO.ExperimentExpressionTO.CallQuality;
import org.bgee.model.dao.api.expressiondata.ExpressionCallDAO.ExpressionCallTO;
import org.bgee.model.dao.api.expressiondata.ExpressionCallDAO.GlobalExpressionToExpressionTO;
import org.bgee.model.dao.api.expressiondata.NoExpressionCallDAO.GlobalNoExpressionToNoExpressionTO;
import org.bgee.model.dao.api.expressiondata.NoExpressionCallDAO.NoExpressionCallTO;
import org.bgee.model.dao.api.file.DownloadFileDAO.DownloadFileTO;
import org.bgee.model.dao.api.file.DownloadFileDAO.DownloadFileTO.CategoryEnum;
import org.bgee.model.dao.api.file.SpeciesDataGroupDAO.SpeciesToDataGroupTO;
import org.bgee.model.dao.api.file.SpeciesDataGroupDAO.SpeciesDataGroupTO;
import org.bgee.model.dao.api.gene.GeneDAO.GeneTO;
import org.bgee.model.dao.api.gene.GeneOntologyDAO.GOTermTO;
import org.bgee.model.dao.api.gene.GeneOntologyDAO.GOTermTO.Domain;
import org.bgee.model.dao.api.gene.HierarchicalGroupDAO.HierarchicalGroupTO;
import org.bgee.model.dao.api.gene.HierarchicalGroupDAO.HierarchicalGroupToGeneTO;
import org.bgee.model.dao.api.keyword.KeywordDAO.EntityToKeywordTO;
import org.bgee.model.dao.api.keyword.KeywordDAO.KeywordTO;
import org.bgee.model.dao.api.ontologycommon.RelationDAO.RelationTO;
import org.bgee.model.dao.api.ontologycommon.RelationDAO.RelationTO.RelationStatus;
import org.bgee.model.dao.api.ontologycommon.RelationDAO.RelationTO.RelationType;
import org.bgee.model.dao.api.source.SourceDAO.SourceTO;
import org.bgee.model.dao.api.source.SourceDAO.SourceTO.SourceCategory;
import org.bgee.model.dao.api.source.SourceToSpeciesDAO.SourceToSpeciesTO;
import org.bgee.model.dao.api.source.SourceToSpeciesDAO.SourceToSpeciesTO.DataType;
import org.bgee.model.dao.api.source.SourceToSpeciesDAO.SourceToSpeciesTO.InfoType;
import org.bgee.model.dao.api.species.SpeciesDAO.SpeciesTO;
import org.bgee.model.dao.api.species.TaxonDAO.TaxonTO;
import org.junit.Test;

/**
 * Test the functionalities of {@link TOComparator}.
 *  
 * @author  Frederic Bastian
 * @author  Valentine Rech de Laval
 * @version Bgee 14, Feb. 2017
 * @since   Bgee 13, Sep. 2014
 */
public class TOComparatorTest extends TestAncestor {
    /**
     * {@code Logger} of the class. 
     */
    private final static Logger log = 
            LogManager.getLogger(TOComparatorTest.class.getName());

    @Override
    protected Logger getLogger() {
        return log;
    }
    
    /**
     * Test the generic method {@link TOComparator#areTOsEqual(Object, Object, boolean)} 
     * using {@code SpeciesTO}s.
     */
    @Test
    public void testAreSpeciesTOEqual() {
<<<<<<< HEAD
        SpeciesTO to1 = new SpeciesTO("ID:1", "name1", "genus1", "species1", 1, 
                "parentTaxon1", "path1", "version1", "2", "genSpeId1", "fakePrefix1");
        SpeciesTO to2 = new SpeciesTO("ID:1", "name1", "genus1", "species1", 1, 
                "parentTaxon1", "path1", "version1", "2", "genSpeId1", "fakePrefix1");
        assertTrue(TOComparator.areTOsEqual(to1, to2, true));
        assertTrue(TOComparator.areTOsEqual(to1, to2, false));

        to2 = new SpeciesTO("ID:2", "name1", "genus1", "species1", 1, 
                "parentTaxon1", "path1", "version1", "2", "genSpeId1", "fakePrefix2");
        assertFalse(TOComparator.areTOsEqual(to1, to2, true));

        to2 = new SpeciesTO("ID:1", "name1", "genus1", "species1", 1, 
                "parentTaxon1", "path1", "version1", "2", "genSpeId1", "fakePrefix2");
        assertFalse(TOComparator.areTOsEqual(to1, to2, true));
        
        to2 = new SpeciesTO("ID:2", "name1", "genus1", "species1", 1, 
                "parentTaxon1", "path1", "version1", "2", "genSpeId1", "fakePrefix1");
=======
        SpeciesTO to1 = new SpeciesTO(1, "name1", "genus1", "species1", 
                1, "path1", "version1", 1);
        SpeciesTO to2 = new SpeciesTO(1, "name1", "genus1", "species1", 
                1, "path1", "version1", 1);
        assertTrue(TOComparator.areTOsEqual(to1, to2, true));
        assertTrue(TOComparator.areTOsEqual(to1, to2, false));

        to2 = new SpeciesTO(2, "name1", "genus1", "species1", 
                1, "path1", "version1", 1);
        assertFalse(TOComparator.areTOsEqual(to1, to2, true));

        to2 = new SpeciesTO(2, "name1", "genus1", "species1", 
                1, "path1", "version1", 1);
        assertFalse(TOComparator.areTOsEqual(to1, to2, true));
        
        to2 = new SpeciesTO(2, "name1", "genus1", "species1", 
                1, "path1", "version1", 1);
>>>>>>> 4bf6846d
        assertFalse(TOComparator.areTOsEqual(to1, to2, true));
        assertTrue(TOComparator.areTOsEqual(to1, to2, false));
        
        to2 = new SpeciesTO("ID:1", "name1", "genus1", "species1", 2, 
                "parentTaxon1", "path1", "version1", "2", "genSpeId1", "fakePrefix1");
        assertFalse(TOComparator.areTOsEqual(to1, to2, true));
        assertFalse(TOComparator.areTOsEqual(to1, to2, false));
    }
    
    /**
     * Test the generic method {@link TOComparator#areTOsEqual(Object, Object, boolean)} 
     * using {@code TaxonTO}s.
     */
    @Test
    public void testAreTaxonTOEqual() {
        TaxonTO to1 = new TaxonTO(1, "name1", "sciName1", 1, 3, 1, true);
        TaxonTO to2 = new TaxonTO(1, "name1", "sciName1", 1, 3, 1, true);
        assertTrue(TOComparator.areTOsEqual(to1, to2, true));
        assertTrue(TOComparator.areTOsEqual(to1, to2, false));

        to2 = new TaxonTO(1, "name1", "sciName1", 1, 3, 1, false);
        assertFalse(TOComparator.areTOsEqual(to1, to2, true));
        
        to2 = new TaxonTO(2, "name1", "sciName1", 1, 3, 1, true);
        assertFalse(TOComparator.areTOsEqual(to1, to2, true));
        assertTrue(TOComparator.areTOsEqual(to1, to2, false));
    }
    
    /**
     * Test the generic method {@link TOComparator#areTOsEqual(Object, Object, boolean)} 
     * using {@code GOTermTO}s.
     */
    @Test
    public void testAreGOTermTOEqual() {
        GOTermTO to1 = new GOTermTO("id1", "name1", Domain.BP, Arrays.asList("ALT1", "ALT2"));
        GOTermTO to2 = new GOTermTO("id1", "name1", Domain.BP, Arrays.asList("ALT2", "ALT1"));
        assertTrue(TOComparator.areTOsEqual(to1, to2, true));
        assertTrue(TOComparator.areTOsEqual(to1, to2, false));

        to2 = new GOTermTO("id1", "name1", Domain.BP, Arrays.asList("ALT2"));
        assertFalse(TOComparator.areTOsEqual(to1, to2, true));
        
        to2 = new GOTermTO("id2", "name1", Domain.BP, Arrays.asList("ALT1", "ALT2"));
        assertFalse(TOComparator.areTOsEqual(to1, to2, true));
        assertTrue(TOComparator.areTOsEqual(to1, to2, false));
    }
    
    /**
     * Test the generic method {@link TOComparator#areTOsEqual(Object, Object, boolean)} 
     * using {@code GeneTO}s.
     */
    @Test
    public void testAreGeneTOEqual() {
        GeneTO to1 = new GeneTO(1, "ID1", "name1", "desc1", 1, 2, 3, true);
        GeneTO to2 = new GeneTO(1, "ID1", "name1", "desc1", 1, 2, 3, true);
        assertTrue(TOComparator.areTOsEqual(to1, to2, true));
        assertTrue(TOComparator.areTOsEqual(to1, to2, false));
        
        to2 = new GeneTO(1, "ID1", "name1", "desc1", 1, 2, 3, false);
        assertFalse(TOComparator.areTOsEqual(to1, to2, true));
        
        to2 = new GeneTO(2, "ID1", "name1", "desc1", 1, 2, 3, true);
        assertFalse(TOComparator.areTOsEqual(to1, to2, true));
        assertTrue(TOComparator.areTOsEqual(to1, to2, false));
    }
    
    /**
     * Test the generic method {@link TOComparator#areTOsEqual(Object, Object, boolean)} 
     * using {@code HierarchicalGroupTO}s.
     */
    @Test
    public void testAreHierarchicalGroupTOEqual() {
        HierarchicalGroupTO to1 = new HierarchicalGroupTO(1, "ID1", 1, 2, 10);
        HierarchicalGroupTO to2 = new HierarchicalGroupTO(1, "ID1", 1, 2, 10);
        assertTrue(TOComparator.areTOsEqual(to1, to2, true));
        assertTrue(TOComparator.areTOsEqual(to1, to2, false));
        
        to2 = new HierarchicalGroupTO(1, "ID1", 1, 2, 5);
        assertFalse(TOComparator.areTOsEqual(to1, to2));
        
        to2 = new HierarchicalGroupTO(2, "ID1", 1, 2, 10);
        assertFalse(TOComparator.areTOsEqual(to1, to2, true));
        assertTrue(TOComparator.areTOsEqual(to1, to2, false));
    }
    
    /**
     * Test the generic method {@link TOComparator#areTOsEqual(Object, Object, boolean)} 
     * using {@code HierarchicalGroupToGeneTO}s.
     */
    @Test
    public void testAreHierarchicalGroupToGeneTOEqual() {
        HierarchicalGroupToGeneTO to1 = new HierarchicalGroupToGeneTO(1, 1);
        HierarchicalGroupToGeneTO to2 = new HierarchicalGroupToGeneTO(1, 1);
        assertTrue(TOComparator.areTOsEqual(to1, to2));
        
        to2 = new HierarchicalGroupToGeneTO(1, 2);
        assertFalse(TOComparator.areTOsEqual(to1, to2));
        
        to1 = new HierarchicalGroupToGeneTO(2, 2);
        assertFalse(TOComparator.areTOsEqual(to1, to2, true));
    }
    
    /**
     * Test the generic method {@link TOComparator#areTOsEqual(Object, Object, boolean)} 
     * using {@code AnatEntityTO}s.
     */
    @Test
    public void testAreAnatEntityTOEqual() {
        AnatEntityTO to1 = new AnatEntityTO("ID1", "name1", "desc1", 
                "stage:1", "stage:2", false);
        AnatEntityTO to2 = new AnatEntityTO("ID1", "name1", "desc1", 
                "stage:1", "stage:2", false);
        assertTrue(TOComparator.areTOsEqual(to1, to2, true));
        assertTrue(TOComparator.areTOsEqual(to1, to2, false));
        
        to2 = new AnatEntityTO("ID1", "name1", "desc1", 
                "stage:1", "stage:2", true);
        assertFalse(TOComparator.areTOsEqual(to1, to2, true));
        
        to2 = new AnatEntityTO("ID2", "name1", "desc1", 
                "stage:1", "stage:2", false);
        assertFalse(TOComparator.areTOsEqual(to1, to2, true));
        assertTrue(TOComparator.areTOsEqual(to1, to2, false));
    }
    
    /**
     * Test the generic method {@link TOComparator#areTOsEqual(Object, Object, boolean)} 
     * using {@code DownloadFileTO}s.
     */
    @Test
    public void testAreDownloadFileTOsEqual() {
        DownloadFileTO to1 = new DownloadFileTO(1, "name1", "desc1", 
                "path/", 10L, CategoryEnum.EXPR_CALLS_COMPLETE, 1);
        DownloadFileTO to2 = new DownloadFileTO(1, "name1", "desc1", 
                "path/", 10L, CategoryEnum.EXPR_CALLS_COMPLETE, 1);
        assertTrue(TOComparator.areTOsEqual(to1, to2, true));
        
        assertTrue(TOComparator.areTOsEqual(to1, to2, false));
        
        to2 = new DownloadFileTO(1, "name1", "desc1", 
                "path/", 10L, CategoryEnum.DIFF_EXPR_ANAT_COMPLETE, 1);
        assertFalse(TOComparator.areTOsEqual(to1, to2, true));
        
        to2 = new DownloadFileTO(2, "name1", "desc1", 
                "path/", 10L, CategoryEnum.EXPR_CALLS_COMPLETE, 1);
        assertFalse(TOComparator.areTOsEqual(to1, to2, true));
        assertTrue(TOComparator.areTOsEqual(to1, to2, false));
        
        //regression test when using Long size value > 127, 
        //see http://stackoverflow.com/a/20542511/1768736
        to1 = new DownloadFileTO(1, "name1", "desc1", 
                "path/", 3000L, CategoryEnum.EXPR_CALLS_COMPLETE, 1);
        to2 = new DownloadFileTO(1, "name1", "desc1", 
                "path/", 3000L, CategoryEnum.EXPR_CALLS_COMPLETE, 1);
        assertTrue(TOComparator.areTOsEqual(to1, to2, true));
        to1 = new DownloadFileTO(1, "name1", "desc1", 
                "path/", null, CategoryEnum.EXPR_CALLS_COMPLETE, 1);
        to2 = new DownloadFileTO(1, "name1", "desc1", 
                "path/", null, CategoryEnum.EXPR_CALLS_COMPLETE, 1);
        assertTrue(TOComparator.areTOsEqual(to1, to2, true));
    }

    /**
     * Test the generic method {@link TOComparator#areTOsEqual(Object, Object)} 
     * using {@code SpeciesDataGroupTO}s.
     */
    @Test
    public void testAreSpeciesDataGroupTOsEqual() {
        SpeciesDataGroupTO to1 = new SpeciesDataGroupTO(1, "name1", "desc1", 1);

        SpeciesDataGroupTO to2 = new SpeciesDataGroupTO(1, "name1", "desc1", 1);
        assertTrue(TOComparator.areTOsEqual(to1, to2, true));
        
        assertTrue(TOComparator.areTOsEqual(to1, to2, false));
        
        to2 = new SpeciesDataGroupTO(1, "name1", "desc2", 1);
        assertFalse(TOComparator.areTOsEqual(to1, to2, true));
        
        to2 = new SpeciesDataGroupTO(2, "name1", "desc1", 1);
        assertFalse(TOComparator.areTOsEqual(to1, to2, true));
        assertTrue(TOComparator.areTOsEqual(to1, to2, false));
        
        to1 = new SpeciesDataGroupTO(1, "name1", "desc1", null);
        to2 = new SpeciesDataGroupTO(1, "name1", "desc1", 1);
        assertFalse(TOComparator.areTOsEqual(to1, to2, true));
        assertFalse(TOComparator.areTOsEqual(to1, to2, false));
    }

    /**
     * Test the generic method {@link TOComparator#areTOsEqual(Object, Object)} 
     * using {@code SpeciesToDataGroupTO}s.
     */
    @Test
    public void testAreSpeciesToDataGroupTOsEqual() {
        SpeciesToDataGroupTO to1 = new SpeciesToDataGroupTO(1, 11);

        SpeciesToDataGroupTO to2 = new SpeciesToDataGroupTO(1, 11);
        assertTrue(TOComparator.areTOsEqual(to1, to2));
        
        to2 = new SpeciesToDataGroupTO(1, 12);
        assertFalse(TOComparator.areTOsEqual(to1, to2));
        
        to2 = new SpeciesToDataGroupTO(2, 11);
        assertFalse(TOComparator.areTOsEqual(to1, to2));
    }

    /**
     * Test the generic method {@link TOComparator#areTOsEqual(Object, Object, boolean)} 
     * using {@code StageTO}s.
     */
    @Test
    public void testAreStageTOEqual() {
        StageTO to1 = new StageTO("ID1", "name1", "desc1", 1, 2, 3, false, false);
        StageTO to2 = new StageTO("ID1", "name1", "desc1", 1, 2, 3, false, false);
        assertTrue(TOComparator.areTOsEqual(to1, to2, true));
        assertTrue(TOComparator.areTOsEqual(to1, to2, false));
        
        to2 = new StageTO("ID1", "name1", "desc1", 1, 2, 3, false, true);
        assertFalse(TOComparator.areTOsEqual(to1, to2, true));
        
        to2 = new StageTO("ID2", "name1", "desc1", 1, 2, 3, false, false);
        assertFalse(TOComparator.areTOsEqual(to1, to2, true));
        assertTrue(TOComparator.areTOsEqual(to1, to2, false));
    }
    
    /**
     * Test the generic method {@link TOComparator#areTOsEqual(Object, Object, boolean)} 
     * using {@code TaxonConstraintTO}s.
     */
    @Test
    public void testAreTaxonConstraintTOsEqual() {
        TaxonConstraintTO<String> to1 = new TaxonConstraintTO<>("ID1", 2);
        TaxonConstraintTO<String> to2 = new TaxonConstraintTO<>("ID1", 2);
        assertTrue(TOComparator.areTOsEqual(to1, to2, true));
        assertTrue(TOComparator.areTOsEqual(to1, to2, false));
        
        to2 = new TaxonConstraintTO<>("ID1", 3);
        assertFalse(TOComparator.areTOsEqual(to1, to2, true));
    }
    
    /**
     * Test the generic method {@link TOComparator#areTOsEqual(Object, Object, boolean)} 
     * using {@code RelationTO}s.
     */
    @Test
    // TODO: test with Integers
    public void testAreRelationTOsEqual() {
        RelationTO<String> to1 = new RelationTO<>(1, "ID1", "ID2", RelationType.ISA_PARTOF, 
                RelationStatus.DIRECT);
        RelationTO<String> to2 = new RelationTO<>(1, "ID1", "ID2", RelationType.ISA_PARTOF, 
                RelationStatus.DIRECT);
        assertTrue(TOComparator.areTOsEqual(to1, to2, true));
        assertTrue(TOComparator.areTOsEqual(to1, to2, false));
        
        to2 = new RelationTO<>(1, "ID1", "ID2", RelationType.DEVELOPSFROM, 
                RelationStatus.DIRECT);
        assertFalse(TOComparator.areTOsEqual(to1, to2, true));
        
        to2 = new RelationTO<>(1, "ID1", "ID2", RelationType.ISA_PARTOF, 
                RelationStatus.INDIRECT);
        assertFalse(TOComparator.areTOsEqual(to1, to2, true));
        
        to2 = new RelationTO<>(2, "ID1", "ID2", RelationType.ISA_PARTOF, 
                RelationStatus.DIRECT);
        assertFalse(TOComparator.areTOsEqual(to1, to2, true));
        assertTrue(TOComparator.areTOsEqual(to1, to2, false));
    }
    
    /**
     * Test the generic method {@link TOComparator#areTOsEqual(Object, Object, boolean)} 
     * using {@code ConditionTO}s.
     */
    @Test
    public void testAreConditionTOsEqual() {
        ConditionTO to1 = new ConditionTO(1, 2, "anatEntityId1", "stageId1", 99, 
                new BigDecimal("1.5"), new BigDecimal("2.5"), new BigDecimal("3.5"), new BigDecimal("4"));
        ConditionTO to2 = new ConditionTO(1, 2, "anatEntityId1", "stageId1", 99, 
                new BigDecimal("1.5"), new BigDecimal("2.5"), new BigDecimal("3.5"), new BigDecimal("4"));
        assertTrue(TOComparator.areTOsEqual(to1, to2, true));
        assertTrue(TOComparator.areTOsEqual(to1, to2, false));
        
        to2 = new ConditionTO(1, 2, "anatEntityId1", "stageId1", 8, 
                new BigDecimal("1.5"), new BigDecimal("2.5"), new BigDecimal("3.5"), new BigDecimal("4"));
        assertFalse(TOComparator.areTOsEqual(to1, to2, true));
        
        to2 = new ConditionTO(1, 2, "anatEntityId2", "stageId1", 99, 
                new BigDecimal("1.5"), new BigDecimal("2.5"), new BigDecimal("3.5"), new BigDecimal("4"));
        assertFalse(TOComparator.areTOsEqual(to1, to2, true));
        
        to2 = new ConditionTO(1, 2, "anatEntityId1", "stageId1", 99, 
                new BigDecimal("1.5"), new BigDecimal("2.5"), new BigDecimal("3.5"), new BigDecimal("3"));
        assertFalse(TOComparator.areTOsEqual(to1, to2, true));
        
        to2 = new ConditionTO(86, 2, "anatEntityId1", "stageId1", 99, 
                new BigDecimal("1.5"), new BigDecimal("2.5"), new BigDecimal("3.5"), new BigDecimal("4"));
        assertFalse(TOComparator.areTOsEqual(to1, to2, true));
        assertTrue(TOComparator.areTOsEqual(to1, to2, false));
    }
    
    /**
     * Test the generic method {@link TOComparator#areTOsEqual(Object, Object, boolean)} 
     * using {@code ExpressionCallTO}s.
     */
    @Test
    public void testAreExpressionCallTOEqual() {
        ExpressionCallTO to1 = new ExpressionCallTO(1, 1, 1, null, 
                DataState.HIGHQUALITY, null, DataState.LOWQUALITY, null, DataState.HIGHQUALITY, null, 
                DataState.LOWQUALITY, null, false, false, 
                ExpressionCallTO.OriginOfLine.SELF, ExpressionCallTO.OriginOfLine.SELF, true);
        ExpressionCallTO to2 = new ExpressionCallTO(1, 1, 1, null, 
                DataState.HIGHQUALITY, null, DataState.LOWQUALITY, null, DataState.HIGHQUALITY, null, 
                DataState.LOWQUALITY, null, false, false, 
                ExpressionCallTO.OriginOfLine.SELF, ExpressionCallTO.OriginOfLine.SELF, true);
        assertTrue(TOComparator.areTOsEqual(to1, to2, true));
        assertTrue(TOComparator.areTOsEqual(to1, to2, false));
        
        to2 = new ExpressionCallTO(1, 1, 1, null, 
                DataState.HIGHQUALITY, null, DataState.LOWQUALITY, null, DataState.HIGHQUALITY, null, 
                DataState.LOWQUALITY, null, false, false, 
                ExpressionCallTO.OriginOfLine.DESCENT, ExpressionCallTO.OriginOfLine.SELF, true);
        assertFalse(TOComparator.areTOsEqual(to1, to2, true));
        
        to2 = new ExpressionCallTO(1, 1, 1, null, 
                DataState.HIGHQUALITY, null, DataState.LOWQUALITY, null, DataState.HIGHQUALITY, null, 
                DataState.LOWQUALITY, null, false, false, 
                ExpressionCallTO.OriginOfLine.SELF, ExpressionCallTO.OriginOfLine.BOTH, true);
        assertFalse(TOComparator.areTOsEqual(to1, to2, true));
        
        to2 = new ExpressionCallTO(2, 1, 1, null, 
                DataState.HIGHQUALITY, null, DataState.LOWQUALITY, null, DataState.HIGHQUALITY, null, 
                DataState.LOWQUALITY, null, false, false, 
                ExpressionCallTO.OriginOfLine.SELF, ExpressionCallTO.OriginOfLine.SELF, true);
        assertFalse(TOComparator.areTOsEqual(to1, to2, true));
        assertTrue(TOComparator.areTOsEqual(to1, to2, false));
        
        to2 = new ExpressionCallTO(1, 1, 1, null, 
                DataState.HIGHQUALITY, null, DataState.LOWQUALITY, null, DataState.HIGHQUALITY, null, 
                DataState.LOWQUALITY, null, false, false, 
                ExpressionCallTO.OriginOfLine.SELF, ExpressionCallTO.OriginOfLine.SELF, false);
        assertFalse(TOComparator.areTOsEqual(to1, to2, true));
        
        to1 = new ExpressionCallTO(1, 1, 1, new BigDecimal("1.5"), 
                DataState.HIGHQUALITY, new BigDecimal("2.5"), DataState.LOWQUALITY, new BigDecimal("3.5"), 
                DataState.HIGHQUALITY, new BigDecimal("4.5"),  
                DataState.LOWQUALITY, new BigDecimal("5.5"), false, false, 
                ExpressionCallTO.OriginOfLine.SELF, ExpressionCallTO.OriginOfLine.SELF, true);
        to2 = new ExpressionCallTO(1, 1, 1, new BigDecimal("1.5"), 
                DataState.HIGHQUALITY, new BigDecimal("2.5"), DataState.LOWQUALITY, new BigDecimal("3.5"), 
                DataState.HIGHQUALITY, new BigDecimal("4.5"),  
                DataState.LOWQUALITY, new BigDecimal("5.5"), false, false, 
                ExpressionCallTO.OriginOfLine.SELF, ExpressionCallTO.OriginOfLine.SELF, true);
        assertTrue(TOComparator.areTOsEqual(to1, to2, true));

        to2 = new ExpressionCallTO(1, 1, 1, new BigDecimal("2.5"), 
                DataState.HIGHQUALITY, new BigDecimal("2.5"), DataState.LOWQUALITY, new BigDecimal("3.5"), 
                DataState.HIGHQUALITY, new BigDecimal("4.5"),  
                DataState.LOWQUALITY, new BigDecimal("5.5"), false, false, 
                ExpressionCallTO.OriginOfLine.SELF, ExpressionCallTO.OriginOfLine.SELF, true);
        assertFalse(TOComparator.areTOsEqual(to1, to2, true));
        to2 = new ExpressionCallTO(1, 1, 1, null, 
                DataState.HIGHQUALITY, new BigDecimal("2.5"), DataState.LOWQUALITY, new BigDecimal("3.5"), 
                DataState.HIGHQUALITY, new BigDecimal("4.5"),  
                DataState.LOWQUALITY, new BigDecimal("5.5"), false, false, 
                ExpressionCallTO.OriginOfLine.SELF, ExpressionCallTO.OriginOfLine.SELF, true);
        assertFalse(TOComparator.areTOsEqual(to1, to2, true));
        to2 = new ExpressionCallTO(1, 1, 1, new BigDecimal("1.5"), 
                DataState.HIGHQUALITY, new BigDecimal("200.5"), DataState.LOWQUALITY, new BigDecimal("3.5"), 
                DataState.HIGHQUALITY, new BigDecimal("4.5"),  
                DataState.LOWQUALITY, new BigDecimal("5.5"), false, false, 
                ExpressionCallTO.OriginOfLine.SELF, ExpressionCallTO.OriginOfLine.SELF, true);
        assertFalse(TOComparator.areTOsEqual(to1, to2, true));
    }

    /**
     * Test the generic method {@link TOComparator#areTOsEqual(Object, Object, boolean)} 
     * using {@code NoExpressionCallTO}s.
     */
    @Test
    public void testAreNoExpressionCallTOEqual() {
        NoExpressionCallTO to1 = new NoExpressionCallTO(1, 1, 1, 
                DataState.HIGHQUALITY, DataState.LOWQUALITY, DataState.HIGHQUALITY, 
                DataState.LOWQUALITY, false, NoExpressionCallTO.OriginOfLine.SELF);
        NoExpressionCallTO to2 = new NoExpressionCallTO(1, 1, 1, 
                DataState.HIGHQUALITY, DataState.LOWQUALITY, DataState.HIGHQUALITY, 
                DataState.LOWQUALITY, false, NoExpressionCallTO.OriginOfLine.SELF);
        assertTrue(TOComparator.areTOsEqual(to1, to2, true));
        assertTrue(TOComparator.areTOsEqual(to1, to2, false));
        
        to2 = new NoExpressionCallTO(1, 1, 1, 
                DataState.HIGHQUALITY, DataState.LOWQUALITY, DataState.HIGHQUALITY, 
                DataState.LOWQUALITY, false, NoExpressionCallTO.OriginOfLine.PARENT);
        assertFalse(TOComparator.areTOsEqual(to1, to2));
        
        to2 = new NoExpressionCallTO(2, 1, 1, 
                DataState.HIGHQUALITY, DataState.LOWQUALITY, DataState.HIGHQUALITY, 
                DataState.LOWQUALITY, false, NoExpressionCallTO.OriginOfLine.SELF);
        assertFalse(TOComparator.areTOsEqual(to1, to2, true));
        assertTrue(TOComparator.areTOsEqual(to1, to2, false));
    }

    /**
     * Test the generic method {@link TOComparator#areTOsEqual(Object, Object, boolean)} 
     * using {@code ExperimentExpressionTO}s.
     */
    @Test
    public void testAreExperimentExpressionTOEqual() {
        ExperimentExpressionTO to1 = new ExperimentExpressionTO(1, "1", 2, 3, 4, 5,
            CallQuality.HIGH, CallDirection.ABSENT);
        ExperimentExpressionTO to2 = new ExperimentExpressionTO(1, "1", 2, 3, 4, 5,
            CallQuality.HIGH, CallDirection.ABSENT);
        assertTrue(TOComparator.areTOsEqual(to1, to2, true));
        assertTrue(TOComparator.areTOsEqual(to1, to2, false));
        
        to2 = new ExperimentExpressionTO(1, "1", 2, 3, 4, 999, CallQuality.HIGH, CallDirection.ABSENT);
        assertFalse(TOComparator.areTOsEqual(to1, to2, true));
        assertFalse(TOComparator.areTOsEqual(to1, to2, false));
    }

    /**
     * Test the generic method {@link TOComparator#areTOsEqual(Object, Object, boolean)} 
     * using {@code GlobalExpressionToExpressionTO}s.
     */
    @Test
    public void testAreGlobalExpressionToExpressionTOEqual() {
        GlobalExpressionToExpressionTO to1 = new GlobalExpressionToExpressionTO(1, 10);
        GlobalExpressionToExpressionTO to2 = new GlobalExpressionToExpressionTO(1, 10);
        assertTrue(TOComparator.areTOsEqual(to1, to2, true));
        assertTrue(TOComparator.areTOsEqual(to1, to2, false));
        
        to2 = new GlobalExpressionToExpressionTO(1, 20);
        assertFalse(TOComparator.areTOsEqual(to1, to2, true));
    }
    
    /**
     * Test the generic method {@link TOComparator#areTOsEqual(Object, Object, boolean)} 
     * using {@code GlobalNoExpressionToNoExpressionTO}s.
     */
    @Test
    public void testAreGlobalNoExpressionToNoExpressionTOEqual() {
        GlobalNoExpressionToNoExpressionTO to1 = new GlobalNoExpressionToNoExpressionTO(1, 10);
        GlobalNoExpressionToNoExpressionTO to2 = new GlobalNoExpressionToNoExpressionTO(1, 10);
        assertTrue(TOComparator.areTOsEqual(to1, to2));
        assertTrue(TOComparator.areTOsEqual(to1, to2, true));
        assertTrue(TOComparator.areTOsEqual(to1, to2, false));
        
        to2 = new GlobalNoExpressionToNoExpressionTO(1, 20);
        assertFalse(TOComparator.areTOsEqual(to1, to2, true));
    }

    /**
     * Test the generic method {@link TOComparator#areTOCollectionsEqual(Collection, Collection, boolean)}.
     */
    @Test
    public void testAreTOCollectionsEqual() {
        Collection<AnatEntityTO> c1 = Arrays.asList(
                new AnatEntityTO("ID1", "name1", "desc1", "stage:1", "stage:2", false), 
                new AnatEntityTO("ID2", "name2", "desc2", "stage:2", "stage:3", true), 
                new AnatEntityTO("ID3", "name3", "desc3", "stage:3", "stage:4", false));
        Collection<AnatEntityTO> c2 = Arrays.asList(
                new AnatEntityTO("ID1", "name1", "desc1", "stage:1", "stage:2", false), 
                new AnatEntityTO("ID2", "name2", "desc2", "stage:2", "stage:3", true), 
                new AnatEntityTO("ID3", "name3", "desc3", "stage:3", "stage:4", false));
        assertTrue(TOComparator.areTOCollectionsEqual(c1, c2, true));
        assertTrue(TOComparator.areTOCollectionsEqual(c1, c2, false));
        
        c2 = Arrays.asList(
                new AnatEntityTO("ID4", "name1", "desc1", "stage:1", "stage:2", false), 
                new AnatEntityTO("ID2", "name2", "desc2", "stage:2", "stage:3", true), 
                new AnatEntityTO("ID3", "name3", "desc3", "stage:3", "stage:4", false));
        assertFalse(TOComparator.areTOCollectionsEqual(c1, c2, true));
        assertTrue(TOComparator.areTOCollectionsEqual(c1, c2, false));
    }

    /**
     * Test the generic method {@link TOComparator#areTOCollectionsEqual(Collection, Collection, boolean)} 
     * with tricky collections, like {Element1, Element1, Element2} versus 
     * {Element1, Element2, Element2}.
     */
    @Test
    public void regressionTestAreTOCollectionsEqual() {
        Collection<AnatEntityTO> c1 = Arrays.asList(
                new AnatEntityTO("ID1", "name1", "desc1", "stage:1", "stage:2", false), 
                new AnatEntityTO("ID1", "name1", "desc1", "stage:1", "stage:2", false), 
                new AnatEntityTO("ID3", "name3", "desc3", "stage:3", "stage:4", false));
        Collection<AnatEntityTO> c2 = Arrays.asList(
                new AnatEntityTO("ID1", "name1", "desc1", "stage:1", "stage:2", false), 
                new AnatEntityTO("ID3", "name3", "desc3", "stage:3", "stage:4", false), 
                new AnatEntityTO("ID1", "name1", "desc1", "stage:1", "stage:2", false));
        assertTrue(TOComparator.areTOCollectionsEqual(c1, c2, true));
        assertTrue(TOComparator.areTOCollectionsEqual(c1, c2, false));
        
        c2 = Arrays.asList(
                new AnatEntityTO("ID1", "name1", "desc1", "stage:1", "stage:2", false), 
                new AnatEntityTO("ID3", "name3", "desc3", "stage:3", "stage:4", false), 
                new AnatEntityTO("ID3", "name3", "desc3", "stage:3", "stage:4", false));
        assertFalse(TOComparator.areTOCollectionsEqual(c1, c2, true));
        assertFalse(TOComparator.areTOCollectionsEqual(c1, c2, false));
    }

    /**
     * Test the generic method {@link TOComparator#areTOsEqual(Object, Object, boolean)} 
     * using {@code DiffExpressionCallTO}s.
     */
    @Test
    public void testAreDiffExpressionCallTOEqual() {
        DiffExpressionCallTO to1 = new DiffExpressionCallTO(1, 1, 1, 
                ComparisonFactor.ANATOMY, DiffExprCallType.NOT_DIFF_EXPRESSED, 
                DataState.HIGHQUALITY, 0.02f, 2, 0, DiffExprCallType.NOT_DIFF_EXPRESSED, 
                DataState.LOWQUALITY, 0.05f, 1, 0);
        DiffExpressionCallTO to2 = new DiffExpressionCallTO(1, 1, 1, 
                ComparisonFactor.ANATOMY, DiffExprCallType.NOT_DIFF_EXPRESSED, 
                DataState.HIGHQUALITY, 0.02f, 2, 0, DiffExprCallType.NOT_DIFF_EXPRESSED, 
                DataState.LOWQUALITY, 0.05f, 1, 0);
        assertTrue(TOComparator.areTOsEqual(to1, to2, true));
        assertTrue(TOComparator.areTOsEqual(to1, to2, false));
        
        //Different diffExprCallTypeRNASeq
        to2 = new DiffExpressionCallTO(1, 1, 1, 
                ComparisonFactor.ANATOMY, DiffExprCallType.NOT_DIFF_EXPRESSED, 
                DataState.HIGHQUALITY, 0.02f, 2, 0, DiffExprCallType.UNDER_EXPRESSED, 
                DataState.LOWQUALITY, 0.05f, 1, 0);
        assertFalse(TOComparator.areTOsEqual(to1, to2, true));
        assertFalse(TOComparator.areTOsEqual(to1, to2, false));
        
        //Different id
        to2 = new DiffExpressionCallTO(2, 1, 1, 
                ComparisonFactor.ANATOMY, DiffExprCallType.NOT_DIFF_EXPRESSED, 
                DataState.HIGHQUALITY, 0.02f, 2, 0, DiffExprCallType.NOT_DIFF_EXPRESSED, 
                DataState.LOWQUALITY, 0.05f, 1, 0);
        assertFalse(TOComparator.areTOsEqual(to1, to2, true));
        assertTrue(TOComparator.areTOsEqual(to1, to2, false));

        //both best p-value are null
        to1 = new DiffExpressionCallTO(1, 1, 1, 
                ComparisonFactor.ANATOMY, DiffExprCallType.NOT_DIFF_EXPRESSED, 
                DataState.HIGHQUALITY, null, 2, 0, DiffExprCallType.NOT_DIFF_EXPRESSED, 
                DataState.LOWQUALITY, 0.05f, 1, 0);
        to2 = new DiffExpressionCallTO(1, 1, 1, 
                ComparisonFactor.ANATOMY, DiffExprCallType.NOT_DIFF_EXPRESSED, 
                DataState.HIGHQUALITY, null, 2, 0, DiffExprCallType.NOT_DIFF_EXPRESSED, 
                DataState.LOWQUALITY, 0.05f, 1, 0);
        assertTrue(TOComparator.areTOsEqual(to1, to2, true));

        //best p-value for Affymetrix is null
        to1 = new DiffExpressionCallTO(1, 1, 1, 
                ComparisonFactor.ANATOMY, DiffExprCallType.NOT_DIFF_EXPRESSED, 
                DataState.HIGHQUALITY, null, 2, 0, DiffExprCallType.NOT_DIFF_EXPRESSED, 
                DataState.LOWQUALITY, 0.05f, 1, 0);
        to2 = new DiffExpressionCallTO(1, 1, 1, 
                ComparisonFactor.ANATOMY, DiffExprCallType.NOT_DIFF_EXPRESSED, 
                DataState.HIGHQUALITY, 0.05f, 2, 0, DiffExprCallType.NOT_DIFF_EXPRESSED, 
                DataState.LOWQUALITY, 0.05f, 1, 0);
        assertFalse(TOComparator.areTOsEqual(to1, to2, true));
    }

    /**
     * Test the generic method {@link TOComparator#areTOsEqual(Object, Object, boolean)} 
     * using {@code KeywordTO}s.
     */
    @Test
    public void testAreKeywordTOEqual() {
        KeywordTO to1 = new KeywordTO(1, "name1");
        KeywordTO to2 = new KeywordTO(1, "name1");
        assertTrue(TOComparator.areTOsEqual(to1, to2, true));
        assertTrue(TOComparator.areTOsEqual(to1, to2, false));

        to2 = new KeywordTO(2, "name1");
        assertFalse(TOComparator.areTOsEqual(to1, to2, true));

        to2 = new KeywordTO(1, "name2");
        assertFalse(TOComparator.areTOsEqual(to1, to2, true));
        
        to2 = new KeywordTO(2, "name1");
        assertFalse(TOComparator.areTOsEqual(to1, to2, true));
        assertTrue(TOComparator.areTOsEqual(to1, to2, false));
    }

    /**
     * Test the generic method {@link TOComparator#areTOsEqual(Object, Object, boolean)} 
     * using {@code EntityToKeywordTO}s.
     */
    @Test
    public void testAreEntityToKeywordTOEqual() {
        EntityToKeywordTO<Integer> to1 = new EntityToKeywordTO<>(1, 1);
        EntityToKeywordTO<Integer> to2 = new EntityToKeywordTO<>(1, 1);
        assertTrue(TOComparator.areTOsEqual(to1, to2));

        to2 = new EntityToKeywordTO<>(2, 1);
        assertFalse(TOComparator.areTOsEqual(to1, to2));

        to2 = new EntityToKeywordTO<>(1, 2);
        assertFalse(TOComparator.areTOsEqual(to1, to2));
    }

    /**
     * Test the generic method {@link TOComparator#areTOsEqual(Object, Object, boolean)} 
     * using {@code SourceTO}s.
     */
    @Test
    public void testAreSourceTOEqual() {
        Date date  = Date.from(LocalDate.of(2012, Month.SEPTEMBER, 19)
                .atStartOfDay().atZone(ZoneId.systemDefault()).toInstant());
        Date date2 = Date.from(LocalDate.of(2013, Month.SEPTEMBER, 19)
                .atStartOfDay().atZone(ZoneId.systemDefault()).toInstant());
        Integer displayOrder = 1;
        Integer displayOrder2 = 1;
        SourceTO to1 = new SourceTO(1, "First DataSource", "My custom data source", "XRefUrl", 
                "experimentUrl", "evidenceUrl", "baseUrl", date, "1.0", false, 
                SourceCategory.GENOMICS, displayOrder);
        SourceTO to2 = new SourceTO(1, "First DataSource", "My custom data source", "XRefUrl", 
                "experimentUrl", "evidenceUrl", "baseUrl", date, "1.0", false, 
                SourceCategory.GENOMICS, displayOrder);
        assertTrue(TOComparator.areTOsEqual(to1, to2));

        to2 = new SourceTO(1, "Second DataSource", "My custom data source", "XRefUrl", 
                "experimentUrl", "evidenceUrl", "baseUrl", date, "1.0", false, 
                SourceCategory.GENOMICS, displayOrder);
        assertFalse(TOComparator.areTOsEqual(to1, to2));

        to2 = new SourceTO(1, "First DataSource", "My custom data source", "XRefUrl", 
                "experimentUrl", "evidenceUrl", "baseUrl", date2, "1.0", true, 
                SourceCategory.GENOMICS, displayOrder);
        assertFalse(TOComparator.areTOsEqual(to1, to2));
        
        to2 = new SourceTO(1, "First DataSource", "My custom data source", "XRefUrl", 
                "experimentUrl", "evidenceUrl", "baseUrl", date, "1.0", false, 
                SourceCategory.GENOMICS, displayOrder2);
        assertTrue(TOComparator.areTOsEqual(to1, to2));

        to2 = new SourceTO(2, "First DataSource", "My custom data source", "XRefUrl", 
                "experimentUrl", "evidenceUrl", "baseUrl", date, "1.0", false, 
                SourceCategory.GENOMICS, displayOrder);
        assertFalse(TOComparator.areTOsEqual(to1, to2, true));
        assertTrue(TOComparator.areTOsEqual(to1, to2, false));
    }

    /**
     * Test the generic method {@link TOComparator#areTOsEqual(Object, Object, boolean)} 
     * using {@code SourceToSpeciesTO}s.
     */
    @Test
    public void testAreSourceToSpeciesTOEqual() {
        SourceToSpeciesTO to1 = new SourceToSpeciesTO(1, 11, DataType.EST, InfoType.DATA);
        SourceToSpeciesTO to2 = new SourceToSpeciesTO(1, 11, DataType.EST, InfoType.DATA);
        assertTrue(TOComparator.areTOsEqual(to1, to2));

        to2 = new SourceToSpeciesTO(1, 11, DataType.AFFYMETRIX, InfoType.DATA);
        assertFalse(TOComparator.areTOsEqual(to1, to2));

        to2 = new SourceToSpeciesTO(1, 11, DataType.EST, InfoType.ANNOTATION);
        assertFalse(TOComparator.areTOsEqual(to1, to2));
        
        to2 = new SourceToSpeciesTO(1, 21, DataType.EST, InfoType.DATA);
        assertFalse(TOComparator.areTOsEqual(to1, to2));

        to2 = new SourceToSpeciesTO(2, 11, DataType.EST, InfoType.DATA);
        assertFalse(TOComparator.areTOsEqual(to1, to2, true));
        assertFalse(TOComparator.areTOsEqual(to1, to2, false));
    }

    /**
     * Test the custom {@code BigDecimal} comparator.
     */
    @Test
    public void testBigDecimalComparator() {
        BigDecimal ten0 = BigDecimal.valueOf(10.0);
        BigDecimal ten1 = BigDecimal.valueOf(10);
        BigDecimal tenPlus = BigDecimal.valueOf(10.001);


        assertTrue("Null are the same", TOComparator.areBigDecimalEquals(null, null));
        assertFalse("Null is different", TOComparator.areBigDecimalEquals(null, ten1));
        assertFalse("Null is different", TOComparator.areBigDecimalEquals(ten0, null));
        assertFalse("Should not be equals: " + ten0 + " " + tenPlus, TOComparator.areBigDecimalEquals(ten0, tenPlus));

        assertTrue("Should be equals: " + ten0 + " " + ten1, TOComparator.areBigDecimalEquals(ten0, ten1));
        assertTrue("Should be equals: " + ten0 + " " + ten0, TOComparator.areBigDecimalEquals(ten0, ten0));

    }
}<|MERGE_RESOLUTION|>--- conflicted
+++ resolved
@@ -76,48 +76,28 @@
      */
     @Test
     public void testAreSpeciesTOEqual() {
-<<<<<<< HEAD
-        SpeciesTO to1 = new SpeciesTO("ID:1", "name1", "genus1", "species1", 1, 
-                "parentTaxon1", "path1", "version1", "2", "genSpeId1", "fakePrefix1");
-        SpeciesTO to2 = new SpeciesTO("ID:1", "name1", "genus1", "species1", 1, 
-                "parentTaxon1", "path1", "version1", "2", "genSpeId1", "fakePrefix1");
-        assertTrue(TOComparator.areTOsEqual(to1, to2, true));
-        assertTrue(TOComparator.areTOsEqual(to1, to2, false));
-
-        to2 = new SpeciesTO("ID:2", "name1", "genus1", "species1", 1, 
-                "parentTaxon1", "path1", "version1", "2", "genSpeId1", "fakePrefix2");
-        assertFalse(TOComparator.areTOsEqual(to1, to2, true));
-
-        to2 = new SpeciesTO("ID:1", "name1", "genus1", "species1", 1, 
-                "parentTaxon1", "path1", "version1", "2", "genSpeId1", "fakePrefix2");
-        assertFalse(TOComparator.areTOsEqual(to1, to2, true));
-        
-        to2 = new SpeciesTO("ID:2", "name1", "genus1", "species1", 1, 
-                "parentTaxon1", "path1", "version1", "2", "genSpeId1", "fakePrefix1");
-=======
-        SpeciesTO to1 = new SpeciesTO(1, "name1", "genus1", "species1", 
-                1, "path1", "version1", 1);
-        SpeciesTO to2 = new SpeciesTO(1, "name1", "genus1", "species1", 
-                1, "path1", "version1", 1);
-        assertTrue(TOComparator.areTOsEqual(to1, to2, true));
-        assertTrue(TOComparator.areTOsEqual(to1, to2, false));
-
-        to2 = new SpeciesTO(2, "name1", "genus1", "species1", 
-                1, "path1", "version1", 1);
-        assertFalse(TOComparator.areTOsEqual(to1, to2, true));
-
-        to2 = new SpeciesTO(2, "name1", "genus1", "species1", 
-                1, "path1", "version1", 1);
-        assertFalse(TOComparator.areTOsEqual(to1, to2, true));
-        
-        to2 = new SpeciesTO(2, "name1", "genus1", "species1", 
-                1, "path1", "version1", 1);
->>>>>>> 4bf6846d
-        assertFalse(TOComparator.areTOsEqual(to1, to2, true));
-        assertTrue(TOComparator.areTOsEqual(to1, to2, false));
-        
-        to2 = new SpeciesTO("ID:1", "name1", "genus1", "species1", 2, 
-                "parentTaxon1", "path1", "version1", "2", "genSpeId1", "fakePrefix1");
+        SpeciesTO to1 = new SpeciesTO(1, "name1", "genus1", "species1", 1,
+                1, "path1", "version1", 2, 1);
+        SpeciesTO to2 = new SpeciesTO(1, "name1", "genus1", "species1", 1,
+                1, "path1", "version1", 2, 1);
+        assertTrue(TOComparator.areTOsEqual(to1, to2, true));
+        assertTrue(TOComparator.areTOsEqual(to1, to2, false));
+
+        to2 = new SpeciesTO(2, "name1", "genus1", "species1", 1,
+                1, "path1", "version1", 2, 1);
+        assertFalse(TOComparator.areTOsEqual(to1, to2, true));
+
+        to2 = new SpeciesTO(2, "name1", "genus1", "species1", 1,
+                1, "path1", "version1", 2, 1);
+        assertFalse(TOComparator.areTOsEqual(to1, to2, true));
+        
+        to2 = new SpeciesTO(2, "name1", "genus1", "species1", 1,
+                1, "path1", "version1", 2, 1);
+        assertFalse(TOComparator.areTOsEqual(to1, to2, true));
+        assertTrue(TOComparator.areTOsEqual(to1, to2, false));
+        
+        to2 = new SpeciesTO(1, "name1", "genus1", "species1", 2, 
+                1, "path1", "version1", 2, 1);
         assertFalse(TOComparator.areTOsEqual(to1, to2, true));
         assertFalse(TOComparator.areTOsEqual(to1, to2, false));
     }
