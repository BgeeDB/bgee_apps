--- conflicted
+++ resolved
@@ -318,11 +318,7 @@
                 .collect(Collectors.joining("_")));
 
         if (getSpeciesId() != null) {
-<<<<<<< HEAD
-            if (sb.length() > 0) {
-=======
             if (sb.length() != 0) {
->>>>>>> 6ea8532d
                 sb.append("_");
             }
             sb.append(getSpeciesId().toString());
