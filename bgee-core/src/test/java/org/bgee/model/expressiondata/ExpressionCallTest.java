package org.bgee.model.expressiondata;

import static org.junit.Assert.assertEquals;
import static org.mockito.Mockito.mock;
import static org.mockito.Mockito.when;

import java.math.BigDecimal;
import java.util.Arrays;
import java.util.List;

import org.apache.logging.log4j.LogManager;
import org.apache.logging.log4j.Logger;
import org.bgee.model.TestAncestor;
import org.bgee.model.anatdev.AnatEntity;
import org.bgee.model.anatdev.DevStage;
import org.bgee.model.expressiondata.Call.ExpressionCall;
import org.bgee.model.gene.Gene;
import org.bgee.model.gene.GeneBioType;
import org.bgee.model.species.Species;
import org.junit.Test;

/**
 * Unit tests for {@link ExpressionCall}.
 * 
 * @author  Frederic Bastian
 * @author  Valentine Rech de Laval
 * @version Bgee 13, July 2016
 * @since   Bgee 13, June 2016
 */
//FIXME: to reactivate
public class ExpressionCallTest extends TestAncestor {
    private final static Logger log = LogManager.getLogger(ExpressionCallTest.class.getName());
    
    @Override
    protected Logger getLogger() {
        return log;
    }

    @Test
    public void shouldFilterAndOrderCallsByRank() {
        Species species = new Species(1);
        GeneBioType bioType = new GeneBioType("biotype");
        Condition ae1devA = new Condition(new AnatEntity("1"), null, species);
        Condition ae1devB = new Condition(new AnatEntity("2"), null, species);
        Condition ae2devA = new Condition(new AnatEntity("3"), null, species);
        Condition ae2devB = new Condition(new AnatEntity("4"), null, species);
        Gene gene = new Gene("1", species, bioType);
        ExpressionCall call1 = new ExpressionCall(gene, ae1devA, null, null, null, null,
                new BigDecimal("2.0"), new BigDecimal("100"));
        ExpressionCall call2 = new ExpressionCall(gene, ae1devB, null, null, null, null,
                new BigDecimal("2.0"), new BigDecimal("100"));
        ExpressionCall call3 = new ExpressionCall(gene, ae2devA, null, null, null, null,
                new BigDecimal("2.0"), new BigDecimal("100"));
        ExpressionCall call4 = new ExpressionCall(gene, ae2devB, null, null, null, null,
                new BigDecimal("2.0"), new BigDecimal("100"));
        ConditionGraph graph = mock(ConditionGraph.class);
        //           ae1devA
        //          /   \
        //     ae1devB   ae2devA
        //              |
        //             ae2devB
        when(graph.isConditionMorePrecise(ae1devA, ae1devA)).thenReturn(false);
        when(graph.isConditionMorePrecise(ae1devA, ae1devB)).thenReturn(true);
        when(graph.isConditionMorePrecise(ae1devA, ae2devA)).thenReturn(true);
        when(graph.isConditionMorePrecise(ae1devA, ae2devB)).thenReturn(true);
        when(graph.isConditionMorePrecise(ae1devB, ae1devA)).thenReturn(false);
        when(graph.isConditionMorePrecise(ae1devB, ae1devB)).thenReturn(false);
        when(graph.isConditionMorePrecise(ae1devB, ae2devA)).thenReturn(false);
        when(graph.isConditionMorePrecise(ae1devB, ae2devB)).thenReturn(false);
        when(graph.isConditionMorePrecise(ae2devA, ae1devA)).thenReturn(false);
        when(graph.isConditionMorePrecise(ae2devA, ae1devB)).thenReturn(false);
        when(graph.isConditionMorePrecise(ae2devA, ae2devA)).thenReturn(false);
        when(graph.isConditionMorePrecise(ae2devA, ae2devB)).thenReturn(true);
        when(graph.isConditionMorePrecise(ae2devB, ae1devA)).thenReturn(false);
        when(graph.isConditionMorePrecise(ae2devB, ae1devB)).thenReturn(false);
        when(graph.isConditionMorePrecise(ae2devB, ae2devA)).thenReturn(false);
        when(graph.isConditionMorePrecise(ae2devB, ae2devB)).thenReturn(false);

        List<ExpressionCall> calls = Arrays.asList(call1, call2, call3, call4);
        List<ExpressionCall> expectedOrder = Arrays.asList(call2, call4, call3, call1);
        assertEquals("Incorrect ordering of calls", expectedOrder,
                ExpressionCall.filterAndOrderCallsByRank(calls, graph));
    }
    
    @Test
    public void shouldFilterAndOrderCallsByRankWhenGraphOfCond() {
        Species species = new Species(1);
        GeneBioType bioType = new GeneBioType("biotype");
        Condition ae1devA = new Condition(new AnatEntity("AE1"), new DevStage("DevA"), species);
        Condition ae1devB = new Condition(new AnatEntity("AE1"), new DevStage("DevB"), species);
        Condition ae2devA = new Condition(new AnatEntity("AE2"), new DevStage("DevA"), species);
        Condition ae2devB = new Condition(new AnatEntity("AE2"), new DevStage("DevB"), species);
        Condition ae2devD = new Condition(new AnatEntity("AE2"), new DevStage("DevD"), species);
        Condition ae3devA = new Condition(new AnatEntity("AE3"), new DevStage("DevA"), species);
        Condition ae3devC = new Condition(new AnatEntity("AE3"), new DevStage("DevC"), species);
        Condition ae3devD = new Condition(new AnatEntity("AE3"), new DevStage("DevD"), species);
        Gene gene = new Gene("1", species, bioType);
        ExpressionCall callAe1devA = new ExpressionCall(gene, ae1devA, null, null, null, null,
                new BigDecimal("2.0"), new BigDecimal("100"));
        ExpressionCall callAe1devB = new ExpressionCall(gene, ae1devB, null, null, null, null,
                new BigDecimal("2.0"), new BigDecimal("100"));
        ExpressionCall callAe2devA = new ExpressionCall(gene, ae2devA, null, null, null, null,
                new BigDecimal("2.0"), new BigDecimal("100"));
        ExpressionCall callAe2devB = new ExpressionCall(gene, ae2devB, null, null, null, null,
                new BigDecimal("2.0"), new BigDecimal("100"));
        ExpressionCall callAe2devD = new ExpressionCall(gene, ae2devD, null, null, null, null,
                new BigDecimal("2.0"), new BigDecimal("100"));
        ExpressionCall callAe3devA = new ExpressionCall(gene, ae3devA, null, null, null, null,
                new BigDecimal("2.0"), new BigDecimal("100"));
        ExpressionCall callAe3devC = new ExpressionCall(gene, ae3devC, null, null, null, null,
                new BigDecimal("2.0"), new BigDecimal("100"));
        ExpressionCall callAe3devD = new ExpressionCall(gene, ae3devD, null, null, null, null,
                new BigDecimal("2.0"), new BigDecimal("100"));
        ConditionGraph graph = mock(ConditionGraph.class);
        when(graph.isConditionMorePrecise(ae1devA, ae1devA)).thenReturn(false);
        when(graph.isConditionMorePrecise(ae1devA, ae1devB)).thenReturn(true);
        when(graph.isConditionMorePrecise(ae1devA, ae2devA)).thenReturn(true);
        when(graph.isConditionMorePrecise(ae1devA, ae2devB)).thenReturn(true);
        when(graph.isConditionMorePrecise(ae1devA, ae2devD)).thenReturn(true);
        when(graph.isConditionMorePrecise(ae1devA, ae3devA)).thenReturn(true);
        when(graph.isConditionMorePrecise(ae1devA, ae3devC)).thenReturn(true);
        when(graph.isConditionMorePrecise(ae1devA, ae3devD)).thenReturn(true);
        //ae1devB
        when(graph.isConditionMorePrecise(ae1devB, ae1devA)).thenReturn(false);
        when(graph.isConditionMorePrecise(ae1devB, ae1devB)).thenReturn(false);
        when(graph.isConditionMorePrecise(ae1devB, ae2devA)).thenReturn(false);
        when(graph.isConditionMorePrecise(ae1devB, ae2devB)).thenReturn(true);
        when(graph.isConditionMorePrecise(ae1devB, ae2devD)).thenReturn(false);
        when(graph.isConditionMorePrecise(ae1devB, ae3devA)).thenReturn(false);
        when(graph.isConditionMorePrecise(ae1devB, ae3devC)).thenReturn(true);
        when(graph.isConditionMorePrecise(ae1devB, ae3devD)).thenReturn(false);
        //ae2devA
        when(graph.isConditionMorePrecise(ae2devA, ae1devA)).thenReturn(false);
        when(graph.isConditionMorePrecise(ae2devA, ae1devB)).thenReturn(false);
        when(graph.isConditionMorePrecise(ae2devA, ae2devA)).thenReturn(false);
        when(graph.isConditionMorePrecise(ae2devA, ae2devB)).thenReturn(true);
        when(graph.isConditionMorePrecise(ae2devA, ae2devD)).thenReturn(true);
        when(graph.isConditionMorePrecise(ae2devA, ae3devA)).thenReturn(false);
        when(graph.isConditionMorePrecise(ae2devA, ae3devC)).thenReturn(false);
        when(graph.isConditionMorePrecise(ae2devA, ae3devD)).thenReturn(false);
        //ae2devB
        when(graph.isConditionMorePrecise(ae2devB, ae1devA)).thenReturn(false);
        when(graph.isConditionMorePrecise(ae2devB, ae1devB)).thenReturn(false);
        when(graph.isConditionMorePrecise(ae2devB, ae2devA)).thenReturn(false);
        when(graph.isConditionMorePrecise(ae2devB, ae2devB)).thenReturn(false);
        when(graph.isConditionMorePrecise(ae2devB, ae2devD)).thenReturn(false);
        when(graph.isConditionMorePrecise(ae2devB, ae3devA)).thenReturn(false);
        when(graph.isConditionMorePrecise(ae2devB, ae3devC)).thenReturn(false);
        when(graph.isConditionMorePrecise(ae2devB, ae3devD)).thenReturn(false);
        //ae2devD
        when(graph.isConditionMorePrecise(ae2devD, ae1devA)).thenReturn(false);
        when(graph.isConditionMorePrecise(ae2devD, ae1devB)).thenReturn(false);
        when(graph.isConditionMorePrecise(ae2devD, ae2devA)).thenReturn(false);
        when(graph.isConditionMorePrecise(ae2devD, ae2devB)).thenReturn(false);
        when(graph.isConditionMorePrecise(ae2devD, ae2devD)).thenReturn(false);
        when(graph.isConditionMorePrecise(ae2devD, ae3devA)).thenReturn(false);
        when(graph.isConditionMorePrecise(ae2devD, ae3devC)).thenReturn(false);
        when(graph.isConditionMorePrecise(ae2devD, ae3devD)).thenReturn(false);
        //ae3devA
        when(graph.isConditionMorePrecise(ae3devA, ae1devA)).thenReturn(false);
        when(graph.isConditionMorePrecise(ae3devA, ae1devB)).thenReturn(false);
        when(graph.isConditionMorePrecise(ae3devA, ae2devA)).thenReturn(false);
        when(graph.isConditionMorePrecise(ae3devA, ae2devB)).thenReturn(false);
        when(graph.isConditionMorePrecise(ae3devA, ae2devD)).thenReturn(false);
        when(graph.isConditionMorePrecise(ae3devA, ae3devA)).thenReturn(false);
        when(graph.isConditionMorePrecise(ae3devA, ae3devC)).thenReturn(true);
        when(graph.isConditionMorePrecise(ae3devA, ae3devD)).thenReturn(true);
        //ae3devC
        when(graph.isConditionMorePrecise(ae3devC, ae1devA)).thenReturn(false);
        when(graph.isConditionMorePrecise(ae3devC, ae1devB)).thenReturn(false);
        when(graph.isConditionMorePrecise(ae3devC, ae2devA)).thenReturn(false);
        when(graph.isConditionMorePrecise(ae3devC, ae2devB)).thenReturn(false);
        when(graph.isConditionMorePrecise(ae3devC, ae2devD)).thenReturn(false);
        when(graph.isConditionMorePrecise(ae3devC, ae3devA)).thenReturn(false);
        when(graph.isConditionMorePrecise(ae3devC, ae3devC)).thenReturn(false);
        when(graph.isConditionMorePrecise(ae3devC, ae3devD)).thenReturn(false);
        //ae3devD
        when(graph.isConditionMorePrecise(ae3devD, ae1devA)).thenReturn(false);
        when(graph.isConditionMorePrecise(ae3devD, ae1devB)).thenReturn(false);
        when(graph.isConditionMorePrecise(ae3devD, ae2devA)).thenReturn(false);
        when(graph.isConditionMorePrecise(ae3devD, ae2devB)).thenReturn(false);
        when(graph.isConditionMorePrecise(ae3devD, ae2devD)).thenReturn(false);
        when(graph.isConditionMorePrecise(ae3devD, ae3devA)).thenReturn(false);
        when(graph.isConditionMorePrecise(ae3devD, ae3devC)).thenReturn(false);
        when(graph.isConditionMorePrecise(ae3devD, ae3devD)).thenReturn(false);
       
        
        List<ExpressionCall> calls = Arrays.asList(callAe1devA, callAe1devB, callAe2devA, 
                callAe2devB, callAe2devD, callAe3devA, callAe3devC, callAe3devD);
        //In this example some condition (ae2devB and ae3devC) have two direct parent conditions.
        //
        //Maybe the algorithm should prioritize parents having same Anat Entity (like in the web page)???
        //Then, the correct order could be callAe1devB, callAe2devD, callAe2devB, callAe2devA, callAe3devD, callAe3devC, 
        //callAe3devA, callAe1devA
        //rather than callAe2devB, callAe3devC, callAe1devB, callAe2devD, callAe2devA, callAe3devD, callAe3devA, callAe1devA
        //However, the algorithm works as expected (no error, bug or non-reproducible bug). Even if the the conditions 
        //are not filters by anat entity, the first appearance of each Anat Entity is in the good order (AE2, AE3 and then AE1)
        
        //                 Conditions :
        //
        //           AE1              DevA                                        ae1devA
        //          /   \            /    \                 =>            /          |          \
        //        AE2   AE3        DevB  DevD                         ae2devA     ae1devB     ae3devA
        //                          |                                 /     \     /     \     /     \
        //                         DevC                          ae2devD    ae2devB     ae3devC   ae3devD

        //order that should be computed by current version of the algorithm
        List<ExpressionCall> expectedOrder = Arrays.asList(callAe2devB, callAe3devC, callAe1devB, callAe2devD, callAe2devA, 
                callAe3devD, callAe3devA, callAe1devA);
        assertEquals("Incorrect ordering of calls", expectedOrder,
                ExpressionCall.filterAndOrderCallsByRank(calls, graph));

    }

//    
//    /**
//     * Test {@link #ExpressionCall#generateMeanRankScoreClustering(Collection, ClusteringMethod, double)}.
//     */
//    @Test
//    public void shouldGenerateMeanRankScoreClustering() {
//        //we don't bother to retrieve exact score thresholds etc, we just create calls 
//        //very obvious to cluster by Canderra distance
//        ExpressionCall c1 = new ExpressionCall(null, null, null, null, null, null, new BigDecimal("1.25"));
//        ExpressionCall c2 = new ExpressionCall(null, null, null, null, null, null, new BigDecimal("1.27"));
//        ExpressionCall c3 = new ExpressionCall(null, null, null, null, null, null, new BigDecimal("10000"));
//        ExpressionCall c4 = new ExpressionCall(null, null, null, null, null, null, new BigDecimal("20000"));
//        ExpressionCall c5 = new ExpressionCall(null, null, null, null, null, null, new BigDecimal("40000"));
//        ExpressionCall c6 = new ExpressionCall(null, null, null, null, null, null, new BigDecimal("40010"));
//        ExpressionCall c7 = new ExpressionCall(null, null, null, null, null, null, new BigDecimal("70000"));
//        ExpressionCall c8 = new ExpressionCall(null, null, null, null, null, null, new BigDecimal("70010"));
//        //we'd like to incorrectly order the calls, but there is a method signature accepting a List...
//        Set<ExpressionCall> toCluster = new HashSet<>(Arrays.asList(c5, c1, c7, c3, c6, c8, c4, c2));
//        Map<ExpressionCall, Integer> expectedClusters = new HashMap<>();
//        expectedClusters.put(c1, 0);
//        expectedClusters.put(c2, 0);
//        expectedClusters.put(c3, 1);
//        expectedClusters.put(c4, 2);
//        expectedClusters.put(c5, 3);
//        expectedClusters.put(c6, 3);
//        expectedClusters.put(c7, 4);
//        expectedClusters.put(c8, 4);
//        
//        for (ExpressionCall.ClusteringMethod method: ExpressionCall.ClusteringMethod.values()) {
//            log.debug("Testing clustering method: " + method.name());
//            assertEquals("Incorrect clustering of expression scores for method: " + method.name(), 
//                    expectedClusters, 
//                    ExpressionCall.generateMeanRankScoreClustering(toCluster, method, 
//                            (method.isDistanceMeasureAboveOne()? 1.5: 0.1)));
//        }
//    }
//    
//    /**
//     * Test {@link ExpressionCall.RankComparator}.
//     */
//    @Test
//    public void testRankComparator() {
//        
//        //These calls and conditions allow a regression test for management of equal ranks
//        //ae1devB and ae2devA will be considered more precise than ae1devA, and unrelated to each other. 
//        //It is important for the test that ae1devA would be sorted first alphabetically. 
//        Condition ae1devA = new Condition(new AnatEntity("Anat1"), new DevStage("stage1"), 1);
//        Condition ae1devB = new Condition(new AnatEntity("Anat2"), new DevStage("stage1"), 1);
//        Condition ae2devA = new Condition(new AnatEntity("Anat3"), new DevStage("stage1"), 1);
//        //we mock the ConditionGraph used to compare Conditions
//        ConditionGraph condGraph = mock(ConditionGraph.class);
//        Set<Condition> allConds = new HashSet<>(Arrays.asList(ae1devA, ae1devB, ae2devA));
//        when(condGraph.getConditions()).thenReturn(allConds);
//        when(condGraph.compare(ae1devA, ae1devA)).thenReturn(0);
//        when(condGraph.compare(ae1devB, ae1devB)).thenReturn(0);
//        when(condGraph.compare(ae2devA, ae2devA)).thenReturn(0);
//        when(condGraph.compare(ae1devA, ae1devB)).thenReturn(1);
//        when(condGraph.compare(ae1devB, ae1devA)).thenReturn(-1);
//        when(condGraph.compare(ae1devA, ae2devA)).thenReturn(1);
//        when(condGraph.compare(ae2devA, ae1devA)).thenReturn(-1);
//        when(condGraph.compare(ae1devB, ae2devA)).thenReturn(0);
//        when(condGraph.compare(ae2devA, ae1devB)).thenReturn(0);
//
//        ExpressionCall c1 = new ExpressionCall(null, null, null, null, null, null, new BigDecimal("1.25"));
//
//        //test ordering by geneId
//        ExpressionCall c2 = new ExpressionCall(new Gene("ID0", new Species(1)), null, null, null,
//            null, null, new BigDecimal("1.27"));
//        //Test ordering based on Conditions
//        //anat2 will be considered more precise than anat1, and as precise as anat3, 
//        //the order between anat2 and anat3 should be based on their attributes
//        ExpressionCall c3 = new ExpressionCall(new Gene("ID1", new Species(1)), ae1devB, null, null, 
//                null, null, new BigDecimal("1.27"));
//        //anat3 will be considered more precise than anat1, so we will have different ordering 
//        //whether we consider the relations between Conditions, or only attributes of Conditions
//        ExpressionCall c4 = new ExpressionCall(new Gene("ID1", new Species(1)), ae2devA, null, null, 
//                null, null, new BigDecimal("1.27"));
//        ExpressionCall c5 = new ExpressionCall(new Gene("ID1", new Species(1)), ae1devA, null, null, 
//                null, null, new BigDecimal("1.27"));
//        //test null Conditions last
//        ExpressionCall c6 = new ExpressionCall(new Gene("ID1", new Species(1)), null, null, null,
//            null, null, new BigDecimal("1.27"));
//        //test null geneID last
//        ExpressionCall c7 = new ExpressionCall(null, null, null, null, null, null, new BigDecimal("1.27"));
//        //test equal ExpressionCalls
//        ExpressionCall c8 = new ExpressionCall(null, null, null, null, null, null, new BigDecimal("1.27"));
//        
//        ExpressionCall c9 = new ExpressionCall(null, null, null, null, null, null, new BigDecimal("10000"));
//        ExpressionCall c10 = new ExpressionCall(null, null, null, null, null, null, new BigDecimal("40000"));
//        
//        List<ExpressionCall> toSort = Arrays.asList(c10, c2, c1, c6, c8, c4, c9, c7, c3, c5);
//        List<ExpressionCall> expectedResult = Arrays.asList(c1, c2, c3, c4, c5, c6, c7, c7, c9, c10);
//        Collections.sort(toSort, new ExpressionCall.RankComparator(condGraph));
//        
//        assertEquals("Incorrect sorting of ExpressionCalls based on their rank and relations", 
//                expectedResult, toSort);
//        
//        //ordering without taking the relations between Conditions into account
//        expectedResult = Arrays.asList(c1, c2, c5, c3, c4, c6, c7, c7, c9, c10);
//        Collections.sort(toSort, new ExpressionCall.RankComparator());
//        assertEquals("Incorrect sorting of ExpressionCalls based on their rank without relations", 
//                expectedResult, toSort);
//    }
//    
//    @Test
//    public void testBgeeRankDistance() {
//        ExpressionCall.BgeeRankDistance measure = new ExpressionCall.BgeeRankDistance();
//        
//        double score1 = 12;
//        double score2 = 33;
//        double expected = Math.pow(score2, 1.03)/score1;
//        assertEquals("Incorrect BgeeRankDistance computed", expected, 
//                measure.compute(new double[]{score1}, new double[]{score2}), 0.0000001);
//        
//    }
//    
//    /**
//     * Test for {@link ExpressionCall#identifyRedundantCalls(Collection, ConditionGraph)}.
//     */
//    @Test
//    public void shouldIdentifyRedundantCalls() {
//      //These calls and conditions allow a regression test for management of equal ranks
<<<<<<< HEAD
//        //ae1devB and ae2devA will be considered more precise than ae1devA, and unrelated to each other
//        Condition ae1devA = new Condition(new AnatEntity("Anat1"), new DevStage("stage1"), 1);
//        Condition ae1devB = new Condition(new AnatEntity("Anat2"), new DevStage("stage1"), 1);
//        Condition ae2devA = new Condition(new AnatEntity("Anat3"), new DevStage("stage1"), 1);
=======
//        //cond2 and cond3 will be considered more precise than cond1, and unrelated to each other

//        Condition cond1 = new Condition(new AnatEntity("Anat1"), new DevStage("stage1"), 1);
//        Condition cond2 = new Condition(new AnatEntity("Anat2"), new DevStage("stage1"), 1);
//        Condition cond3 = new Condition(new AnatEntity("Anat3"), new DevStage("stage1"), 1);
>>>>>>> 563b1374
//        //we mock the ConditionGraph used to compare Conditions
//        ConditionGraph condGraph = mock(ConditionGraph.class);
//        Set<Condition> allConds = new HashSet<>(Arrays.asList(ae1devA, ae1devB, ae2devA));
//        when(condGraph.getConditions()).thenReturn(allConds);
//        when(condGraph.compare(ae1devA, ae1devA)).thenReturn(0);
//        when(condGraph.compare(ae1devB, ae1devB)).thenReturn(0);
//        when(condGraph.compare(ae2devA, ae2devA)).thenReturn(0);
//        when(condGraph.compare(ae1devA, ae1devB)).thenReturn(1);
//        when(condGraph.compare(ae1devB, ae1devA)).thenReturn(-1);
//        when(condGraph.compare(ae1devA, ae2devA)).thenReturn(1);
//        when(condGraph.compare(ae2devA, ae1devA)).thenReturn(-1);
//        when(condGraph.compare(ae1devB, ae2devA)).thenReturn(0);
//        when(condGraph.compare(ae2devA, ae1devB)).thenReturn(0);
//        when(condGraph.getDescendantConditions(ae1devA)).thenReturn(new HashSet<>(Arrays.asList(ae1devB, ae2devA)));
//        when(condGraph.getDescendantConditions(ae1devB)).thenReturn(new HashSet<>());
//        when(condGraph.getDescendantConditions(ae2devA)).thenReturn(new HashSet<>());
//        
//        
//        //Nothing too complicated with gene ID1, c3 is redundant
//        ExpressionCall c1 = new ExpressionCall(new Gene("ID1", new Species(1)), ae2devA, null, null,
//            null, null, new BigDecimal("1.25000"));
//        ExpressionCall c2 = new ExpressionCall(new Gene("ID1", new Species(1)), ae1devB, null, null,
//            null, null, new BigDecimal("2.0"));
//        ExpressionCall c3 = new ExpressionCall(new Gene("ID1", new Species(1)), ae1devA, null, null,
//            null, null, new BigDecimal("3.00"));
//        //for gene ID2 we test identification with equal ranks and relations between conditions. 
//        //c4 is redundant because less precise condition
//        ExpressionCall c4 = new ExpressionCall(new Gene("ID2", new Species(1)), ae1devA, null, null,
//            null, null, new BigDecimal("1.250"));
//        ExpressionCall c5 = new ExpressionCall(new Gene("ID2", new Species(1)), ae2devA, null, null,
//            null, null, new BigDecimal("1.25000"));
//        ExpressionCall c6 = new ExpressionCall(new Gene("ID2", new Species(1)), ae1devB, null, null,
//            null, null, new BigDecimal("1.25"));
//        //for gene ID3 we test identification with equal ranks and relations between conditions. 
//        //nothing redundant
//        ExpressionCall c7 = new ExpressionCall(new Gene("ID3", new Species(1)), ae1devA, null, null,
//            null, null, new BigDecimal("1"));
//        ExpressionCall c8 = new ExpressionCall(new Gene("ID3", new Species(1)), ae2devA, null, null,
//            null, null, new BigDecimal("1.25000"));
//        ExpressionCall c9 = new ExpressionCall(new Gene("ID3", new Species(1)), ae1devB, null, null,
//            null, null, new BigDecimal("1.25"));
//        
//        Set<ExpressionCall> withRedundancy = new HashSet<>(Arrays.asList(c1, c2, c3, c4, c5, c6, c7, c8, c9));
//        Set<ExpressionCall> expectedRedundants = new HashSet<>(Arrays.asList(c3, c4));
//        assertEquals("Incorrect redundant calls identified", 
//                expectedRedundants, ExpressionCall.identifyRedundantCalls(withRedundancy, condGraph));
//    }
//    
//    /**
//     * Test {@link ExpressionCall#getFormattedGlobalMeanRank()}
//     */
//    @Test
//    public void shouldFormatRankScore() {
//        ExpressionCall c = new ExpressionCall(null, null, null, null, null, null, new BigDecimal("2"));
//        assertEquals("Incorrect score formatting", "2.00", c.getFormattedGlobalMeanRank());
//        c = new ExpressionCall(null, null, null, null, null, null, new BigDecimal("2.23"));
//        assertEquals("Incorrect score formatting", "2.23", c.getFormattedGlobalMeanRank());
//        c = new ExpressionCall(null, null, null, null, null, null, new BigDecimal("20"));
//        assertEquals("Incorrect score formatting", "20.0", c.getFormattedGlobalMeanRank());
//        c = new ExpressionCall(null, null, null, null, null, null, new BigDecimal("20.23"));
//        assertEquals("Incorrect score formatting", "20.2", c.getFormattedGlobalMeanRank());
//        c = new ExpressionCall(null, null, null, null, null, null, new BigDecimal("200"));
//        assertEquals("Incorrect score formatting", "200", c.getFormattedGlobalMeanRank());
//        c = new ExpressionCall(null, null, null, null, null, null, new BigDecimal("200.23"));
//        assertEquals("Incorrect score formatting", "200", c.getFormattedGlobalMeanRank());
//        c = new ExpressionCall(null, null, null, null, null, null, new BigDecimal("2000"));
//        assertEquals("Incorrect score formatting", "2.00e3", c.getFormattedGlobalMeanRank());
//        c = new ExpressionCall(null, null, null, null, null, null, new BigDecimal("2000.23"));
//        assertEquals("Incorrect score formatting", "2.00e3", c.getFormattedGlobalMeanRank());
//        c = new ExpressionCall(null, null, null, null, null, null, new BigDecimal("20000"));
//        assertEquals("Incorrect score formatting", "2.00e4", c.getFormattedGlobalMeanRank());
//        c = new ExpressionCall(null, null, null, null, null, null, new BigDecimal("20000.23"));
//        assertEquals("Incorrect score formatting", "2.00e4", c.getFormattedGlobalMeanRank());
//        c = new ExpressionCall(null, null, null, null, null, null, new BigDecimal("20100.23"));
//        assertEquals("Incorrect score formatting", "2.01e4", c.getFormattedGlobalMeanRank());
//    }

}
<|MERGE_RESOLUTION|>--- conflicted
+++ resolved
@@ -334,18 +334,10 @@
 //    @Test
 //    public void shouldIdentifyRedundantCalls() {
 //      //These calls and conditions allow a regression test for management of equal ranks
-<<<<<<< HEAD
 //        //ae1devB and ae2devA will be considered more precise than ae1devA, and unrelated to each other
 //        Condition ae1devA = new Condition(new AnatEntity("Anat1"), new DevStage("stage1"), 1);
 //        Condition ae1devB = new Condition(new AnatEntity("Anat2"), new DevStage("stage1"), 1);
 //        Condition ae2devA = new Condition(new AnatEntity("Anat3"), new DevStage("stage1"), 1);
-=======
-//        //cond2 and cond3 will be considered more precise than cond1, and unrelated to each other
-
-//        Condition cond1 = new Condition(new AnatEntity("Anat1"), new DevStage("stage1"), 1);
-//        Condition cond2 = new Condition(new AnatEntity("Anat2"), new DevStage("stage1"), 1);
-//        Condition cond3 = new Condition(new AnatEntity("Anat3"), new DevStage("stage1"), 1);
->>>>>>> 563b1374
 //        //we mock the ConditionGraph used to compare Conditions
 //        ConditionGraph condGraph = mock(ConditionGraph.class);
 //        Set<Condition> allConds = new HashSet<>(Arrays.asList(ae1devA, ae1devB, ae2devA));
