--- conflicted
+++ resolved
@@ -29,11 +29,6 @@
 import org.bgee.model.gene.GeneFilter;
 import org.bgee.model.gene.GeneHomologs;
 import org.bgee.model.gene.GeneHomologsService;
-<<<<<<< HEAD
-import org.bgee.model.gene.GeneMatchResult;
-import org.bgee.model.gene.GeneMatchResultService;
-=======
->>>>>>> daaf2e51
 import org.bgee.model.gene.GeneNotFoundException;
 import org.bgee.model.gene.GeneService;
 import org.bgee.model.search.SearchMatchResult;
@@ -221,10 +216,6 @@
         CallService callService = serviceFactory.getCallService();
 
         if (StringUtils.isNotBlank(search)) {
-<<<<<<< HEAD
-            GeneMatchResult result = serviceFactory.getGeneMatchResultService(this.prop)
-                    .searchByTerm(search, null, 0, GeneMatchResultService.SPHINX_MAX_RESULTS);
-=======
             int limit = this.requestParameters.getLimit() == null? DEFAULT_LIMIT:
                 this.requestParameters.getLimit();
             if (limit > LIMIT_MAX) {
@@ -233,7 +224,6 @@
             }
             SearchMatchResult<Gene> result = serviceFactory.getSearchMatchResultService(this.prop)
                     .searchGenesByTerm(search, speciesId == null? null : Set.of(speciesId), 0, limit);
->>>>>>> daaf2e51
             display.displayGeneSearchResult(search, result);
             log.traceExit(); return;
         } else if (geneId == null) {
