--- conflicted
+++ resolved
@@ -530,8 +530,6 @@
                 (updatedAttrs.contains(ExpressionCallDAO.Attribute.ID) || 
                 (updatedAttrs.contains(ExpressionCallDAO.Attribute.GENE_ID) && 
                  updatedAttrs.contains(ExpressionCallDAO.Attribute.CONDITION_ID)))));
-<<<<<<< HEAD
-=======
 
         //Fix for issue #173
         Set<ExpressionCallDAO.Attribute> attrsWithOrderGroupBy = updatedAttrs;
@@ -553,7 +551,6 @@
             }
         }
 
->>>>>>> 8bf43ade
         String sql = this.generateSelectClause(
                 attrsWithOrderGroupBy,
                 //Attributes corresponding to data types used for filtering the results
