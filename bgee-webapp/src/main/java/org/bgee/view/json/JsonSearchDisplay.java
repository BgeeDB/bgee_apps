package org.bgee.view.json;

import java.io.IOException;
import java.util.Collection;
import java.util.LinkedHashMap;

import javax.servlet.http.HttpServletResponse;

import org.apache.logging.log4j.LogManager;
import org.apache.logging.log4j.Logger;
import org.bgee.controller.BgeeProperties;
import org.bgee.controller.RequestParameters;
<<<<<<< HEAD
=======
import org.bgee.model.search.SearchMatchResult;
>>>>>>> daaf2e51
import org.bgee.view.JsonHelper;
import org.bgee.view.SearchDisplay;

/**
 * JSON implementation of {@code SearchDisplay}.
 *
 * @author Frederic Bastian
 * @version Bgee 15, Oct. 2021
 * @since Bgee 15, Oct. 2021
 */
public class JsonSearchDisplay extends JsonParentDisplay implements SearchDisplay {
    private final static Logger log = LogManager.getLogger(JsonSearchDisplay.class.getName());

    public JsonSearchDisplay(HttpServletResponse response, RequestParameters requestParameters,
            BgeeProperties prop, JsonHelper jsonHelper, JsonFactory factory)
                    throws IllegalArgumentException, IOException {
        super(response, requestParameters, prop, jsonHelper, factory);
    }

    @Override
    public void displayExpasyResult(int count, String searchTerm) {
        throw log.throwing(new UnsupportedOperationException("Not available for JSON display"));
    }

    @Override
    public void displayMatchesForGeneCompletion(Collection<String> matches) {
        log.traceEntry("{}", matches);

        LinkedHashMap<String, Object> resultHashMap = new LinkedHashMap<String, Object>();
        if (matches == null || matches.isEmpty()) {
            resultHashMap.put("matchCount", 0);
        } else {
            resultHashMap.put("matchCount", matches.size());
            resultHashMap.put("match", matches);
        }
        this.sendResponse("Gene autocompletion request", resultHashMap);

        log.traceExit();
    }
<<<<<<< HEAD
=======

    @Override
    public void displayDefaultSphinxSearchResult(String searchTerm,
            SearchMatchResult<?> result) {
        log.traceEntry("{}. {}", searchTerm, result);
        LinkedHashMap<String, Object> resultHashMap = new LinkedHashMap<String, Object>();
        resultHashMap.put("query", searchTerm);
        resultHashMap.put("result", result);
        this.sendResponse("Search result",
                resultHashMap);
        log.traceExit();
    }
>>>>>>> daaf2e51
}<|MERGE_RESOLUTION|>--- conflicted
+++ resolved
@@ -10,10 +10,7 @@
 import org.apache.logging.log4j.Logger;
 import org.bgee.controller.BgeeProperties;
 import org.bgee.controller.RequestParameters;
-<<<<<<< HEAD
-=======
 import org.bgee.model.search.SearchMatchResult;
->>>>>>> daaf2e51
 import org.bgee.view.JsonHelper;
 import org.bgee.view.SearchDisplay;
 
@@ -53,8 +50,6 @@
 
         log.traceExit();
     }
-<<<<<<< HEAD
-=======
 
     @Override
     public void displayDefaultSphinxSearchResult(String searchTerm,
@@ -67,5 +62,4 @@
                 resultHashMap);
         log.traceExit();
     }
->>>>>>> daaf2e51
 }