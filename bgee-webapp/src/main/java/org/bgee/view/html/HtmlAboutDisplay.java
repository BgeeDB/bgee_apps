package org.bgee.view.html;

import java.io.IOException;

import javax.servlet.http.HttpServletResponse;

import org.apache.logging.log4j.LogManager;
import org.apache.logging.log4j.Logger;
import org.bgee.controller.BgeeProperties;
import org.bgee.controller.RequestParameters;
import org.bgee.view.AboutDisplay;


/**
 * This class displays the page having the category "about", i.e. with the parameter
 * page=about for the HTML view.
 *
 * @author 	Valentine Rech de Laval
 * @version Bgee 13
 * @since 	Bgee 13
 */
public class HtmlAboutDisplay extends HtmlParentDisplay implements AboutDisplay {

    private final static Logger log = LogManager.getLogger(HtmlAboutDisplay.class.getName());

    /**
     * Default constructor.
     *
     * @param response          A {@code HttpServletResponse} that will be used to display the 
     *                          page to the client.
     * @param requestParameters A {@code RequestParameters} handling the parameters of the 
     *                          current request, to determine the requested displayType, 
     *                          and for display purposes.
     * @param prop              A {@code BgeeProperties} instance that contains the properties
     *                          to use.
     * @param factory           The {@code HtmlFactory} that instantiated this object.
     * @throws IOException      If there is an issue when trying to get or to use the
     *                          {@code PrintWriter}.
     */
    public HtmlAboutDisplay(HttpServletResponse response,
            RequestParameters requestParameters, BgeeProperties prop, HtmlFactory factory) throws IOException {
        super(response, requestParameters, prop, factory);
    }

    @Override
    public void displayAboutPage() {
        log.entry();
        
        RequestParameters urlDownloadGenerator = this.getNewRequestParameters();
        urlDownloadGenerator.setPage(RequestParameters.PAGE_DOWNLOAD);
        RequestParameters urlGeneSearchGenerator = this.getNewRequestParameters();
        urlGeneSearchGenerator.setPage(RequestParameters.PAGE_GENE);
        RequestParameters urlTopAnatGenerator = this.getNewRequestParameters();
        urlTopAnatGenerator.setPage(RequestParameters.PAGE_TOP_ANAT);
        RequestParameters urlDocumentationGenerator = this.getNewRequestParameters();
        urlDocumentationGenerator.setPage(RequestParameters.PAGE_DOCUMENTATION);
        
<<<<<<< HEAD
        this.startDisplay("Bgee about page");
=======
        String version = this.getWebAppVersion();
        String title = "Bgee ";
        if (version != null) {
            title += "release " + version + " ";
        }
        title += "about page";
        this.startDisplay(title);
>>>>>>> 132f181c

        this.writeln("<h1>About</h1>");

        this.writeln("<div class='row'>");

        this.writeln("<div class='" + CENTERED_ELEMENT_CLASS + "'>");
        this.writeln("<h2>What is Bgee?</h2>");

        this.writeln("<p>Bgee is a database to retrieve and compare gene expression patterns "
                + "in multiple animal species, produced from multiple data types "
                + "(RNA-Seq, Affymetrix, <em>in situ</em> hybridization, and EST data). "
                + "Bgee is based exclusively on curated \"normal\", healthy, expression data "
                + "(e.g., no gene knock-out, no treatment, no disease), "
                + "to provide a comparable reference of normal gene expression. "
                + "Bgee produces calls of presence/absence of expression, "
                + "and of differential over-/under-expression, "
                + "integrated along with information of gene orthology, and of homology "
                + "between organs. This allows comparisons of expression patterns "
                + "between species.</p>");
        this.writeln("<p>Data can be browsed through <a href='" + urlGeneSearchGenerator.getRequestURL() + 
                "'>gene search</a>, <a href='" + urlTopAnatGenerator.getRequestURL() + 
                "'>expression enrichment analysis</a>, or <a href='" + urlDownloadGenerator.getRequestURL() + 
                "'>data download</a>.</p>");
        this.writeln("<p>More information is provided in the <a href='" + 
                urlDocumentationGenerator.getRequestURL() + "'>documentation</a>.</p>");

        this.writeln("<h2>Who are we?</h2>");

        this.writeln("<p>Bgee is developed by the " +
                "<a href='http://bioinfo.unil.ch' title='External link to the Robinson-Rechavi " +
                "group webpage' target='_blank'>Evolutionary Bioinformatics group</a>, part of " +
                "the <a href='https://www.sib.swiss/' title='External link to SIB' target='_blank'>" +
                "SIB Swiss Institute of Bioinformatics</a>, at the "
                + "<a href='http://www.unil.ch/central/en/home.html' title='External link to UNIL' "
                + "target='_blank'>University of Lausanne</a>.</p>" +
                
                "<p>Our main interest is in the evolution of animal genomes in the context of " +
                "organismal function and development. We have special interests in the early " +
                "evolution of chordates and fishes. We have the aim of producing a database "
                + "useful to disciplines such as comparative genomics, Evo-Devo, "
                + "or transcriptome studies, whilst providing an improved integration "
                + "of homology and related concepts into bioinformatics through ontologies "
                + "and ontology tools.</p>");

        this.writeln("<h2>How to cite us?</h2>");

        this.writeln("<ul>");
        this.writeln("<li>For the use of Bgee: "
                + "<br>Bastian FB, Parmentier G, Roux J, Moretti S, Laudet V, Robinson-Rechavi M."
                + "<br>Bgee: Integrating and Comparing Heterogeneous Transcriptome Data Among Species."
                + "<br><em>in</em> DILS: Data Integration in Life Sciences. "
                + "<strong>Lecture Notes in Computer Science</strong>. "
                + "5109:124-131. [<a href='http://www.springerlink.com/content/92q428161616w8r5/' "
                + "title='Bgee paper in LNCS' target='_blank'>url</a>] "
                + "<a href='ftp://ftp.bgee.org/general/citation01.ris'>RIS</a></li>");
        this.writeln("<li>For UBERON: "
                + "<br>Haendel MA, Balhoff JP, Bastian FB, Blackburn DC, Blake JA, Bradford Y, "
                + "Comte A, Dahdul WM, Dececchi TA, Druzinsky RE, Hayamizu TF, Ibrahim N, Lewis SE, "
                + "Mabee PM, Niknejad A, Robinson-Rechavi M, Sereno PC, Mungall CJ."
                + "<br>Unification of multi-species vertebrate anatomy ontologies for comparative biology in Uberon."
                + "<br><em>in</em> J Biomed Semantics (2014): 5:21."
                + "[<a target='_blank' href='https://www.ncbi.nlm.nih.gov/pmc/articles/PMC4089931/' " 
                + "title='Unification of multi-species vertebrate anatomy ontologies for comparative biology in Uberon'>url</a>] "
                + "<a href='ftp://ftp.bgee.org/general/citation04.ris'>RIS</a></li>");
        this.writeln("<li>For the use of the BgeeDB R package: "
                + "<br>Komljenovic A, Roux J, Robinson-Rechavi M and Bastian F."
                + "<br>BgeeDB, an R package for retrieval of curated expression datasets and "
                + "for gene list enrichment tests."
                + "<br><em>in</em> F1000Research. ."
                + "[<a target='_blank' href='https://f1000research.com/articles/5-2748/v1' " 
                + "title='BgeeDB, an R package for retrieval of curated expression datasets and "
                + "for gene list enrichment tests'>url</a>] "
                + "<a href='ftp://ftp.bgee.org/general/citation05.ris'>RIS</a></li>");
        this.writeln("</ul>");

        this.writeln("<h2>More</h2>");
        
        this.writeln("<p>Our curation and ontology resources "
                + "can be browsed on <a title='External link to BgeeDB on GitHub' "
                + "href='https://github.com/BgeeDB/' target='_blank'>our GitHub page</a>.</p>");

        this.writeln("<p>More information about data analyses and database content is available " +
                "in the <a href='" + urlDocumentationGenerator.getRequestURL() + 
                "'>documentation</a>.</p>");

        this.writeln("</div>"); // close specific class
        this.writeln("</div>"); // close row

        this.endDisplay();

        log.exit();
    }

    @Override
    protected void includeCss() {
        log.entry();
        super.includeCss();
        //If you ever add new files, you need to edit bgee-webapp/pom.xml 
        //to correctly merge/minify them.
        this.includeCss("documentation.css");
        log.exit();
    }
}<|MERGE_RESOLUTION|>--- conflicted
+++ resolved
@@ -54,10 +54,7 @@
         urlTopAnatGenerator.setPage(RequestParameters.PAGE_TOP_ANAT);
         RequestParameters urlDocumentationGenerator = this.getNewRequestParameters();
         urlDocumentationGenerator.setPage(RequestParameters.PAGE_DOCUMENTATION);
-        
-<<<<<<< HEAD
-        this.startDisplay("Bgee about page");
-=======
+
         String version = this.getWebAppVersion();
         String title = "Bgee ";
         if (version != null) {
@@ -65,7 +62,6 @@
         }
         title += "about page";
         this.startDisplay(title);
->>>>>>> 132f181c
 
         this.writeln("<h1>About</h1>");
 
