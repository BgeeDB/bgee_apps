package org.bgee.view.html;

import java.io.IOException;
import java.time.ZoneId;
import java.time.ZonedDateTime;
import java.util.Map;

import javax.servlet.http.HttpServletResponse;

import org.apache.commons.lang3.StringEscapeUtils;
import org.apache.commons.lang3.StringUtils;
import org.apache.logging.log4j.LogManager;
import org.apache.logging.log4j.Logger;
import org.bgee.controller.BgeeProperties;
import org.bgee.controller.RequestParameters;
import org.bgee.model.anatdev.AnatEntity;
import org.bgee.model.species.Species;
import org.bgee.view.ConcreteDisplayParent;
import org.bgee.view.JsonHelper;
import org.bgee.view.ViewFactory;

/**
 * Parent of all display for the HTML view.
 *
 * @author  Mathieu Seppey
 * @author  Frederic Bastian
 * @author  Valentine Rech de Laval
 * @author  Philippe Moret
 * @author  Sebastien Moretti
 * @version Bgee 14, May 2019
 * @since   Bgee 13, Jul. 2014
 */
public class HtmlParentDisplay extends ConcreteDisplayParent {

    private final static Logger log = LogManager.getLogger(HtmlParentDisplay.class.getName());

    /**
     * A {@code String} that is the page name of the 'annotations' resources page.
     */
    protected final static String ANNOTATIONS_PAGE_NAME = "Annotations";
    /**
     * A {@code String} that is the page name of the 'gene expression calls' download page.
     */
    protected final static String GENE_EXPR_CALLS_PAGE_NAME = "Gene expression calls";
    /**
     * A {@code String} that is the page name of the 'mysql dumps' download page.
     */
    protected final static String MYSQL_DUMPS_PAGE_NAME = "MySQL dumps";
    /**
     * A {@code String} that is the page name of the 'Ontologies' resources page.
     */
    protected final static String ONTOLOGIES_PAGE_NAME = "Ontologies";
    /**
     * A {@code String} that is the page name of the 'processed expression values' download page.
     */
    protected final static String PROCESSED_EXPR_VALUES_PAGE_NAME = "Processed expression values";
    /**
     * A {@code String} that is the page name of the 'R packages' resources page.
     */
    protected final static String R_PACKAGES_PAGE_NAME = "R packages";
    /**
     * A {@code String} that is the page name of the 'Source code' resources page.
     */
    protected final static String SOURCE_CODE_PAGE_NAME = "Source code";
    /**
     * A {@code String} that is the page name of the 'gene expression calls' download page.
     */
    protected final static String TOP_ANAT_PAGE_NAME = "TopAnat: Expression enrichment analysis";
    
    /**
     * A {@code String} to be used in {@code class} attribute.
     */
    protected static final String CENTERED_ELEMENT_CLASS = 
            "col-xs-12 col-xs-offset-0 col-sm-offset-1 col-sm-10";

    /**
     * A {@code String} that is the URL of the Bioconductor BgeeDB R package.
     */
<<<<<<< HEAD
    protected static final String BGEEDB_R_PACKAGE_URL = 
=======
    protected static final String BGEE_R_PACKAGE_URL =
>>>>>>> 7446f38f
            "https://bioconductor.org/packages/release/bioc/html/BgeeDB.html";
  
    /**
     * A {@code String} that is the URL of the Bgee GitHub.
     */
    protected static final String BGEE_GITHUB_URL = "https://github.com/BgeeDB";
    
    /**
<<<<<<< HEAD
     * A {@code String} that is the URL of the Bgee pipeline master branch in GitHub.
     */
    protected static final String MASTER_BGEE_PIPELINE_GITHUB_URL = BGEE_GITHUB_URL + 
            "/bgee_pipeline/tree/master";
    
    /**
     * A {@code String} that is the URL of the Bgee pipeline develop branch in GitHub.
     */
    // TODO replace develop by master when bgee_pipeline will be release
    protected static final String DEVELOP_BGEE_PIPELINE_GITHUB_URL = BGEE_GITHUB_URL +
            "/bgee_pipeline/tree/develop";

    /**
     * A {@code String} to be used to build the URL to OBO terms.
     */
    protected static final String UBERON_ID_URL = "http://purl.obolibrary.org/obo/";
=======
     * A {@code String} that are the keywords defining Bgee.
     */
    protected static final String BGEE_KEYWORDS =
            "bgee, gene expression, evolution, ontology, anatomy, development, " +
            "evo-devo database, anatomical ontology, developmental ontology, gene expression evolution";
    
    /**
     * A {@code String} that is the description of Bgee.
     */
    protected static final String BGEE_DESCRIPTION =
            "Bgee allows to automatically compare gene expression patterns between species, " +
                    "by referencing expression data on anatomical ontologies, and designing homology " +
                    "relationships between them.";
>>>>>>> 7446f38f

    /**
     * A {@code String} that is the URL of the licence CC0 of Creative Commons.
     */
    protected static final String LICENCE_CC0_URL =
            "https://creativecommons.org/publicdomain/zero/1.0/";

    /**
     * A {@code String} that is the ID of the human species. 
     */
    private static final int HUMAN_SPECIES_ID = 9606;

    /**
     * A {@code String} that is the name of the 'Bgee Lite' database.
     */
    protected final static String BGEE_LITE_NAME = "'Bgee Lite'";

    /**
     * Escape HTML entities in the provided {@code String}
     * @param stringToWrite A {@code String} that contains the HTML to escape
     * @return  The escaped HTML
     */
    protected static String htmlEntities(String stringToWrite) {
        log.entry(stringToWrite);
        try {                            
            return log.exit(StringEscapeUtils.escapeHtml4(stringToWrite).replaceAll("'", "&apos;"));
        } catch (Exception e) {
            log.catching(e);
            return log.exit("");
        }
    }

    /**
     * Helper method to get an html tag
     * @param name    A {@code String} representing the name of the element 
     * @param content A {@code String} reprensenting the content of the element
     * @return The HTML code as {@code String}.
     */
     protected static String getHTMLTag(String name, String content) {
         log.entry(name, content);
         return log.exit(getHTMLTag(name, null, content));
     }
     
     /**
      * Helper method to get an html tag with attributes set. 
      * @param name          A {@code String} representing the name of the element 
      * @param attributes    A {@code Map} where keys are attribute names and values are attribute values.
      * @return The HTML code as {@code String}
      */
     protected static String getHTMLTag(String name, Map<String, String> attributes) {
         log.entry(name, attributes);
         return log.exit(getHTMLTag(name, attributes, null));
     }
     
     /**
      * Helper method to get an html tag
      * @param name          A {@code String} representing the name of the element 
      * @param attributes    A {@code Map} where keys are attribute names and values are attribute values.
      *                      Can be {@code null} or empty. 
      * @param content       A {@code String} representing the content of the element
      * @return The HTML code as {@code String}.
      */
     protected static String getHTMLTag(String name, Map<String, String> attributes, String content) {
         log.entry(name, attributes, content);
         
         StringBuilder sb = new StringBuilder();
         sb.append("<").append(name); 
         if (attributes != null) {
             for (Map.Entry<String, String> attr: attributes.entrySet()) {
                 sb.append(" ").append(attr.getKey()).append("='").append(attr.getValue()).append("'");
             }
         }
         sb.append(">");
         if (StringUtils.isNotBlank(content)) {
             sb.append(content);
         }
         if (!name.equals("img")) {
             sb.append("</").append(name).append(">");
         }
         return log.exit(sb.toString());
     }

     /**
     * Get the single feature logo with a description as a HTML 'div' element.
     *
     * @param url           A {@code String} that is the URL of the link.
     * @param externalLink  A {@code boolean} defining whether the link points to a Bgee 
     *                      internal URL, or an external resource (in which case a 'target' 
     *                      attribute with the '_blank' value will be append to the link). 
     *                      If {@code true}, the link points to an external resource.
     * @param title         A {@code String} that is the title and the alternate text of the image.
     * @param figcaption    A {@code String} that is the caption of the 'figure' element.
     * @param imgPath       A {@code String} that is the path of the image.
     * @param desc          A {@code String} that is the description of this feature.
     * @return              A {@code String} that is the single feature logo as a HTML 'div' element,
     *                      formated in HTML and HTML escaped if necessary.
     */
    protected static String getSingleFeatureLogo(
            String url, boolean externalLink, String title, String figcaption, 
            String imgPath, String desc) {
        log.entry(url, externalLink, title, figcaption, imgPath, desc);
        
        StringBuilder feature = new StringBuilder();
        feature.append("<div class='single_feature'>");
        feature.append("<a href='" + url + "' title='" + title + "'"
                + (externalLink ? " target='_blank'" : "") + ">" +
                "<figure><img src='" + imgPath + "' alt='" + title + " logo' />" +
                "<figcaption>" + figcaption + "</figcaption>" +
                "</figure></a>");
        if (desc != null && !desc.isEmpty()) {
            feature.append("<p>" + desc + "</p>");
        }
        feature.append("</div>");
        
        return log.exit(feature.toString());
    }

    /**
      * The {@code JsonHelper} used to read/write variables into JSON.
      */
     private final JsonHelper jsonHelper;

     /**
      * A {@code String} defining the character encoding for encoding query strings.
      */
     private final String charEncoding;

     
     /**
      * Constructor providing the necessary dependencies, except the {@code JsonHelper}, 
      * that will thus be based on the default implementation.
      * 
      * @param response          A {@code HttpServletResponse} that will be used to display the 
      *                          page to the client
      * @param requestParameters The {@code RequestParameters} that handles the parameters of the 
      *                          current request.
      * @param prop              A {@code BgeeProperties} instance that contains the properties
      *                          to use.
      * @param factory           The {@code HtmlFactory} that was used to instantiate this object.
      * 
      * @throws IllegalArgumentException If {@code factory} is {@code null}.
      * @throws IOException              If there is an issue when trying to get or to use the
      *                                  {@code PrintWriter} 
      * @see #HtmlParentDisplay(HttpServletResponse, RequestParameters, BgeeProperties, JsonHelper, HtmlFactory)
      */
     public HtmlParentDisplay(HttpServletResponse response, RequestParameters requestParameters, 
             BgeeProperties prop, HtmlFactory factory) throws IllegalArgumentException, IOException {
         this(response, requestParameters, prop, null, factory);
     }
    /**
     * Constructor providing the necessary dependencies.
     * 
     * @param response          A {@code HttpServletResponse} that will be used to display the 
     *                          page to the client
     * @param requestParameters The {@code RequestParameters} that handles the parameters of the 
     *                          current request.
     * @param prop              A {@code BgeeProperties} instance that contains the properties
     *                          to use.
     * @param jsonHelper        A {@code JsonHelper} used to read/write variables into JSON. 
     * @param factory           The {@code HtmlFactory} that was used to instantiate this object.
     * 
     * @throws IllegalArgumentException If {@code factory} is {@code null}.
     * @throws IOException              If there is an issue when trying to get or to use the
     *                                  {@code PrintWriter} 
     */
    public HtmlParentDisplay(HttpServletResponse response, RequestParameters requestParameters, 
            BgeeProperties prop, JsonHelper jsonHelper, HtmlFactory factory) 
                    throws IllegalArgumentException, IOException {
        super(response, requestParameters, prop, factory);
        this.charEncoding = this.getRequestParameters().getCharacterEncoding();
        this.jsonHelper = jsonHelper;
    }
    
    @Override
    protected String getContentType() {
        log.entry();
        return log.exit("text/html");
    }

    public void emptyDisplay() {
        log.entry();
        this.sendHeaders();
        this.writeln("");
        log.exit();
    }
    
    /**
     * URL encode the provided {@code String}, with the character encoding used to generate URLs. 
     * 
     * @param stringToWrite A {@code String} to be encoded.
     * @return              The encoded {@code String}.
     */
    protected String urlEncode(String stringToWrite) {
        log.entry(stringToWrite);
        try {                            
            return log.exit(java.net.URLEncoder.encode(stringToWrite, this.charEncoding));
        } catch (Exception e) {
            log.catching(e);
            return log.exit("");
        }
    }

    /**
     * Display the start of the HTML page (common to all pages).
     *
     * @param title A {@code String} that is the title to be used for the page. 
     */
    protected void startDisplay(String title) {
        log.entry(title);
        
        this.sendHeaders();
        this.writeln("<!DOCTYPE html>");
        this.writeln("<html lang='en' class='no-js'>");
        this.writeln("<head>");
        this.writeln("<meta charset='UTF-8'>");
        this.writeln("<meta name='viewport' content='width=device-width, initial-scale=1.0'>");
        this.writeln("<title>"+title+"</title>");
        this.writeln("<meta name='description' content='" + BGEE_DESCRIPTION + "'/>");
        this.writeln("<meta name='keywords' content='" + BGEE_KEYWORDS + "'/>");
        this.writeln("<meta name='dcterms.rights' content='Bgee copyright 2007/"
                + ZonedDateTime.now(ZoneId.of("Europe/Zurich")).getYear()
                + " UNIL' />");
        this.writeln("<link rel='shortcut icon' type='image/x-icon' href='"
                + this.prop.getBgeeRootDirectory() + this.prop.getImagesRootDirectory() + "favicon.ico'/>");
        this.includeCss(); // load default css files, and css files specific of a view 
                           // (views must override this method if needed)
        this.includeJs();  // load default js files, and css files specific of a view 
                           // (views must override this method if needed)
        //google analytics
        //TODO: add the UA ID to properties. If no UA ID defined, do not display the google analytics code.
        //This will notably allow to stop messing up the google analytics results with our development tests 
        //(there would be no UA ID defined in test resource properties)
        this.writeln("<script>");
        this.writeln("(function(i,s,o,g,r,a,m){i['GoogleAnalyticsObject']=r;i[r]=i[r]||function(){");
        this.writeln("(i[r].q=i[r].q||[]).push(arguments)},i[r].l=1*new Date();a=s.createElement(o),");
        this.writeln("m=s.getElementsByTagName(o)[0];a.async=1;a.src=g;m.parentNode.insertBefore(a,m)");
        this.writeln("})(window,document,'script','//www.google-analytics.com/analytics.js','ga');");
        this.writeln("ga('create', 'UA-18281910-2', 'auto');");
        this.writeln("ga('set', 'anonymizeIp', true);");
        this.writeln("ga('send', 'pageview');");
        this.writeln("</script>");

        this.writeln("</head>");

        this.writeln("<body prefix='bs: http://bioschemas.org/'>");
        this.writeln("<noscript>Sorry, your browser does not support JavaScript!</noscript>");
        this.writeln("<div id='bgee_top'><span id='TOP'></span></div>");
        this.writeln("<div id='sib_container' class='container-fluid'>");
        //FIXME: I noticed that this header disappear in printed version
        this.displayBgeeHeader();
        this.displayArchiveMessage();
        this.displayWarningMessage();
        this.writeln("<div id='sib_body' typeof='schema:WebPage'>");

        this.writeln("    <meta property='schema:url' content='" +
                this.getRequestParameters().getRequestURL() + "'/>");

        log.exit();
    }

    /**
     * Display the end of the HTML page (common to all pages).
     */
    protected void endDisplay() {
        log.entry();

        this.writeln("</div>"); // close sib_body
        
        //FIXME: I noticed that this footer disappear in printed version
        this.writeln("<nav id='bgee_footer' class='navbar navbar-default'>");
        this.writeln("<div class='container-fluid'>");

        this.writeln("<ul class='nav navbar-nav'>");
        this.writeln("    <li><a href='https://www.sib.swiss' target='_blank'>SIB Swiss Institute of Bioinformatics</a></li>");
        this.writeln("    <li>");
        this.writeln("        <a rel='license' href='" + LICENCE_CC0_URL + "' target='_blank'>");
        this.writeln("            <img src='" + this.prop.getBgeeRootDirectory() + this.prop.getImagesRootDirectory() + 
                                    "cc-zero.png' alt='CC0' />");
        this.writeln("        </a>");
        this.writeln("    </li>");
        this.writeln("</ul>");
        

        this.writeln("<ul class='nav navbar-nav navbar-right'>");
        this.writeln("<li><a class='js-tooltip js-copy' " +
                "data-copy='" + this.getRequestParameters().getStableRequestURL() + "' " +
                "data-toggle='tooltip' data-placement='top' " +
                "data-original-title='Click to copy to clipboard'>Copy permanent link</a>");
        this.writeln("<li>" + this.getObfuscateHelpEmail() + "</li>");
        this.writeln("</ul>");
        
        this.writeln("</div>"); // close container
        this.writeln("</nav>"); // close bgee_footer nev

        this.writeln("<div id='bgee_privacy_banner'>");
        // This section is empty, it will be filled by common.js.
        this.writeln("    <p id='bgee_privacy_banner_text' class='col-sm-9 col-lg-10'></p>");
        this.writeln("    <a id='bgee_privacy_banner_accept' class='col-sm-3 col-lg-2'>Do not show this banner again</a>");
        this.writeln("</div>"); // close privacy-panel

        this.writeln("</div>"); // close sib_container
        
        this.writeln("</body>");
        this.writeln("</html>");
        log.exit();
    }

    /**
     * Display the Bgee header of the HTML page.
     */
    private void displayBgeeHeader() {
        log.entry();
        
        RequestParameters urlTopAnat = this.getNewRequestParameters();
        urlTopAnat.setPage(RequestParameters.PAGE_TOP_ANAT);

        RequestParameters urlGeneSearch = this.getNewRequestParameters();
        urlGeneSearch.setPage(RequestParameters.PAGE_GENE);
        
        RequestParameters urlSparql = this.getNewRequestParameters();
        urlSparql.setPage(RequestParameters.PAGE_SPARQL);

        RequestParameters urlExprComp = this.getNewRequestParameters();
        urlExprComp.setPage(RequestParameters.PAGE_EXPR_COMPARISON);
        
        RequestParameters urlDownload = this.getNewRequestParameters();
        urlDownload.setPage(RequestParameters.PAGE_DOWNLOAD);
        
        RequestParameters urlDownloadProcValueFile = this.getNewRequestParameters();
        urlDownloadProcValueFile.setPage(RequestParameters.PAGE_DOWNLOAD);
        urlDownloadProcValueFile.setAction(RequestParameters.ACTION_DOWLOAD_PROC_VALUE_FILES);
        
        RequestParameters urlMySQLDumps = this.getNewRequestParameters();
        urlMySQLDumps.setPage(RequestParameters.PAGE_DOWNLOAD);
        urlMySQLDumps.setAction(RequestParameters.ACTION_DOWNLOAD_MYSQL_DUMPS);
        
        RequestParameters urlDownloadExprCallFiles = this.getNewRequestParameters();
        urlDownloadExprCallFiles.setPage(RequestParameters.PAGE_DOWNLOAD);
        urlDownloadExprCallFiles.setAction(RequestParameters.ACTION_DOWLOAD_CALL_FILES);

        // Request parameters for the Resources menu
        RequestParameters urlResourcesRPackages = this.getNewRequestParameters();
        urlResourcesRPackages.setPage(RequestParameters.PAGE_RESOURCES);
        urlResourcesRPackages.setAction(RequestParameters.ACTION_RESOURCES_R_PACKAGES);
        
        RequestParameters urlResourcesAnnotations = this.getNewRequestParameters();
        urlResourcesAnnotations.setPage(RequestParameters.PAGE_RESOURCES);
        urlResourcesAnnotations.setAction(RequestParameters.ACTION_RESOURCES_ANNOTATIONS);
        
        RequestParameters urlResourcesOntologies = this.getNewRequestParameters();
        urlResourcesOntologies.setPage(RequestParameters.PAGE_RESOURCES);
        urlResourcesOntologies.setAction(RequestParameters.ACTION_RESOURCES_ONTOLOGIES);
        
        RequestParameters urlResourcesSourceCode = this.getNewRequestParameters();
        urlResourcesSourceCode.setPage(RequestParameters.PAGE_RESOURCES);
        urlResourcesSourceCode.setAction(RequestParameters.ACTION_RESOURCES_SOURCE_CODE);
        
        RequestParameters urlDocDataSets = this.getNewRequestParameters();
        urlDocDataSets.setPage(RequestParameters.PAGE_DOCUMENTATION);
        urlDocDataSets.setAction(RequestParameters.ACTION_DOC_DATA_SETS);

        RequestParameters urlDocExprCallFiles = this.getNewRequestParameters();
        urlDocExprCallFiles.setPage(RequestParameters.PAGE_DOCUMENTATION);
        urlDocExprCallFiles.setAction(RequestParameters.ACTION_DOC_CALL_DOWLOAD_FILES);

        RequestParameters urlDocTopAnat = this.getNewRequestParameters();
        urlDocTopAnat.setPage(RequestParameters.PAGE_DOCUMENTATION);
        urlDocTopAnat.setAction(RequestParameters.ACTION_DOC_TOP_ANAT);

        RequestParameters urlFaq = this.getNewRequestParameters();
        urlFaq.setPage(RequestParameters.PAGE_DOCUMENTATION);
        urlFaq.setAction(RequestParameters.ACTION_DOC_FAQ);

        RequestParameters urlBgeeSources = this.getNewRequestParameters();
        urlBgeeSources.setPage(RequestParameters.PAGE_SOURCE);

        RequestParameters urlAbout = this.getNewRequestParameters();
        urlAbout.setPage(RequestParameters.PAGE_ABOUT);

        RequestParameters urlPrivacyPolicy = this.getNewRequestParameters();
        urlPrivacyPolicy.setPage(RequestParameters.PAGE_PRIVACY_POLICY);

        RequestParameters urlCollaborations = this.getNewRequestParameters();
        urlCollaborations.setPage(RequestParameters.PAGE_COLLABORATIONS);

        RequestParameters urlAnatSim = this.getNewRequestParameters();
        urlAnatSim.setPage(RequestParameters.PAGE_ANAT_SIM);

        // Navigation bar
        StringBuilder navbar = new StringBuilder();

        String navbarClass = this.prop.isArchive()? "navbar-archive": "navbar-default";
        
        navbar.append("<nav id='bgee-menu' class='navbar ").append(navbarClass).append("'>");

        // Brand and toggle get grouped for better mobile display
        navbar.append("<div class='navbar-header'>");
        navbar.append("<button type='button' class='navbar-toggle collapsed' data-toggle='collapse' "
                + "data-target='#bgee-navbar' aria-expanded='false'>");
        navbar.append("<span class='sr-only'>Toggle navigation</span>");
        navbar.append("<span class='icon-bar'></span>");
        navbar.append("<span class='icon-bar'></span>");
        navbar.append("<span class='icon-bar'></span>");
        navbar.append("</button>");
        navbar.append("<a class='navbar-brand' href='").append(this.getNewRequestParameters().getRequestURL())
                .append("' title='Go to Bgee home page'><img id='bgee_logo' src='")
                .append(this.prop.getBgeeRootDirectory()).append(this.prop.getLogoImagesRootDirectory())
                .append("bgee13_hp_logo.png' alt='Bgee logo'></a>");

        navbar.append("</div>"); //close navbar-header

        // Nav links
        navbar.append("<div id='bgee-navbar' class='collapse navbar-collapse'>");
        
        // Left nav links
        navbar.append("<ul class='nav navbar-nav'>");
        
        // Analysis
        navbar.append("<li class='dropdown'>");
        navbar.append("<a href='#' class='dropdown-toggle' data-toggle='dropdown' role='button' "
              + "aria-haspopup='true' aria-expanded='false'>Analysis <span class='caret'></span></a>");
        navbar.append("<ul class='dropdown-menu'>");
        navbar.append("<li><a title='TopAnat: Enrichment analyses of expression localization' href='")
                .append(urlTopAnat.getRequestURL()).append("'>").append(TOP_ANAT_PAGE_NAME)
                .append("</a></li>");
        navbar.append("<li><a href='").append(urlExprComp.getRequestURL())
                .append("' title='Expression comparison'>Expression comparison</a></li>");
        navbar.append("</ul>");
        navbar.append("</li>");

        // Search
        // For the moment, we only have gene search 
        navbar.append("<li class='dropdown'>");
        navbar.append("<a href='#' class='dropdown-toggle' data-toggle='dropdown' role='button' "
              + "aria-haspopup='true' aria-expanded='false'>Search <span class='caret'></span></a>");
        navbar.append("<ul class='dropdown-menu'>");
        navbar.append("<li><a title='Gene search' href='").append(urlGeneSearch.getRequestURL())
                .append("'>Gene search</a></li>");
        navbar.append("<li><a title='SPARQL endpoint' href='").append(urlSparql.getRequestURL())
        .append("'>SPARQL endpoint</a></li>");
        navbar.append("<li><a href='").append(urlAnatSim.getRequestURL()).append("' >")
                .append("Anatomical homology</a></li>");
        navbar.append("</ul>");
        navbar.append("</li>");

        // Download
        navbar.append("<li class='dropdown'>");
        navbar.append("<a href='#' class='dropdown-toggle' data-toggle='dropdown' role='button' "
              + "aria-haspopup='true' aria-expanded='false'>Download <span class='caret'></span></a>");
        navbar.append("<ul class='dropdown-menu'>");
        navbar.append("<li><a href='").append(urlDownloadExprCallFiles.getRequestURL()).append("'>")
                .append(GENE_EXPR_CALLS_PAGE_NAME).append("</a></li>");
        navbar.append("<li><a href='").append(urlDownloadProcValueFile.getRequestURL()).append("'>")
                .append(PROCESSED_EXPR_VALUES_PAGE_NAME).append("</a></li>");
        navbar.append("<li><a href='").append(urlMySQLDumps.getRequestURL()).append("'>")
                .append(MYSQL_DUMPS_PAGE_NAME).append("</a></li>");
        navbar.append("</ul>");
        navbar.append("</li>");
        
     // Resources menu
        navbar.append("<li class='dropdown'>");
        navbar.append("<a href='#' class='dropdown-toggle' data-toggle='dropdown' role='button' "
              + "aria-haspopup='true' aria-expanded='false'>Resources <span class='caret'></span></a>");
        navbar.append("<ul class='dropdown-menu'>");
        navbar.append("<li><a href='").append(urlResourcesRPackages.getRequestURL())
                .append("' title='R packages'>")
                .append(R_PACKAGES_PAGE_NAME).append("</a></li>");
        navbar.append("<li><a href='").append(urlResourcesAnnotations.getRequestURL())
                .append("' title='Annotation resources'>")
                .append(ANNOTATIONS_PAGE_NAME).append("</a></li>");
        navbar.append("<li><a href='").append(urlResourcesOntologies.getRequestURL())
                .append("' title='Ontology resources'>")
                .append(ONTOLOGIES_PAGE_NAME).append("</a></li>");
        navbar.append("<li><a href='").append(urlResourcesSourceCode.getRequestURL())
                .append("' title='Source codes'>")
                .append(SOURCE_CODE_PAGE_NAME).append("</a></li>");
        navbar.append("</ul>");
        navbar.append("</li>");

        // Support menu
        navbar.append("<li class='dropdown'>");
        navbar.append("<a href='#' class='dropdown-toggle' data-toggle='dropdown' role='button' "
              + "aria-haspopup='true' aria-expanded='false'>Support <span class='caret'></span></a>");
        navbar.append("<ul class='dropdown-menu'>");
        navbar.append("<li><a title='See how to access to GTEx data' href='")
                .append(urlDocDataSets.getRequestURL()).append("'>GTEx in Bgee</a></li>");
        navbar.append("<li><a title='TopAnat documentation' href='").append(urlDocTopAnat.getRequestURL())
                .append("'>").append(TOP_ANAT_PAGE_NAME).append("</a></li>");
        navbar.append("<li><a title='Gene expression call files documentation' href='")
                .append(urlDocExprCallFiles.getRequestURL()).append("'>").append(GENE_EXPR_CALLS_PAGE_NAME)
                .append("</a></li>");
        navbar.append("<li><a href='").append(urlFaq.getRequestURL()).append("'>FAQ</a></li>");
        navbar.append("<li>").append(this.getObfuscateHelpEmail()).append("</li>");
        navbar.append("</ul>");
        navbar.append("</li>");
        
        // About
        navbar.append("<li class='dropdown'>");
        navbar.append("<a href='#' class='dropdown-toggle' data-toggle='dropdown' role='button' "
                + "aria-haspopup='true' aria-expanded='false'>About <span class='caret'></span></a>");
        navbar.append("<ul class='dropdown-menu'>");
        navbar.append("<li><a href='").append(urlAbout.getRequestURL()).append("'>About Bgee</a></li>");
        navbar.append("<li><a href='").append(urlCollaborations.getRequestURL())
                .append("'>Bgee collaborations</a></li>");
        navbar.append("<li><a href='").append(urlBgeeSources.getRequestURL())
                .append("'>Bgee sources</a></li>");
        navbar.append("<li><a href='https://bgeedb.wordpress.com' target='_blank'>Bgee blog</a></li>");
        navbar.append("<li><a href='").append(urlPrivacyPolicy.getRequestURL()).append("'>Bgee privacy notice</a></li>");
        navbar.append("</ul>");
        navbar.append("</li>");        

        navbar.append("</ul>"); // close left nav links

        // Right nav links
        navbar.append("<ul class='nav navbar-nav navbar-right'>");
        
        // R package
        navbar.append("<li><a title='Download Bgee data with the BgeeDB R package' target='_blank' href='" + BGEEDB_R_PACKAGE_URL + "'>" +
                "<img class='social-img' alt='R logo' src='")
                .append(this.prop.getLogoImagesRootDirectory()).append("r_logo.png'></a></li>");

        // Twitter
        navbar.append("<li><a title='Follow @Bgeedb on Twitter' target='_blank' href='https://twitter.com/Bgeedb'>" +
                "<img class='social-img' alt='Twitter logo' src='").append(this.prop.getBgeeRootDirectory())
                .append(this.prop.getLogoImagesRootDirectory()).append("twitter_logo.png'></a></li>");

        // SIB
        navbar.append("<li><a id='sib_brand' href='https://www.sib.swiss' target='_blank' " + 
                "title='Link to the SIB Swiss Institute of Bioinformatics'><img src='")
                .append(this.prop.getBgeeRootDirectory()).append(this.prop.getLogoImagesRootDirectory())
                .append("sib_emblem.png' alt='SIB Swiss Institute of Bioinformatics' /></a></li>");

        navbar.append("</ul>");  // close right nav links
        
        navbar.append("</div>"); // close nav links

        navbar.append("</nav>"); // close navbar navbar-default
        
        this.writeln(navbar.toString());
        log.exit();
    }
    
    /**
     * Display a warning message on all pages if {@link BgeeProperties#getWarningMessage()} 
     * returns a non-blank value (see {@link #prop}).
     */
    private void displayWarningMessage() {
        log.entry();
        
        if (StringUtils.isNotBlank(this.prop.getWarningMessage())) {
            this.writeln("<div class='alert alert-warning'>" + 
                htmlEntities(this.prop.getWarningMessage()) + 
            "</div>");
        }
        
        log.exit();
    }

    /**
     * Display a archive message on all pages if {@link BgeeProperties#isArchive()}
     * returns {@code true} (see {@link #prop}).
     */
    private void displayArchiveMessage() {
        log.entry();

        if (this.prop.isArchive()) {
            this.write("<div class='alert alert-danger'> This is an old version of Bgee ");

            String version = this.getWebAppVersion();
            if (version != null) {
                this.write("(version " + version + ") ");
            }

            if (StringUtils.isNotBlank(this.prop.getBgeeCurrentUrl())) {
                this.write("<a href=' "+this.prop.getBgeeCurrentUrl()+"' class='alert-link'" +
                        " title='Access last version of Bgee'>Access last version of Bgee</a>");
            }
            
            this.writeln("</div>");
        }

        log.exit();
    }

    /**
     * @return  The {@code String} that is the HTML code of the contact link in menu.
     */
    //TODO move javascript in common.js
    private String getObfuscateHelpEmail() {
        return getObfuscateEmailLink("%43%6F%6E%74%61%63%74%20%75%73");
    }

    /**
     * @return  The {@code String} that is the HTML code of the contact link in text,
     *          displaying 'Bgee e-mail'.
     */
    protected String getObfuscateBgeeEmail() {
        return getObfuscateEmailLink("%42%67%65%65%20%65%2D%6D%61%69%6C");
    }

    /**
     * @return  The {@code String} that is the HTML code of the contact link in text,
     *          displaying 'e-mail'.
     */
    protected String getObfuscateEmail() {
        return getObfuscateEmailLink("%65%2D%6D%61%69%6C");
    }
    
    private String getObfuscateEmailLink(String encodedLinkText) {
        return "<script type='text/javascript'>eval(unescape("
                + "'%66%75%6E%63%74%69%6F%6E%20%70%67%72%65%67%67%5F%74%72%61%6E%73%70%6F%73%65"
                + "%31%28%68%29%20%7B%76%61%72%20%73%3D%27%61%6D%6C%69%6F%74%42%3A%65%67%40%65"
                + "%69%73%2E%62%77%73%73%69%73%27%3B%76%61%72%20%72%3D%27%27%3B%66%6F%72%28%76"
                + "%61%72%20%69%3D%30%3B%69%3C%73%2E%6C%65%6E%67%74%68%3B%69%2B%2B%2C%69%2B%2B"
                + "%29%7B%72%3D%72%2B%73%2E%73%75%62%73%74%72%69%6E%67%28%69%2B%31%2C%69%2B%32"
                + "%29%2B%73%2E%73%75%62%73%74%72%69%6E%67%28%69%2C%69%2B%31%29%7D%68%2E%68%72"
                + "%65%66%3D%72%3B%7D%64%6F%63%75%6D%65%6E%74%2E%77%72%69%74%65%28%27%3C%61%20"
                + "%68%72%65%66%3D%22%23%22%20%6F%6E%4D%6F%75%73%65%4F%76%65%72%3D%22%6A%61%76"
                + "%61%73%63%72%69%70%74%3A%70%67%72%65%67%67%5F%74%72%61%6E%73%70%6F%73%65%31"
                + "%28%74%68%69%73%29%22%20%6F%6E%46%6F%63%75%73%3D%22%6A%61%76%61%73%63%72%69"
                + "%70%74%3A%70%67%72%65%67%67%5F%74%72%61%6E%73%70%6F%73%65%31%28%74%68%69%73"
                + "%29%22%3E" + encodedLinkText + "%3C%2F%61%3E%27%29%3B'));</script>";
    }

    /**
     * Get the main logo of the documentation page, as HTML 'div' element.
     *
     * @return  A {@code String} that is the main documentation logo as HTML 'div' element,
     *          formated in HTML and HTML escaped if necessary.
     */
    protected String getMainDocumentationLogo() {
        log.entry();
        
        RequestParameters urlDocumentationGenerator = this.getNewRequestParameters();
        urlDocumentationGenerator.setPage(RequestParameters.PAGE_DOCUMENTATION);
    
        return log.exit(HtmlParentDisplay.getSingleFeatureLogo(
                urlDocumentationGenerator.getRequestURL(), false, 
                "Bgee documentation page", "Documentation", 
                this.prop.getBgeeRootDirectory() + this.prop.getLogoImagesRootDirectory() + "doc_logo.png", null));
    }

//    /**
//     * Get the main logo of the download page, as HTML 'div' element.
//     *
//     * @return  A {@code String} that is the main download logo as HTML 'div' element,
//     *          formated in HTML and HTML escaped if necessary.
//     */
//    protected String getMainDownloadLogo() {
//        log.entry();
//        
//        RequestParameters urlDownloadGenerator = this.getNewRequestParameters();
//        urlDownloadGenerator.setPage(RequestParameters.PAGE_DOWNLOAD);
//    
//        return log.exit(HtmlParentDisplay.getSingleFeatureLogo(urlDownloadGenerator.getRequestURL(), 
//                "Bgee expression data page", "Expression data", 
//                this.prop.getLogoImagesRootDirectory() + "download_logo.png", 
//                "Calls of baseline presence/absence of expression, "
//                + "and of differential over-/under-expression."));
//    }

    /**
     * Get the feature logos of the download page, as HTML 'div' elements.
     *
     * @return  A {@code String} that is the feature download logos as HTML 'div' elements,
     *          formated in HTML and HTML escaped if necessary.
     */
    protected String getFeatureDownloadLogos() {
        log.entry();

        RequestParameters urlDownloadRefExprGenerator = this.getNewRequestParameters();
        urlDownloadRefExprGenerator.setPage(RequestParameters.PAGE_DOWNLOAD);
        urlDownloadRefExprGenerator.setAction(RequestParameters.ACTION_DOWLOAD_PROC_VALUE_FILES);

        RequestParameters urlDownloadCallsGenerator = this.getNewRequestParameters();
        urlDownloadCallsGenerator.setPage(RequestParameters.PAGE_DOWNLOAD);
        urlDownloadCallsGenerator.setAction(RequestParameters.ACTION_DOWLOAD_CALL_FILES);
        
        StringBuilder logos = new StringBuilder(); 
        
        logos.append(HtmlParentDisplay.getSingleFeatureLogo(
                urlDownloadCallsGenerator.getRequestURL(), false, 
                "Bgee " + GENE_EXPR_CALLS_PAGE_NAME.toLowerCase() + " page", GENE_EXPR_CALLS_PAGE_NAME, 
                this.prop.getBgeeRootDirectory() + this.prop.getLogoImagesRootDirectory() + "expr_calls_logo.png", 
                "Calls of baseline presence/absence of expression, "
                + "and of differential over-/under-expression, in single or multiple species."));

        logos.append(HtmlParentDisplay.getSingleFeatureLogo(
                urlDownloadRefExprGenerator.getRequestURL(), false, 
                "Bgee " + PROCESSED_EXPR_VALUES_PAGE_NAME.toLowerCase() + " page", 
                PROCESSED_EXPR_VALUES_PAGE_NAME,
                this.prop.getBgeeRootDirectory() + this.prop.getLogoImagesRootDirectory() + "proc_values_logo.png", 
                "Annotations and processed expression data (e.g., read counts, TPM and "
                + "RPKM values, Affymetrix probeset signal intensities)."));
        
        return log.exit(logos.toString());
    }

    /**
     * Write HTML code allowing to include common javascript files. Subclasses needing to include 
     * additional javascript files must override this method. 
     * <p>
     * <strong>Important</strong>:
     * <ul>
     * <li>Javascript files should always be included by calling {@link #includeJs(String)}. 
     * {@link #includeJs(String)} will set the proper directory, and will automatically 
     * define versioned file names.
     * <li>{@code super.includeJs()} should always be called by these overriding methods, 
     * unless the aim is to generate a special page not using the common Bgee javascript libraries.
     * </ul>
     * @see #includeJs(String)
     */
    protected void includeJs() {
        log.entry();
        if (!this.prop.isMinify()) {
            this.includeJs("lib/jquery.min.js");
            this.includeJs("lib/jquery_plugins/jquery.visible.min.js");
            this.includeJs("lib/jquery_plugins/jquery-ui.min.js");
            this.includeJs("lib/jquery_plugins/toastr.min.js");
            //we need to add the bootstrap JS file after jQuery JS file to override it for tooltip
            this.includeJs("lib/jquery_plugins/bootstrap.min.js");
            this.includeJs("bgeeproperties.js");
            this.includeJs("urlparameters.js");
            this.includeJs("requestparameters.js");
            this.includeJs("common.js");
        } else {
            //If you ever add new files, you need to edit bgee-webapp/pom.xml 
            //to correctly merge/minify them.
            this.includeJs("vendor_common.js");
            this.includeJs("script_common.js");
        }
        log.exit();
    }
    /**
     * Write the HTML code allowing to include the javascript file named {@code fileName}. 
     * This method will notably retrieve the directory hosting the files, and will 
     * define the versioned file name corresponding to {@code fileName}, as hosted 
     * on the server. HTML is written using {@link #writeln(String)}.
     * <strong>It should be called only within a {@link #includeJs()} method, whether overridden 
     * or not.</strong>.
     * 
     * @param fileName  The original name of the javascript file to include.
     * @see #getVersionedJsFileName(String)
     */
    protected void includeJs(String fileName) {
        log.entry(fileName);
        this.writeln("<script type='text/javascript' src='" +
                this.prop.getBgeeRootDirectory() + this.prop.getJavascriptFilesRootDirectory() + 
                this.getVersionedJsFileName(fileName) + "'></script>");
        log.exit();
    }
    /**
     * Transform the name of a javascript file into a name including version information, 
     * following the pattern used for javascript files hosted on the server. This is to avoid 
     * caching issues. The extension to use for version information is provided by 
     * {@link BgeeProperties#getJavascriptVersionExtension()}. 
     * <p>
     * For instance, if {@code getJavascriptVersionExtension} returns "-13", 
     * and if {@code originalFileName} is equal to "common.js", the value returned 
     * by this method will be: "common-13.js".
     * <p>
     * For simplicity, only file names ending with '.js' are accepted, otherwise, 
     * an {@code IllegalArgumentException} is thrown.
     * 
     * @param originalFileName  A {@code String} that is the name of a javascript file, 
     *                          ending with ".js", to transform into a versioned file name.
     * @return                  A {@code String} that is the versioned javascript file name, 
     *                          as used on the server, including the version extension 
     *                          returned by {@link BgeeProperties#getJavascriptVersionExtension()}.
     */
    protected String getVersionedJsFileName(String originalFileName) {
        log.entry(originalFileName);
        if (!originalFileName.endsWith(".js")) {
            throw log.throwing(new IllegalArgumentException("The provided file name "
                    + "must end with an extension '.js'."));
        }
        //if no version info was provided, or if we don't want to use the minified files, 
        //return original name.
        if (StringUtils.isBlank(this.prop.getJavascriptVersionExtension()) || 
                !this.prop.isMinify()) {
            return log.exit(originalFileName);
        }
        return log.exit(originalFileName.replaceAll("(.+?)\\.js", 
                "$1." + this.prop.getJavascriptVersionExtension() + ".js"));
    }
    
    /**
     * Write HTML code allowing to include common CSS files. Subclasses needing to include 
     * additional CSS files must override this method. 
     * <p>
     * <strong>Important</strong>:
     * <ul>
     * <li>CSS files should always be included by calling {@link #includeCss(String)}. 
     * {@link #includeCss(String)} will set the proper directory, and will automatically 
     * define versioned file names.
     * <li>{@code super.includeCss()} should always be called by these overriding methods, 
     * unless the aim is to generate a special page not using the common CSS definitions.
     * </ul>
     * @see #includeCss(String)
     */
    protected void includeCss() {
        if (!this.prop.isMinify()) {
            this.includeCss("lib/jquery_plugins/jquery-ui.min.css");
            this.includeCss("lib/jquery_plugins/jquery-ui.structure.min.css");
            this.includeCss("lib/jquery_plugins/jquery-ui.theme.min.css");
            this.includeCss("lib/jquery_plugins/toastr.min.css");
            //we need to add the bootstrap CSS file after jQuery CSS file to override it for tooltip
            this.includeCss("lib/jquery_plugins/bootstrap.min.css");
            //we need to add the Bgee CSS files at the end, to override CSS file from bootstrap
            this.includeCss("bgee.css");  
        } else {
            //If you ever add new files, you need to edit bgee-webapp/pom.xml 
            //to correctly merge/minify them.
            //the CSS files need to keep their relative location to other paths the same, 
            //this is why we keep their location and don't merge them all
            this.includeCss("lib/jquery_plugins/vendor_common.css");
            //we need to add the Bgee CSS files at the end, to override CSS file from bootstrap
            this.includeCss("common.css"); 
        }
    }
    /**
     * Write the HTML code allowing to include the CSS file named {@code fileName}. 
     * This method will notably retrieve the directory hosting the files, and will 
     * define the versioned file name corresponding to {@code fileName}, as hosted 
     * on the server. HTML is written using {@link #writeln(String)}.
     * <strong>It should be called only within a {@link #includeCss()} method, whether overridden 
     * or not.</strong>.
     * 
     * @param fileName  The original name of the CSS file to include.
     * @see #getVersionedCssFileName(String)
     */
    protected void includeCss(String fileName) {
        log.entry(fileName);
        this.writeln("<link rel='stylesheet' type='text/css' href='"
                + this.prop.getBgeeRootDirectory() + this.prop.getCssFilesRootDirectory() 
                + this.getVersionedCssFileName(fileName) + "'/>");
        log.exit();
    }
    /**
     * Transform the name of a CSS file into a name including version information, 
     * following the pattern used for CSS files hosted on the server. This is to avoid 
     * caching issues. The extension to use for version information is provided by 
     * {@link BgeeProperties#getCssVersionExtension()}. 
     * <p>
     * For instance, if {@code getCssVersionExtension} returns "-13", 
     * and if {@code originalFileName} is equal to "bgee.css", the value returned 
     * by this method will be: "bgee-13.css".
     * <p>
     * For simplicity, only file names ending with '.css' are accepted, otherwise, 
     * an {@code IllegalArgumentException} is thrown.
     * 
     * @param originalFileName  A {@code String} that is the name of a CSS file, 
     *                          ending with ".css", to transform into a versioned file name.
     * @return                  A {@code String} that is the versioned CSS file name, 
     *                          as used on the server, including the version extension 
     *                          returned by {@link BgeeProperties#getCssVersionExtension()}.
     */
    protected String getVersionedCssFileName(String originalFileName) {
        log.entry(originalFileName);
        if (!originalFileName.endsWith(".css")) {
            throw log.throwing(new IllegalArgumentException("The provided file name "
                    + "must end with an extension '.css'."));
        }
        //if no version info was provided, or if we don't want to use the minified files, 
        //return original name.
        if (StringUtils.isBlank(this.prop.getCssVersionExtension()) || 
                !this.prop.isMinify()) {
            return log.exit(originalFileName);
        }
        return log.exit(originalFileName.replaceAll("(.+?)\\.css", 
                "$1." + this.prop.getCssVersionExtension() + ".css"));
    }

    /**
     * Return a new {@code RequestParameters} object to be used to generate URLs. 
     * This new {@code RequestParameters} will use the same {@code URLParameters} 
     * as those returned by {@link #getRequestParameters()} when calling 
     * {@link RequestParameters#getUrlParametersInstance()}, 
     * and the {@code BgeeProperties} {@link #prop}. 
     * Also, parameters will be URL encoded, and parameter separator will be {@code &amp;}.
     * 
     * @return  A newly created RequestParameters object.
     */
    protected RequestParameters getNewRequestParameters() {
        log.entry();
        return log.exit(new RequestParameters(
                this.getRequestParameters().getUrlParametersInstance(), 
                this.prop, true, "&amp;"));
    }

    /**
     * @return  The {@code HtmlFactory} that instantiated this object. This method is provided 
     *          only for convenience to avoid having to cast the {@code Viewfactory} returned by 
     *          {@link #getFactory()}.
     */
    protected HtmlFactory getHtmlFactory() {
        return (HtmlFactory) super.getFactory();
    }
    /**
     * @return  The {@code ViewFactory} that instantiated this object, of type {@code HtmlFactory}.
     *          See {@link #getHtmlFactory()} for a method returning directly the factory 
     *          as a {@code HtmlFactory}.
     */
    @Override
    //method overridden only to provide more accurate javadoc
    protected ViewFactory getFactory() {
        return super.getFactory();
    }
    
    /**
     * @return  The {@code JsonHelper} used to read/write variables into JSON.
     */
    protected JsonHelper getJsonHelper() {
        return jsonHelper;
    }
    
    /**
     * Get the images sources of a download page as a HTML 'div' element. 
     *
     * @return  the {@code String} that is the images sources as HTML 'div' element.
     */
    protected static String getImageSources() {
        log.entry();

        String commonsWikipedia = "https://commons.wikimedia.org/wiki";
        String gnuOrg           = "https://www.gnu.org/copyleft/fdl.html";
        String creativeCommons  = "https://creativecommons.org";
        StringBuilder sources = new StringBuilder();
        sources.append("<p id='creativecommons_title'>Images from Wikimedia Commons. In most cases, pictures corresponds to the sequenced strains. <a>Show information about original images.</a></p>");
        sources.append("<div id='creativecommons'>");
        sources.append("<p><i>Homo sapiens</i> picture by Leonardo da Vinci (Life time: 1519) [Public domain]. <a target='_blank' href='" + commonsWikipedia + "/File:Da_Vinci%27s_Anatomical_Man.jpg#mediaviewer/File:Da_Vinci%27s_Anatomical_Man.jpg'>See <i>H. sapiens</i> picture via Wikimedia Commons</a></p>");
        sources.append("<p><i>Mus musculus</i> picture by Rasbak [<a target='_blank' href='" + gnuOrg + "'>GFDL</a> or <a target='_blank' href='" + creativeCommons + "/licenses/by-sa/3.0/'>CC-BY-SA-3.0</a>], <a target='_blank' href='" + commonsWikipedia + "/File%3AApodemus_sylvaticus_bosmuis.jpg'>See <i>M. musculus</i> picture via Wikimedia Commons</a></p>");
        sources.append("<p><i>Danio rerio</i> picture by Azul (Own work) [see page for license], <a target='_blank' href='" + commonsWikipedia + "/File%3AZebrafisch.jpg'>See <i>D. rerio</i> picture via Wikimedia Commons</a></p>");
        sources.append("<p><i>Drosophila melanogaster</i> picture by Andr&eacute; Karwath aka Aka (Own work) [<a target='_blank' href='" + creativeCommons + "/licenses/by-sa/2.5'>CC-BY-SA-2.5</a>], <a target='_blank' href='" + commonsWikipedia + "/File%3ADrosophila_melanogaster_-_side_(aka).jpg'>See <i>D. melanogaster</i> picture via Wikimedia Commons</a></p>");
        sources.append("<p><i>Caenorhabditis elegans</i> picture by Bob Goldstein, UNC Chapel Hill http://bio.unc.edu/people/faculty/goldstein/ (Own work) [<a target='_blank' href='" + creativeCommons + "/licenses/by-sa/3.0'>CC-BY-SA-3.0</a>], <a target='_blank' href='" + commonsWikipedia + "/File%3ACelegansGoldsteinLabUNC.jpg'>See <i>C. elegans</i> picture via Wikimedia Commons</a></p>");
        sources.append("<p><i>Pan troglodytes</i> picture by Thomas Lersch (Own work) [<a target='_blank' href='" + gnuOrg + "'>GFDL</a>, <a target='_blank' href='" + creativeCommons + "/licenses/by-sa/3.0/'>CC-BY-SA-3.0</a> or <a target='_blank' href='" + creativeCommons + "/licenses/by/2.5'>CC-BY-2.5</a>], <a target='_blank' href='" + commonsWikipedia + "/File%3ASchimpanse_Zoo_Leipzig.jpg'>See <i>P. troglodytes</i> picture via Wikimedia Commons</a></p>");
        sources.append("<p><i>Pan paniscus</i> picture by Ltshears (Own work) [<a target='_blank' href='" + creativeCommons + "/licenses/by-sa/3.0'>CC-BY-SA-3.0</a> or <a target='_blank' href='" + gnuOrg + "'>GFDL</a>], <a target='_blank' href='" + commonsWikipedia + "/File%3ABonobo1_CincinnatiZoo.jpg'>See <i>P. paniscus</i> picture via Wikimedia Commons</a></p>");
        sources.append("<p><i>Gorilla gorilla</i> picture by Brocken Inaglory (Own work) [<a target='_blank' href='" + creativeCommons + "/licenses/by-sa/3.0'>CC-BY-SA-3.0</a> or <a target='_blank' href='" + gnuOrg + "'>GFDL</a>], <a target='_blank' href='" + commonsWikipedia + "/File%3AMale_gorilla_in_SF_zoo.jpg'>See <i>G. gorilla</i> picture via Wikimedia Commons</a></p>");
        sources.append("<p><i>Macaca mulatta</i> picture by Aiwok (Own work) [<a target='_blank' href='" + gnuOrg + "'>GFDL</a> or <a target='_blank' href='" + creativeCommons + "/licenses/by-sa/3.0'>CC-BY-SA-3.0-2.5-2.0-1.0</a>], <a target='_blank' href='" + commonsWikipedia + "/File%3AMacaca_mulatta_3.JPG'>See <i>M. mulatta</i> picture via Wikimedia Commons</a></p>");
        sources.append("<p><i>Rattus norvegicus</i> picture by Reg Mckenna (originally posted to Flickr as Wild Rat) [<a target='_blank' href='" + creativeCommons + "/licenses/by/2.0'>CC-BY-2.0</a>], <a target='_blank' href='" + commonsWikipedia + "/File%3AWildRat.jpg'>See <i>R. norvegicus</i> picture via Wikimedia Commons</a></p>");
        sources.append("<p><i>Bos taurus</i> picture by User Robert Merkel on en.wikipedia (US Department of Agriculture) [Public domain], <a target='_blank' href='" + commonsWikipedia + "/File%3AHereford_bull_large.jpg'>See <i>B. taurus</i> picture via Wikimedia Commons</a></p>");
        sources.append("<p><i>Sus scrofa</i> picture by Joshua Lutz (Own work) [Public domain], <a target='_blank' href='" + commonsWikipedia + "/File%3ASus_scrofa_scrofa.jpg'>See <i>S. scrofa</i> picture via Wikimedia Commons</a></p>");
        sources.append("<p><i>Equus caballus</i> picture by Doug Antczak Baker Institute for Animal Health College of Veterinary Medicine Cornell University [Public Domain], <a target='_blank' href='" + commonsWikipedia + "/File:Twilight20008-300.jpg#/media/File:Twilight20008-300.jpg'>See <i>E. caballus</i> picture via Wikimedia Commons</a></p>");
        sources.append("<p><i>Oryctolagus cuniculus</i> picture by JJ Harrison (Own work) [<a target='_blank' href='" + creativeCommons + "/licenses/by-sa/3.0'>CC-BY-SA-3.0</a>], <a target='_blank' href='" + commonsWikipedia + "/File:Oryctolagus_cuniculus_Tasmania_2.jpg#/media/File:Oryctolagus_cuniculus_Tasmania_2.jpg'>See <i>O. cuniculus</i> picture via Wikimedia Commons</a></p>");
        sources.append("<p><i>Canis lupus familiaris</i> picture by Mood210 (Own work) [<a target='_blank' href='" + creativeCommons + "/licenses/by-sa/3.0'>CC-BY-SA-3.0</a>], <a target='_blank' href='" + commonsWikipedia + "/File:Male_fawn_Boxer_undocked.jpg#/media/File:Male_fawn_Boxer_undocked.jpg'>See <i>C. lupus familiaris</i> picture via Wikimedia Commons</a></p>");
        sources.append("<p><i>Felis catus</i> picture [<a target='_blank' href='" + creativeCommons + "/licenses/by-sa/3.0'>CC-BY-SA-3.0</a>], <a target='_blank' href='" + commonsWikipedia + "/File:Valentino.jpg#/media/File:Valentino.jpg'>See <i>F. catus</i> picture via Wikimedia Commons</a></p>");
        sources.append("<p><i>Cavia porcellus</i> picture by Variraptor (Own work) [<a target='_blank' href='" + creativeCommons + "/licenses/by-sa/3.0'>CC-BY-SA-3.0</a>], <a target='_blank' href='" + commonsWikipedia + "/File:Yoyocochondinde.JPG#/media/File:Yoyocochondinde.JPG'>See <i>C. porcellus</i> picture via Wikimedia Commons</a></p>");
        sources.append("<p><i>Erinaceus europaeus</i> picture by Michael Gäbler (Own work) [<a target='_blank' href='" + creativeCommons + "/licenses/by-sa/3.0'>CC-BY-SA-3.0</a>], <a target='_blank' href='" + commonsWikipedia + "/File:Erinaceus_europaeus_(Linnaeus,_1758).jpg#/media/File:Erinaceus_europaeus_(Linnaeus,_1758).jpg'>See <i>E. europaeus</i> picture via Wikimedia Commons</a></p>");
        sources.append("<p><i>Monodelphis domestica</i> picture by <i>Marsupial Genome Sheds Light on the Evolution of Immunity.</i> Hill E, PLoS Biology Vol. 4/3/2006, e75 <a rel='nofollow' href='http://dx.doi.org/10.1371/journal.pbio.0040075'>http://dx.doi.org/10.1371/journal.pbio.0040075</a> [<a target='_blank' href='" + creativeCommons + "/licenses/by/2.5'>CC-BY-2.5</a>], <a target='_blank' href='" + commonsWikipedia + "/File%3AOpossum_with_young.png'>See <i>M. domestica</i> picture via Wikimedia Commons</a></p>");
        sources.append("<p><i>Ornithorhynchus anatinus</i> picture by Dr. Philip Bethge (private) [<a target='_blank' href='" + gnuOrg + "'>GFDL</a> or <a target='_blank' href='" + creativeCommons + "/licenses/by-sa/3.0'>CC-BY-SA-3.0-2.5-2.0-1.0</a>], <a target='_blank' href='" + commonsWikipedia + "/File%3AOrnithorhynchus.jpg'>See <i>O. anatinus</i> picture via Wikimedia Commons</a></p>");
        sources.append("<p><i>Gallus gallus</i> picture by Subramanya C K (Own work) [<a target='_blank' href='" + creativeCommons + "/licenses/by-sa/3.0'>CC-BY-SA-3.0</a>], <a target='_blank' href='" + commonsWikipedia + "/File%3ARed_jungle_fowl.png'>See <i>G. gallus</i> picture via Wikimedia Commons</a></p>");
        sources.append("<p><i>Anolis carolinensis</i> picture by PiccoloNamek (Moved from Image:P1010027.jpg) [<a target='_blank' href='" + gnuOrg + "'>GFDL</a> or <a target='_blank' href='" + creativeCommons + "/licenses/by-sa/3.0/'>CC-BY-SA-3.0</a>], <a target='_blank' href='" + commonsWikipedia + "/File%3AAnolis_carolinensis.jpg'>See <i>A. carolinensis</i> picture via Wikimedia Commons</a></p>");
        sources.append("<p><i>Xenopus tropicalis</i> picture by V&aacute;clav Gvo&zcaron;d&iacute;k (http://calphotos.berkeley.edu) [<a target='_blank' href='" + creativeCommons + "/licenses/by-sa/2.5'>CC-BY-SA-2.5</a>, <a target='_blank' href='" + creativeCommons + "/licenses/by-sa/2.5'>CC-BY-SA-2.5</a> or <a target='_blank' href='" + creativeCommons + "/licenses/by-sa/3.0'>CC-BY-SA-3.0</a>], <a target='_blank' href='" + commonsWikipedia + "/File%3AXenopus_tropicalis01.jpeg'>See <i>X. tropicalis</i> picture via Wikimedia Commons</a></p>");
        sources.append("<p><i>Drosophila ananassae</i> picture by Nicolas Gompel [<a target='_blank' href='" + creativeCommons + "/licenses/by-nc-sa/2.0/'>CC BY-NC-SA 2.0 FR</a>], <a target='_blank' href='http://gompel.org/drosophilidae'>See <i>D. ananassae</i> picture via Nicolas Gompel's lab website</a></p>");
        sources.append("<p><i>Drosophila mojavensis</i> picture by Nicolas Gompel [<a target='_blank' href='" + creativeCommons + "/licenses/by-nc-sa/2.0/'>CC BY-NC-SA 2.0 FR</a>], <a target='_blank' href='http://gompel.org/drosophilidae'>See <i>D. mojavensis</i> picture via Nicolas Gompel's lab website</a></p>");
        sources.append("<p><i>Drosophila pseudoobscura</i> picture, <a target='_blank' href='http://metazoa.ensembl.org/i/species/large/Drosophila_pseudoobscura.png'>See <i>D. pseudoobscura </i> picture via Ensembl Metazoa</a></p>");
        sources.append("<p><i>Drosophila simulans</i> picture by Nicolas Gompel [<a target='_blank' href='" + creativeCommons + "/licenses/by-nc-sa/2.0/'>CC BY-NC-SA 2.0 FR</a>], <a target='_blank' href='http://gompel.org/drosophilidae'>See <i>D. simulans</i> picture via Nicolas Gompel's lab website</a></p>");
        sources.append("<p><i>Drosophila virilis</i> picture by Nicolas Gompel [<a target='_blank' href='" + creativeCommons + "/licenses/by-nc-sa/2.0/'>CC BY-NC-SA 2.0 FR</a>], <a target='_blank' href='http://gompel.org/drosophilidae'>See <i>D. virilis</i> picture via Nicolas Gompel's lab website</a></p>");
        sources.append("<p><i>Drosophila yakuba</i> picture by Nicolas Gompel [<a target='_blank' href='" + creativeCommons + "/licenses/by-nc-sa/2.0/'>CC BY-NC-SA 2.0 FR</a>], <a target='_blank' href='http://gompel.org/drosophilidae'>See <i>D. yakuba</i> picture via Nicolas Gompel's lab website</a></p>");
        //        sources.append("<p><i>Pongo pygmaeus</i> picture by Greg Hume (Own work) [<a target='_blank' href='" + creativeCommons + "/licenses/by-sa/3.0'>CC-BY-SA-3.0</a>], <a target='_blank' href='" + commonsWikipedia + "/File%3ASUMATRAN_ORANGUTAN.jpg'>See <i>P. pygmaeus</i> picture via Wikimedia Commons</a></p>");
        //        sources.append("<p><i>Tetraodon nigroviridis</i> picture by Starseed (Own work) [<a target='_blank' href='" + creativeCommons + "/licenses/by-sa/3.0/de/deed.en'>CC-BY-SA-3.0-de</a> or <a target='_blank' href='" + creativeCommons + "/licenses/by-sa/3.0'>CC-BY-SA-3.0</a>], <a target='_blank' href='" + commonsWikipedia + "/File%3ATetraodon_nigroviridis_1.jpg'>See <i>T. nigroviridis</i> picture via Wikimedia Commons</a></p>");
        sources.append("</div>");
    
        return log.exit(sources.toString());
    }

    /**
     * Get the src of the provided species for a HTML 'img' element. 
     * 
     * @param species       A {@code Species} that is the species for which the src is returned.
     * @param isLightImg    A {@code boolean} defining whether image should be the light version.
     * @return              The {@code String} that is the 'src' of the provided species
     *                      for the HTML 'img' element.
     */
    protected String getSpeciesImageSrc(Species species, boolean isLightImg) {
        log.entry(species, isLightImg);

        StringBuilder src = new StringBuilder();
        src.append(this.prop.getBgeeRootDirectory()).append(this.prop.getSpeciesImagesRootDirectory());
        src.append(String.valueOf(species.getId()));
        if (species.getId() == HUMAN_SPECIES_ID) {
            src.append("_gtex");
        }
        src.append("_light.jpg");

        return log.exit(src.toString());
    }
    
    /**
     * @return  A {@code String} that is the formatted version number of the webapp.
     *          {@code null} if this information is not available.
     */
    protected String getWebAppVersion() {
        log.entry();
        String version = null;
        if (StringUtils.isNotBlank(this.prop.getMajorVersion())) {
            version = this.prop.getMajorVersion();
            if (StringUtils.isNotBlank(this.prop.getMinorVersion())) {
                version += "." + this.prop.getMinorVersion();
            }
        }
        return log.exit(version);
    }

    /**
     * @param anatEntity    An {@code AnatEntity} that is the anat. entity for which build the URL.
     * @param text          A {@code String} that is the text to be displayed for the link.
     * @return              A {@code String} that is the URLs of the provided anat. entity.
     */
    protected String getAnatEntityUrl(AnatEntity anatEntity, String text) {
        log.entry(anatEntity, text);
        if (anatEntity == null) {
            throw log.throwing(new IllegalArgumentException("The provided anat. entity should be not null"));
        }
        
        return log.exit("<a target='_blank' href='" + UBERON_ID_URL + 
                this.urlEncode(anatEntity.getId().replace(':', '_')) + "'>" + htmlEntities(text) +
                "</a>");
    }
}<|MERGE_RESOLUTION|>--- conflicted
+++ resolved
@@ -76,11 +76,7 @@
     /**
      * A {@code String} that is the URL of the Bioconductor BgeeDB R package.
      */
-<<<<<<< HEAD
     protected static final String BGEEDB_R_PACKAGE_URL = 
-=======
-    protected static final String BGEE_R_PACKAGE_URL =
->>>>>>> 7446f38f
             "https://bioconductor.org/packages/release/bioc/html/BgeeDB.html";
   
     /**
@@ -89,7 +85,6 @@
     protected static final String BGEE_GITHUB_URL = "https://github.com/BgeeDB";
     
     /**
-<<<<<<< HEAD
      * A {@code String} that is the URL of the Bgee pipeline master branch in GitHub.
      */
     protected static final String MASTER_BGEE_PIPELINE_GITHUB_URL = BGEE_GITHUB_URL + 
@@ -106,7 +101,8 @@
      * A {@code String} to be used to build the URL to OBO terms.
      */
     protected static final String UBERON_ID_URL = "http://purl.obolibrary.org/obo/";
-=======
+
+    /**
      * A {@code String} that are the keywords defining Bgee.
      */
     protected static final String BGEE_KEYWORDS =
@@ -120,7 +116,6 @@
             "Bgee allows to automatically compare gene expression patterns between species, " +
                     "by referencing expression data on anatomical ontologies, and designing homology " +
                     "relationships between them.";
->>>>>>> 7446f38f
 
     /**
      * A {@code String} that is the URL of the licence CC0 of Creative Commons.
@@ -362,9 +357,9 @@
         this.writeln("ga('set', 'anonymizeIp', true);");
         this.writeln("ga('send', 'pageview');");
         this.writeln("</script>");
-
+        
         this.writeln("</head>");
-
+        
         this.writeln("<body prefix='bs: http://bioschemas.org/'>");
         this.writeln("<noscript>Sorry, your browser does not support JavaScript!</noscript>");
         this.writeln("<div id='bgee_top'><span id='TOP'></span></div>");
