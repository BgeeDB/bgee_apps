package org.bgee.model.gene;

<<<<<<< HEAD
=======
import java.security.Provider.Service;
import java.util.Collection;
import java.util.Collections;
import java.util.HashMap;
import java.util.HashSet;
import java.util.LinkedList;
import java.util.List;
import java.util.Map;
import java.util.Set;
import java.util.stream.Collectors;
import java.util.stream.Stream;

>>>>>>> 677d9372
import org.apache.commons.lang3.StringUtils;
import org.apache.logging.log4j.LogManager;
import org.apache.logging.log4j.Logger;
import org.bgee.model.CommonService;
import org.bgee.model.ServiceFactory;
<<<<<<< HEAD
import org.bgee.model.dao.api.EntityTO;
import org.bgee.model.dao.api.gene.GeneDAO.GeneTO;
import org.bgee.model.dao.api.gene.GeneNameSynonymDAO.GeneNameSynonymTO;
import org.bgee.model.dao.api.gene.GeneXRefDAO;
import org.bgee.model.dao.api.gene.GeneXRefDAO.GeneXRefTO;
import org.bgee.model.source.Source;
=======
import org.bgee.model.dao.api.gene.GeneDAO;
import org.bgee.model.dao.api.gene.GeneDAO.GeneTO;
import org.bgee.model.dao.api.gene.GeneNameSynonymDAO.GeneNameSynonymTO;
import org.bgee.model.dao.api.gene.HierarchicalGroupDAO.HierarchicalNodeToGeneTOResultSet;
>>>>>>> 677d9372
import org.bgee.model.species.Species;
import org.bgee.model.species.SpeciesService;

import java.util.Arrays;
import java.util.Collection;
import java.util.Collections;
import java.util.HashSet;
import java.util.Map;
import java.util.Map.Entry;
import java.util.Set;
import java.util.stream.Collectors;
import java.util.stream.Stream;

/**
 * A {@link org.bgee.model.Service} to obtain {@link Gene} objects. Users should use the
 * {@link org.bgee.model.ServiceFactory ServiceFactory} to obtain {@code GeneService}s.
 * 
 * @author  Philippe Moret
 * @author  Frederic Bastian
 * @author  Valentine Rech de Laval
<<<<<<< HEAD
 * @version Bgee 14, Apr. 2019
 * @since   Bgee 13, Sept. 2015
=======
 * @version Bgee 14, Sep. 2018
 * @since   Bgee 13, Sep. 2015
>>>>>>> 677d9372
 */
public class GeneService extends CommonService {
    private static final Logger log = LogManager.getLogger(GeneService.class.getName());
<<<<<<< HEAD

=======
    
//    public class OrthologousGroupSpliterator<U extends OrthologousGeneGroup>
//    extends Spliterators.AbstractSpliterator<U> {
//
//    	private final Map<Integer, HierarchicalNodeTO> groupMap;
//    	private final HierarchicalGroupToGeneTOResultSet rs;
//    	
//    	private OrthologousGroupSpliterator(Map<Integer, HierarchicalNodeTO> groupMap, Map<Integer, Gene> geneMap,
//    			HierarchicalGroupToGeneTOResultSet rs) {
//    		
//    	}
//        @Override
//        public boolean tryAdvance(Consumer<? super U> action) {
//        	
//
//        	Map<Integer, Set<Integer>> nodeIdToGeneIds = new HashMap<>();
//        	Integer previousNodeId = null;
//            while (true) {
//            	boolean hasNext = rs.next();
//            	if (!hasNext) {
//            		return false;
//            	}
//            	
//            	HierarchicalGroupToGeneTO nodeToGeneTO = rs.getTO();
//            	Set<Integer> geneIds = nodeIdToGeneIds.computeIfAbsent(nodeToGeneTO.getNodeId(), k -> new HashSet<>());
//            	geneIds.add(nodeToGeneTO.getBgeeGeneId());
//            	
//            	previousNodeId = nodeToGeneTO.getNodeId();
//            }
//        	
//        	
//        	OrthologousGeneGroup group = null;
//        	action.accept((U) group);
//        }
//    }
    
>>>>>>> 677d9372
    private final SpeciesService speciesService;
    private final GeneDAO geneDAO;

    /**
     * @param serviceFactory            The {@code ServiceFactory} to be used to obtain {@code Service}s 
     *                                  and {@code DAOManager}.
     * @throws IllegalArgumentException If {@code serviceFactory} is {@code null}.
     */
    public GeneService(ServiceFactory serviceFactory) {
        super(serviceFactory);
        this.speciesService = this.getServiceFactory().getSpeciesService();
        this.geneDAO = this.getDaoManager().getGeneDAO();
    }
    
    /**
     * Retrieve {@code Gene}s based on the provided {@code GeneFiter}.
     * <p>
     * This method won't load synonyms and cross-references in {@code Gene}s, to avoid memory problems.
     * 
     * @param filter        A {@code GeneFilter}s allowing to filter the {@code Gene}s to retrieve.
     * @return              A {@code Stream} of matching {@code Gene}s.
     */
    public Stream<Gene> loadGenes(GeneFilter filter) {
        log.entry(filter);
        return log.exit(this.loadGenes(Collections.singleton(filter)));
    }

    /**
     * Retrieve {@code Gene}s based on the provided {@code GeneFiter}s.
     * <p>
     * This method won't load synonyms and cross-references in {@code Gene}s, to avoid memory problems.
     * 
     * @param filters       A {@code Collection} of {@code GeneFilter}s allowing to filter
     *                      the {@code Gene}s to retrieve.
     * @return              A {@code Stream} of matching {@code Gene}s.
     */
    public Stream<Gene> loadGenes(Collection<GeneFilter> filters) {
        log.entry(filters);
        
        Set<GeneFilter> clonedFilters = filters == null? new HashSet<>(): new HashSet<>(filters);
        Map<Integer, Set<String>> filtersToMap = clonedFilters.stream()
                .collect(Collectors.toMap(f -> f.getSpeciesId(), f -> new HashSet<>(f.getEnsemblGeneIds()),
                        (s1, s2) -> {s1.addAll(s2); return s1;}));

        //retrieve the Species requested in GeneFilters
        Map<Integer, Species> speciesMap = this.speciesService.loadSpeciesMap(filtersToMap.keySet(), false);
        if (!speciesMap.keySet().containsAll(filtersToMap.keySet())) {
            Set<Integer> unrecognizedSpeciesIds = new HashSet<>(filtersToMap.keySet());
            unrecognizedSpeciesIds.removeAll(speciesMap.keySet());
            throw log.throwing(new IllegalArgumentException(
                    "GeneFilters contain unrecognized species IDs: " + unrecognizedSpeciesIds));
        }
        final Map<Integer, GeneBioType> geneBioTypeMap = Collections.unmodifiableMap(loadGeneBioTypeMap(this.geneDAO));
        
        // We want to return a Stream without iterating the GeneTOs first,
        // so we won't load synonyms

        return log.exit(mapGeneTOStreamToGeneStream(
<<<<<<< HEAD
                getDaoManager().getGeneDAO().getGenesBySpeciesAndGeneIds(filtersToMap).stream(),
                speciesMap, null, null, null));
=======
                this.geneDAO.getGenesBySpeciesAndGeneIds(filtersToMap).stream(),
                speciesMap, geneBioTypeMap));
>>>>>>> 677d9372
    }

    /**
     * Loads {@code Gene}s from an Ensembl gene ID. Please note that in Bgee a same Ensembl gene ID
     * can correspond to several {@code Gene}s, belonging to different species. This is because
     * in Bgee, the genome of a species can be used for another closely-related species.
     * For instance, in Bgee the chimpanzee genome is used for analyzing bonobo data.
     * For unambiguous retrieval of {@code Gene}s, see {@link #loadGenes(Collection)}.
     * <p>
     * This method will load synonyms and cross-references in {@code Gene}s.
     * 
     * @param ensemblGeneId A {@code String} that is the Ensembl ID of genes to retrieve.
     * @return              A {@code Set} of matching {@code Gene}s.
     */
    public Set<Gene> loadGenesByEnsemblId(String ensemblGeneId) {
        log.entry(ensemblGeneId);
        return log.exit(this.loadGenesByEnsemblId(ensemblGeneId, false));
    }

    /**
     * Loads {@code Gene}s from Ensembl gene IDs. Please note that in Bgee a same Ensembl gene ID
     * can correspond to several {@code Gene}s, belonging to different species. This is because
     * in Bgee, the genome of a species can be used for another closely-related species.
     * For instance, in Bgee the chimpanzee genome is used for analyzing bonobo data.
     * For unambiguous retrieval of {@code Gene}s, see {@link #loadGenes(Collection)}.
     * <p>
     * This method won't load synonyms and cross-references in {@code Gene}s, to avoid memory problems.
     * 
     * @param ensemblGeneIds    A {@code Collection} of {@code String}s that are the Ensembl IDs
     *                          of genes to retrieve.
     * @return                  A {@code Stream} of matching {@code Gene}s.
     */
    public Stream<Gene> loadGenesByEnsemblIds(Collection<String> ensemblGeneIds) {
        log.entry(ensemblGeneIds);
        return log.exit(this.loadGenesByEnsemblIds(ensemblGeneIds, false));
    }

    /**
     * Loads {@code Gene}s from an Ensembl gene ID. Please note that in Bgee a same Ensembl gene ID
     * can correspond to several {@code Gene}s, belonging to different species. This is because
     * in Bgee, the genome of a species can be used for another closely-related species.
     * For instance, in Bgee the chimpanzee genome is used for analyzing bonobo data.
     * For unambiguous retrieval of {@code Gene}s, see {@link #loadGenes(Collection)}.
     * <p>
     * This method will load synonyms and cross-references in {@code Gene}s.
     *
     * @param ensemblGeneId     A {@code String} that is the Ensembl ID of genes to retrieve.
     * @param withSpeciesInfo   A {@code boolean}s defining whether data sources of the species
     *                          is retrieved or not.
     * @return                  A {@code Set} of matching {@code Gene}s.
     */
    public Set<Gene> loadGenesByEnsemblId(String ensemblGeneId, boolean withSpeciesInfo) {
        log.entry(ensemblGeneId, withSpeciesInfo);
        if (StringUtils.isBlank(ensemblGeneId)) {
            throw log.throwing(new IllegalArgumentException("No gene ID can be blank."));
        }
        
        //we expect very few results from a single Ensembl ID, so we don't preload all species
        //in database as for method 'loadGenesByEnsemblIds'
        Set<GeneTO> geneTOs = this.geneDAO
                .getGenesByEnsemblGeneIds(Collections.singleton(ensemblGeneId))
                .stream().collect(Collectors.toSet());
<<<<<<< HEAD
        Map<Integer, Species> speciesMap = loadSpeciesMap(geneTOs, withSpeciesInfo);

        // we expect very few results from a single Ensembl ID, so we preload synonyms and x-refs
        // from database
        Map<Integer, Set<String>> synonymMap = loadSynonymsByBgeeGeneIds(geneTOs);
        Map<Integer, Set<GeneXRefTO>> xRefsMap = loadXrefTOsByBgeeGeneIds(geneTOs);
        //We load all sources, to be able to retrieve the Ensembl and Ensembl metazoa sources anyway
        final Map<Integer, Source> sourceMap = getServiceFactory().getSourceService()
                .loadSourcesByIds(null);

        return log.exit(mapGeneTOStreamToGeneStream(geneTOs.stream(), speciesMap, synonymMap, xRefsMap, sourceMap)
=======
        final Map<Integer, Species> speciesMap = Collections.unmodifiableMap(loadSpeciesMapFromGeneTOs(geneTOs, withSpeciesInfo));
        final Map<Integer, GeneBioType> geneBioTypeMap = Collections.unmodifiableMap(loadGeneBioTypeMap(this.geneDAO));
        
        return log.exit(mapGeneTOStreamToGeneStream(geneTOs.stream(), speciesMap, geneBioTypeMap)
>>>>>>> 677d9372
                .collect(Collectors.toSet()));
    }

    /**
     * Loads {@code Gene}s from Ensembl gene IDs. Please note that in Bgee a same Ensembl gene ID
     * can correspond to several {@code Gene}s, belonging to different species. This is because
     * in Bgee, the genome of a species can be used for another closely-related species.
     * For instance, in Bgee the chimpanzee genome is used for analyzing bonobo data.
     * For unambiguous retrieval of {@code Gene}s, see {@link #loadGenes(Collection)}.
     * <p>
     * This method won't load synonyms and cross-references in {@code Gene}s, to avoid memory problems.
     *
     * @param ensemblGeneIds    A {@code Collection} of {@code String}s that are the Ensembl IDs
     *                          of genes to retrieve.
     * @param withSpeciesInfo   A {@code boolean}s defining whether data sources of the species
     *                          is retrieved or not.
     * @return                  A {@code Stream} of matching {@code Gene}s.
     */
    public Stream<Gene> loadGenesByEnsemblIds(Collection<String> ensemblGeneIds, boolean withSpeciesInfo) {
        log.entry(ensemblGeneIds, withSpeciesInfo);
        if (ensemblGeneIds != null && ensemblGeneIds.stream().anyMatch(id -> StringUtils.isBlank(id))) {
            throw log.throwing(new IllegalArgumentException("No gene ID can be blank."));
        }

        //we need to get the Species genes belong to, in order to instantiate Gene objects.
        //we don't have access to the species ID information before getting the GeneTOs,
        //and we want to return a Stream without iterating the GeneTOs first,
        //so we load all species in database
        final Map<Integer, Species> speciesMap = Collections.unmodifiableMap(this.speciesService.loadSpeciesMap(null, withSpeciesInfo));
        final Map<Integer, GeneBioType> geneBioTypeMap = Collections.unmodifiableMap(loadGeneBioTypeMap(this.geneDAO));

        // As we want to return a Stream without iterating the GeneTOs first,
        // so we won't load synonyms
        
        return log.exit(mapGeneTOStreamToGeneStream(
<<<<<<< HEAD
                getDaoManager().getGeneDAO().getGenesByIds(ensemblGeneIds).stream(),
                speciesMap, null, null, null));
=======
                this.geneDAO.getGenesByEnsemblGeneIds(ensemblGeneIds).stream(),
                speciesMap, geneBioTypeMap));
    	
>>>>>>> 677d9372
    }

    /**
     * Get the orthologies for a given taxon.
     * 
     * @param taxonId      An {@code Integer that is the ID of taxon for which
     *                      to retrieve the orthology groups.
     * @param speciesIds    A {@code Set} of {@code Integer}s that are the IDs of species to be
     *                      considered. If {@code null}, all species available for the taxon are used.
     * @return              The {@code Map} where keys are {@code Integer}s corresponding to 
     *                      OMA Node IDs, the associated value being a {@code Set} of {@code Integer}s
     *                      corresponding to their {@code Gene}.
     */
    public Map<Integer, Set<Gene>> getOrthologs(Integer taxonId, Set<Integer> speciesIds) {
        log.entry(taxonId, speciesIds);
        throw log.throwing(new UnsupportedOperationException("To implement"));
//        HierarchicalNodeToGeneTOResultSet resultSet = getDaoManager().getHierarchicalGroupDAO()
//                .getOMANodeToGene(taxonId, speciesIds);
//
//        final Set<Integer> clnSpId =  speciesIds == null? new HashSet<>():
//                Collections.unmodifiableSet(new HashSet<>(speciesIds));
//        
//        final Map<Integer, Species> speciesMap = getSpeciesMap(clnSpId, false);
//
//        final Map<Integer, Gene> geneMap = Collections.unmodifiableMap(this.geneDAO
//            .getGenesBySpeciesIds(speciesIds).stream()
//                .collect(Collectors.toMap(
//                    gTO -> gTO.getId(),
//                    gTO -> mapGeneTOToGene(gTO, speciesMap.get(gTO.getSpeciesId())))));
//
//        Map<Integer, Set<Gene>> results = resultSet.stream()
//                .collect(Collectors.groupingBy(hg -> hg.getNodeId()))
//                .entrySet().stream()
//                .collect(Collectors.toMap(
//                        e -> e.getKey(), 
//                        e -> e.getValue().stream()
//                            .map(to -> geneMap.get(to.getBgeeGeneId())).collect(Collectors.toSet())));
//        return log.exit(results);
    }
    
<<<<<<< HEAD
=======
    /**
     * 
     * @param taxonIds		A {@code Collection} of {@code Integer} corresponding to taxon Ids for which
     * 						orthologous genes should be returned.
     * @param speciesIds	A {@code Collection} of {@code Integer} corresponding to species Ids for which
     * 						orthologous genes should be returned. If null orthologous genes are returned for
     * 						all species. 
     * @param geneFilter	A {@code GeneFilter} corresponding to starting genes for
     * 						which orthologous genes should be returned.
     * @return				A A {@code Stream} of {@code OrthologousGeneGroup}
     */
    public Stream<OrthologousGeneGroup> getOrthologs(Collection<Integer> taxonIds,
    		Collection<Integer> speciesIds, GeneFilter geneFilter) {
        log.entry(taxonIds, speciesIds, geneFilter);
        throw log.throwing(new UnsupportedOperationException("To implement"));
//        if(geneFilter == null || geneFilter.getSpeciesId() == null || geneFilter.getSpeciesId() == 0){
//        	log.throwing(new IllegalArgumentException("No species id provided for the starting genes."));
//        }
//        final Collection<Integer> clnSpIds =  speciesIds == null? new HashSet<>():
//            Collections.unmodifiableCollection(speciesIds);
//        final Collection<Integer> clnTaxonIds =  taxonIds == null? new HashSet<>():
//            Collections.unmodifiableCollection(taxonIds);
//        // return OrthologousGeneGroup without genes by OMA node Id
//        Map <Integer, OrthologousGeneGroup> geneGroupsByOMANodes = getDaoManager().getHierarchicalGroupDAO()
//            .getOMANodesFromStartingGenes(clnTaxonIds, geneFilter.getSpeciesId(),
//            		geneFilter.getEnsemblGeneIds())
//            .getAllTOs().stream().collect(Collectors.toMap(
//            		nTO -> nTO.getId(), 
//            		nTO -> new OrthologousGeneGroup(nTO.getTaxonId(),
//            				nTO.getOMAGroupId(), nTO.getTaxonId(), null)));
//        //return all gene ids by OMA node id
//        final Map<Integer, Set<Integer>> bgeeGeneIdsByNodeId = new HashMap<>();
//    	getDaoManager().getHierarchicalGroupDAO()
//    			.getGenesByNodeFromNodes(geneGroupsByOMANodes.keySet(), clnSpIds).getAllTOs()
//    			.stream().forEach(e -> {
//    				if(bgeeGeneIdsByNodeId.containsKey(e.getNodeId())){
//    					bgeeGeneIdsByNodeId.get(e.getNodeId()).add(e.getBgeeGeneId());
//    				}else{
//    					bgeeGeneIdsByNodeId.put(e.getNodeId(), new HashSet<>());
//    					bgeeGeneIdsByNodeId.get(e.getNodeId()).add(e.getBgeeGeneId());
//    				}
//    			}
//    			);
////    			.stream().map(hgToG -> hgToG.getBgeeGeneId())
////				.collect(Collectors.groupingBy(hgToG -> hgToG.getNodeId()));
//    	//XXX need to develop methods allowing to retrieve Genes by their bgeegeneId or 
//    	// add genes to OrthologousGeneGroups
//    	Map<Integer, Species> speciesMap = getSpeciesMap(new HashSet<>(speciesIds), true);
//    	geneGroupsByOMANodes.entrySet().stream().forEach(e -> {
//    		geneGroupsByOMANodes.get(e.getKey()).getGenes().addAll(
//    				mapGeneTOStreamToGeneStream(this.geneDAO.getGenesByIds(
//    		    			bgeeGeneIdsByNodeId.get(e.getKey())).stream(),speciesMap)
//    				.collect(Collectors.toSet()));
//    	});
//    	return geneGroupsByOMANodes.entrySet().stream().map(e -> e.getValue());
    }
    
>>>>>>> 677d9372
    /**
     * Retrieve {@code Gene}s for a given set of IDs (gene IDs or any cross-reference IDs).
     * <p>
     * This method won't load synonyms and cross-references in {@code Gene}s, to avoid memory problems.
     * 
     * @param mixedGeneIDs  A {@code Collection} of {@code String}s that are IDs (gene IDs or any 
     *                      cross-reference IDs) for which to return the gene IDs.
     * @param withSpeciesInfo   A {@code boolean}s defining whether data sources of the species
     *                          is retrieved or not.
     * @return              The {@code Stream} of {@code Entry}s where keys are 
     *                      provided gene or any cross-reference IDs, the associated value being a
     *                      {@code Set} of {@code Gene}s they correspond to. 
     */
<<<<<<< HEAD
    public Stream<Entry<String, Set<Gene>>> loadGenesByAnyId(Collection<String> mixedGeneIDs,
                                                             boolean withSpeciesInfo) {
        log.entry(mixedGeneIDs, withSpeciesInfo);

        Set<String> clnMixedGeneIDs = mixedGeneIDs == null? new HashSet<>(): new HashSet<>(mixedGeneIDs);

        //we need to get the Species genes belong to, in order to instantiate Gene objects.
        //we don't have access to the species ID information before getting the GeneTOs,
        //and we want to return a Stream without iterating the GeneTOs first,
        //so we load all species in database
        final Map<Integer, Species> speciesMap = this.speciesService.loadSpeciesMap(null, withSpeciesInfo);

        // Get mapping between given IDs and Bgee gene IDs
        final Map<String, Set<Integer>> mapMixedIdToBgeeGeneIds = 
                this.loadMappingXRefIdToBgeeGeneIds(clnMixedGeneIDs);
        final Set<Integer> bgeeGeneIDs = mapMixedIdToBgeeGeneIds.values().stream()
                .flatMap(Set::stream).collect(Collectors.toSet());
=======
    public List<GeneMatch> searchByTerm(final String term) {
        log.entry(term);
        
        List<GeneTO> geneTOs = this.geneDAO.getGeneBySearchTerm(term, null, 1, 100).stream().collect(Collectors.toList());
        
        // if result is empty, return an empty list
        if (geneTOs.isEmpty()) {
            return log.exit(new LinkedList<>());
        }
        
        final Map<Integer, Species> speciesMap = Collections.unmodifiableMap(loadSpeciesMapFromGeneTOs(geneTOs, false));
        final Map<Integer, GeneBioType> geneBioTypeMap = Collections.unmodifiableMap(loadGeneBioTypeMap(this.geneDAO));
        Set<Integer> bgeeGeneIds = geneTOs.stream().map(GeneTO::getId).collect(Collectors.toSet());
>>>>>>> 677d9372
        
        // Get Genes from Bgee gene Ids
        final Map<Integer, Gene> geneMap = Collections.unmodifiableMap(getDaoManager().getGeneDAO()
                .getGenesByBgeeIds(bgeeGeneIDs).stream()
                .collect(Collectors.toMap(
                        EntityTO::getId,
                        gTO -> mapGeneTOToGene(gTO, speciesMap.get(gTO.getSpeciesId()), null, null)
                )));

<<<<<<< HEAD
        // Build mapping between given IDs and genes
        Map<String, Set<Gene>> mapAnyIdToGenes = mapMixedIdToBgeeGeneIds.entrySet().stream()
                .collect(Collectors.toMap(
                        e -> e.getKey(),
                        e -> e.getValue().stream().map(geneMap::get).collect(Collectors.toSet())));

=======
        return log.exit(geneTOs.stream()
            .map(g -> geneMatch(g, term, synonymMap.get(g.getId()), speciesMap.get(g.getSpeciesId()),
                    geneBioTypeMap.get(g.getGeneBioTypeId())))
            .collect(Collectors.toList()));
    }

    public Set<GeneBioType> loadGeneBioTypes() {
        log.entry();
        return log.exit(this.geneDAO.getGeneBioTypes()
                .stream().map(to -> mapGeneBioTypeTOToGeneBioType(to))
                .collect(Collectors.toSet()));
    }

    private GeneMatch geneMatch(final GeneTO geneTO, final String term,
            final List<String> synonymList, final Species species, final GeneBioType geneBioType) {
        log.entry(geneTO, term, synonymList, species, geneBioType);
        Gene gene = mapGeneTOToGene(geneTO, species, geneBioType);
        // if the gene name or id match there is no synonym
        //Fix issue with term search such as "upk\3a". MySQL does not consider the backslash
        //and returns terms, that are then not matched here
        final String termLowerCase = term.toLowerCase();
        final String termLowerCaseEscaped = termLowerCase.replaceAll("\\\\", "");
        final String geneIdLowerCase = geneTO.getGeneId().toLowerCase();
        if (geneIdLowerCase.contains(termLowerCase) || geneIdLowerCase.contains(termLowerCaseEscaped)) {
            return log.exit(new GeneMatch(gene, null, GeneMatch.MatchSource.ID));
        }
        final String geneNameLowerCase = geneTO.getName().toLowerCase();
        if (geneNameLowerCase.contains(termLowerCase) || geneNameLowerCase.contains(termLowerCaseEscaped)) {
            return log.exit(new GeneMatch(gene, null, GeneMatch.MatchSource.NAME));
        }
>>>>>>> 677d9372

        // Retrieve Genes that were not found using cross-reference IDs (i.e. Ensembl IDs)
        Set<String> notXRefIds = clnMixedGeneIDs.stream()
                    .filter(id -> !mapMixedIdToBgeeGeneIds.containsKey(id))
                    .collect(Collectors.toSet());
        mapAnyIdToGenes.putAll(this.loadGenesByEnsemblIds(notXRefIds, withSpeciesInfo)
                .collect(Collectors.groupingBy(Gene::getEnsemblGeneId,
                        Collectors.mapping(x -> x, Collectors.toSet()))));

        // Add provided IDs with no gene found
        clnMixedGeneIDs.removeAll(mapAnyIdToGenes.keySet());
        if (!clnMixedGeneIDs.isEmpty()) {
            for (String clnMixedGeneID : clnMixedGeneIDs) {
                mapAnyIdToGenes.put(clnMixedGeneID, new HashSet<>());
            }
        }
        // Build mapping between given IDs and genes
        return log.exit(mapAnyIdToGenes.entrySet().stream());
    }
    
    /**
     * Retrieve the mapping between a given set of cross-reference IDs. 
     * and Bgee gene IDs of the data source.
     * 
     * @param ids   A {@code Collection} of {@code String}s that are cross-reference IDs
     *              for which to return the mapping.
     * @return      The {@code Map} where keys are {@code String}s corresponding to provided IDs,
     *              and values are {@code Set} of {@code Integers}s that are the associated Bgee gene IDs.
     */
    private Map<String, Set<Integer>> loadMappingXRefIdToBgeeGeneIds(Collection<String> ids) {
        log.entry(ids);
        
        Map<String, Set<Integer>> xRefIdToGeneIds = getDaoManager().getGeneXRefDAO()
                .getGeneXRefsByXRefIds(ids, Arrays.asList(GeneXRefDAO.Attribute.BGEE_GENE_ID, 
                        GeneXRefDAO.Attribute.XREF_ID)).stream()
                .collect(Collectors.groupingBy(GeneXRefTO::getXRefId,
                        Collectors.mapping(GeneXRefTO::getBgeeGeneId, Collectors.toSet())));
        return log.exit(xRefIdToGeneIds);
    }

    private Map<Integer, Species> loadSpeciesMap(Collection<GeneTO> geneTOs, boolean withSpeciesInfo) {
        log.entry(geneTOs, withSpeciesInfo);
        Set<Integer> speciesIds = geneTOs.stream().map(GeneTO::getSpeciesId).collect(Collectors.toSet());
        return log.exit(this.speciesService.loadSpeciesMap(speciesIds, withSpeciesInfo));
    }
    
    private Map<Integer, Set<String>> loadSynonymsByBgeeGeneIds(Collection<GeneTO> geneTOs) {
        log.entry(geneTOs);
        Set<Integer> bgeeGeneIds = geneTOs.stream().map(GeneTO::getId).collect(Collectors.toSet());
        return log.exit(this.getDaoManager().getGeneNameSynonymDAO()
                .getGeneNameSynonyms(bgeeGeneIds).stream()
                .collect(Collectors.groupingBy(GeneNameSynonymTO::getBgeeGeneId,
                        Collectors.mapping(GeneNameSynonymTO::getGeneNameSynonym, Collectors.toSet()))));
    }

    private Map<Integer, Set<GeneXRefTO>> loadXrefTOsByBgeeGeneIds(Collection<GeneTO> geneTOs) {
        log.entry(geneTOs);

        final Map<Integer, GeneTO> geneTOsById = geneTOs.stream()
                .collect(Collectors.toMap(EntityTO::getId, t -> t));

        Set<GeneXRefTO> xRefTOs = this.getDaoManager().getGeneXRefDAO()
                .getGeneXRefsByBgeeGeneIds(geneTOsById.keySet(), null).stream()
                .collect(Collectors.toSet());

        return log.exit(xRefTOs.stream()
                .collect(Collectors.groupingBy(GeneXRefTO::getBgeeGeneId,
                        Collectors.toSet())));
    }

    private static GeneXRef mapGeneXRefTOToXRef(GeneXRefTO to, Map<Integer, Source> sourceMap,
            GeneTO geneTO, Map<Integer, Species> speciesMap) {
        log.entry(to, sourceMap, geneTO, speciesMap);
        return log.exit(new GeneXRef(to.getXRefId(), to.getXRefName(), sourceMap.get(to.getDataSourceId()), 
                geneTO.getGeneId(), speciesMap.get(geneTO.getSpeciesId()).getScientificName()));
    }

    private static Stream<Gene> mapGeneTOStreamToGeneStream(Stream<GeneTO> geneTOStream,
<<<<<<< HEAD
            Map<Integer, Species> speciesMap, Map<Integer, Set<String>> synonyms,
            Map<Integer, Set<GeneXRefTO>> xrefTOs, Map<Integer, Source> sourceMap) {
        log.entry(geneTOStream, speciesMap, synonyms, xrefTOs, sourceMap);

        return log.exit(geneTOStream.map(to -> mapGeneTOToGene(to, speciesMap.get(to.getSpeciesId()),
                synonyms == null ? null : synonyms.get(to.getId()),
                        getGeneXRefs(to, xrefTOs, sourceMap, speciesMap))));
    }
    private static Set<GeneXRef> getGeneXRefs(GeneTO to, Map<Integer, Set<GeneXRefTO>> xrefTOs,
            Map<Integer, Source> sourceMap, Map<Integer, Species> speciesMap) {
        log.entry(to, xrefTOs, sourceMap, speciesMap);
        if (sourceMap == null) {
            return log.exit(null);
        }
        Set<GeneXRef> xrefs = xrefTOs == null ? new HashSet<>() : xrefTOs.get(to.getId()).stream()
                .map(xrefTO -> mapGeneXRefTOToXRef(xrefTO, sourceMap, to, speciesMap))
                .collect(Collectors.toSet());
        //We add the source genomic database to the XRef
        Species species = speciesMap.get(to.getSpeciesId());
        //(but only if the genome used is indeed the genome of the species considered,
        //and not the genome of a closely related species)
        if (species.getId().equals(species.getGenomeSpeciesId())) {
            xrefs.add(new GeneXRef(to.getGeneId(), to.getName(), species.getGenomeSource(), to.getGeneId(),
                species.getScientificName()));
        }
        return log.exit(xrefs);
=======
            Map<Integer, Species> speciesMap, Map<Integer, GeneBioType> geneBioTypeMap) {
        log.entry(geneTOStream, speciesMap, geneBioTypeMap);
        return log.exit(geneTOStream.map(to -> mapGeneTOToGene(to, speciesMap.get(to.getSpeciesId()),
                geneBioTypeMap.get(to.getGeneBioTypeId()))));
>>>>>>> 677d9372
    }
}<|MERGE_RESOLUTION|>--- conflicted
+++ resolved
@@ -1,50 +1,30 @@
 package org.bgee.model.gene;
 
-<<<<<<< HEAD
-=======
-import java.security.Provider.Service;
 import java.util.Collection;
 import java.util.Collections;
-import java.util.HashMap;
 import java.util.HashSet;
-import java.util.LinkedList;
-import java.util.List;
 import java.util.Map;
 import java.util.Set;
 import java.util.stream.Collectors;
 import java.util.stream.Stream;
 
->>>>>>> 677d9372
 import org.apache.commons.lang3.StringUtils;
 import org.apache.logging.log4j.LogManager;
 import org.apache.logging.log4j.Logger;
 import org.bgee.model.CommonService;
 import org.bgee.model.ServiceFactory;
-<<<<<<< HEAD
 import org.bgee.model.dao.api.EntityTO;
 import org.bgee.model.dao.api.gene.GeneDAO.GeneTO;
 import org.bgee.model.dao.api.gene.GeneNameSynonymDAO.GeneNameSynonymTO;
 import org.bgee.model.dao.api.gene.GeneXRefDAO;
 import org.bgee.model.dao.api.gene.GeneXRefDAO.GeneXRefTO;
 import org.bgee.model.source.Source;
-=======
 import org.bgee.model.dao.api.gene.GeneDAO;
-import org.bgee.model.dao.api.gene.GeneDAO.GeneTO;
-import org.bgee.model.dao.api.gene.GeneNameSynonymDAO.GeneNameSynonymTO;
-import org.bgee.model.dao.api.gene.HierarchicalGroupDAO.HierarchicalNodeToGeneTOResultSet;
->>>>>>> 677d9372
 import org.bgee.model.species.Species;
 import org.bgee.model.species.SpeciesService;
 
 import java.util.Arrays;
-import java.util.Collection;
-import java.util.Collections;
-import java.util.HashSet;
-import java.util.Map;
 import java.util.Map.Entry;
-import java.util.Set;
-import java.util.stream.Collectors;
-import java.util.stream.Stream;
 
 /**
  * A {@link org.bgee.model.Service} to obtain {@link Gene} objects. Users should use the
@@ -53,56 +33,12 @@
  * @author  Philippe Moret
  * @author  Frederic Bastian
  * @author  Valentine Rech de Laval
-<<<<<<< HEAD
  * @version Bgee 14, Apr. 2019
  * @since   Bgee 13, Sept. 2015
-=======
- * @version Bgee 14, Sep. 2018
- * @since   Bgee 13, Sep. 2015
->>>>>>> 677d9372
  */
 public class GeneService extends CommonService {
     private static final Logger log = LogManager.getLogger(GeneService.class.getName());
-<<<<<<< HEAD
-
-=======
-    
-//    public class OrthologousGroupSpliterator<U extends OrthologousGeneGroup>
-//    extends Spliterators.AbstractSpliterator<U> {
-//
-//    	private final Map<Integer, HierarchicalNodeTO> groupMap;
-//    	private final HierarchicalGroupToGeneTOResultSet rs;
-//    	
-//    	private OrthologousGroupSpliterator(Map<Integer, HierarchicalNodeTO> groupMap, Map<Integer, Gene> geneMap,
-//    			HierarchicalGroupToGeneTOResultSet rs) {
-//    		
-//    	}
-//        @Override
-//        public boolean tryAdvance(Consumer<? super U> action) {
-//        	
-//
-//        	Map<Integer, Set<Integer>> nodeIdToGeneIds = new HashMap<>();
-//        	Integer previousNodeId = null;
-//            while (true) {
-//            	boolean hasNext = rs.next();
-//            	if (!hasNext) {
-//            		return false;
-//            	}
-//            	
-//            	HierarchicalGroupToGeneTO nodeToGeneTO = rs.getTO();
-//            	Set<Integer> geneIds = nodeIdToGeneIds.computeIfAbsent(nodeToGeneTO.getNodeId(), k -> new HashSet<>());
-//            	geneIds.add(nodeToGeneTO.getBgeeGeneId());
-//            	
-//            	previousNodeId = nodeToGeneTO.getNodeId();
-//            }
-//        	
-//        	
-//        	OrthologousGeneGroup group = null;
-//        	action.accept((U) group);
-//        }
-//    }
-    
->>>>>>> 677d9372
+
     private final SpeciesService speciesService;
     private final GeneDAO geneDAO;
 
@@ -161,13 +97,8 @@
         // so we won't load synonyms
 
         return log.exit(mapGeneTOStreamToGeneStream(
-<<<<<<< HEAD
-                getDaoManager().getGeneDAO().getGenesBySpeciesAndGeneIds(filtersToMap).stream(),
-                speciesMap, null, null, null));
-=======
                 this.geneDAO.getGenesBySpeciesAndGeneIds(filtersToMap).stream(),
-                speciesMap, geneBioTypeMap));
->>>>>>> 677d9372
+                speciesMap, null, null, null, geneBioTypeMap));
     }
 
     /**
@@ -230,9 +161,8 @@
         Set<GeneTO> geneTOs = this.geneDAO
                 .getGenesByEnsemblGeneIds(Collections.singleton(ensemblGeneId))
                 .stream().collect(Collectors.toSet());
-<<<<<<< HEAD
-        Map<Integer, Species> speciesMap = loadSpeciesMap(geneTOs, withSpeciesInfo);
-
+        final Map<Integer, Species> speciesMap = Collections.unmodifiableMap(loadSpeciesMap(geneTOs, withSpeciesInfo));
+        final Map<Integer, GeneBioType> geneBioTypeMap = Collections.unmodifiableMap(loadGeneBioTypeMap(this.geneDAO));
         // we expect very few results from a single Ensembl ID, so we preload synonyms and x-refs
         // from database
         Map<Integer, Set<String>> synonymMap = loadSynonymsByBgeeGeneIds(geneTOs);
@@ -240,14 +170,9 @@
         //We load all sources, to be able to retrieve the Ensembl and Ensembl metazoa sources anyway
         final Map<Integer, Source> sourceMap = getServiceFactory().getSourceService()
                 .loadSourcesByIds(null);
-
-        return log.exit(mapGeneTOStreamToGeneStream(geneTOs.stream(), speciesMap, synonymMap, xRefsMap, sourceMap)
-=======
-        final Map<Integer, Species> speciesMap = Collections.unmodifiableMap(loadSpeciesMapFromGeneTOs(geneTOs, withSpeciesInfo));
-        final Map<Integer, GeneBioType> geneBioTypeMap = Collections.unmodifiableMap(loadGeneBioTypeMap(this.geneDAO));
-        
-        return log.exit(mapGeneTOStreamToGeneStream(geneTOs.stream(), speciesMap, geneBioTypeMap)
->>>>>>> 677d9372
+        
+        return log.exit(mapGeneTOStreamToGeneStream(geneTOs.stream(), speciesMap, synonymMap,
+                xRefsMap, sourceMap, geneBioTypeMap)
                 .collect(Collectors.toSet()));
     }
 
@@ -283,14 +208,8 @@
         // so we won't load synonyms
         
         return log.exit(mapGeneTOStreamToGeneStream(
-<<<<<<< HEAD
-                getDaoManager().getGeneDAO().getGenesByIds(ensemblGeneIds).stream(),
-                speciesMap, null, null, null));
-=======
                 this.geneDAO.getGenesByEnsemblGeneIds(ensemblGeneIds).stream(),
-                speciesMap, geneBioTypeMap));
-    	
->>>>>>> 677d9372
+                speciesMap, null, null, null, geneBioTypeMap));
     }
 
     /**
@@ -330,9 +249,7 @@
 //                            .map(to -> geneMap.get(to.getBgeeGeneId())).collect(Collectors.toSet())));
 //        return log.exit(results);
     }
-    
-<<<<<<< HEAD
-=======
+
     /**
      * 
      * @param taxonIds		A {@code Collection} of {@code Integer} corresponding to taxon Ids for which
@@ -389,8 +306,7 @@
 //    	});
 //    	return geneGroupsByOMANodes.entrySet().stream().map(e -> e.getValue());
     }
-    
->>>>>>> 677d9372
+
     /**
      * Retrieve {@code Gene}s for a given set of IDs (gene IDs or any cross-reference IDs).
      * <p>
@@ -404,7 +320,6 @@
      *                      provided gene or any cross-reference IDs, the associated value being a
      *                      {@code Set} of {@code Gene}s they correspond to. 
      */
-<<<<<<< HEAD
     public Stream<Entry<String, Set<Gene>>> loadGenesByAnyId(Collection<String> mixedGeneIDs,
                                                              boolean withSpeciesInfo) {
         log.entry(mixedGeneIDs, withSpeciesInfo);
@@ -416,75 +331,29 @@
         //and we want to return a Stream without iterating the GeneTOs first,
         //so we load all species in database
         final Map<Integer, Species> speciesMap = this.speciesService.loadSpeciesMap(null, withSpeciesInfo);
+        final Map<Integer, GeneBioType> geneBioTypeMap = Collections.unmodifiableMap(loadGeneBioTypeMap(this.geneDAO));
 
         // Get mapping between given IDs and Bgee gene IDs
         final Map<String, Set<Integer>> mapMixedIdToBgeeGeneIds = 
                 this.loadMappingXRefIdToBgeeGeneIds(clnMixedGeneIDs);
         final Set<Integer> bgeeGeneIDs = mapMixedIdToBgeeGeneIds.values().stream()
                 .flatMap(Set::stream).collect(Collectors.toSet());
-=======
-    public List<GeneMatch> searchByTerm(final String term) {
-        log.entry(term);
-        
-        List<GeneTO> geneTOs = this.geneDAO.getGeneBySearchTerm(term, null, 1, 100).stream().collect(Collectors.toList());
-        
-        // if result is empty, return an empty list
-        if (geneTOs.isEmpty()) {
-            return log.exit(new LinkedList<>());
-        }
-        
-        final Map<Integer, Species> speciesMap = Collections.unmodifiableMap(loadSpeciesMapFromGeneTOs(geneTOs, false));
-        final Map<Integer, GeneBioType> geneBioTypeMap = Collections.unmodifiableMap(loadGeneBioTypeMap(this.geneDAO));
-        Set<Integer> bgeeGeneIds = geneTOs.stream().map(GeneTO::getId).collect(Collectors.toSet());
->>>>>>> 677d9372
         
         // Get Genes from Bgee gene Ids
         final Map<Integer, Gene> geneMap = Collections.unmodifiableMap(getDaoManager().getGeneDAO()
                 .getGenesByBgeeIds(bgeeGeneIDs).stream()
                 .collect(Collectors.toMap(
                         EntityTO::getId,
-                        gTO -> mapGeneTOToGene(gTO, speciesMap.get(gTO.getSpeciesId()), null, null)
+                        gTO -> mapGeneTOToGene(gTO, speciesMap.get(gTO.getSpeciesId()), null, null,
+                                geneBioTypeMap.get(gTO.getGeneBioTypeId()))
                 )));
 
-<<<<<<< HEAD
         // Build mapping between given IDs and genes
         Map<String, Set<Gene>> mapAnyIdToGenes = mapMixedIdToBgeeGeneIds.entrySet().stream()
                 .collect(Collectors.toMap(
                         e -> e.getKey(),
                         e -> e.getValue().stream().map(geneMap::get).collect(Collectors.toSet())));
 
-=======
-        return log.exit(geneTOs.stream()
-            .map(g -> geneMatch(g, term, synonymMap.get(g.getId()), speciesMap.get(g.getSpeciesId()),
-                    geneBioTypeMap.get(g.getGeneBioTypeId())))
-            .collect(Collectors.toList()));
-    }
-
-    public Set<GeneBioType> loadGeneBioTypes() {
-        log.entry();
-        return log.exit(this.geneDAO.getGeneBioTypes()
-                .stream().map(to -> mapGeneBioTypeTOToGeneBioType(to))
-                .collect(Collectors.toSet()));
-    }
-
-    private GeneMatch geneMatch(final GeneTO geneTO, final String term,
-            final List<String> synonymList, final Species species, final GeneBioType geneBioType) {
-        log.entry(geneTO, term, synonymList, species, geneBioType);
-        Gene gene = mapGeneTOToGene(geneTO, species, geneBioType);
-        // if the gene name or id match there is no synonym
-        //Fix issue with term search such as "upk\3a". MySQL does not consider the backslash
-        //and returns terms, that are then not matched here
-        final String termLowerCase = term.toLowerCase();
-        final String termLowerCaseEscaped = termLowerCase.replaceAll("\\\\", "");
-        final String geneIdLowerCase = geneTO.getGeneId().toLowerCase();
-        if (geneIdLowerCase.contains(termLowerCase) || geneIdLowerCase.contains(termLowerCaseEscaped)) {
-            return log.exit(new GeneMatch(gene, null, GeneMatch.MatchSource.ID));
-        }
-        final String geneNameLowerCase = geneTO.getName().toLowerCase();
-        if (geneNameLowerCase.contains(termLowerCase) || geneNameLowerCase.contains(termLowerCaseEscaped)) {
-            return log.exit(new GeneMatch(gene, null, GeneMatch.MatchSource.NAME));
-        }
->>>>>>> 677d9372
 
         // Retrieve Genes that were not found using cross-reference IDs (i.e. Ensembl IDs)
         Set<String> notXRefIds = clnMixedGeneIDs.stream()
@@ -503,6 +372,13 @@
         }
         // Build mapping between given IDs and genes
         return log.exit(mapAnyIdToGenes.entrySet().stream());
+    }
+
+    public Set<GeneBioType> loadGeneBioTypes() {
+        log.entry();
+        return log.exit(this.geneDAO.getGeneBioTypes()
+                .stream().map(to -> mapGeneBioTypeTOToGeneBioType(to))
+                .collect(Collectors.toSet()));
     }
     
     /**
@@ -562,16 +438,6 @@
                 geneTO.getGeneId(), speciesMap.get(geneTO.getSpeciesId()).getScientificName()));
     }
 
-    private static Stream<Gene> mapGeneTOStreamToGeneStream(Stream<GeneTO> geneTOStream,
-<<<<<<< HEAD
-            Map<Integer, Species> speciesMap, Map<Integer, Set<String>> synonyms,
-            Map<Integer, Set<GeneXRefTO>> xrefTOs, Map<Integer, Source> sourceMap) {
-        log.entry(geneTOStream, speciesMap, synonyms, xrefTOs, sourceMap);
-
-        return log.exit(geneTOStream.map(to -> mapGeneTOToGene(to, speciesMap.get(to.getSpeciesId()),
-                synonyms == null ? null : synonyms.get(to.getId()),
-                        getGeneXRefs(to, xrefTOs, sourceMap, speciesMap))));
-    }
     private static Set<GeneXRef> getGeneXRefs(GeneTO to, Map<Integer, Set<GeneXRefTO>> xrefTOs,
             Map<Integer, Source> sourceMap, Map<Integer, Species> speciesMap) {
         log.entry(to, xrefTOs, sourceMap, speciesMap);
@@ -590,11 +456,16 @@
                 species.getScientificName()));
         }
         return log.exit(xrefs);
-=======
-            Map<Integer, Species> speciesMap, Map<Integer, GeneBioType> geneBioTypeMap) {
-        log.entry(geneTOStream, speciesMap, geneBioTypeMap);
+    }
+
+    private static Stream<Gene> mapGeneTOStreamToGeneStream(Stream<GeneTO> geneTOStream,
+            Map<Integer, Species> speciesMap, Map<Integer, Set<String>> synonyms,
+            Map<Integer, Set<GeneXRefTO>> xrefTOs, Map<Integer, Source> sourceMap,
+            Map<Integer, GeneBioType> geneBioTypeMap) {
+        log.entry(geneTOStream, speciesMap, synonyms, xrefTOs, sourceMap, geneBioTypeMap);
         return log.exit(geneTOStream.map(to -> mapGeneTOToGene(to, speciesMap.get(to.getSpeciesId()),
+                synonyms == null ? null : synonyms.get(to.getId()),
+                        getGeneXRefs(to, xrefTOs, sourceMap, speciesMap),
                 geneBioTypeMap.get(to.getGeneBioTypeId()))));
->>>>>>> 677d9372
     }
 }