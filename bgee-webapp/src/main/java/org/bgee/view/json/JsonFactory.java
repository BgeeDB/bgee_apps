package org.bgee.view.json;

import java.io.IOException;

import javax.servlet.http.HttpServletResponse;

import org.apache.logging.log4j.LogManager;
import org.apache.logging.log4j.Logger;
import org.bgee.controller.BgeeProperties;
import org.bgee.controller.RequestParameters;
import org.bgee.view.AboutDisplay;
import org.bgee.view.DocumentationDisplay;
import org.bgee.view.DownloadDisplay;
import org.bgee.view.ErrorDisplay;
import org.bgee.view.GeneDisplay;
import org.bgee.view.GeneralDisplay;
import org.bgee.view.JsonHelper;
import org.bgee.view.SpeciesDisplay;
import org.bgee.view.TopAnatDisplay;
import org.bgee.view.ViewFactory;

/**
 * {@code ViewFactory} returning objects generating JSON views.
 * 
 * @author  Frederic Bastian
 * @author  Valentine Rech de Laval
 * @version Bgee 13 Nov 2015
 * @since   Bgee 13
 */
public class JsonFactory extends ViewFactory { 
    
    private final static Logger log = LogManager.getLogger(JsonFactory.class.getName());
    
    /**
     * A {@code JsonHelper} to be passed to Json views, to dump variables into Json.
     */
    private final JsonHelper jsonHelper;
    
    /**
     * @param response          A {@code HttpServletResponse} that will be used to display the page to 
     *                          the client
     * @param requestParameters The {@code RequestParameters} that handles the parameters of the 
     *                          current request.
     * @param prop              An instance of {@code BgeeProperties} to provide the all 
     *                          the properties values
     */
    public JsonFactory(HttpServletResponse response, RequestParameters requestParameters, 
            BgeeProperties prop) {
        this(response, requestParameters, prop, new JsonHelper(prop));
    }
    /**
     * Constructor providing all dependencies. 
     * 
     * @param response          A {@code HttpServletResponse} that will be used to display the page to 
     *                          the client
     * @param requestParameters The {@code RequestParameters} that handles the parameters of the 
     *                          current request.
     * @param prop              An instance of {@code BgeeProperties} to provide the all 
     *                          the properties values
     */
    public JsonFactory(HttpServletResponse response, RequestParameters requestParameters, 
            BgeeProperties prop, JsonHelper jsonHelper) {
        super(response, requestParameters, prop);
        this.jsonHelper = jsonHelper;
    }

    @Override
    public ErrorDisplay getErrorDisplay() throws IOException {
        log.entry();
        return log.exit(new JsonErrorDisplay(this.response, this.requestParameters,
            this.prop, this.jsonHelper, this));
    }

    @Override
    public TopAnatDisplay getTopAnatDisplay() throws IOException {
        log.entry();
        return log.exit(new JsonTopAnatDisplay(this.response, this.requestParameters,
            this.prop, this.jsonHelper, this));
    }

    @Override
    public GeneralDisplay getGeneralDisplay() throws IOException {
        throw log.throwing(new UnsupportedOperationException("Not available for JSON display"));
    }

    @Override
    public DownloadDisplay getDownloadDisplay() throws IOException {
        throw log.throwing(new UnsupportedOperationException("Not available for JSON display"));
    }

    @Override
    public DocumentationDisplay getDocumentationDisplay() throws IOException {
        throw log.throwing(new UnsupportedOperationException("Not available for JSON display"));
    }

    @Override
    public AboutDisplay getAboutDisplay() throws IOException {
        throw log.throwing(new UnsupportedOperationException("Not available for JSON display"));
    }

<<<<<<< HEAD
	@Override
	public GeneDisplay getGeneDisplay() throws IOException {
        throw log.throwing(new UnsupportedOperationException("Not available for JSON display"));
	}
    
=======
    @Override
    public SpeciesDisplay getSpeciesDisplay() throws IOException {
        log.entry();
        return log.exit(new JsonSpeciesDisplay(this.response, this.requestParameters,
            this.prop, this.jsonHelper, this));
    }
>>>>>>> e1fda4c4
}<|MERGE_RESOLUTION|>--- conflicted
+++ resolved
@@ -98,18 +98,15 @@
         throw log.throwing(new UnsupportedOperationException("Not available for JSON display"));
     }
 
-<<<<<<< HEAD
 	@Override
 	public GeneDisplay getGeneDisplay() throws IOException {
         throw log.throwing(new UnsupportedOperationException("Not available for JSON display"));
 	}
-    
-=======
+
     @Override
     public SpeciesDisplay getSpeciesDisplay() throws IOException {
         log.entry();
         return log.exit(new JsonSpeciesDisplay(this.response, this.requestParameters,
             this.prop, this.jsonHelper, this));
     }
->>>>>>> e1fda4c4
 }