package org.bgee.view.html;

import java.io.IOException;

import javax.servlet.http.HttpServletResponse;

import org.apache.logging.log4j.LogManager;
import org.apache.logging.log4j.Logger;
import org.bgee.controller.BgeeProperties;
import org.bgee.controller.RequestParameters;
import org.bgee.view.SparqlDisplay;

/**
 * This class displays the page having the category "sparql", i.e. with the parameter
 * page=sparql for the HTML view.
 * 
 * @author  Julien Wollbrett
 * @author  Valentine Rech de Laval
 * @version Bgee 14, May 2019
 * @since   Bgee 14, May 2019
 **/

public class HtmlSparqlDisplay extends HtmlParentDisplay implements SparqlDisplay{

    private final static Logger log = LogManager.getLogger(HtmlSparqlDisplay.class.getName());

    private final String sparql_query_json_url;
    private final String sparql_query_xml_url;
    /**
     * @param response          A {@code HttpServletResponse} that will be used to display 
     *                          the page to the client.
     * @param requestParameters The {@code RequestParameters} that handles the parameters of
     *                          the current request.
     * @param prop              A {@code BgeeProperties} instance that contains 
     *                          the properties to use.
     * @param factory           The {@code HtmlFactory} that instantiated this object.
     * @throws IOException      If there is an issue when trying to get or to use the 
     *                          {@code PrintWriter}.
     */
    public HtmlSparqlDisplay(HttpServletResponse response, RequestParameters requestParameters,
            BgeeProperties prop, HtmlFactory factory) throws IllegalArgumentException, IOException {
        super(response, requestParameters, prop, factory);
        this.sparql_query_json_url = this.prop.getSparqlCurrentUrl()
            + "?default-graph-uri=&"
            + "query=PREFIX+orth%3A+%3Chttp%3A%2F%2Fpurl.org%2Fnet%2Forth%23%3E%0D%0APREFIX+up"
            + "%3A+%3Chttp%3A%2F%2Fpurl.uniprot.org%2Fcore%2F%3E%0D%0APREFIX+genex%3A+%3Chttp%"
            + "3A%2F%2Fpurl.org%2Fgenex%23%3E%0D%0APREFIX+obo%3A+%3Chttp%3A%2F%2Fpurl.obolibra"
            + "ry.org%2Fobo%2F%3E%0D%0ASELECT+DISTINCT+%3FanatEntity+%3FanatName+%7B%0D%0A++++"
            + "%3Fseq+a+orth%3AGene+.%0D%0A++++%3Fseq+rdfs%3Alabel+%3FgeneName+.%0D%0A++++%3Fs"
            + "eq+genex%3AisExpressedIn+%3Fcond+.%0D%0A++++%3Fcond+genex%3AhasAnatomicalEntity"
            + "+%3FanatEntity+.%0D%0A++++%3FanatEntity+rdfs%3Alabel+%3FanatName+.%0D%0A++++%3F"
            + "cond+obo%3ARO_0002162+%3Chttp%3A%2F%2Fpurl.uniprot.org%2Ftaxonomy%2F10116%3E+.+"
            + "%0D%0A++++FILTER+%28LCASE%28%3FgeneName%29+%3D+LCASE%28%27APOC1%27%29%29%0D%0A%"
            + "7D&should-sponge=&format=application%2Fsparql-results%2Bjson&timeout=0&debug=on"
            + "&run=+Run+Query+";
        this.sparql_query_xml_url = this.prop.getSparqlCurrentUrl()
            + "?default-graph-uri=&q"
            + "uery=PREFIX+orth%3A+%3Chttp%3A%2F%2Fpurl.org%2Fnet%2Forth%23%3E%0D%0APREFIX+up%"
            + "3A+%3Chttp%3A%2F%2Fpurl.uniprot.org%2Fcore%2F%3E%0D%0APREFIX+genex%3A+%3Chttp%3"
            + "A%2F%2Fpurl.org%2Fgenex%23%3E%0D%0APREFIX+obo%3A+%3Chttp%3A%2F%2Fpurl.obolibrar"
            + "y.org%2Fobo%2F%3E%0D%0ASELECT+DISTINCT+%3FanatEntity+%3FanatName+%7B%0D%0A++++%"
            + "3Fseq+a+orth%3AGene+.%0D%0A++++%3Fseq+rdfs%3Alabel+%3FgeneName+.%0D%0A++++%3Fse"
            + "q+genex%3AisExpressedIn+%3Fcond+.%0D%0A++++%3Fcond+genex%3AhasAnatomicalEntity+"
            + "%3FanatEntity+.%0D%0A++++%3FanatEntity+rdfs%3Alabel+%3FanatName+.%0D%0A++++%3Fc"
            + "ond+obo%3ARO_0002162+%3Chttp%3A%2F%2Fpurl.uniprot.org%2Ftaxonomy%2F10116%3E+.+%"
            + "0D%0A++++FILTER+%28LCASE%28%3FgeneName%29+%3D+LCASE%28%27APOC1%27%29%29%0D%0A%7"
            + "D&should-sponge=&format=application%2Fsparql-results%2Bxml&timeout=0&debug=on&r"
            + "un=+Run+Query+";
    }

<<<<<<< HEAD
    private static String SPARQL_QUERY_JSON_URL = "https://bgee.org/sparql?default-graph-uri=&"
            + "query=PREFIX+orth%3A+%3Chttp%3A%2F%2Fpurl.org%2Fnet%2Forth%23%3E%0D%0APREFIX+up"
            + "%3A+%3Chttp%3A%2F%2Fpurl.uniprot.org%2Fcore%2F%3E%0D%0APREFIX+genex%3A+%3Chttp%"
            + "3A%2F%2Fpurl.org%2Fgenex%23%3E%0D%0APREFIX+obo%3A+%3Chttp%3A%2F%2Fpurl.obolibra"
            + "ry.org%2Fobo%2F%3E%0D%0ASELECT+DISTINCT+%3FanatEntity+%3FanatName+%7B%0D%0A++++"
            + "%3Fseq+a+orth%3AGene+.%0D%0A++++%3Fseq+rdfs%3Alabel+%3FgeneName+.%0D%0A++++%3Fs"
            + "eq+genex%3AisExpressedIn+%3Fcond+.%0D%0A++++%3Fcond+genex%3AhasAnatomicalEntity"
            + "+%3FanatEntity+.%0D%0A++++%3FanatEntity+rdfs%3Alabel+%3FanatName+.%0D%0A++++%3F"
            + "cond+obo%3ARO_0002162+%3Chttp%3A%2F%2Fpurl.uniprot.org%2Ftaxonomy%2F10116%3E+.+"
            + "%0D%0A++++FILTER+%28LCASE%28%3FgeneName%29+%3D+LCASE%28%27APOC1%27%29%29%0D%0A%"
            + "7D&should-sponge=&format=application%2Fsparql-results%2Bjson&timeout=0&debug=on"
            + "&run=+Run+Query+";

    private static String SPARQL_QUERY_XML_URL = "https://bgee.org/sparql?default-graph-uri=&q"
            + "uery=PREFIX+orth%3A+%3Chttp%3A%2F%2Fpurl.org%2Fnet%2Forth%23%3E%0D%0APREFIX+up%"
            + "3A+%3Chttp%3A%2F%2Fpurl.uniprot.org%2Fcore%2F%3E%0D%0APREFIX+genex%3A+%3Chttp%3"
            + "A%2F%2Fpurl.org%2Fgenex%23%3E%0D%0APREFIX+obo%3A+%3Chttp%3A%2F%2Fpurl.obolibrar"
            + "y.org%2Fobo%2F%3E%0D%0ASELECT+DISTINCT+%3FanatEntity+%3FanatName+%7B%0D%0A++++%"
            + "3Fseq+a+orth%3AGene+.%0D%0A++++%3Fseq+rdfs%3Alabel+%3FgeneName+.%0D%0A++++%3Fse"
            + "q+genex%3AisExpressedIn+%3Fcond+.%0D%0A++++%3Fcond+genex%3AhasAnatomicalEntity+"
            + "%3FanatEntity+.%0D%0A++++%3FanatEntity+rdfs%3Alabel+%3FanatName+.%0D%0A++++%3Fc"
            + "ond+obo%3ARO_0002162+%3Chttp%3A%2F%2Fpurl.uniprot.org%2Ftaxonomy%2F10116%3E+.+%"
            + "0D%0A++++FILTER+%28LCASE%28%3FgeneName%29+%3D+LCASE%28%27APOC1%27%29%29%0D%0A%7"
            + "D&should-sponge=&format=application%2Fsparql-results%2Bxml&timeout=0&debug=on&r"
            + "un=+Run+Query+";

=======
>>>>>>> 4022d1ce
    @Override
    public void displaySparql() {
        log.entry();

<<<<<<< HEAD
        String bgeeLiteDocUrl = MASTER_BGEE_PIPELINE_GITHUB_URL + "/pipeline/easybgee_creation";
=======
        String easyBgeeDocUrl = MASTER_BGEE_PIPELINE_GITHUB_URL + "/pipeline/easybgee_creation";
>>>>>>> 4022d1ce
        
        this.startDisplay("Bgee SPARQL endpoint", "WebPage");

        this.writeln("<div class='row'>");
        this.writeln("<div class='" + CENTERED_ELEMENT_CLASS + "'>");

        this.writeln("<h1 property='schema:name'>Bgee SPARQL endpoint</h1>");

        this.writeln("<p property='schema:description'>Bgee has a SPARQL endpoint which is based on the "
<<<<<<< HEAD
                + "<a href='" + bgeeLiteDocUrl + "' class='external_link' target='_blank' rel='noopener' "
                + "title='Link to " + EASY_BGEE_NAME + " documentation'>" + EASY_BGEE_NAME + " database</a>. "
                + EASY_BGEE_NAME + " is a view of Bgee database, that contains most useful, "
=======
                + EASY_BGEE_NAME + " database (<a href='" + easyBgeeDocUrl
                + "' class='external_link' target='_blank' rel='noopener' title='Link to "
                + EASY_BGEE_NAME + " documentation'>see documentation on Bgee pipeline github</a>). "
                + EASY_BGEE_NAME + " is a view of the Bgee database, that contains most useful, "
>>>>>>> 4022d1ce
                + "and explicit information.</p>");

        RequestParameters urlCollabs = this.getNewRequestParameters();
        urlCollabs.setPage(RequestParameters.PAGE_COLLABORATIONS);
        
        this.writeln("<h2>Web interface to query the Bgee SPARQL endpoint</h2>");
        this.writeln("<p>Bgee SPARQL queries can be run using the web interface "
<<<<<<< HEAD
                + "<a href='https://bgee.org/sparql' " 
=======
                + "<a href='" + this.prop.getSparqlCurrentUrl() + "' "
>>>>>>> 4022d1ce
                + "title='Link to Bio-Query' class='external_link' target='_blank' rel='noopener'>Bio-Query</a> "
                + "search created for the <a href='" + urlCollabs.getRequestURL()
                + "' title='Bgee collaborations'>BioSODA project</a>. "
                + "Bgee specific queries are present under the category <span class='bioquery-section'>" 
                + "Bgee database queries</span>. It is possible to see the SPARQL queries and edit them " 
                + "by clicking on the <span class='bioquery-button'>Show SPARQL Query Editor</span> " 
                + "button. Moreover, Bio-Query allows for writing federated queries among "
                + "UniProt, OMA and Bgee SPARQL endpoints.</p>");

        this.writeln("<h2>Programmatic access to the latest version of the Bgee SPARQL endpoint</h2>");
        if(this.prop.isArchive()) {
            this.writeln("<div class='alert alert-warning'> This is an archived version of Bgee. If you want "
                    + "to access the Bgee SPARQL endpoint specifically for this archived version, "
                    + "please go to section <a href='#" + RequestParameters.HASH_SPARQL_STABLE + "' "
                    + "title='jump to stable SPARQL endpoint documentation'>"
                    + "Stable programmatic access to this version of the Bgee SPARQL endpoint</a>.</div>");
        }
        this.writeln("<p>The latest version of the Bgee SPARQL endpoint is accessible by using your prefered " +
                "programming language through the URL address below: </p>" +
                "<p class='endpoint-url'>" +
<<<<<<< HEAD
                "https://bgee.org/sparql</p>");
=======
                "<a href='" + this.prop.getSparqlCurrentUrl()
                + "' title='Link to Bgee SPARQL endpoint' class='external_link' target='_blank' rel='noopener'>"
                + this.prop.getSparqlCurrentUrl() + "</a></p>");
>>>>>>> 4022d1ce

        this.writeln("<p>For example, to retrieve all anatomic entities in Rattus norvegicus where " +
                "the APOC1 gene is expressed, the query is:</p>");
        this.writeln("<pre><code>" +
                "PREFIX orth: &lt;http://purl.org/net/orth#&gt;<br>" +
                "PREFIX up: &lt;http://purl.uniprot.org/core/&gt;<br>" +
                "PREFIX genex: &lt;http://purl.org/genex#&gt;<br>" +
                "PREFIX obo: &lt;http://purl.obolibrary.org/obo/&gt;<br>" +
                "SELECT DISTINCT ?anatEntity ?anatName {<br>" +
                "    ?seq a orth:Gene .<br>" +
                "    ?seq rdfs:label ?geneName .<br>" +
                "    ?seq genex:isExpressedIn ?cond .<br>" +
                "    ?cond genex:hasAnatomicalEntity ?anatEntity .<br>" +
                "    ?anatEntity rdfs:label ?anatName .<br>" +
                "    ?cond obo:RO_0002162 &lt;http://purl.uniprot.org/taxonomy/10116&gt; . <br>" +
                "    FILTER (LCASE(?geneName) = LCASE('APOC1'))<br>" +
                "}" +
                "</code></pre>");

<<<<<<< HEAD
        this.writeln("<p>It's possible to download result of this query in <a href='" + SPARQL_QUERY_JSON_URL + "' "
=======
        this.writeln("<p>It is possible to download result of this query in <a href='" + sparql_query_json_url + "' "
>>>>>>> 4022d1ce
                + "title='SPARQL example query' class='external_link' target='_blank' rel='noopener'>JSON format</a> "
                + "or in <a href='" + sparql_query_xml_url + "' title='SPARQL example query' "
                + "class='external_link' target='_blank' rel='noopener'>XML format</a>.</p>");

<<<<<<< HEAD
        this.writeln("<h2>RDF serialisation and semantic models</h2>");
        this.writeln("<p>The Bgee RDF data were created using an Ontology Based Data Access (OBDA) "
                + "approach so-called Ontop. The RDF serialisation of the ‘" + EASY_BGEE_NAME  
                + "’ database is based on the <a href='https://biosoda.github.io/genex/' "
=======
        this.writeln("<h2 id='" + RequestParameters.HASH_SPARQL_STABLE +"'>Stable programmatic access to this version of the Bgee SPARQL endpoint</h2>");

        this.writeln("<p>This version of the Bgee SPARQL endpoint is accessible in a stable manner "
                + "by using your prefered programming language through the stable URL address below: </p>"
                + "<p class='endpoint-url'><a href='" + this.prop.getSparqlStableUrl()
                + "' title='Link to Bgee SPARQL endpoint' class='external_link' target='_blank' rel='noopener'>"
                + this.prop.getSparqlStableUrl() + "</a></p>");

        this.writeln("<p>In the SELECT section of your query, it is essential to specify the URL of the graph you want "
                + "to query (" + this.prop.getSparqlStableGraph() + "), otherwise you won't be using the data "
                + "for this version. For example, to retrieve "
                + "all anatomic entities in Rattus norvegicus where the APOC1 gene is expressed, the query is:</p>");
        this.writeln("<pre><code>" +
                "PREFIX orth: &lt;http://purl.org/net/orth#&gt;<br>" +
                "PREFIX up: &lt;http://purl.uniprot.org/core/&gt;<br>" +
                "PREFIX genex: &lt;http://purl.org/genex#&gt;<br>" +
                "PREFIX obo: &lt;http://purl.obolibrary.org/obo/&gt;<br>" +
                "SELECT DISTINCT ?anatEntity ?anatName  FROM NAMED &lt;" + this.prop.getSparqlStableGraph() + "&gt; {<br>" +
                "    ?seq a orth:Gene .<br>" +
                "    ?seq rdfs:label ?geneName .<br>" +
                "    ?seq genex:isExpressedIn ?cond .<br>" +
                "    ?cond genex:hasAnatomicalEntity ?anatEntity .<br>" +
                "    ?anatEntity rdfs:label ?anatName .<br>" +
                "    ?cond obo:RO_0002162 &lt;http://purl.uniprot.org/taxonomy/10116&gt; . <br>" +
                "    FILTER (LCASE(?geneName) = LCASE('APOC1'))<br>" +
                "}" +
                "</code></pre>");

        this.writeln("<h2>RDF serialisation and semantic models</h2>");
        this.writeln("<p>The Bgee RDF data were created using an Ontology Based Data Access (OBDA) "
                + "approach so-called Ontop. The RDF serialisation of the '" + EASY_BGEE_NAME
                + "' database is based on the <a href='https://biosoda.github.io/genex/' "
>>>>>>> 4022d1ce
                + "class='external_link' title ='Link to GenEx specification' target='_blank' "
                + "rel='noopener'> GenEx semantic model specification</a> and the OBDA mappings "
                + "defined in <a href='https://github.com/biosoda/bioquery/tree/master/Bgee_OBDA_mappings'"
                + "title='Link to OBDA mapping' target='_blank' rel='noopener' "
                + "class='external_link'>OBDA mappings</a>. The mappings are defined using the "
                + "<a href='https://github.com/ontop/ontop/wiki/ontopOBDAModel' "
                + "title='Link to Ontop mapping language' target='_blank' rel='noopener' "
                + "class='external_link'>Ontop mapping language</a>. We also inferred all implicit "
                + "information based on <a href='https://www.w3.org/TR/owl2-profiles/#OWL_2_QL' "
                + "title='Link to OWL2 QL profile' target='_blank' rel='noopener' "
                + "class='external_link'>OWL 2 Web Ontology Language Profile QL</a>  reasoning "
                + "over GenEx.</p>");
        this.writeln("<p>To cross-reference other resources, this SPARQL endpoint contains annotation "
                + "property assertions defined by a first draft of the life-sciences "
                + "cross-reference (LSCR) ontology that is available to download at the "
                + "<a href='https://github.com/qfo/OrthologyOntology' target='_blank' rel='noopener' class='external_link'"
                + "title='Link to Quest for Orthologs github'> Quest for Orthologs GitHub</a> repository "
                + "<a href='https://github.com/qfo/OrthologyOntology/blob/master/lscr.ttl' "
                + "target='_blank' rel='noopener' class='external_link' title='link to LSCR ontology'> "
                + "here</a>.</p>");
        
        this.writeln("</div>"); // close CENTERED_ELEMENT_CLASS class
        this.writeln("</div>"); // close row

        this.endDisplay();

        log.exit();
    }

    @Override
    protected void includeCss() {
        log.entry();

        this.includeCss("sparql.css");
        
        //we need to add the Bgee CSS files at the end, to override CSS file from external libs
        super.includeCss();

        log.exit();
    }
}
<|MERGE_RESOLUTION|>--- conflicted
+++ resolved
@@ -68,44 +68,11 @@
             + "un=+Run+Query+";
     }
 
-<<<<<<< HEAD
-    private static String SPARQL_QUERY_JSON_URL = "https://bgee.org/sparql?default-graph-uri=&"
-            + "query=PREFIX+orth%3A+%3Chttp%3A%2F%2Fpurl.org%2Fnet%2Forth%23%3E%0D%0APREFIX+up"
-            + "%3A+%3Chttp%3A%2F%2Fpurl.uniprot.org%2Fcore%2F%3E%0D%0APREFIX+genex%3A+%3Chttp%"
-            + "3A%2F%2Fpurl.org%2Fgenex%23%3E%0D%0APREFIX+obo%3A+%3Chttp%3A%2F%2Fpurl.obolibra"
-            + "ry.org%2Fobo%2F%3E%0D%0ASELECT+DISTINCT+%3FanatEntity+%3FanatName+%7B%0D%0A++++"
-            + "%3Fseq+a+orth%3AGene+.%0D%0A++++%3Fseq+rdfs%3Alabel+%3FgeneName+.%0D%0A++++%3Fs"
-            + "eq+genex%3AisExpressedIn+%3Fcond+.%0D%0A++++%3Fcond+genex%3AhasAnatomicalEntity"
-            + "+%3FanatEntity+.%0D%0A++++%3FanatEntity+rdfs%3Alabel+%3FanatName+.%0D%0A++++%3F"
-            + "cond+obo%3ARO_0002162+%3Chttp%3A%2F%2Fpurl.uniprot.org%2Ftaxonomy%2F10116%3E+.+"
-            + "%0D%0A++++FILTER+%28LCASE%28%3FgeneName%29+%3D+LCASE%28%27APOC1%27%29%29%0D%0A%"
-            + "7D&should-sponge=&format=application%2Fsparql-results%2Bjson&timeout=0&debug=on"
-            + "&run=+Run+Query+";
-
-    private static String SPARQL_QUERY_XML_URL = "https://bgee.org/sparql?default-graph-uri=&q"
-            + "uery=PREFIX+orth%3A+%3Chttp%3A%2F%2Fpurl.org%2Fnet%2Forth%23%3E%0D%0APREFIX+up%"
-            + "3A+%3Chttp%3A%2F%2Fpurl.uniprot.org%2Fcore%2F%3E%0D%0APREFIX+genex%3A+%3Chttp%3"
-            + "A%2F%2Fpurl.org%2Fgenex%23%3E%0D%0APREFIX+obo%3A+%3Chttp%3A%2F%2Fpurl.obolibrar"
-            + "y.org%2Fobo%2F%3E%0D%0ASELECT+DISTINCT+%3FanatEntity+%3FanatName+%7B%0D%0A++++%"
-            + "3Fseq+a+orth%3AGene+.%0D%0A++++%3Fseq+rdfs%3Alabel+%3FgeneName+.%0D%0A++++%3Fse"
-            + "q+genex%3AisExpressedIn+%3Fcond+.%0D%0A++++%3Fcond+genex%3AhasAnatomicalEntity+"
-            + "%3FanatEntity+.%0D%0A++++%3FanatEntity+rdfs%3Alabel+%3FanatName+.%0D%0A++++%3Fc"
-            + "ond+obo%3ARO_0002162+%3Chttp%3A%2F%2Fpurl.uniprot.org%2Ftaxonomy%2F10116%3E+.+%"
-            + "0D%0A++++FILTER+%28LCASE%28%3FgeneName%29+%3D+LCASE%28%27APOC1%27%29%29%0D%0A%7"
-            + "D&should-sponge=&format=application%2Fsparql-results%2Bxml&timeout=0&debug=on&r"
-            + "un=+Run+Query+";
-
-=======
->>>>>>> 4022d1ce
     @Override
     public void displaySparql() {
         log.entry();
 
-<<<<<<< HEAD
-        String bgeeLiteDocUrl = MASTER_BGEE_PIPELINE_GITHUB_URL + "/pipeline/easybgee_creation";
-=======
         String easyBgeeDocUrl = MASTER_BGEE_PIPELINE_GITHUB_URL + "/pipeline/easybgee_creation";
->>>>>>> 4022d1ce
         
         this.startDisplay("Bgee SPARQL endpoint", "WebPage");
 
@@ -115,16 +82,10 @@
         this.writeln("<h1 property='schema:name'>Bgee SPARQL endpoint</h1>");
 
         this.writeln("<p property='schema:description'>Bgee has a SPARQL endpoint which is based on the "
-<<<<<<< HEAD
-                + "<a href='" + bgeeLiteDocUrl + "' class='external_link' target='_blank' rel='noopener' "
-                + "title='Link to " + EASY_BGEE_NAME + " documentation'>" + EASY_BGEE_NAME + " database</a>. "
-                + EASY_BGEE_NAME + " is a view of Bgee database, that contains most useful, "
-=======
                 + EASY_BGEE_NAME + " database (<a href='" + easyBgeeDocUrl
                 + "' class='external_link' target='_blank' rel='noopener' title='Link to "
                 + EASY_BGEE_NAME + " documentation'>see documentation on Bgee pipeline github</a>). "
                 + EASY_BGEE_NAME + " is a view of the Bgee database, that contains most useful, "
->>>>>>> 4022d1ce
                 + "and explicit information.</p>");
 
         RequestParameters urlCollabs = this.getNewRequestParameters();
@@ -132,11 +93,7 @@
         
         this.writeln("<h2>Web interface to query the Bgee SPARQL endpoint</h2>");
         this.writeln("<p>Bgee SPARQL queries can be run using the web interface "
-<<<<<<< HEAD
-                + "<a href='https://bgee.org/sparql' " 
-=======
                 + "<a href='" + this.prop.getSparqlCurrentUrl() + "' "
->>>>>>> 4022d1ce
                 + "title='Link to Bio-Query' class='external_link' target='_blank' rel='noopener'>Bio-Query</a> "
                 + "search created for the <a href='" + urlCollabs.getRequestURL()
                 + "' title='Bgee collaborations'>BioSODA project</a>. "
@@ -157,13 +114,9 @@
         this.writeln("<p>The latest version of the Bgee SPARQL endpoint is accessible by using your prefered " +
                 "programming language through the URL address below: </p>" +
                 "<p class='endpoint-url'>" +
-<<<<<<< HEAD
-                "https://bgee.org/sparql</p>");
-=======
                 "<a href='" + this.prop.getSparqlCurrentUrl()
                 + "' title='Link to Bgee SPARQL endpoint' class='external_link' target='_blank' rel='noopener'>"
                 + this.prop.getSparqlCurrentUrl() + "</a></p>");
->>>>>>> 4022d1ce
 
         this.writeln("<p>For example, to retrieve all anatomic entities in Rattus norvegicus where " +
                 "the APOC1 gene is expressed, the query is:</p>");
@@ -183,21 +136,11 @@
                 "}" +
                 "</code></pre>");
 
-<<<<<<< HEAD
-        this.writeln("<p>It's possible to download result of this query in <a href='" + SPARQL_QUERY_JSON_URL + "' "
-=======
         this.writeln("<p>It is possible to download result of this query in <a href='" + sparql_query_json_url + "' "
->>>>>>> 4022d1ce
                 + "title='SPARQL example query' class='external_link' target='_blank' rel='noopener'>JSON format</a> "
                 + "or in <a href='" + sparql_query_xml_url + "' title='SPARQL example query' "
                 + "class='external_link' target='_blank' rel='noopener'>XML format</a>.</p>");
 
-<<<<<<< HEAD
-        this.writeln("<h2>RDF serialisation and semantic models</h2>");
-        this.writeln("<p>The Bgee RDF data were created using an Ontology Based Data Access (OBDA) "
-                + "approach so-called Ontop. The RDF serialisation of the ‘" + EASY_BGEE_NAME  
-                + "’ database is based on the <a href='https://biosoda.github.io/genex/' "
-=======
         this.writeln("<h2 id='" + RequestParameters.HASH_SPARQL_STABLE +"'>Stable programmatic access to this version of the Bgee SPARQL endpoint</h2>");
 
         this.writeln("<p>This version of the Bgee SPARQL endpoint is accessible in a stable manner "
@@ -230,7 +173,6 @@
         this.writeln("<p>The Bgee RDF data were created using an Ontology Based Data Access (OBDA) "
                 + "approach so-called Ontop. The RDF serialisation of the '" + EASY_BGEE_NAME
                 + "' database is based on the <a href='https://biosoda.github.io/genex/' "
->>>>>>> 4022d1ce
                 + "class='external_link' title ='Link to GenEx specification' target='_blank' "
                 + "rel='noopener'> GenEx semantic model specification</a> and the OBDA mappings "
                 + "defined in <a href='https://github.com/biosoda/bioquery/tree/master/Bgee_OBDA_mappings'"
