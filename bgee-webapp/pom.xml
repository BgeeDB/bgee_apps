<project xmlns="http://maven.apache.org/POM/4.0.0" xmlns:xsi="http://www.w3.org/2001/XMLSchema-instance"
    xsi:schemaLocation="http://maven.apache.org/POM/4.0.0
                      http://maven.apache.org/xsd/maven-4.0.0.xsd">
    <modelVersion>4.0.0</modelVersion>

    <parent>
        <groupId>org.bgee</groupId>
        <artifactId>bgee-applications</artifactId>
        <version>14</version>
    </parent>

    <artifactId>bgee-webapp</artifactId>
    <packaging>war</packaging>
    <name>bgee-webapp</name>

    <dependencies>

        <dependency>
            <groupId>${project.groupId}</groupId>
            <artifactId>bgee-core</artifactId>
        </dependency>
        <!-- Not clear if we need to include these dependencies,
             or if they will be shipped directly by bgee-core -->
         <dependency>
            <groupId>${project.groupId}</groupId>
            <artifactId>bgee-dao-api</artifactId>
            <version>${project.version}</version>
        </dependency>
         <dependency>
            <groupId>${project.groupId}</groupId>
            <artifactId>bgee-dao-sql</artifactId>
            <version>${project.version}</version>
        </dependency>
        <dependency>
            <groupId>org.bgee.log4jdbc-log4j2</groupId>
            <artifactId>log4jdbc-log4j2-jdbc4.1</artifactId>
            <scope>compile</scope>
        </dependency>

        <dependency>
            <groupId>com.google.code.gson</groupId>
            <artifactId>gson</artifactId>
            <version>2.3.1</version>
        </dependency>


        <!-- To send Mails -->
        <dependency>
            <groupId>com.sun.mail</groupId>
            <artifactId>javax.mail</artifactId>
        </dependency>

        <!-- Remove these dependencies as long as the webapp does not use
            the actual Bgee API <dependency> <groupId>${project.groupId}</groupId> <artifactId>bgee-core</artifactId>
            <version>${project.version}</version> <scope>compile</scope> </dependency>
            <dependency> <groupId>${project.groupId}</groupId> <artifactId>bgee-dao-api</artifactId>
            <version>${project.version}</version> <scope>compile</scope> </dependency> -->
        <!-- as long as bgee-dao-sql is the only service provider for bgee-dao-api,
            we keep this dependency. When other service providers will be available,
            this dependency might be changed for another service provider -->
        <!-- <dependency> <groupId>${project.groupId}</groupId> <artifactId>bgee-dao-sql</artifactId>
            <version>${project.version}</version> <scope>compile</scope> </dependency> -->

        <dependency>
            <groupId>org.apache.tomcat</groupId>
            <artifactId>tomcat-servlet-api</artifactId>
        </dependency>

        <dependency>
            <groupId>javax.servlet</groupId>
            <artifactId>javax.servlet-api</artifactId>
        </dependency>

        <dependency>
            <groupId>org.apache.httpcomponents</groupId>
            <artifactId>httpclient</artifactId>
        </dependency>

        <!-- 
        For now we don't use bigmemory so we remove the dependencies
        to avoid using the terracotta maven repository
        <dependency>
            <groupId>org.terracotta.bigmemory</groupId>
            <artifactId>bigmemory</artifactId>
        </dependency>
         -->

        <!--
        <dependency>
            <groupId>net.sf.ehcache</groupId>
            <artifactId>ehcache-ee</artifactId>
        </dependency>
        -->

        <!-- IMPORTANT : Keep this dependency (with 'provided' scope in bgee-application
            pom.xml) even if it is not used, as ehcache-core is replaced by ehcache-ee
            to use bigmemory. The reason is that it is somehow automatically included
            with ehcache-web if not explicitly declared here, and conflicts with ehcache-ee
            when deployed. -->
        <dependency>
            <groupId>net.sf.ehcache</groupId>
            <artifactId>ehcache</artifactId>
        </dependency>

        <dependency>
            <groupId>net.sf.ehcache</groupId>
            <artifactId>ehcache-web</artifactId>
        </dependency>

        <dependency>
            <groupId>org.apache.logging.log4j</groupId>
            <artifactId>log4j-slf4j-impl</artifactId>
        </dependency>

        <dependency>
            <groupId>org.slf4j</groupId>
            <artifactId>slf4j-api</artifactId>
        </dependency>

        <!-- Filter for topanat-dev, enabling cross-domain queries
             (will make local development easier),
             see http://stackoverflow.com/a/30319456/1768736  -->
        <!--
        <dependency>
            <groupId>com.thetransactioncompany</groupId>
            <artifactId>cors-filter</artifactId>
        </dependency>
        -->
        
        <!-- To return CSV files -->
        <dependency>
            <groupId>net.sf.supercsv</groupId>
            <artifactId>super-csv</artifactId>
        </dependency>
        <dependency>
            <groupId>net.sf.supercsv</groupId>
            <artifactId>super-csv-dozer</artifactId>
        </dependency>

    </dependencies>

    <properties>
        <!-- properties used to rename css and js files with version number,
             to avoid caching issues with proxis/web browers. Corresponds by default
             to the project version number, but we might have additional updates of these files. -->
        <!-- WARNING: never removes these properties, otherwise your files will be named, e.g.,
             *${filter.org.bgee.webapp.css.version.extension}.css. If you want to disable
             versioning of CSS and JS files, just leave these properties empty. -->
        <filter.org.bgee.webapp.css.version.extension>min${project.version}i</filter.org.bgee.webapp.css.version.extension>
        <filter.org.bgee.webapp.javascript.version.extension>min${project.version}i</filter.org.bgee.webapp.javascript.version.extension>
        <!-- This property defines where the minified CSS and JS files will be stored.
             This is useful to be able to change this setting when running the webapp from within Eclipse
             (Eclipse acquires its resources before any plugin can process them, so we modify
             this property when running the webapp from within Eclipse, to write the minified files
             directly into the m2e-wtp 'web-resources' folder) -->
        <minify.webappTargetDir>${project.build.directory}/${project.build.finalName}</minify.webappTargetDir>
        <!-- These property specify whether minified CSS and JS files will be used by the webapp.
             This allows to use the original files for easier debugging, notably when running the webapp
             from within Eclipse.  -->
        <filter.org.bgee.webapp.minify>true</filter.org.bgee.webapp.minify>
        <!-- property used to activate/deactivate maven-minify-plugin -->
        <skip.minify.plugin>false</skip.minify.plugin>


        <!-- Default the parameter to use localhost as mail sender.
             This parameter should be overriden in maven settings.xml if needed -->
        <filter.org.bgee.webapp.mailUri>smtp://localhost/</filter.org.bgee.webapp.mailUri>
        <!-- "From" address when sending mails at TopAnat job completions.
             This parameter should be overriden in maven settings.xml so that external users
             of the webapp fo not use the Bgee mail by default. -->
        <filter.org.bgee.webapp.topAnatFromAddress></filter.org.bgee.webapp.topAnatFromAddress>

        <!-- Set the host we want to link to. For instance, we might want to link to bgee.org
             while the current host is bgee.unil.ch. This is important for generating links in emails.
             Simply set to point to the server root by default, This parameter should be overriden
             in Maven settings.xml if needed -->
        <filter.org.bgee.webapp.bgeeRootDirectory>/</filter.org.bgee.webapp.bgeeRootDirectory>
        <!-- in production, should be '.bgee.org', set using Maven settings.xml -->
        <filter.org.bgee.webapp.bgeeRootDomain></filter.org.bgee.webapp.bgeeRootDomain>
    </properties>

    <!-- There is a problem when running the webapp from Eclipse: m2e-wtp acquires
         the web-resources before any lifecycle can be launched, so, before
         minify-maven-plugin can minify the files. We define a profile so that
         minify-maven-plugin copies the files directly into the m2e-wtp web-resources directory,
         when running from Eclipse.
         We also use this profile to be able to NOT use the minified CSS and JS files when the webapp
         is run from within Eclipse, for easier debugging. -->
    <profiles>
        <profile>
            <id>m2e</id>
            <!-- This profile is only active when the property "m2e.version"
                 is set, which is the case when building in Eclipse with m2e,
                 see http://stackoverflow.com/a/21574285/1768736. -->
            <activation>
                <property>
                    <name>m2e.version</name>
                </property>
            </activation>
            <properties>
                <!-- change paths where minify-maven-plugin minifies files -->
                <minify.webappTargetDir>${project.build.directory}/m2e-wtp/web-resources/</minify.webappTargetDir>
                <!-- Disable minify for easier debugging. Just change the two following properties
                     to use minified files, to properly test a release as it will be
                     in production server. -->
                <filter.org.bgee.webapp.minify>false</filter.org.bgee.webapp.minify>
                <!-- activate/deactivate minify plugin -->
                <skip.minify.plugin>true</skip.minify.plugin>
                <!-- In order to have no extension in URLs, change tomcat context root
                     (this is buggy in Eclipse) -->
                <m2eclipse.wtp.contextRoot></m2eclipse.wtp.contextRoot>
            </properties>
        </profile>
    </profiles>


    <build>
        <finalName>bgee-webapp-${project.version}</finalName>

        <!-- When running server from Eclipse, we need to tell m2e to execute
             minify-maven-plugin, to properly minify css and js files, by default it doesn't.
             We need to modify the life cycle mapping, see
             https://www.eclipse.org/m2e/documentation/m2e-execution-not-covered.html. -->
        <pluginManagement>
            <plugins>
                <!-- This plugin is not a real one, it is only used by m2e to obtain
                     config information. This is why it needs to be put in the section
                     pluginManagement, otherwise Maven would try to download it. -->
                <plugin>
                    <groupId>org.eclipse.m2e</groupId>
                    <artifactId>lifecycle-mapping</artifactId>
                    <version>1.0.0</version>
                    <configuration>
                        <lifecycleMappingMetadata>
                            <pluginExecutions>
                                <pluginExecution>
                                    <pluginExecutionFilter>
                                        <groupId>com.samaxes.maven</groupId>
                                        <artifactId>minify-maven-plugin</artifactId>
                                        <versionRange>[1.0.0,)</versionRange>
                                        <goals>
                                            <goal>minify</goal>
                                        </goals>
                                    </pluginExecutionFilter>
                                    <action>
                                        <execute>
                                            <!-- set to true, otherwise changes are not seen,
                                            e.g., to a css file, and you would need to perform
                                            a project update each time. -->
                                            <runOnIncremental>true</runOnIncremental>
                                        </execute>
                                    </action>
                                </pluginExecution>
                            </pluginExecutions>
                        </lifecycleMappingMetadata>
                    </configuration>
                </plugin>
            </plugins>
        </pluginManagement>

        <plugins>
            <!-- Merge and minify CSS and JS files.
                 IMPORTANT NOTE: if you get an error for merging a newly added file,
                 this might be due to a bug when a file ends with a comment line,
                 see https://github.com/samaxes/minify-maven-plugin/issues/105 -->
            <plugin>
                <groupId>com.samaxes.maven</groupId>
                <artifactId>minify-maven-plugin</artifactId>
                <executions>

                    <!-- merge files from external libraries already minified,
                         common to all pages. -->
                    <execution>
                        <id>common_minified_vendor</id>
                        <goals>
                            <!-- Binds by default to the lifecycle phase: process-resources -->
                            <goal>minify</goal>
                        </goals>
                        <configuration>
                            <webappTargetDir>${minify.webappTargetDir}</webappTargetDir>
                            <skipMinify>true</skipMinify>
                            <!-- We always skip the merge and minify if requested -->
                            <skipMerge>${skip.minify.plugin}</skipMerge>
                            <jsEngine>CLOSURE</jsEngine>

                            <jsSourceDir>js/</jsSourceDir>
                            <jsTargetDir>js/</jsTargetDir>
                            <jsSourceFiles>
                                <jsSourceFile>lib/jquery.min.js</jsSourceFile>
                                <jsSourceFile>lib/jquery_plugins/jquery.visible.min.js</jsSourceFile>
                                <jsSourceFile>lib/jquery_plugins/jquery-ui.min.js</jsSourceFile>
                                <jsSourceFile>lib/jquery_plugins/toastr.min.js</jsSourceFile>
                                <!-- Bootstrap JS file is after jQuery JS file to override it for tooltip -->
                                <jsSourceFile>lib/jquery_plugins/bootstrap.min.js</jsSourceFile>
                            </jsSourceFiles>
                            <!-- Files already provided minified. The suffix will then not be added  -->
                            <jsFinalFile>vendor_common.${filter.org.bgee.webapp.javascript.version.extension}.js</jsFinalFile>
<<<<<<< HEAD
                            <!-- <suffix>${filter.org.bgee.webapp.javascript.version.extension}</suffix> -->
=======
                            <!-- <suffix>.${filter.org.bgee.webapp.javascript.version.extension}</suffix> -->
>>>>>>> 8c7158c5

                            <cssSourceDir>css/</cssSourceDir>
                            <!-- the css files need to keep their relative location -->
                            <cssTargetDir>css/lib/jquery_plugins/</cssTargetDir>
                            <cssSourceFiles>
                                <cssSourceFile>lib/jquery_plugins/jquery-ui.min.css</cssSourceFile>
                                <cssSourceFile>lib/jquery_plugins/jquery-ui.structure.min.css</cssSourceFile>
                                <cssSourceFile>lib/jquery_plugins/jquery-ui.theme.min.css</cssSourceFile>
                                <cssSourceFile>lib/jquery_plugins/toastr.min.css</cssSourceFile>
                                <!-- Bootstrap CSS file is after jQuery CSS file to override it for tooltip -->
                                <cssSourceFile>lib/jquery_plugins/bootstrap.min.css</cssSourceFile>
                            </cssSourceFiles>
                            <!-- Files already provided minified. The suffix will then not be added  -->
                            <cssFinalFile>vendor_common.${filter.org.bgee.webapp.css.version.extension}.css</cssFinalFile>
                        </configuration>
                    </execution>

                    <!-- merge and minify all Bgee files common to all pages -->
                    <execution>
                        <id>minify_common_bgee</id>
                        <goals>
                            <!-- Binds by default to the lifecycle phase: process-resources -->
                            <goal>minify</goal>
                        </goals>
                        <configuration>
                            <webappTargetDir>${minify.webappTargetDir}</webappTargetDir>
                            <jsEngine>CLOSURE</jsEngine>
                            <!-- We always skip the merge and minify if requested -->
                            <skipMinify>${skip.minify.plugin}</skipMinify>
                            <skipMerge>${skip.minify.plugin}</skipMerge>

                            <jsSourceDir>js/</jsSourceDir>
                            <jsTargetDir>js/</jsTargetDir>
                            <jsSourceFiles>
                                <jsSourceFile>bgeeproperties.js</jsSourceFile>
                                <jsSourceFile>urlparameters.js</jsSourceFile>
                                <jsSourceFile>requestparameters.js</jsSourceFile>
                                <jsSourceFile>common.js</jsSourceFile>
                            </jsSourceFiles>
                            <jsFinalFile>script_common.js</jsFinalFile>
<<<<<<< HEAD
                            <suffix>${filter.org.bgee.webapp.javascript.version.extension}</suffix>
=======
                            <suffix>.${filter.org.bgee.webapp.javascript.version.extension}</suffix>
>>>>>>> 8c7158c5

                            <cssSourceDir>css/</cssSourceDir>
                            <cssTargetDir>css/</cssTargetDir>
                            <cssSourceFiles>
                                <cssSourceFile>bgee.css</cssSourceFile>
                            </cssSourceFiles>
                            <cssFinalFile>common.css</cssFinalFile>
                            <suffix>.${filter.org.bgee.webapp.css.version.extension}</suffix>
                        </configuration>
                    </execution>

                    <!-- files that we only want to minify, not to merge:
                         they are the only Bgee file used on their respective page -->
                    <execution>
                        <id>minify_no_merge_bgee</id>
                        <goals>
                            <!-- Binds by default to the lifecycle phase: process-resources -->
                            <goal>minify</goal>
                        </goals>
                        <configuration>
                            <webappTargetDir>${minify.webappTargetDir}</webappTargetDir>
                            <skipMerge>true</skipMerge>
                            <!-- We always skip the merge and minify if requested -->
                            <skipMinify>${skip.minify.plugin}</skipMinify>
                            <jsEngine>CLOSURE</jsEngine>

                            <jsSourceDir>js/</jsSourceDir>
                            <jsTargetDir>js/</jsTargetDir>
                            <jsSourceFiles>
                                <jsSourceFile>general.js</jsSourceFile>
                                <jsSourceFile>download.js</jsSourceFile>
                            </jsSourceFiles>
<<<<<<< HEAD
                            <suffix>${filter.org.bgee.webapp.javascript.version.extension}</suffix>
=======
                            <suffix>.${filter.org.bgee.webapp.javascript.version.extension}</suffix>
>>>>>>> 8c7158c5

                            <cssSourceDir>css/</cssSourceDir>
                            <cssTargetDir>css/</cssTargetDir>
                            <cssSourceFiles>
                                <cssSourceFile>documentation.css</cssSourceFile>
                                <cssSourceFile>download.css</cssSourceFile>
                                <cssSourceFile>general.css</cssSourceFile>
                                <cssSourceFile>topanat.css</cssSourceFile>
                                <cssSourceFile>gene.css</cssSourceFile>
                                <cssSourceFile>species.css</cssSourceFile>
                                <cssSourceFile>source.css</cssSourceFile>
                                <cssSourceFile>sparql.css</cssSourceFile>
                                <cssSourceFile>raw_data.css</cssSourceFile>
                                <cssSourceFile>anat_sim.css</cssSourceFile>
                                <cssSourceFile>expr_comp.css</cssSourceFile>
                            </cssSourceFiles>
                            <suffix>.${filter.org.bgee.webapp.css.version.extension}</suffix>
                        </configuration>
                    </execution>

                    <!-- Files that we only want to rename, not to merge nor to minify
                         (they are already minified) -->
                    <execution>
                        <id>no_merge_no_minify_1</id>
                        <goals>
                            <!-- Binds by default to the lifecycle phase: process-resources -->
                            <goal>minify</goal>
                        </goals>
                        <configuration>
                            <webappTargetDir>${minify.webappTargetDir}</webappTargetDir>
                            <!-- we pretend to merge the file so that it is renamed -->
                            <skipMinify>true</skipMinify>
                            <!-- We always skip the merge and minify if requested -->
                            <skipMerge>${skip.minify.plugin}</skipMerge>

                            <cssSourceDir>css/</cssSourceDir>
                            <cssTargetDir>css/lib/angular_modules/ui_grid/</cssTargetDir>
                            <cssSourceFiles>
                                <cssSourceFile>lib/angular_modules/ui_grid/ui-grid.min.css</cssSourceFile>
                            </cssSourceFiles>
                            <cssFinalFile>ui-grid.${filter.org.bgee.webapp.css.version.extension}.css</cssFinalFile>
                        </configuration>
                    </execution>
                    <execution>
                        <id>no_merge_no_minify_2</id>
                        <goals>
                            <!-- Binds by default to the lifecycle phase: process-resources -->
                            <goal>minify</goal>
                        </goals>
                        <configuration>
                            <webappTargetDir>${minify.webappTargetDir}</webappTargetDir>
                            <!-- we pretend to merge the file so that it is renamed -->
                            <skipMinify>true</skipMinify>
                            <!-- We always skip the merge and minify if requested -->
                            <skipMerge>${skip.minify.plugin}</skipMerge>

                            <cssSourceDir>css/</cssSourceDir>
                            <cssTargetDir>css/lib/font_awesome/css/</cssTargetDir>
                            <cssSourceFiles>
                                <cssSourceFile>lib/font_awesome/css/font-awesome.min.css</cssSourceFile>
                            </cssSourceFiles>
                            <cssFinalFile>font-awesome.${filter.org.bgee.webapp.css.version.extension}.css</cssFinalFile>
                        </configuration>
                    </execution>

                    <!-- merge files from external libraries already minified,
                         specific to gene pages. -->
                    <execution>
                        <id>gene_minified_vendor</id>
                        <goals>
                            <!-- Binds by default to the lifecycle phase: process-resources -->
                            <goal>minify</goal>
                        </goals>
                        <configuration>
                            <webappTargetDir>${minify.webappTargetDir}</webappTargetDir>
                            <skipMinify>true</skipMinify>
                            <!-- We always skip the merge and minify if requested -->
                            <skipMerge>${skip.minify.plugin}</skipMerge>
                            <jsEngine>CLOSURE</jsEngine>

                            <jsSourceDir>js/</jsSourceDir>
                            <jsTargetDir>js/lib/jquery_plugins/</jsTargetDir>
                            <jsSourceFiles>
                                <jsSourceFile>lib/jquery_plugins/jquery.dataTables.min.js</jsSourceFile>
                                <jsSourceFile>lib/jquery_plugins/dataTables.responsive.min.js</jsSourceFile>
                            </jsSourceFiles>
                            <!-- Files already provided minified. The suffix will then not be added  -->
                            <jsFinalFile>vendor_gene.${filter.org.bgee.webapp.javascript.version.extension}.js</jsFinalFile>

                            <cssSourceDir>css/</cssSourceDir>
                            <cssTargetDir>css/lib/jquery_plugins/</cssTargetDir>
                            <cssSourceFiles>
                                <cssSourceFile>lib/jquery_plugins/jquery.dataTables.min.css</cssSourceFile>
                                <cssSourceFile>lib/jquery_plugins/responsive.dataTables.min.css</cssSourceFile>
                            </cssSourceFiles>
                            <!-- Files already provided minified. The suffix will then not be added  -->
                            <cssFinalFile>vendor_gene.${filter.org.bgee.webapp.css.version.extension}.css</cssFinalFile>
                        </configuration>
                    </execution>

                    <!-- merge and minify all Bgee files specific to gene pages -->
                    <execution>
                        <id>minify_gene_bgee</id>
                        <goals>
                            <!-- Binds by default to the lifecycle phase: process-resources -->
                            <goal>minify</goal>
                        </goals>
                        <configuration>
                            <webappTargetDir>${minify.webappTargetDir}</webappTargetDir>
                            <!-- We always skip the merge and minify if requested -->
                            <skipMinify>${skip.minify.plugin}</skipMinify>
                            <skipMerge>${skip.minify.plugin}</skipMerge>
                            <jsEngine>CLOSURE</jsEngine>

                            <jsSourceDir>js/</jsSourceDir>
                            <jsTargetDir>js/</jsTargetDir>
                            <jsSourceFiles>
                                <jsSourceFile>gene.js</jsSourceFile>
                                <jsSourceFile>autoCompleteGene.js</jsSourceFile>
                                <jsSourceFile>jquery_ui_autocomplete_modif.js</jsSourceFile>
                            </jsSourceFiles>
                            <jsFinalFile>script_gene.js</jsFinalFile>
<<<<<<< HEAD
                            <suffix>${filter.org.bgee.webapp.javascript.version.extension}</suffix>
=======
                            <suffix>.${filter.org.bgee.webapp.javascript.version.extension}</suffix>
>>>>>>> 8c7158c5

                            <!-- topanat.css is minified in execution with ID minify_no_merge_bgee,
                                 this should be changed if there are more than one CSS file
                                 specific to Bgee used.  -->
                            <!-- <cssSourceDir>css/</cssSourceDir>
                            <cssTargetDir>css/</cssTargetDir>
                            <cssSourceFiles>
                                <cssSourceFile>gene.css</cssSourceFile>
                            </cssSourceFiles>
                            <cssFinalFile>gene.css</cssFinalFile>
                            <suffix>.${filter.org.bgee.webapp.css.version.extension}</suffix> -->
                        </configuration>
                    </execution>

                    <!-- merge files from external libraries already minified,
                         specific to TopAnat pages. -->
                    <execution>
                        <id>topanat_minified_vendor</id>
                        <goals>
                            <!-- Binds by default to the lifecycle phase: process-resources -->
                            <goal>minify</goal>
                        </goals>
                        <configuration>
                            <webappTargetDir>${minify.webappTargetDir}</webappTargetDir>
                            <skipMinify>true</skipMinify>
                            <!-- We always skip the merge and minify if requested -->
                            <skipMerge>${skip.minify.plugin}</skipMerge>
                            <jsEngine>CLOSURE</jsEngine>

                            <jsSourceDir>js/</jsSourceDir>
                            <jsTargetDir>js/</jsTargetDir>
                            <jsSourceFiles>
                                <jsSourceFile>lib/angular.min.js</jsSourceFile>
                                <jsSourceFile>lib/angular_modules/angular-animate.min.js</jsSourceFile>
                                <jsSourceFile>lib/angular_modules/angular-messages.min.js</jsSourceFile>
                                <jsSourceFile>lib/angular_modules/angular-resource.min.js</jsSourceFile>
                                <jsSourceFile>lib/angular_modules/angular-route.min.js</jsSourceFile>
                                <jsSourceFile>lib/angular_modules/angular-sanitize.min.js</jsSourceFile>
                                <jsSourceFile>lib/angular_modules/angular-touch.min.js</jsSourceFile>
                                <jsSourceFile>lib/angular_modules/ui_modules/ui-grid.min.js</jsSourceFile>
                                <jsSourceFile>lib/angular_modules/ui_modules/ui-bootstrap-tpls.min.js</jsSourceFile>
                                <jsSourceFile>lib/angular_modules/angular-file-upload.min.js</jsSourceFile>
                                <jsSourceFile>lib/angular_modules/angular-location-update.min.js</jsSourceFile>
                                <jsSourceFile>lib/Blob.js</jsSourceFile>
                                <jsSourceFile>lib/FileSaver.min.js</jsSourceFile>
                                <jsSourceFile>lib/angular_modules/angular-file-saver.bundle.min.js</jsSourceFile>
                            </jsSourceFiles>
                            <!-- Files already provided minified. The suffix will then not be added  -->
                            <jsFinalFile>vendor_topanat.${filter.org.bgee.webapp.javascript.version.extension}.js</jsFinalFile>
                        </configuration>
                    </execution>

                    <!-- merge and minify all Bgee files specific to TopAnat -->
                    <execution>
                        <id>minify_topanat_bgee</id>
                        <goals>
                            <!-- Binds by default to the lifecycle phase: process-resources -->
                            <goal>minify</goal>
                        </goals>
                        <configuration>
                            <webappTargetDir>${minify.webappTargetDir}</webappTargetDir>
                            <!-- We always skip the merge and minify if requested -->
                            <skipMinify>${skip.minify.plugin}</skipMinify>
                            <skipMerge>${skip.minify.plugin}</skipMerge>
                            <jsEngine>CLOSURE</jsEngine>

                            <jsSourceDir>js/</jsSourceDir>
                            <jsTargetDir>js/</jsTargetDir>
                            <jsSourceFiles>
                                <jsSourceFile>topanat/topanat.js</jsSourceFile>
                                <jsSourceFile>topanat/services/logger.module.js</jsSourceFile>
                                <jsSourceFile>topanat/services/logger.js</jsSourceFile>
                                <jsSourceFile>topanat/controllers/main.js</jsSourceFile>
                                <jsSourceFile>topanat/controllers/result.js</jsSourceFile>
                                <jsSourceFile>topanat/services/bgeedataservice.js</jsSourceFile>
                                <jsSourceFile>topanat/services/bgeejobservice.js</jsSourceFile>
                                <jsSourceFile>topanat/services/helpservice.js</jsSourceFile>
                                <jsSourceFile>topanat/services/datatypefactory.js</jsSourceFile>
                                <jsSourceFile>topanat/services/config.js</jsSourceFile>
                                <jsSourceFile>topanat/services/lang.js</jsSourceFile>
                                <jsSourceFile>topanat/services/constants.js</jsSourceFile>
                                <jsSourceFile>topanat/directives/loading.js</jsSourceFile>
                            </jsSourceFiles>
                            <jsFinalFile>script_topanat.js</jsFinalFile>
<<<<<<< HEAD
                            <suffix>${filter.org.bgee.webapp.javascript.version.extension}</suffix>
=======
                            <suffix>.${filter.org.bgee.webapp.javascript.version.extension}</suffix>
>>>>>>> 8c7158c5

                            <!-- topanat.css is minified in execution with ID minify_no_merge_bgee,
                                 this should be changed if there are more than one CSS file
                                 specific to Bgee used.  -->
                            <!-- <cssSourceDir>css/</cssSourceDir>
                            <cssTargetDir>css/</cssTargetDir>
                            <cssSourceFiles>
                                <cssSourceFile>topanat.css</cssSourceFile>
                            </cssSourceFiles>
                            <cssFinalFile>topanat.css</cssFinalFile>
                            <suffix>.${filter.org.bgee.webapp.css.version.extension}</suffix> -->
                        </configuration>
                    </execution>

<<<<<<< HEAD
                    <!-- merge files from external libraries already minified,
                         specific to anatomical similarity pages. -->
                    <execution>
                        <id>anat_sim_minified_vendor</id>
                        <goals>
                            <!-- Binds by default to the lifecycle phase: process-resources -->
                            <goal>minify</goal>
                        </goals>
                        <configuration>
                            <webappTargetDir>${minify.webappTargetDir}</webappTargetDir>
                            <skipMinify>true</skipMinify>
                            <!-- We always skip the merge and minify if requested -->
                            <skipMerge>${skip.minify.plugin}</skipMerge>
                            <jsEngine>CLOSURE</jsEngine>

                            <jsSourceDir>js/</jsSourceDir>
                            <jsTargetDir>js/lib/jquery_plugins/</jsTargetDir>
                            <jsSourceFiles>
                                <jsSourceFile>lib/jquery_plugins/jquery.dataTables.min.js</jsSourceFile>
                                <jsSourceFile>lib/jquery_plugins/dataTables.responsive.min.js</jsSourceFile>
                            </jsSourceFiles>
                            <!-- Files already provided minified. The suffix will then not be added  -->
                            <jsFinalFile>vendor_anat_sim.${filter.org.bgee.webapp.javascript.version.extension}.js</jsFinalFile>
                            <cssSourceDir>css/</cssSourceDir>
                            <cssTargetDir>css/lib/jquery_plugins/</cssTargetDir>
                            <cssSourceFiles>
                                <cssSourceFile>lib/jquery_plugins/jquery.dataTables.min.css</cssSourceFile>
                                <cssSourceFile>lib/jquery_plugins/responsive.dataTables.min.css</cssSourceFile>
                            </cssSourceFiles>
                            <!-- Files already provided minified. The suffix will then not be added  -->
                            <cssFinalFile>vendor_anat_sim.${filter.org.bgee.webapp.css.version.extension}.css</cssFinalFile>
                        </configuration>
                    </execution>

                    <!-- merge and minify all Bgee files specific to anatomical similarity pages -->
                    <execution>
                        <id>minify_anat_sim_bgee</id>
                        <goals>
                            <!-- Binds by default to the lifecycle phase: process-resources -->
                            <goal>minify</goal>
                        </goals>
                        <configuration>
                            <webappTargetDir>${minify.webappTargetDir}</webappTargetDir>
                            <!-- We always skip the merge and minify if requested -->
                            <skipMinify>${skip.minify.plugin}</skipMinify>
                            <skipMerge>${skip.minify.plugin}</skipMerge>
                            <jsEngine>CLOSURE</jsEngine>

                            <jsSourceDir>js/</jsSourceDir>
                            <jsTargetDir>js/</jsTargetDir>
                            <jsSourceFiles>
                                <jsSourceFile>anat_sim.js</jsSourceFile>
                            </jsSourceFiles>
                            <jsFinalFile>script_anat_sim.js</jsFinalFile>
                            <suffix>${filter.org.bgee.webapp.javascript.version.extension}</suffix>
                        </configuration>
                    </execution>

                    <!-- merge files from external libraries already minified,
                         specific to expression comparison pages. -->
                    <execution>
                        <id>expr_comp_minified_vendor</id>
                        <goals>
                            <!-- Binds by default to the lifecycle phase: process-resources -->
                            <goal>minify</goal>
                        </goals>
                        <configuration>
                            <webappTargetDir>${minify.webappTargetDir}</webappTargetDir>
                            <skipMinify>true</skipMinify>
                            <!-- We always skip the merge and minify if requested -->
                            <skipMerge>${skip.minify.plugin}</skipMerge>
                            <jsEngine>CLOSURE</jsEngine>

                            <jsSourceDir>js/</jsSourceDir>
                            <jsTargetDir>js/lib/jquery_plugins/</jsTargetDir>
                            <jsSourceFiles>
                                <jsSourceFile>lib/jquery_plugins/jquery.dataTables.min.js</jsSourceFile>
                                <jsSourceFile>lib/jquery_plugins/dataTables.responsive.min.js</jsSourceFile>
                                <jsSourceFile>lib/jquery_plugins/dataTables.buttons.min.js</jsSourceFile>
                                <jsSourceFile>lib/jquery_plugins/dataTables.sort.min.js</jsSourceFile>
                                <jsSourceFile>lib/jquery_plugins/buttons.html5.min.js</jsSourceFile>
                                <jsSourceFile>lib/jquery_plugins/jszip.min.js</jsSourceFile>
                            </jsSourceFiles>
                            <!-- Files already provided minified. The suffix will then not be added  -->
                            <jsFinalFile>vendor_expr_comp.${filter.org.bgee.webapp.javascript.version.extension}.js</jsFinalFile>

                            <cssSourceDir>css/</cssSourceDir>
                            <cssTargetDir>css/lib/jquery_plugins/</cssTargetDir>
                            <cssSourceFiles>
                                <cssSourceFile>lib/jquery_plugins/jquery.dataTables.min.css</cssSourceFile>
                                <cssSourceFile>lib/jquery_plugins/responsive.dataTables.min.css</cssSourceFile>
                                <cssSourceFile>lib/jquery_plugins/buttons.dataTables.min.css</cssSourceFile>
                            </cssSourceFiles>
                            <!-- Files already provided minified. The suffix will then not be added  -->
                            <cssFinalFile>vendor_expr_comp.${filter.org.bgee.webapp.css.version.extension}.css</cssFinalFile>
                        </configuration>
                    </execution>

                    <!-- merge and minify all Bgee files specific to expresion comparison page -->
                    <execution>
                        <id>minify_expr_comp_bgee</id>
                        <goals>
                            <!-- Binds by default to the lifecycle phase: process-resources -->
                            <goal>minify</goal>
                        </goals>
                        <configuration>
                            <webappTargetDir>${minify.webappTargetDir}</webappTargetDir>
                            <!-- We always skip the merge and minify if requested -->
                            <skipMinify>${skip.minify.plugin}</skipMinify>
                            <skipMerge>${skip.minify.plugin}</skipMerge>
                            <jsEngine>CLOSURE</jsEngine>

                            <jsSourceDir>js/</jsSourceDir>
                            <jsTargetDir>js/</jsTargetDir>
                            <jsSourceFiles>
                                <jsSourceFile>expr_comp.js</jsSourceFile>
                            </jsSourceFiles>
                            <jsFinalFile>script_expr_comp.js</jsFinalFile>
                            <suffix>${filter.org.bgee.webapp.javascript.version.extension}</suffix>
                        </configuration>
                    </execution>
=======
>>>>>>> 8c7158c5
                </executions>
            </plugin>

            <plugin>
                <groupId>org.apache.maven.plugins</groupId>
                <artifactId>maven-war-plugin</artifactId>
                <configuration>

                    <!-- We do no exclude source CSS and JS files from the WAR:
                         this will make a larger archive, but it will allow to easily
                         activate/deactivate the use of minified files, for easier debugging. -->



                    <webResources>
                        <!-- We have a problem with m2e-wtp, the resources in src/main/webapp/
                             are not considered. We need to explicitly list this folder
                             in the webResources to fix the problem (we shouldn't have to)  -->
                        <resource>
                            <!-- this is relative to the pom.xml directory -->
                            <directory>src/main/webapp/</directory>
                            <includes>
                                <include>**</include>
                            </includes>
                            <!-- override the destination directory for this resource,
                                 relative to the root of the WAR file -->
                            <targetPath>/</targetPath>
                        </resource>

                        <resource>
                            <filtering>true</filtering>
                            <directory>src/main/webapp/WEB-INF</directory>
                            <includes>
                                <include>web.xml</include>
                            </includes>
                            <targetPath>WEB-INF/</targetPath>
                        </resource>

                        <!-- We filter bgee-webapp.properties so that css version number
                             and javacript version number are configured.
                             bgee.dao.properties is filtered to add database connection parameters -->
                        <resource>
                            <!-- this is relative to the pom.xml directory -->
                            <directory>src/main/resources/</directory>
                            <includes>
                                <include>bgee.properties</include>
                                <include>bgee.dao.properties</include>
                            </includes>
                            <!-- Activates filtering -->
                            <filtering>true</filtering>
                            <!-- override the destination directory for this resource,
                                 relative to the root of the WAR file -->
                            <targetPath>WEB-INF/classes</targetPath>
                        </resource>
                        <!-- log configuration files, no filtering -->
                        <resource>
                            <!-- this is relative to the pom.xml directory -->
                            <directory>src/main/resources/</directory>
                            <includes>
                                <include>log4j2.xml</include>
                            </includes>
                            <filtering>false</filtering>
                            <!-- override the destination directory for this resource,
                                 relative to the root of the WAR file -->
                            <targetPath>WEB-INF/classes</targetPath>
                        </resource>
                        <!-- R resources -->
                        <resource>
                            <!-- this is relative to the pom.xml directory -->
                            <directory>src/main/resources/</directory>
                            <includes>
                                <include>R_scripts/</include>
                            </includes>
                            <filtering>false</filtering>
                            <!-- override the destination directory for this resource,
                                 relative to the root of the WAR file -->
                            <targetPath>WEB-INF/classes</targetPath>
                        </resource>

                    </webResources>
                    <attachClasses>true</attachClasses>
                </configuration>
            </plugin>



            <!-- In order to properly test the class BgeeProperties, we need to ensure
                 that tests are run one at a time. -->
            <plugin>
                <groupId>org.apache.maven.plugins</groupId>
                <artifactId>maven-surefire-plugin</artifactId>
                <configuration>
                    <forkCount>1</forkCount>
                    <reuseForks>false</reuseForks>
                </configuration>
            </plugin>
        </plugins>


        <!-- In order to correctly filter bgee.properties even outside of the WAR file -->
        <resources>
            <resource>
                <directory>src/main/resources</directory>
                <filtering>true</filtering>
                <includes>
                    <include>bgee.properties</include>
                    <include>bgee.dao.properties</include>
                </includes>
            </resource>
        </resources>

    </build>
</project><|MERGE_RESOLUTION|>--- conflicted
+++ resolved
@@ -295,11 +295,7 @@
                             </jsSourceFiles>
                             <!-- Files already provided minified. The suffix will then not be added  -->
                             <jsFinalFile>vendor_common.${filter.org.bgee.webapp.javascript.version.extension}.js</jsFinalFile>
-<<<<<<< HEAD
-                            <!-- <suffix>${filter.org.bgee.webapp.javascript.version.extension}</suffix> -->
-=======
                             <!-- <suffix>.${filter.org.bgee.webapp.javascript.version.extension}</suffix> -->
->>>>>>> 8c7158c5
 
                             <cssSourceDir>css/</cssSourceDir>
                             <!-- the css files need to keep their relative location -->
@@ -340,11 +336,7 @@
                                 <jsSourceFile>common.js</jsSourceFile>
                             </jsSourceFiles>
                             <jsFinalFile>script_common.js</jsFinalFile>
-<<<<<<< HEAD
-                            <suffix>${filter.org.bgee.webapp.javascript.version.extension}</suffix>
-=======
                             <suffix>.${filter.org.bgee.webapp.javascript.version.extension}</suffix>
->>>>>>> 8c7158c5
 
                             <cssSourceDir>css/</cssSourceDir>
                             <cssTargetDir>css/</cssTargetDir>
@@ -377,11 +369,7 @@
                                 <jsSourceFile>general.js</jsSourceFile>
                                 <jsSourceFile>download.js</jsSourceFile>
                             </jsSourceFiles>
-<<<<<<< HEAD
-                            <suffix>${filter.org.bgee.webapp.javascript.version.extension}</suffix>
-=======
                             <suffix>.${filter.org.bgee.webapp.javascript.version.extension}</suffix>
->>>>>>> 8c7158c5
 
                             <cssSourceDir>css/</cssSourceDir>
                             <cssTargetDir>css/</cssTargetDir>
@@ -504,11 +492,7 @@
                                 <jsSourceFile>jquery_ui_autocomplete_modif.js</jsSourceFile>
                             </jsSourceFiles>
                             <jsFinalFile>script_gene.js</jsFinalFile>
-<<<<<<< HEAD
-                            <suffix>${filter.org.bgee.webapp.javascript.version.extension}</suffix>
-=======
                             <suffix>.${filter.org.bgee.webapp.javascript.version.extension}</suffix>
->>>>>>> 8c7158c5
 
                             <!-- topanat.css is minified in execution with ID minify_no_merge_bgee,
                                  this should be changed if there are more than one CSS file
@@ -593,11 +577,7 @@
                                 <jsSourceFile>topanat/directives/loading.js</jsSourceFile>
                             </jsSourceFiles>
                             <jsFinalFile>script_topanat.js</jsFinalFile>
-<<<<<<< HEAD
-                            <suffix>${filter.org.bgee.webapp.javascript.version.extension}</suffix>
-=======
                             <suffix>.${filter.org.bgee.webapp.javascript.version.extension}</suffix>
->>>>>>> 8c7158c5
 
                             <!-- topanat.css is minified in execution with ID minify_no_merge_bgee,
                                  this should be changed if there are more than one CSS file
@@ -612,7 +592,6 @@
                         </configuration>
                     </execution>
 
-<<<<<<< HEAD
                     <!-- merge files from external libraries already minified,
                          specific to anatomical similarity pages. -->
                     <execution>
@@ -734,8 +713,6 @@
                             <suffix>${filter.org.bgee.webapp.javascript.version.extension}</suffix>
                         </configuration>
                     </execution>
-=======
->>>>>>> 8c7158c5
                 </executions>
             </plugin>
 
