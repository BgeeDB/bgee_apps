--- conflicted
+++ resolved
@@ -84,15 +84,6 @@
     font-size: 0.75em;
 }
 
-<<<<<<< HEAD
-/****BGEE SEARCH BOX****/
-
-div#results_nb {
-    width: 110px;
-    font-size: 0.8em;
-    text-align: center;
-    margin-top: -2px;
-=======
 /****BGEE INTRODUCTION****/
 
 #bgee_introduction p {
@@ -121,7 +112,6 @@
 
 #bgee_search_box button {
     margin-top: 25px;
->>>>>>> 953662b5
 }
 
 #bgee_more_results_up, #bgee_more_results_down  {
