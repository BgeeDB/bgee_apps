(function () {
    'use strict';

    /**
     * @ngdoc function
     * @name app.controller:MainCtrl
     * @description
     * # MainCtrl
     * Controller of the app
     */

    angular.module('app')
        .controller('MainCtrl', MainCtrl, ['ui.bootstrap', 'angularFileUpload', 'ngLocationUpdate', 'ngFileSaver', 'ngSanitize']);

    MainCtrl.$inject = ['$scope', '$sce', 'bgeedataservice', 'bgeejobservice', 'helpservice', 'DataTypeFactory', 'configuration', 'logger', 'FileUploader', '$timeout', '$location', '$interval', 'lang', 'jobStatus', '$filter', 'FileSaver', 'Blob', '$route', '$window'];

    function MainCtrl ($scope, $sce, bgeedataservice, bgeejobservice, helpservice, DataTypeFactory, configuration, logger, FileUploader, $timeout, $location, $interval, lang, jobStatus, $filter, FileSaver, Blob, $route, $window) {

        var vm = this;

        //showMessage($scope, "bgee app");
        
        $scope.$on('$routeChangeStart', function(event, next, current) {
            console.log("route changed");
            showMessage($scope, "bgee app");
            //this only works thanks to the "hack" of the trailing slash (see topanat.js): 
            //there is a route change only when clicking on the recent job or example links, 
            //because there is no trailing slash in them. 
            //Also, there are cases where a route change, but we don't want to display the message: 
            //notably, when getting to a page with a pre-fill form, and clicking "start new job", 
            //the hash in URL is reset, but Angular still keeps it in memory. So, if we modify 
            //the parameters of the form and submit the job, the associated hash will change, 
            //and Angular will see that as a change of route, from the old hash in memory 
            //to the new hash following job submission. So, we never display the waiting message 
            //when there is a form submission involved. And, also, we only display the message 
            //when there is a hash used (potentially slow page to load).
//            console.log(next.params.jobid + " - " + current.params.jobid + " - " + vm.formSubmitted
//            		+ " - " + current.params.hash  + " - " + next.params.hash);
            //FIXME: this actually doesn't work, there is too many route change, using update_path 
            //without updating the route, etc. Bottom line, we don't want to display 
            //the waiting message when there is a form submission involved, but it's almost impossible 
            //to determine reliably (even the variable vm.formSubmitted is inconsistently used)
//            if (!(typeof next.params.hash == 'undefined' || current.params.jobid || next.params.jobid)) {
//            	console.log('display waiting message');
//                $timeout(function() {$('#appLoading').show();});
//            }
        });
        $scope.$on('$routeChangeSuccess', function() {
            showMessage($scope, false);
            $('#appLoading').hide();
        });
        $scope.$on('$routeChangeError', function() {
            showMessage($scope, false);
            $('#appLoading').hide();
        });


        vm.isFormValidDataTypes = vm.isFormValidDevStages = 'yes';

        vm.fileType = "";
        vm.isOpen = true;

        // uploader file queue
        vm.fq = [];
        vm.fq['fg'] = [];
        vm.fq['bg'] = [];

        // show file upload queue for filetype
        vm.hideq = [];
        vm.hideq['fg'] = true;
        vm.hideq['bg'] = true;

        vm.showUploaded = [];
        vm.showUploaded['fg'] = false;
        vm.showUploaded['bg'] = false;

        vm.fileitem = [];
        vm.fileitem.fg = [];
        vm.fileitem.bg = [];
        vm.uploadError = [];

        vm.email = '';
        vm.job_title = '';
        vm.resultUrl = '';

        // SD: equals to false when:
        // no species is entered
        // the entered species is not correct
        //
        // in such case:
        // the background + dev stages + data types are not shown
        // the submit button is disabled
        // the spinner+message in the Gene list's header is not shown
        //
        // I had to add yet another flag because:
        // the spinner and the waiting message
        // are visible until species = '' (in case genes list is not empty)
        // so when the returned result is "no species found"
        // we have to set species to something (in this case None)
        // in order to hide the message+spinner
        vm.isValidSpecies = false;
        vm.isValidBackground = false;
        vm.dataTypeMissing = false;
        vm.devStageMissing = false;
        vm.showDevStageError = false;

        /* Help panel: Remember whether the panel is shown or not */
        vm.showHelp = getShowHelp();

        // bindable
        vm.getDevStages = getDevStages;
        vm.displayResults = displayResults;
        vm.cancelJob = cancelJob;
        vm.startNewJob = startNewJob;
        vm.getOnlineHelpForItem = getOnlineHelpForItem;
        vm.changeNumberOfRowsToShow = changeNumberOfRowsToShow;
        vm.getResultNumber = getResultNumber;

        /************** No default values ***********************/


        vm.message = ''; // Defining empty message variable
        // message from the gene validation query.
        // Filled only when more than one species detected in fg
        vm.geneValidationMessage = '';

        // getDevStage checks whether all the FG genes are in the BG.
        // In case of issue, isValidBackground is set to FALSE
        // BUT as we had to get rid of the return statement
        // to fix issue #112, the handleDevStage function
        // gets executed. And if the species are the same, then the
        // BG is considered as valid. In such cases, we have to check
        // whether the BG is really valid by checking whether isValidBackgroundMessage
        // is empty or not.
        // TODO: This should be revised once we refactor the getDevStages/handleDevStages functions
        vm.isValidBackgroundMessage = '';

        // We have to use an array for the selected
        // stages - See:
        // http://stackoverflow.com/questions/14514461/how-can-angularjs-bind-to-list-of-checkbox-values
        // Moreover, the stages have to be checked once retrieved from the server
        vm.developmentStages = [];

        vm.isBackgroundChecked = 'checked';
        vm.isStageChecked = 'checked';

        vm.formSubmitted = false;
        vm.isAdvancedOptionsChecked = false;
        vm.jobStatus = null;

        /* result filtering */
        vm.filterValue = ''; // single filter (on organ names and ids)
        vm.filterByStage = '';
        vm.filterbyExpression = '';
        vm.analysisList = []; // store the list of analysis
        vm.isActive = 'ALL'; // selected analysis to show

        /************** Default values ***********************/
        vm.data_qual = vm.data_qualDefault = configuration.data_qual;
        vm.data_qualities = configuration.data_qualities;
        vm.decorrelation_types = configuration.decorrelation_types;
        vm.decorr_type = vm.decorr_typeDefault = configuration.decorr_type;
        vm.expr_type = configuration.expr_type;

        vm.fdr_thr = vm.fdrThresholdDefault = configuration.fdr_thr;
        vm.nb_node = vm.nbNodesDefault = configuration.nb_node;
        vm.node_size = vm.nodeSizeDefault = configuration.node_size;
        vm.p_value_thr = vm.pvalueThresholdDefault = configuration.p_value_thr;
        vm.nb_rows = configuration.nb_rows;
        vm.row_height = configuration.row_height;

        vm.nbRows = {
            availableOptions: [
                {id: 10,  name: 10},
                {id: 20,  name: 20},
                {id: 50,  name: 50},
                {id: 100, name: 100}
            ],
            selectedOption: {id: vm.nb_rows, name: vm.nb_rows} //This sets the default value of the select in the ui
        };

        showMessage($scope, false);

        if(jobStatus){
            showMessage($scope, "job status");
            console.info("got jobstatus");
            console.info(jobStatus);

            angular.forEach(jobStatus.requestParameters, function(val, key) {

                if(key == "nb_node" || key == "node_size"){
                    val = parseInt(val);
                }

                // we use hash instead od data mainly to make it clear what data it is
                if(key == "data"){
                    vm['hash'] = val;
                }

                if ((key == "fg_list" || key == "bg_list") && val) {
                    //the gene list is returned as an array in the requestParameters object,
                    //AngularJS will translate it as a comma-separated list in the textarea.
                    //XXX: is there a way to tell AngularJS to translate as list with line return?
                    //XXX: is this the place to manage this replacement? I don't see such a handling
                    //of other parameters...
                    var newVal = "";
                    var listLength = val.length;

                    for (var i = 0; i < listLength; i++) {
                        newVal += val[i] + "\n";
                    }

                    val = newVal;
                }

                if(key == "data_type"){
                    key = "selectedDataTypes"
                }

                vm[key] = val;

                console.debug("vm."+key+" = "+vm[key]);

            });

            angular.forEach(jobStatus.data.jobResponse, function(val, key) {

                // we use hash instead od data mainly to make it clear what data it is
                if(key == "data"){
                    vm['hash'] = val;
                }

                vm[key] = val;

                console.debug("vm."+key+" = "+vm[key]);

            });

            var gotDevStages = getDevStages('fg', vm.fg_list);


            showMessage($scope, "developmental and life stages");

            gotDevStages.then(function(){
                // Issue #109
                // In case we load an existing result page, the background selected species
                // and checked flag were not assigned any value.
                // We assume that, because the job exists, the bg and fg species are the same.
                // We don't want to run another call to the server or to parse the server's response.
                if (vm.bg_list) {
                    vm.background_species = vm.selected_species;
                    vm.background_selected_taxid = vm.selected_taxid;
                    vm.isBackgroundChecked = '';
                    vm.isValidBackground = true;
                    vm.isValidBackgroundMessage = '';
                    // Issue 108
                    vm.max_node_size = getGeneCount(jobStatus, 'bg_list');
                }


                $timeout(function(){

                    console.log("get, display or submit");
                    console.log(jobStatus);

                    // jobId check is a magic number we use to get used parameters when result is not available
                    // prevents us getting results again when we already know it's missing

                    if(vm.jobId != -1 && (typeof jobStatus.code !== 'undefined' &&
                        jobStatus.code !== 400 &&
                        typeof jobStatus.data.topAnatResults !== 'undefined' ||
                        (typeof jobStatus.data.jobResponse !== 'undefined' &&
                        jobStatus.data.jobResponse.jobStatus.toLowerCase() == "undefined"))
                    ){

                        console.log(jobStatus.data);

                        console.log("job is done, either get result or display it");
                        //XXX: I see that it is easy for you to display the results at any moment,
                        //would you like to disable the 'get_results' query, and to always retrieve
                        //the results from a 'tracking_job' or 'form_prefill' query directly?
                        if(!jobStatus.data.topAnatResults){
                            console.log("Get results");
                            getResults();
                        } else {
                            console.log("Display results");
                            console.log(jobStatus.data.topAnatResults);
                            displayResults(jobStatus);
                        }

                    } else {

                        console.log("no result, send form or check Jobstatus");

                        // no result, check if we have requestParameters and resubmit
                        if(vm.jobId == -1 || (typeof jobStatus.requestParameters !== 'undefined' && jobStatus.code == 400)) {
                            console.log("no result or job found for the parameters, resubmit");
                            logger.info("Job result was missing, resubmitting job");
                            $timeout(function(){
                                $window.document.getElementById('resultContainer').scrollIntoView();
                            }, 500);
                            vm.sendForm();
                        } else {
                            console.log("job is not done, checkjobstatus");
                            // This fixes issue #111
                            vm.resultUrl = '/result/'+vm.hash+'/'+vm.jobId;
                            vm.formSubmitted = true;
                            checkJobStatus();
                        }

                    }
                }, 100);

            });

        } else {

            showMessage($scope, false);
            console.info("no jobstatus, skipped statusquery");
            vm.fg_list = '';
            vm.bg_list = '';
            /* species are set by a web service to bgee
             * should be identical for fg and bg */
            vm.selected_species = '';
            vm.background_species = '';
            vm.selected_taxid = ''; // for the picture (see Issue #27)


        }

        // cleanup function
        $scope.$on("$destroy", function() {

            showMessage($scope, false);

            if (timer) {
                $timeout.cancel(timer);
            }
        });

        // open advanced options if non default values were used
        shouldOpenAdvancedOptions(vm, configuration);

        /***************************** View result by stage and expression type **************************/
        function getCombinedDevStageAndExpressionType() {

            vm.analysisList = []; // reset the array
            var specificStagesAnalysisList = []; // reset the array
            
            var developmentStagesCheckedCount = 0;
            
            angular.forEach(vm.developmentStages, function(stage, key) {
                if (stage.checked) {
                    var object = buildStage(stage.id, stage.name);
                    if (object.size !== 0) {
                        vm.analysisList.push(object);
                        developmentStagesCheckedCount += 1;
                    }
                }
            });
            
            if (developmentStagesCheckedCount === 0) {
                var object = buildStage('ALL-STAGES', 'all stages');
                if (object.size !== 0) {
                    vm.analysisList.push(object);
                }
            }
            
            // We add at the beginning of the array 'All' only if there are severals checked stages
            if (developmentStagesCheckedCount > 1) {
                var all = {id: 'ALL', name: 'All'};
                vm.analysisList.unshift(all);
            }
        }
        
        function buildStage(stageId, stageName) {
            var combined = '';
            var object = {};
            /* SD: The correspondence between expressionType and their values should probably be stored somewhere */
            if (vm.expr_type === 'ALL' || vm.expr_type === 'EXPRESSED') {
                combined = stageName + ', expression type "Present"';
            }
            if (vm.expr_type === 'ALL' || vm.expr_type === 'OVER_EXPRESSED') {
                combined = stageName + ', expression type "Over-/Under-expression"';
            }

            if (combined !== '') {
                object = {};
                object.id = stageId + " ; " + vm.expr_type;
                object.name = combined;
            }
            return object;
        }
        /***************************** End View result by stage and expression type **************************/

        /************************************* RECENT JOBS **************************************************/
        vm.showRecentJobsPanel = false;
        console.time("getJobHistory");
        updateRecentJobs();
        console.timeEnd("getJobHistory");

        vm.toggleRecentJobs = function() {

            vm.showRecentJobsPanel = !vm.showRecentJobsPanel

        };

        function updateRecentJobs(){
            vm.recentJobs = bgeejobservice.getJobHistory();
        }

        vm.removeJob = function (job) {
            // Delete from LS
            bgeejobservice.removeJobFromHistory(job);

            // Refresh the Recent job panel
            var hash = job.hash;
            for(var i=0; i < vm.recentJobs.length ; i++) {
                if (vm.recentJobs[i].hash == hash) {
                    vm.recentJobs.splice(i, 1);
                }
            }
        };
        /************************************* END RECENT JOBS **********************************************/

        /**************** Instantiate online help ************/
        vm.onlineHelp = {};
        vm.help = '';

        console.time("getonlineHelp");
        getAllOnlineHelpItems();
        console.timeEnd("getonlineHelp");

        function getAllOnlineHelpItems() {
            //webapp: return helpservice.getOnlineHelp('js/topanat/json/help.json')
            //topanat: return helpservice.getOnlineHelp('json/help.json')
            return helpservice.getOnlineHelp('js/topanat/json/help.json')
                .then(function (data) {
                    vm.onlineHelp = data;
                    showMessage($scope, false);
                });

        }
        /**************** End Instantiate online help ************/

        function getShowHelp() {
            return helpservice.getHelp();
        }

        vm.updateShowHelp = function(flag) {
            helpservice.setHelp(flag);
            vm.showHelp = flag;
        };

        function getAllDataTypes() {
            console.time("getAllDataTypes");
            if(DataTypeFactory.allDataTypes()) {
                // check by default, add checked: true to the model

                vm.data_type = DataTypeFactory.allDataTypes();

                // check every datatype by default
                angular.forEach(vm.data_type.names, function(obj){
                    obj.checked = true;

                });

            } else {
                logger.error('Datatypes not available', 'No Datatypes.');
            }
            console.timeEnd("getAllDataTypes");

        }

        /***************************** End View result by stage and expression type **************************/

        function getAllowedDataTypes(expressiontype) {
            console.time("getAllowedDataTypes");
            // TODO: caching
            console.log("getAllowedDataTypes");
            showMessage($scope, "allowed data types");

            vm.allowedDataTypes = DataTypeFactory.allowedDataTypes(expressiontype);

            console.log("vm.allowedDataTypes");
            console.log(vm.allowedDataTypes);
            console.log("vm.data_type");
            console.log(vm.data_type);

            if(!angular.isArray(vm.allowedDataTypes)) {
                logger.error('No allowed Datatypes available', 'No allowed Datatypes.');

            // by default check all datatype boxes
            } else if(angular.isArray(vm.allowedDataTypes) && !angular.isArray(vm.selectedDataTypes)) {

                console.log("No selected datatypes, check all.");
                vm.selectedDataTypes = vm.allowedDataTypes.slice(0);

            } else {

                console.log("vm.selectedDataTypes");
                console.log(vm.selectedDataTypes);

                // uncheck disabled datatype checkbox
                angular.forEach(vm.data_type.names, function(obj){
                    console.log("obj");
                    console.log(obj);

                    if (vm.selectedDataTypes.indexOf(obj.id) === -1) {
                        obj.checked = false;
                    } else {
                        obj.checked = true;
                    }
                    console.log(obj);

                });

            }

            console.log("vm.selectedDataTypes");
            console.log(vm.selectedDataTypes);
            console.log("vm.data_type after");
            console.log(vm.data_type);
            showMessage($scope, false);
            console.timeEnd("getAllowedDataTypes");
        }

        vm.filterByDataType = function(expr_type) {

            // TODO need to have several expression types at the same time
            vm.expr_type = expr_type;
            getAllowedDataTypes(expr_type);

            vm.message = 'datatypes filtered!';
            console.log("filterByDataType");
            console.log(vm.selectedDataTypes);
            logger.success('Datatype filtering was successful', 'datatype filter OK');
        };

        /************** Result panel Handling ****************/
        function splitSelectedOption(selected) {

            var array = [];
            var matcher = new RegExp('(.+) ; (.+)');
            var match = selected.match(matcher);

            if (typeof match !== 'undefined')
            {
                array.push(match[1]);
                array.push(match[2]);
            }
            return array;
        }

        function getResultNumber (analysis) {

            if (analysis === 'ALL') {
                return vm.gridOptions.data.length;
            }
            else {
                var splitted = splitSelectedOption(analysis);
                var rows = vm.gridOptionsByAnalysis[splitted[0]][splitted[1]];
                return rows.length;
            }
        }

        vm.getResultByAnalysis = function(analysis) {

            vm.isActive = analysis;

            if (analysis === 'ALL') {
                vm.filterByStage = analysis;
                vm.filterbyExpression = analysis;
            }
            else {
                var splitted = splitSelectedOption(analysis);
                vm.filterByStage = splitted[0];
                vm.filterbyExpression = splitted[1];
            }
            vm.gridApi.grid.refresh();
        };

        vm.searchResults = function () {
            vm.gridApi.grid.refresh();
        };

        vm.gridOptions = {
            enableFiltering: false,
            enableColumnMenus: false,
            minRowsToShow: vm.nb_rows,
            rowHeight: vm.row_height,
            onRegisterApi: function (gridApi) {
                vm.gridApi = gridApi;
                vm.gridApi.grid.registerRowsProcessor(vm.resultFilter, 200);
            },
            columnDefs: [
                {field: 'anatEntityId', width: "14%", cellTemplate: '<div style="text-align:center;  position: relative;  top: 50%;  -webkit-transform: translateY(-50%);  -ms-transform: translateY(-50%);  transform: translateY(-50%);"><a href="http://purl.obolibrary.org/obo/{{row.entity[col.field].replace(\':\',\'_\')}}" target="_blank" rel="noopener">{{row.entity[col.field]}}</a></div>' },
                {field: 'anatEntityName', width: "34%" },
                {field: 'annotated', width: "8%", type: 'number'},
                {field: 'significant', width: "8%", type: 'number'},
                {field: 'expected', width: "8%", type: 'number'},
                {field: 'foldEnrichment', width: "8%", type: 'number'},
                {field: 'pValue', width: "10%", type: 'number'},
                {field: 'FDR', width: "10%", type: 'number'}
            ]
        };

        vm.getFilteredRows=function(){
            vm.filteredRows=[];
            // vm.gridApi.grid.refresh();
            vm.filteredRows = vm.gridApi.core.getVisibleRows(vm.gridApi.grid);
        };

        function filterByAnalysis() {
            if (vm.filterByStage == '' || vm.filterbyExpression == ''){
                return false;
            }

            return !(vm.filterByStage == 'ALL' || vm.filterbyExpression == 'ALL');

        }

        vm.resultFilter = function (renderableRows) {

            var matcher = null;
            if (filterByAnalysis() == true) {

                var filtered = vm.gridOptionsByAnalysis[vm.filterByStage][vm.filterbyExpression];
                var match = false;
                renderableRows.forEach(function (row) {
                    match = false;
                    for (var i = 0 ; i < filtered.length ; i++) {
                        if (filtered[i] === row.entity) {
                            match = true;
                        }
                    }
                    if (!match) {
                        row.visible = false;
                    }
                });

                if (vm.filterValue != '') {
                    matcher = new RegExp(vm.filterValue, 'i');
                    matchResultsToRegex(renderableRows, matcher);
                }
            }
            else
            {
                if (vm.filterValue != '') {
                    matcher = new RegExp(vm.filterValue, 'i');
                    matchResultsToRegex(renderableRows, matcher);
                }
                else {
                    renderableRows.forEach(function (row) {
                        row.visible = true;
                    });
                }
            }
            return renderableRows;
        };

        function matchResultsToRegex (renderableRows, matcher){

            renderableRows.forEach(function (row) {
                var match = false;
                ['anatEntityId', 'anatEntityName'].forEach(function (field) {
                    if (row.entity[field].match(matcher)) {
                        match = true;
                    }
                });
                if (!match) {
                    row.visible = false;
                }
            });
        }

        function changeNumberOfRowsToShow (number) {

            if (number == undefined) {
                number = vm.nbRows.selectedOption.id;
            }

            // Issue 126
            if (number > vm.gridOptions.data.length) {
                number = vm.gridOptions.data.length;
            }

            // number + 1 for the header and + 17 for the scroll footer
            var height = (number + 1) * vm.row_height + 17;
            angular.element(document.getElementsByClassName('grid')[0]).css('height', height + 'px');
        }

        vm.isSuccessfulMessage = function(message) {
            var matcher = new RegExp('Found [0-9]+ records');
            if (typeof message !== 'undefined') {
                if (message.match(matcher)) {
                    return true;
                }
            }
            return false;
        };

        vm.devStagesChecked = function() {
            console.log("vm.devStageChecked");
            if(typeof vm.developmentStages == 'undefined'){ return 1;}
            var checked = vm.getChecked(vm.developmentStages);
            console.log(checked);
            vm.isFormValidDevStages = checked.length ? 'yes' : '';
            return checked.length;
        };

        vm.dataTypesChecked = function() {
            console.log("vm.dataTypesChecked");
            if(typeof vm.data_type == 'undefined'){ return [];}
            var checked = vm.getChecked(vm.data_type.names);
            console.log(checked);
            vm.isFormValidDataTypes = checked.length ? 'yes' : '';
            getCheckedIDs(vm.data_type.names);
            return checked.length;
        };

        vm.getChecked = function(obj){
            console.log("vm.getChecked");
            if(typeof obj == 'undefined'){ return [];}
            return $filter("filter")( obj , {checked:true} );
        };

        function getCheckedIDs(obj, idField){
            console.log("in checkedIDs");
            var checked = vm.getChecked(obj);
            if(!idField){ idField = "id";}

            var c = checked.map(function(c) { return c.id });
            console.log(c);
            return c;
        }

        vm.viewResultsBy = function(stage) {
            logger.info("View by " + stage);
        };

        vm.species_img = function(taxid) {
            if (taxid !== "" && typeof (taxid) !== 'undefined') {
                return GLOBAL_PROPS.getImgURLStart() + 'species/'+ taxid + '_light.jpg';
            } else {
                return "//:0";
            }
        };

        vm.selectBackground = function(value) {
            vm.isBackgroundChecked = value;
            checkFgBg();
        };
        
        vm.selectStage = function(value) {
            if (value === 'checked') {
                // Uncheck stages when click on 'All stages'
                angular.forEach(vm.developmentStages, function(stage, key) {
                    stage.checked = '';
                    vm.isFormValidDevStages = 'yes';
                });
            } else {
                // Check all stages when click on 'Custom stages'
                angular.forEach(vm.developmentStages, function(stage, key) {
                    stage.checked = true;
                });
            }
            vm.isStageChecked = value;
        };

        function checkConsistency()
        {
            if (vm.selected_species === vm.background_species) {
                logger.success("Foreground/background species are identical.");
                // Valid background only of checkFgBG return true
                // See comments and TODOs about the variable isValidBackgroundMessage
                if (vm.isValidBackgroundMessage === '') {
                    vm.isValidBackground = true;
                }
            }
            else {
                logger.error("Foreground and background species differ. You can either change your background or the" +
                " default one will be used.",'',"Error");
                // Issue 60: In case there is a discrepancy btw FG and BG, the BG list should not be reset. The
                // default BG should be selected.
                // BG checked takes precedence over BG list (see sendForm function).
                vm.background_species = '';
                vm.isBackgroundChecked = 'checked';
                vm.isValidBackground = false;
                vm.isValidBackgroundMessage = 'Species differ between your gene list and your custom background. Please, check your data.';
                // TODO
            }
        }

        function disableForm() {
            vm.formSubmitted = true; /* Shows the image + message panel - locks the form */
            // vm.isAdvancedOptionsChecked = false; /* SD: Close the Advanced option panel */
            vm.showHelp = false; /* SD: Close the help panel - not remembered */
        }

        function getOnlineHelpForItem (topic) {
            angular.forEach(vm.onlineHelp, function(value, key) {
                if (value.topic == topic)
                {
                    vm.help = value.help;
                }
            });
        }

        vm.downloadFilteredResults = function() {

            var fileName = getFileName();
            var textArray = getFilteredRowsAsText();
            var data;

            if (window.navigator.userAgent.indexOf("Safari") != -1 && window.navigator.userAgent.indexOf("Chrome") == -1) {
                data = new Blob(textArray, { type: 'application/octet-stream' });
            }
            else {
                data = new Blob(textArray, { type: 'text/plain;charset=UTF-16LE' });
            }
            FileSaver.saveAs(data, fileName);
        };

        function getFileName() {
            var name = 'topanat-';
            var date = new Date();
            var now = date.toLocaleString().replace(/ /g, '_').replace(',', '');

            if (vm.filterByStage === '' && vm.filterbyExpression === '') {
                name += "all-" + now;
            }
            else {
                name += vm.filterByStage + "-" + vm.filterbyExpression + "-" + now;
            }

            //append the search name if defined
            if (vm.filterValue != '')
            {
                name += '-' + vm.filterValue.replace(/ /g, '_');
            }
            name += '.tsv';
            return name;
        }

        function getFilteredRowsAsText() {
            var stringArray = [];

            // First, the header:
            for (var i = 0; i < vm.gridOptions.columnDefs.length; i++) {
                stringArray.push(vm.gridOptions.columnDefs[i].field + "\t");
            }
            stringArray.push("\n");

            // Then, the result themselves:
            var field;
            angular.forEach(vm.filteredRows, function (row, index) {
                for (var i = 0; i < vm.gridOptions.columnDefs.length; i++) {
                    field = row.entity[vm.gridOptions.columnDefs[i].field];
                    if (typeof field !== 'undefined')
                        stringArray.push(field + "\t");
                }
                stringArray.push("\n");
            });

            return stringArray;
        }
        /************** End Result panel Handling ****************/

        /********************** Action buttons *************************/
        var request = null;

        function checkFgBg(){

            console.log("checkFgBg");

            // if we don't have both gene lists we can't test
            if(!vm.bg_list || !vm.fg_list){
                console.log("fg or bg was missing, not compared");
                return true;
            }

            var lines = vm.fg_list.split('\n');

            var found = true;

            for (var i = 0, len = lines.length; i < len; i++) {
                if(!isIn(lines[i], vm.bg_list)) {
                    console.log(lines[i]+' was not found in background!');
                    found = false;
                    vm.isValidBackground = false;
                    break;
                }
            }
            return found;
        }

        function startNewJob(){

            showMessage($scope, false);
            vm.formSubmitted = false;
            vm.jobDone = false;
            vm.jobStatus = false;
           
            /* Reset the filters of the results */
            vm.filterByStage = '';
            vm.filterbyExpression = '';
            vm.filterValue = '';
            
            //clear URL, otherwise results from a previous analyses might be retrieved,
            //from the hash in the URL.
            //XXX: maybe there is a better way to handle this.
            vm.resultUrl = '/';
            $location.update_path("/", false);
            //also reinit result table, otherwise, if the new analysis give no results,
            //we will still see the results from the previous analysis
            //XXX: maybe we should reinit the results only when pressing "submit job"?
            //Or when modifying the form?
            vm.filteredRows = [];
            //reinit displayed messages
            vm.message = '';
            //Doing "vm.gridOptions.data = ''" would not work, the grid will keep its pointer
            //to the previous results, see https://github.com/angular-ui/ui-grid/issues/1302
            vm.gridOptions.data.length = 0;
        }

        function cancelJob(){

            showMessage($scope, false);
            if(request){
                request.cancel("User cancellation");
            }
            console.info("Calling cancelJob, jobId = " + vm.jobId);

            bgeejobservice.cancelJob(vm.jobId)
                .then(function (data) {
                    console.log("got data from cancelJob");
                },
                function(data){
                    logger.error("Error canceling job");
                }
            );

            vm.jobDone = true;
            vm.message = "Job stopped by the user";
            vm.gridOptions.data = [];

            if (timer) {
                $interval.cancel(timer);
            }
        }

        /*
         jobProgressStart: 'Processing job, waiting for a job id. Please do not close this window.',
         jobProgress: 'Job is running - Job ID: ',
         jobProgressBookmark: 'After bookmarking this page it\'s safe to close this window.'
         */

        vm.postForm = function() {

            disableForm();

            vm.jobDone = false; /* When true -> Show the "New job" button */
            vm.jobId   = -1;    /* When > 0 -> Enable the cancel button */

            vm.message = lang.jobProgressStart;
            vm.messageSeverity = "warning";
            $timeout(function(){
                $window.document.getElementById('resultContainer').scrollIntoView();
            }, 500);
            //logger.info('Posting...');
            //$timeout(vm.sendForm, 3000);
            vm.sendForm();

        };


        vm.sendForm = function() {

            // BG checked takes precedence over BG list.
            vm.bg_list = vm.isBackgroundChecked === 'checked' ? '' : vm.bg_list;

            // Stages checked takes precedence over stages list.
            var devStageIDs = vm.isStageChecked === 'checked' ? '' : getCheckedIDs(vm.developmentStages);

            //
            //expr_type: vm.expr_type,
            var formData = {
                page: "top_anat",
                fg_list: vm.fg_list,
                bg_list: vm.bg_list,

                expr_type: vm.expr_type,
                data_qual: vm.data_qual,
                data_type: getCheckedIDs(vm.data_type.names),
                stage_id: devStageIDs,
                decorr_type: vm.decorr_type,
                node_size: vm.node_size,
                fdr_thr: vm.fdr_thr,
                p_value_thr: vm.p_value_thr,
                nb_node: vm.nb_node,
                job_title: vm.job_title,
                job_creation_date: new Date().toLocaleString(), 
                email: vm.email,
                submitted: true,
                display_type: "json",
                action: "submit_job",
                ajax: 1
            };

            vm.formSubmitted = true;

            request = bgeedataservice.postGeneData(configuration.mockupUrl, formData);

            request.promise.then(function (data) {

                    console.log("submit response");
                    console.log(data.data.data);
                    // move this into function
                    vm.hash = data.data.data.jobResponse.data;
                    //if the results already exist, a jobId = 0 is returned
                    if(data.data.data.jobResponse.jobId == 0 && data.data.data.jobResponse.data){
                        //XXX: Should we rather send the results immediately if they already exist?
                        //I thought it was more convenient for you, but it is easy to change.
                        //See same remarks when retrieving results from a 'jab completed' response.
                        console.log("Results already exist.");
                        vm.jobDone = true;
<<<<<<< HEAD
                        // Do not remove the trailing slash, see comments in topanat.js
                        vm.resultUrl = '/result/'+vm.hash+'/';
                        getResults();
=======
                        vm.resultUrl = '/result/'+vm.hash;
                        getResults(data);
>>>>>>> 29dea8f0

                    } else if(data.data.data.jobResponse.jobId && data.data.data.jobResponse.data) {

                        console.log("Job launched.");
                        vm.jobId = data.data.data.jobResponse.jobId;
                        vm.resultUrl = '/result/'+vm.hash+'/'+vm.jobId;

                        vm.jobStatus = data.data.data.jobResponse.jobStatus;
                        logger.success('TopAnat request successful', 'TopAnat ok');
                        vm.message = lang.jobProgressBookmark+"<br/>"+lang.jobProgress+vm.jobId;
                        vm.jobDone = false;

                        console.log("calling checkJobStatus");
                        checkJobStatus();

                    } else {
                        //Don't know how you manage illegal states ;)
                        console.log("Error");
                        request.abort();
                    }

                    //$location.update_path(vm.resultUrl, false);
                    //console.log("processing post resultUrl: "+vm.resultUrl);

                    console.log("end promise");

                },

                // do we need to pass data?
                function(data){
                    // Do not consider the user cancellation as an error, 
                	// or the user submitting too many jobs
                    var matcherJobStopped = new RegExp('Job stopped by the user');
                    var cancel = 0;
                    if (data.data.code == 429) {
                        vm.message = data.data.message 
                        + " Please note that we also propose a R package for performing programmatic TopAnat analyses, "
                        + "see <a href='https://www.bioconductor.org/packages/BgeeDB/' target='_blank' rel='noopener'>"
                        + "BgeeDB Bioconductor package</a>";
                    	cancel = 1;
                    } else if (!vm.message.match(matcherJobStopped)) {
                        console.log('error from bgeedataservice');
                        console.log(data);
                        logger.error('TopAnat request not successful', 'TopAnat fail');
                        vm.message = 'TopAnat request failed. Response from server: '+data.data.message;
                        cancel = 1;
                    }
                    if (cancel) {
                    	vm.jobDone = true;
                        vm.gridOptions.data = [];

                        if (timer) {
                            $interval.cancel(timer);
                        }
                    }
                });
        };

        var timer = null;

        function checkJobStatus(){

            console.log("checkjobstatus of "+vm.jobId+" -> "+vm.resultUrl);

            if(!vm.jobId) return "EXIT";
            vm.jobDone = false;

            // set result url without reloading the page
            $location.update_path(vm.resultUrl, false);
            //$location.path(vm.resultUrl, false);

            // check for status every 10 secs
            timer = $interval(function(){
                console.info("Calling jobstatus, jobId = " + vm.jobId);

                bgeejobservice.getJobStatus(vm.hash, vm.jobId, false)

                    .then(function (data) {
                        console.log("got data from jobstatus");
                        console.log(data);

                        // move this into function
                        //if(data.status == "DONE" && data.result && !vm.jobDone){
                        if(data.data.jobResponse.jobStatus == "UNDEFINED" && !vm.jobDone){

                            vm.jobDone = true;
                            $interval.cancel(timer);
                            //XXX: again, should we rather send the results immediately
                            //in the job tracking response?
                            getResults();

                        } else {

                            vm.jobStatus = data.status;
                            vm.message = lang.jobProgressBookmark+"<br/>"+lang.jobProgress+vm.jobId+'. ('+vm.jobStatus+') ';
                        }
                    },

                    function(data){
                        logger.error("Error getting jobstatus");
                        $interval.cancel(timer);
                    }
                );

            }, 10000);
        }

        function getResults() {
            showMessage($scope, "results");

            bgeejobservice.getJobResult(vm.hash)
                .then(function (data) {
                    displayResults(data);
                    storeJob();
                    updateRecentJobs();
                },

                function(data){
                    showMessage($scope, false);
                    if (data.message) {

                        logger.error('Getting result failed. error: '+data.message, 'TopAnat fail');
                        vm.message = data.message;
                    } else {
                        logger.error('Getting result failed. Unknown error.', 'TopAnat fail');
                        vm.message = 'Getting result failed. Unknown error.';
                    }
                });

        }

        function storeJob(){
            // store the hash in the local storage
            bgeejobservice.storeJobData(vm.hash, vm.selected_species, vm.selected_taxid, vm.job_title);
        }

        function parseResults(data) {

            console.log("parsing results");

            /* Structure of the result data (no rp, no gene info):
             - code
             - status
             - data []
             - topAnatResults []
             - zipFile
             - devStageId
             - callType
             - results []
             - anatEntityId
             - anatEntityName
             - annotated
             - significant
             - expected
             - foldEnrichment
             - pValue
             - FDR
             * */

            // for sorting all results from all analyses by p-values, to get correct ordering
            // when displaying all results
            var allResultArr = [];
            vm.gridOptionsByAnalysis = [];

            // Issue #99:
            // Array of URLs used to get the job zip files
            vm.zipFileByAnalysis = [];
            // First add the zip of zips to the array
            //vm.zipFileByAnalysis['ALL'] = configuration.mockupUrl + '/?page=top_anat&action=download&data=' + vm.hash;
            vm.zipFileByAnalysis['ALL'] = '?page=top_anat&action=download&data=' + vm.hash;
            for (var i = 0; i < data.data.topAnatResults.length; i++) {
                var devStageId = data.data.topAnatResults[i].devStageId;
                devStageId = !devStageId ? 'ALL-STAGES' : devStageId;
                var callType = data.data.topAnatResults[i].callType;

                // we could probably use the same logic as for the zip file and put a composed key
                // no time for now
                vm.gridOptionsByAnalysis[devStageId] = [];
                vm.gridOptionsByAnalysis[devStageId][callType] = data.data.topAnatResults[i].results;

                Array.prototype.push.apply(allResultArr, data.data.topAnatResults[i].results);

                // zip files by analysis
                //vm.zipFileByAnalysis[devStageId + " ; " + callType] = configuration.mockupUrl + data.data.topAnatResults[i].zipFile;
                vm.zipFileByAnalysis[devStageId + " ; " + callType] = data.data.topAnatResults[i].zipFile;
            }

            //sort all results by p-val and FDR
            allResultArr.sort(function(a, b){
                if (a.pValue !== b.pValue) {
                    return a.pValue - b.pValue;
                }
                if (a.FDR !== b.FDR) {
                    return a.FDR - b.FDR;
                }
                return 0;
            });

            var allResultCount = allResultArr.length;
            for (var i = 0; i < allResultCount; i++) {

                var grid = vm.gridOptions.data;
                if (typeof grid !== 'undefined') {

                    vm.gridOptions.data = grid.concat(allResultArr[i]); // show all
                }
                else {
                    vm.gridOptions.data = allResultArr[i];
                }
            }
            vm.getFilteredRows(); // In order to get the total number of rows before filtering of results
            vm.jobDone = true; // in order to display the result array

            // Issue 126: Change the default value of the nb of rows to show
            // if the number of results is less than the default value
            changeNumberOfRowsToShow(vm.nb_rows);
        }

        function displayResults(result) {

            showMessage($scope, "results");
            console.log("displayResults");
            console.debug(result);
            vm.jobStatus = "DONE";

            getCombinedDevStageAndExpressionType();

            //vm.gridOptions.data = result.data.topAnatResults[0].results;
            //vm.jobStatus = result.status;
            parseResults(result);

            //count number of result over all analyses
            var analysisCount = result.data.topAnatResults.length;
            var analysisWithResults = 0;
            var resultCount = 0;
            for (var i = 0; i < analysisCount; i++) {
                var iterateCount = result.data.topAnatResults[i].results.length;
                console.log("Number of results in analysis " + (i + 1) + ": " + iterateCount);
                resultCount += iterateCount;
                if (iterateCount > 0) {
                    analysisWithResults++;
                }
            }

            showMessage($scope, false);

            //TODO: the 'formSubmitted = true' is a hack to display the message when retrieving
            //already existing results, and not only following a form submission, this sould be improved
            vm.formSubmitted = true;
            vm.message = 'TopAnat request successful. Found ' + resultCount + ' records, from '
                + analysisWithResults + (analysisWithResults > 1? " analyses": " analysis")
                + ' with results, over '
                + analysisCount + (analysisCount > 1? " analyses": " analysis") + ' launched.';
            vm.messageSeverity = "success";
            console.log("Message generated from results: " + vm.message);

            vm.resultUrl = '/result/' + vm.hash;
            console.log("ready resultUrl: " + vm.resultUrl + " - current path: " + $location.path());

            if($location.path() !== vm.resultUrl) {
                console.info("updating path...");
                $location.update_path(vm.resultUrl, false);
            }

            showMessage($scope, false);
            vm.jobDone = vm.jobStatus;

            $timeout(function(){
                $window.document.getElementById('resultContainer').scrollIntoView();
            }, 500);

        }

        /********************** End Action buttons *********************/

        function getDevStages(type, list) {

            showMessage($scope, "developmental and life stages");

            console.log("Comparing fg and bg");
            if(!checkFgBg()){
                // TODO should BG be cleared and bgee data activated? (might be confusing to the user)
                console.log("fg and bg did not match");
                // fg must be in bg
                logger.error("Gene list contains genes not found in background genes");

                // Issue 112: same behavior as in issue 60
                vm.background_species = '';
                vm.isBackgroundChecked = 'checked';
                vm.isValidBackgroundMessage = 'One or more genes not found in the background. Please, check your data.';

                // See comment about isValidBackgroundMessage variable at the begining of the code.
                // TODO refactor and make this work slightly better
                // return false;
            }
            else {
                vm.isValidBackgroundMessage = '';
            }

            console.log("getting dev stages");
            vm.showDevStageError = false;

            if(list == ""){ return false;}
            if (type && list) {

                var data = {
                    page: 'top_anat',
                    action: 'gene_validation',
                    display_type: 'json',
                    ajax: 1
                };

                if(type == "fg"){
                    data['fg_list'] = list;
                } else {
                    data['bg_list'] = list;
                }

                console.log("data to getdevstages with type: " + type);
                console.log(data);

                return bgeedataservice.getDevStages(configuration.mockupUrl, data)
                    .then(function (data) {
                        handleDevStages(data, type);
                        getAllDataTypes();
                        vm.allowedDataTypes = getAllowedDataTypes(vm.expr_type);
                    },

                    function(data){
                        showMessage($scope, false);
                        console.info("could not get result");
                        console.info(data);
                        
                        // Issue 117: I don't see why the species for FG should
                        // be reset when BG is incorrect.
                        if (type == 'fg') {
                        	vm.selected_species = '';
                        	vm.isValidSpecies = false;
                        }
                        else
                        {
                        	vm.background_species = '';
                        	vm.isBackgroundChecked = 'checked';
                        	vm.isValidBackground = false;
                        	vm.isValidBackgroundMessage = 'Error with your custom background. Please, check your data.';
                        }
                        
                        if (typeof data.message !== 'undefined') {
                            logger.error('Getting result failed. error: ' + data.message, 'TopAnat fail');
                            vm.message = data.message;
                        } else if (typeof data.topAnatResults === 'undefined' && typeof data !== 'undefined' && vm.jobStatus === 'UNDEFINED') {
                            // job is done, but the result is missing,
                            // data probably had a message for us too, but we already show it
                            logger.error('Getting result failed. Result may have been deleted. Resubmitting job, please stand by.', 'TopAnat fail')
                            vm.message = data;
                            vm.showDevStageError = data;
                            $timeout(function(){
                                $window.document.getElementById('resultContainer').scrollIntoView();
                            }, 500);
                            vm.sendForm();
                        } else {
                            if(data.data.message !== 'undefined'){
                                logger.error(data.data.message, 'TopAnat fail');
                                vm.message = data.data.message;
                                vm.showDevStageError = data.data.message;
                            } else {
                                logger.error('Getting developmental and life stages failed. Unknown error.', 'TopAnat fail');
                                vm.message = 'Getting developmental and life stages failed. Unknown error.';
                                vm.showDevStageError = 'Getting developmental and life stages failed. Unknown error.';
                            }

                        }
                    });
            }

            //showMessage($scope, false);

        }

        function parseMessage(message) {
        	
        	// For instance "461 genes entered, 457 in mouse, 2 in human, 2 not found in Bgee for fg_list"
        	// match[1] = "461 genes entered, 457 in mouse, 2 in human, 2 in toto, 2 not found in Bgee"
        	// match[2] = "461"
        	// match[3] = "457"
        	// match[4] = "in mouse"
        	var matcher = new RegExp('((\\d+) genes entered, (\\d+) (in \\D+)(?:, \\d+ in \\D+)*(?:, \\d+ not found)? in Bgee) for fg_list');
            
            var match = message.match(matcher);

            if (match != null && typeof match !== 'undefined') {
            	var displayedText = match[2] + ' genes ' + match[4];
            	if (match[2] > match[3]) {
            		displayedText = $sce.trustAsHtml(displayedText + ' <span class="glyphicon glyphicon-info-sign" '
            			+ 'uib-popover="' + match[1] + '" popover-trigger="mouseenter" '
            			+ 'popover-placement="top" popover-append-to-body="true"'
            			+ 'popover-title="Gene list details"></span>');
            	}
                return displayedText;
            }
            else {
                return message;
            }
        }

        /*function getNbDetectedSpecies(data, type) {
            var species = type === 'fg_list' ? data.data.fg_list.detectedSpecies : data.data.bg_list.detectedSpecies;
            var number = Object.keys(species).length;
            return number;
        }*/

        function getGeneCount(data, type) {


            var geneCountObj = type === 'fg_list' ? data.data.fg_list.geneCount : data.data.bg_list.geneCount;
            var count = 0;
            angular.forEach(geneCountObj, function(value, key) {
                if (key == vm.background_selected_taxid) {
                    count = value;
                }
            });
            return count;
        }

        function mapIdtoName(data, type){

            var speciesName = "Not defined";
            // map to name
            var species = type === 'fg_list' ? data.data.fg_list.detectedSpecies : data.data.bg_list.detectedSpecies;
            var taxid = type === 'fg_list' ? vm.selected_taxid : vm.background_selected_taxid;

            angular.forEach(species, function(sp, key) {

                if(sp.id == taxid){
                    speciesName = sp.name.toString();
                }
            });
            return speciesName;
        }

        // Probably needs refactoring and renaming!
        // TODO: separate btw species and dev stages
        function handleDevStages(data, type){

            // Should pop up only when the gene list is checked
            // not for the background gene list's checking...
            if (type === 'fg') {

                // species id
                vm.selected_taxid = data.data.fg_list.selectedSpecies;

                if (typeof vm.selected_taxid === 'undefined') {
                    logger.error('No species associated to your gene list. Please check your data.');
                    vm.selected_taxid = '';
                    vm.selected_species = 'None';
                    vm.isValidSpecies = false;
                    vm.geneValidationMessage = '';
                }
                else {
                    vm.selected_species = mapIdtoName(data, type + "_list");
                    console.log("selected species: "+vm.selected_species);
                    vm.isValidSpecies = true;
                    vm.geneValidationMessage = parseMessage(data.message);
                    //getNbDetectedSpecies(data, type + "_list") > 1 ? vm.geneValidationMessage = parseMessage(data.message) : vm.geneValidationMessage = '';
                }

                console.log(data.data.fg_list.stages);

                var stages = [];

                angular.forEach(data.data.fg_list.stages, function(devStage, key){

                    // do we already have something from server
                    var isChecked = true;
                    if (!vm.stage_id || vm.stage_id.indexOf(devStage.id) === -1) {
                        // not found in params
                        isChecked = false;
                    }

                    stages.push({
                        name : devStage.name,
                        id : devStage.id,
                        checked : isChecked
                    });

                });

                vm.developmentStages = angular.copy(stages);

                // set developmental and life stages to 'All stages'
                vm.isStageChecked = 'checked';

            } else if (type === 'bg') {

                vm.background_selected_taxid = data.data.bg_list.selectedSpecies;
                vm.background_species = mapIdtoName(data, type + "_list");

                // Issue 108: The number of nodes cannot be bigger than the
                // number of bg genes submitted
                vm.max_node_size = getGeneCount(data, type + "_list");
                if ((vm.max_node_size > 0 && vm.max_node_size < vm.node_size) || vm.node_size == 0) {
                	vm.node_size = vm.max_node_size;
                	vm.isAdvancedOptionsChecked = 'checked';
                	logger.info(vm.node_size + " valid genes in custom background. Updating the node size.");
                }
                
                checkConsistency();
            }
        }

        vm.uploader = new FileUploader({ url: configuration.mockupUrl, autoUpload: true});
        vm.uploader.queue = [];
        vm.uploader.onCompleteAll = function() {
            console.info(vm.fileType+" upload complete!");
            console.log(vm.uploader.queue);
        };

        vm.uploader.onAfterAddingFile = function(fileItem) {
            fileItem.formData.push({filetype: vm.fileType});
            console.info('onAfterAddingFile fileItem', fileItem);
            vm.fq[vm.fileType][fileItem.file.name] = true;
            vm.showUploaded[vm.fileType] = false;
            vm.hideq[vm.fileType] = false;
            vm.uploadError[vm.fileType] = false;
            console.info('onAfterAddingFile queue', vm.uploader.queue);
            vm.fileitem[vm.fileType].name = fileItem.file.name;
            console.log(vm.fileitem);
            console.log(vm.uploader.queue);
        };

        vm.uploader.onCompleteItem = function(fileItem, response, status, headers) {

            console.info('onCompleteItem', fileItem, response, status, headers);
            console.log("response from upload");
            console.log(response);

            if(response.statusCode == "0"){
                vm.uploadError[vm.fileType] = false;
                vm.showUploaded[vm.fileType] = true;

                console.info(vm.fileitem['fg'].name + "was uploaded");
                console.info(vm.showUploaded[vm.fileType]);

                handleDevStages(response, vm.fileType);

                // clear the progress queue after 4 sec
                $timeout(function(){

                    vm.fq[vm.fileType][fileItem.file.name] = false;
                    vm.hideq[vm.fileType] = true;

                    //vm.uploader.queue = []
                    vm.uploader.clearQueue();
                }, 4000);
                logger.info("File <strong>"+fileItem.file.name+"</strong> successfully uploaded");

            } else {

                if(response.statusCode != "0" && response.msg){
                    vm.processUploadError(response.msg);
                } else {
                    logger.error("Unknown file upload error");
                }



            }

            vm.fileitem.status = response.statusCode;
        };

        vm.processUploadError = function(message){

            vm.uploadError[vm.fileType] = true;
            logger.error("File upload error: "+message);

        };

        $scope.trusted = {};
        $scope.to_trusted = function(html_code) {
            return $scope.trusted[html_code] || ($scope.trusted[html_code] = $sce.trustAsHtml(html_code));
        };

    }

    function isIn(str, str_list) {
        return (str_list.indexOf(str) !== -1);
    }

    function shouldOpenAdvancedOptions(vm, configuration){
        console.log("shouldOpenAdvancedOptions");
        console.log(configuration);
        console.log(vm);
        if((vm.data_qual !== undefined && vm.data_qual !== null &&
        		vm.data_qual.toUpperCase() !== configuration.data_qual.toUpperCase()) ||
            vm.decorr_type != configuration.decorr_type ||
            vm.node_size != configuration.node_size ||
            vm.nb_node != configuration.nb_node ||
            vm.fdr_thr != configuration.fdr_thr ||
            vm.p_value_thr != configuration.p_value_thr)
        {
            vm.isAdvancedOptionsChecked = true;
        }
    }

    function showMessage($scope, msg){

        if(msg){
            console.log("loading message: "+msg);
            $scope.loadMsg = ' '+msg;
            $scope.loading = true;
            return false;
        }

        console.log("canceling loading message");
        $scope.loading = false;
        $scope.loadMsg = '';
        return false;
    }
})();<|MERGE_RESOLUTION|>--- conflicted
+++ resolved
@@ -1025,14 +1025,8 @@
                         //See same remarks when retrieving results from a 'jab completed' response.
                         console.log("Results already exist.");
                         vm.jobDone = true;
-<<<<<<< HEAD
-                        // Do not remove the trailing slash, see comments in topanat.js
-                        vm.resultUrl = '/result/'+vm.hash+'/';
-                        getResults();
-=======
                         vm.resultUrl = '/result/'+vm.hash;
                         getResults(data);
->>>>>>> 29dea8f0
 
                     } else if(data.data.data.jobResponse.jobId && data.data.data.jobResponse.data) {
 
