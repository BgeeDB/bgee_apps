--- conflicted
+++ resolved
@@ -1,13 +1,6 @@
 package org.bgee.model.expressiondata.rawdata;
 
-<<<<<<< HEAD
-import java.util.Arrays;
 import java.util.Comparator;
-import java.util.HashSet;
-import java.util.Set;
-=======
-import java.util.Comparator;
->>>>>>> 55d63a95
 
 import org.apache.logging.log4j.LogManager;
 import org.apache.logging.log4j.Logger;
@@ -27,14 +20,6 @@
 public class RawDataCondition extends BaseCondition<RawDataCondition> implements Comparable<RawDataCondition> {
     private final static Logger log = LogManager.getLogger(RawDataCondition.class.getName());
 
-<<<<<<< HEAD
-    public final static Set<String> NO_INFO_STRAINS = new HashSet<>(Arrays.asList(
-            "wild-type", "NA", "not annotated", "confidential_restricted_data",
-            // The following were not standardized as of Bgee 15.0, maybe we can remove them later.
-            "(Missing)", "mix of breed", "mixed-breed", "multiple breeds"));
-
-=======
->>>>>>> 55d63a95
     /**
      * A {@code Comparator} of {@code Condition}s used for {@link #compareTo(Condition)}.
      */
@@ -62,7 +47,6 @@
 
     private final RawDataSex sex;
     private final String strain;
-<<<<<<< HEAD
 
     public RawDataCondition(AnatEntity anatEntity, DevStage devStage, AnatEntity cellType, RawDataSex sex, 
             String strain, Species species) throws IllegalArgumentException {
@@ -76,21 +60,6 @@
         this.strain = strain;
     }
 
-=======
-
-    public RawDataCondition(AnatEntity anatEntity, DevStage devStage, AnatEntity cellType, RawDataSex sex, 
-            String strain, Species species) throws IllegalArgumentException {
-        super(anatEntity, devStage, cellType, species);
-        if (anatEntity == null && devStage == null && cellType == null && sex == null && strain == null) {
-            throw log.throwing(new IllegalArgumentException(
-                    "The anat. entity, the dev. stage, the cell type, the sex, and the strain "
-                    + "cannot be null at the same time."));
-        }
-        this.sex = sex;
-        this.strain = strain;
-    }
-
->>>>>>> 55d63a95
     /**
      * @return  The {@code RawDataSex} used in this {@code RawDataCondition}.
      */
