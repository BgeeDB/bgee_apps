package org.bgee.view.html;

import java.io.IOException;
import java.util.Map;

import javax.servlet.http.HttpServletResponse;

import org.apache.commons.lang3.StringEscapeUtils;
import org.apache.commons.lang3.StringUtils;
import org.apache.logging.log4j.LogManager;
import org.apache.logging.log4j.Logger;
import org.bgee.controller.BgeeProperties;
import org.bgee.controller.RequestParameters;
import org.bgee.view.ConcreteDisplayParent;
import org.bgee.view.JsonHelper;
import org.bgee.view.ViewFactory;

/**
 * Parent of all display for the HTML view.
 * 
 * @author Mathieu Seppey
 * @author Frederic Bastian
 * @author Valentine Rech de Laval
 * @author Philippe Moret
 * @version Bgee 13, Feb. 2016
<<<<<<< HEAD
 * @since   Bgee 13
=======
 * @since   Bgee 13, Jul. 2014
>>>>>>> 953662b5
 */
public class HtmlParentDisplay extends ConcreteDisplayParent {

    private final static Logger log = LogManager.getLogger(HtmlParentDisplay.class.getName());

    /**
     * A {@code String} that is the page name of the 'processed expression values' download page.
     */
    protected final static String PROCESSED_EXPR_VALUES_PAGE_NAME = "Processed expression values";
    /**
     * A {@code String} that is the page name of the 'gene expression calls' download page.
     */
    protected final static String GENE_EXPR_CALLS_PAGE_NAME = "Gene expression calls";
    /**
     * A {@code String} that is the page name of the 'gene expression calls' download page.
     */
    protected final static String TOP_ANAT_PAGE_NAME = "TopAnat";
    
    /**
     * Escape HTML entities in the provided {@code String}
     * @param stringToWrite A {@code String} that contains the HTML to escape
     * @return  The escaped HTML
     */
    protected static String htmlEntities(String stringToWrite) {
        log.entry(stringToWrite);
        try {                            
            return log.exit(StringEscapeUtils.escapeHtml4(stringToWrite).replaceAll("'", "&apos;"));
        } catch (Exception e) {
            log.catching(e);
            return log.exit("");
        }
    }

    /**
     * Helper method to get an html tag
     * @param name    A {@code String} representing the name of the element 
     * @param content A {@code String} reprensenting the content of the element
     * @return The HTML code as {@code String}.
     */
     protected static String getHTMLTag(String name, String content) {
         log.entry(name, content);
         return log.exit(getHTMLTag(name, null, content));
     }
     
     /**
      * Helper method to get an html tag with attributes set. 
      * @param name          A {@code String} representing the name of the element 
      * @param attributes    A {@code Map} where keys are attribute names and values are attribute values.
      * @return The HTML code as {@code String}
      */
     protected static String getHTMLTag(String name, Map<String, String> attributes) {
         log.entry(name, attributes);
         return log.exit(getHTMLTag(name, attributes, null));
     }
     
     /**
      * Helper method to get an html tag
      * @param name          A {@code String} representing the name of the element 
      * @param attributes    A {@code Map} where keys are attribute names and values are attribute values.
      *                      Can be {@code null} or empty. 
      * @param content       A {@code String} representing the content of the element
      * @return The HTML code as {@code String}.
      */
     protected static String getHTMLTag(String name, Map<String, String> attributes, String content) {
         log.entry(name, attributes, content);
         
         StringBuilder sb = new StringBuilder();
         sb.append("<").append(name); 
         if (attributes != null) {
             for (Map.Entry<String, String> attr: attributes.entrySet()) {
                 sb.append(" ").append(attr.getKey()).append("='").append(attr.getValue()).append("'");
             }
         }
         sb.append(">");
         if (StringUtils.isNotBlank(content)) {
             sb.append(content);
         }
         sb.append("</").append(name).append(">");
         return log.exit(sb.toString());
     }

     /**
     * Get the single feature logo with a description as a HTML 'div' element.
     *
     * @param url           A {@code String} that is the URL of the link.
     * @param externalLink  A {@code boolean} defining whether the link points to a Bgee 
     *                      internal URL, or an external resource (in which case a 'target' 
     *                      attribute with the '_blank' value will be append to the link). 
     *                      If {@code true}, the link points to an external resource.
     * @param title         A {@code String} that is the title and the alternate text of the image.
     * @param figcaption    A {@code String} that is the caption of the 'figure' element.
     * @param imgPath       A {@code String} that is the path of the image.
     * @param desc          A {@code String} that is the description of this feature.
     * @return              A {@code String} that is the single feature logo as a HTML 'div' element,
     *                      formated in HTML and HTML escaped if necessary.
     */
    protected static String getSingleFeatureLogo(
            String url, boolean externalLink, String title, String figcaption, 
            String imgPath, String desc) {
        log.entry(url, externalLink, title, figcaption, imgPath, desc);
        
        StringBuilder feature = new StringBuilder();
        feature.append("<div class='single_feature'>");
        feature.append("<a href='" + url + "' title='" + title + "'"
                + (externalLink ? " target='_blank'" : "") + ">" +
                "<figure><img src='" + imgPath + "' alt='" + title + " logo' />" +
                "<figcaption>" + figcaption + "</figcaption>" +
                "</figure></a>");
        if (desc != null && !desc.isEmpty()) {
            feature.append("<p>" + desc + "</p>");
        }
        feature.append("</div>");
        
        return log.exit(feature.toString());
    }

    /**
      * The {@code JsonHelper} used to read/write variables into JSON.
      */
     private final JsonHelper jsonHelper;

     /**
      * A {@code String} defining the character encoding for encoding query strings.
      */
     private final String charEncoding;

     
     /**
      * Constructor providing the necessary dependencies, except the {@code JsonHelper}, 
      * that will thus be based on the default implementation.
      * 
      * @param response          A {@code HttpServletResponse} that will be used to display the 
      *                          page to the client
      * @param requestParameters The {@code RequestParameters} that handles the parameters of the 
      *                          current request.
      * @param prop              A {@code BgeeProperties} instance that contains the properties
      *                          to use.
      * @param factory           The {@code HtmlFactory} that was used to instantiate this object.
      * 
      * @throws IllegalArgumentException If {@code factory} is {@code null}.
      * @throws IOException              If there is an issue when trying to get or to use the
      *                                  {@code PrintWriter} 
      * @see #HtmlParentDisplay(HttpServletResponse, RequestParameters, BgeeProperties, JsonHelper, HtmlFactory)
      */
     public HtmlParentDisplay(HttpServletResponse response, RequestParameters requestParameters, 
             BgeeProperties prop, HtmlFactory factory) throws IllegalArgumentException, IOException {
         this(response, requestParameters, prop, null, factory);
     }
    /**
     * Constructor providing the necessary dependencies.
     * 
     * @param response          A {@code HttpServletResponse} that will be used to display the 
     *                          page to the client
     * @param requestParameters The {@code RequestParameters} that handles the parameters of the 
     *                          current request.
     * @param prop              A {@code BgeeProperties} instance that contains the properties
     *                          to use.
     * @param jsonHelper        A {@code JsonHelper} used to read/write variables into JSON. 
     * @param factory           The {@code HtmlFactory} that was used to instantiate this object.
     * 
     * @throws IllegalArgumentException If {@code factory} is {@code null}.
     * @throws IOException              If there is an issue when trying to get or to use the
     *                                  {@code PrintWriter} 
     */
    public HtmlParentDisplay(HttpServletResponse response, RequestParameters requestParameters, 
            BgeeProperties prop, JsonHelper jsonHelper, HtmlFactory factory) 
                    throws IllegalArgumentException, IOException {
        super(response, requestParameters, prop, factory);
        this.charEncoding = this.getRequestParameters().getCharacterEncoding();
        this.jsonHelper = jsonHelper;
    }
    
    @Override
    protected String getContentType() {
        log.entry();
        return log.exit("text/html");
    }

    public void emptyDisplay() {
        log.entry();
        this.sendHeaders();
        this.writeln("");
        log.exit();
    }
    
    /**
     * URL encode the provided {@code String}, with the character encoding used to generate URLs. 
     * 
     * @param stringToWrite A {@code String} to be encoded.
     * @return              The encoded {@code String}.
     */
    protected String urlEncode(String stringToWrite) {
        log.entry(stringToWrite);
        try {                            
            return log.exit(java.net.URLEncoder.encode(stringToWrite, this.charEncoding));
        } catch (Exception e) {
            log.catching(e);
            return log.exit("");
        }
    }

    /**
     * Display the start of the HTML page (common to all pages).
     *
     * @param title A {@code String} that is the title to be used for the page. 
     */
    protected void startDisplay(String title) {
        log.entry(title);
        this.sendHeaders();
        this.writeln("<!DOCTYPE html>");
        this.writeln("<html lang='en' class='no-js'>");
        this.writeln("<head>");
        this.writeln("<meta charset='UTF-8'>");
        this.writeln("<meta name='viewport' content='width=device-width, initial-scale=1.0'>");
        this.writeln("<title>"+title+"</title>");
        this.writeln("<meta name='description' content='Bgee allows to automatically"
                + " compare gene expression patterns between species, by referencing"
                + " expression data on anatomical ontologies, and designing homology"
                + " relationships between them.'/>");
        this.writeln("<meta name='keywords' content='bgee, gene expression, "
                + "evolution, ontology, anatomy, development, evo-devo database, "
                + "anatomical ontology, developmental ontology, gene expression "
                + "evolution'/>");
        this.writeln("<meta name='dcterms.rights' content='Bgee copyright 2007/2015 UNIL' />");
        this.writeln("<link rel='shortcut icon' type='image/x-icon' href='"
                +this.prop.getImagesRootDirectory()+"favicon.ico'/>");
        this.includeCss(); // load default css files, and css files specific of a view 
                           // (views must override this method if needed)
        this.includeJs();  // load default js files, and css files specific of a view 
                           // (views must override this method if needed)
        //google analytics
        //TODO: add the UA ID to properties. If no UA ID defined, do not display the google analytics code.
        //This will notably allow to stop messing up the google analytics results with our development tests 
        //(there would be no UA ID defined in test resource properties)
        this.writeln("<script>");
        this.writeln("(function(i,s,o,g,r,a,m){i['GoogleAnalyticsObject']=r;i[r]=i[r]||function(){");
        this.writeln("(i[r].q=i[r].q||[]).push(arguments)},i[r].l=1*new Date();a=s.createElement(o),");
        this.writeln("m=s.getElementsByTagName(o)[0];a.async=1;a.src=g;m.parentNode.insertBefore(a,m)");
        this.writeln("})(window,document,'script','//www.google-analytics.com/analytics.js','ga');");
        this.writeln("ga('create', 'UA-18281910-2', 'auto');");
        this.writeln("ga('send', 'pageview');");
        this.writeln("</script>");
        
        this.writeln("</head>");
        
        this.writeln("<body>");
        this.writeln("<noscript>Sorry, your browser does not support JavaScript!</noscript>");
        this.writeln("<div id='bgee_top'><span id='TOP'></span></div>");
        this.writeln("<div id='sib_container'>");
        //FIXME: I noticed that this header disappear in printed version
        this.displayBgeeHeader();
        this.writeln("<div id='sib_body'>");

        log.exit();
    }

    /**
     * Display the end of the HTML page (common to all pages).
     */
    protected void endDisplay() {
        log.entry();

        this.writeln("</div>"); // close sib_body
        
        //FIXME: I noticed that this footer disappear in printed version
        this.writeln("<nav id='bgee_footer' class='navbar navbar-default'>");
        this.writeln("<div class='container-fluid'>");

        this.writeln("<ul class='nav navbar-nav'>");
        this.writeln("<li><a href='http://www.sib.swiss'>SIB Swiss Institute of Bioinformatics</a></li>");
        this.writeln("</ul>");
        

        this.writeln("<ul class='nav navbar-nav navbar-right'>");
        this.writeln("<li><a href='#TOP' id='sib_footer_gototop'>"
        		+ "<span class='glyphicon glyphicon-menu-up'></span> Back to the top</a></li>");
        this.writeln("</ul>");
        
        this.writeln("</div>"); // close container
        this.writeln("</nav>"); // close bgee_footer nev

        this.writeln("</div>"); // close sib_container
        
        this.writeln("</body>");
        this.writeln("</html>");
        log.exit();
    }

    /**
     * Display the Bgee header of the HTML page.
     */
    private void displayBgeeHeader() {
<<<<<<< HEAD
        log.entry();
        this.writeln("<header>");
        
        // Bgee logo
        this.writeln("<a href='" + this.getNewRequestParameters().getRequestURL() 
                + "' title='Go to Bgee home page'>");
        this.writeln("<img id='sib_other_logo' src='" + 
                this.prop.getLogoImagesRootDirectory() + "bgee13_logo.png' alt='Bgee logo' />");
        this.writeln("</a>");
    
        // Title
        this.writeln("<h1>Bgee: Gene Expression Evolution</h1>");
    
        // SIB logo
        this.writeln("<a href='http://www.isb-sib.ch/' target='_blank' " +
                "title='Link to the SIB Swiss Institute of Bioinformatics'>");
        this.writeln("<img id='sib_logo' src='"+this.prop.getLogoImagesRootDirectory() +
                "sib_logo.png' alt='SIB Swiss Institute of Bioinformatics' />");
        this.writeln("</a>");
    
        this.writeln(this.getNavBar());
        
        this.writeln("</header>");
        log.exit();
    }
    
    /**
     * @return  the {@code String} that is the HTML code of the navigation bar.
     */
    private String getNavBar() {
        log.entry();
        
        RequestParameters topAnatGenerator = this.getNewRequestParameters();
        topAnatGenerator.setPage(RequestParameters.PAGE_TOP_ANAT);
        
        RequestParameters geneSearchGenerator = this.getNewRequestParameters();
        geneSearchGenerator.setPage(RequestParameters.PAGE_GENE);

        RequestParameters urlDownloadGenerator = this.getNewRequestParameters();
        urlDownloadGenerator.setPage(RequestParameters.PAGE_DOWNLOAD);
=======
    	log.entry();
    	
        RequestParameters urlTopAnat = this.getNewRequestParameters();
        urlTopAnat.setPage(RequestParameters.PAGE_TOP_ANAT);
>>>>>>> 953662b5

        RequestParameters urlGeneSearch = this.getNewRequestParameters();
        urlGeneSearch.setPage(RequestParameters.PAGE_GENE);

        RequestParameters urlDownloadProcValueFile = this.getNewRequestParameters();
        urlDownloadProcValueFile.setPage(RequestParameters.PAGE_DOWNLOAD);
        urlDownloadProcValueFile.setAction(RequestParameters.ACTION_DOWLOAD_PROC_VALUE_FILES);
        
        RequestParameters urlDownloadExprCallFiles = this.getNewRequestParameters();
        urlDownloadExprCallFiles.setPage(RequestParameters.PAGE_DOWNLOAD);
        urlDownloadExprCallFiles.setAction(RequestParameters.ACTION_DOWLOAD_CALL_FILES);

        RequestParameters urlDocBgeeAccess = this.getNewRequestParameters();
        urlDocBgeeAccess.setPage(RequestParameters.PAGE_DOCUMENTATION);
        urlDocBgeeAccess.setAction(RequestParameters.ACTION_DOC_HOW_TO_ACCESS);

        RequestParameters urlDocExprCallFiles = this.getNewRequestParameters();
        urlDocExprCallFiles.setPage(RequestParameters.PAGE_DOCUMENTATION);
        urlDocExprCallFiles.setAction(RequestParameters.ACTION_DOC_CALL_DOWLOAD_FILES);

        RequestParameters urlDocTopAnat = this.getNewRequestParameters();
        urlDocTopAnat.setPage(RequestParameters.PAGE_DOCUMENTATION);
        urlDocTopAnat.setAction(RequestParameters.ACTION_DOC_TOP_ANAT);
        
//        RequestParameters urlAbout = this.getNewRequestParameters();
//        urlAbout.setPage(RequestParameters.PAGE_ABOUT);

        // Navigation bar
        StringBuilder navbar = new StringBuilder();

        navbar.append("<nav id='bgee-menu' class='navbar navbar-default'>");
        navbar.append("<div class='container-fluid'>");

        // Brand and toggle get grouped for better mobile display
        navbar.append("<div class='navbar-header'>");
        navbar.append("<button type='button' class='navbar-toggle collapsed' data-toggle='collapse' "
        		+ "data-target='#bgee-navbar' aria-expanded='false'>");
        navbar.append("<span class='sr-only'>Toggle navigation</span>");
        navbar.append("<span class='icon-bar'></span>");
        navbar.append("<span class='icon-bar'></span>");
        navbar.append("<span class='icon-bar'></span>");
        navbar.append("</button>");
        navbar.append("<a class='navbar-brand' href='" + this.getNewRequestParameters().getRequestURL() 
                + "' title='Go to Bgee home page'><img id='bgee_logo' src='" 
        		+ this.prop.getLogoImagesRootDirectory() + "bgee13_hp_logo.png' alt='Bgee logo'></a>");
        navbar.append("</div>"); //close navbar-header

        // Nav links
        navbar.append("<div id='bgee-navbar' class='collapse navbar-collapse'>");
        
        // Left nav links
        navbar.append("<ul class='nav navbar-nav'>");
        
        // Analysis
        navbar.append("<li class='dropdown'>");
        navbar.append("<a href='#' class='dropdown-toggle' data-toggle='dropdown' role='button' aria-haspopup='true' aria-expanded='false'>Analysis <span class='caret'></span></a>");
        navbar.append("<ul class='dropdown-menu'>");
        navbar.append("<li><a title='TopAnat: Enrichment analyses of expression localization' href='" + urlTopAnat.getRequestURL() + "'>" + TOP_ANAT_PAGE_NAME + "</a></li>");
        navbar.append("</ul>");
        navbar.append("</li>");
<<<<<<< HEAD
        
        navbar.append("<li>");
        navbar.append("<a title='Search for gene page' href='" + 
        		geneSearchGenerator.getRequestURL() + "'>Gene search</a>");
        navbar.append("</li>");
        
        navbar.append("<li>");
        navbar.append("<a title='Expression data page' href='" + 
                urlDownloadGenerator.getRequestURL() + "'>Expression data" + this.getCaret() 
                + "</a>");
        navbar.append("<ul>");
        navbar.append("<li><a class='drop' title='" + GENE_EXPR_CALLS_PAGE_NAME + "' href='" + 
                urlDownloadCallsGenerator.getRequestURL() + "'>" + GENE_EXPR_CALLS_PAGE_NAME + 
                "</a></li>");
        navbar.append("<li><a class='drop' title='" + PROCESSED_EXPR_VALUES_PAGE_NAME + "' href='" + 
                urlDownloadRefExprGenerator.getRequestURL() + "'>" + 
                PROCESSED_EXPR_VALUES_PAGE_NAME + "</a></li>");
=======

        // Search
        // For the moment, we only have gene search 
        navbar.append("<li class='dropdown'>");
        navbar.append("<a href='#' class='dropdown-toggle' data-toggle='dropdown' role='button' aria-haspopup='true' aria-expanded='false'>Search <span class='caret'></span></a>");
        navbar.append("<ul class='dropdown-menu'>");
        navbar.append("<li><a title='Gene search' href='" + urlGeneSearch.getRequestURL() + "'>Gene search</a></li>");
>>>>>>> 953662b5
        navbar.append("</ul>");
        navbar.append("</li>");

        // Download
        navbar.append("<li class='dropdown'>");
        navbar.append("<a href='#' class='dropdown-toggle' data-toggle='dropdown' role='button' aria-haspopup='true' aria-expanded='false'>Download <span class='caret'></span></a>");
        navbar.append("<ul class='dropdown-menu'>");
        navbar.append("<li><a href='" + urlDownloadExprCallFiles.getRequestURL() + "'>" + GENE_EXPR_CALLS_PAGE_NAME + "</a></li>");
        navbar.append("<li><a href='" + urlDownloadProcValueFile.getRequestURL() + "'>" + PROCESSED_EXPR_VALUES_PAGE_NAME + "</a></li>");
        navbar.append("</ul>");
        navbar.append("</li>");

        // Documentation
        navbar.append("<li class='dropdown'>");
        navbar.append("<a href='#' class='dropdown-toggle' data-toggle='dropdown' role='button' aria-haspopup='true' aria-expanded='false'>Documentation <span class='caret'></span></a>");
        navbar.append("<ul class='dropdown-menu'>");
        navbar.append("<li><a title='See how to access to Bgee data' href='" + urlDocBgeeAccess.getRequestURL() + "'>How to access Bgee data</a></li>");
        navbar.append("<li><a title='Gene expression call files documentation' href='" + urlDocExprCallFiles.getRequestURL() + "'>" + GENE_EXPR_CALLS_PAGE_NAME + "</a></li>");
//        navbar.append("<li><a title='Processed expression value files documentation' href='" + urlDocProcValueFiles.getRequestURL() + "'>" + PROCESSED_EXPR_VALUES_PAGE_NAME + "</a></li>");
        navbar.append("<li><a title='TopAnat documentation' href='" + urlDocTopAnat.getRequestURL() + "'>" + TOP_ANAT_PAGE_NAME + "</a></li>");
        navbar.append("</ul>");
        navbar.append("</li>");
        
        // About
//        navbar.append("<li><a title='About page' href='" + urlAbout.getRequestURL() + "'>About</a></li>");
        
        // Help
        navbar.append("<li>" + this.getObfuscateEmail() + "</li>");

        navbar.append("</ul>"); // close left nav links

        // Right nav links
        navbar.append("<ul class='nav navbar-nav navbar-right'>");
        
        // Twitter
        navbar.append("<li><a title='See @Bgeedb account' target='_blank' href='https://twitter.com/Bgeedb'>" + 
                "<img class='social-img' alt='Twitter logo' src='" + this.prop.getImagesRootDirectory() + 
                "Twitter.png'></a></li>");

        // Blog
        navbar.append("<li><a title='See our blog' target='_blank' href='https://bgeedb.wordpress.com'>" + 
                "<img class='social-img' alt='Wordpress logo' src='" + this.prop.getLogoImagesRootDirectory() + 
                "wordpress_logo.png'></a></li>");
        
        // SIB
        navbar.append("<li><a href='http://www.sib.swiss' target='_blank' "
                + "title='Link to the SIB Swiss Institute of Bioinformatics'>"
                + "<img id='sib_logo' src='" + this.prop.getLogoImagesRootDirectory() +
                "sib_logo.png' alt='SIB Swiss Institute of Bioinformatics' /></a></li>");

        navbar.append("</ul>");  // close right nav links
        
        navbar.append("</div>"); // close nav links

        navbar.append("</div>"); // close container-fluid
        navbar.append("</nav>"); // close navbar navbar-default
        
        this.writeln(navbar.toString());
        log.exit();
	}

    /**
     * @param nbCalled  An {@code int} that is the different number every time 
     *                  this method is called per page!
     * @return          the {@code String} that is the HTML code of the Contact link.
     */
    //TODO move javascript in common.js
    private String getObfuscateEmail() {
        return "<script type='text/javascript'>eval(unescape('%66%75%6E%63%74%69%6F%6E%20%73%65%62%5F%74%72%61%6E%73%70%6F%73%65%32%28%68%29%20%7B%76%61%72%20%73%3D%27%61%6D%6C%69%6F%74%42%3A%65%67%40%65%73%69%2D%62%69%73%2E%62%68%63%27%3B%76%61%72%20%72%3D%27%27%3B%66%6F%72%28%76%61%72%20%69%3D%30%3B%69%3C%73%2E%6C%65%6E%67%74%68%3B%69%2B%2B%2C%69%2B%2B%29%7B%72%3D%72%2B%73%2E%73%75%62%73%74%72%69%6E%67%28%69%2B%31%2C%69%2B%32%29%2B%73%2E%73%75%62%73%74%72%69%6E%67%28%69%2C%69%2B%31%29%7D%68%2E%68%72%65%66%3D%72%3B%7D%64%6F%63%75%6D%65%6E%74%2E%77%72%69%74%65%28%27%3C%61%20%68%72%65%66%3D%22%23%22%20%6F%6E%4D%6F%75%73%65%4F%76%65%72%3D%22%6A%61%76%61%73%63%72%69%70%74%3A%73%65%62%5F%74%72%61%6E%73%70%6F%73%65%32%28%74%68%69%73%29%22%20%6F%6E%46%6F%63%75%73%3D%22%6A%61%76%61%73%63%72%69%70%74%3A%73%65%62%5F%74%72%61%6E%73%70%6F%73%65%32%28%74%68%69%73%29%22%3E%48%65%6C%70%3C%2F%61%3E%27%29%3B'));</script>";
    }

    /**
     * Get the main logo of the documentation page, as HTML 'div' element.
     *
     * @return  A {@code String} that is the main documentation logo as HTML 'div' element,
     *          formated in HTML and HTML escaped if necessary.
     */
    protected String getMainDocumentationLogo() {
        log.entry();
        
        RequestParameters urlDocumentationGenerator = this.getNewRequestParameters();
        urlDocumentationGenerator.setPage(RequestParameters.PAGE_DOCUMENTATION);
    
        return log.exit(HtmlParentDisplay.getSingleFeatureLogo(
                urlDocumentationGenerator.getRequestURL(), false, 
                "Bgee documentation page", "Documentation", 
                this.prop.getLogoImagesRootDirectory() + "doc_logo.png", null));
    }

//    /**
//     * Get the main logo of the download page, as HTML 'div' element.
//     *
//     * @return  A {@code String} that is the main download logo as HTML 'div' element,
//     *          formated in HTML and HTML escaped if necessary.
//     */
//    protected String getMainDownloadLogo() {
//        log.entry();
//        
//        RequestParameters urlDownloadGenerator = this.getNewRequestParameters();
//        urlDownloadGenerator.setPage(RequestParameters.PAGE_DOWNLOAD);
//    
//        return log.exit(HtmlParentDisplay.getSingleFeatureLogo(urlDownloadGenerator.getRequestURL(), 
//                "Bgee expression data page", "Expression data", 
//                this.prop.getLogoImagesRootDirectory() + "download_logo.png", 
//                "Calls of baseline presence/absence of expression, "
//                + "and of differential over-/under-expression."));
//    }

    /**
     * Get the feature logos of the download page, as HTML 'div' elements.
     *
     * @return  A {@code String} that is the feature download logos as HTML 'div' elements,
     *          formated in HTML and HTML escaped if necessary.
     */
    protected String getFeatureDownloadLogos() {
        log.entry();

        RequestParameters urlDownloadRefExprGenerator = this.getNewRequestParameters();
        urlDownloadRefExprGenerator.setPage(RequestParameters.PAGE_DOWNLOAD);
        urlDownloadRefExprGenerator.setAction(RequestParameters.ACTION_DOWLOAD_PROC_VALUE_FILES);

        RequestParameters urlDownloadCallsGenerator = this.getNewRequestParameters();
        urlDownloadCallsGenerator.setPage(RequestParameters.PAGE_DOWNLOAD);
        urlDownloadCallsGenerator.setAction(RequestParameters.ACTION_DOWLOAD_CALL_FILES);
        
        StringBuilder logos = new StringBuilder(); 
        
        logos.append(HtmlParentDisplay.getSingleFeatureLogo(
                urlDownloadCallsGenerator.getRequestURL(), false, 
                "Bgee " + GENE_EXPR_CALLS_PAGE_NAME.toLowerCase() + " page", GENE_EXPR_CALLS_PAGE_NAME, 
                this.prop.getLogoImagesRootDirectory() + "expr_calls_logo.png", 
                "Calls of baseline presence/absence of expression, "
                + "and of differential over-/under-expression, in single or multiple species."));

        logos.append(HtmlParentDisplay.getSingleFeatureLogo(
                urlDownloadRefExprGenerator.getRequestURL(), false, 
                "Bgee " + PROCESSED_EXPR_VALUES_PAGE_NAME.toLowerCase() + " page", 
                PROCESSED_EXPR_VALUES_PAGE_NAME, 
                this.prop.getLogoImagesRootDirectory() + "proc_values_logo.png", 
                "Annotations and processed expression data (e.g., read counts, RPKM values, "
                + "Affymetrix probeset signal intensities)."));
        
        return log.exit(logos.toString());
    }
    
    /**
     * TODO comment
     */
    protected String displayHelpLink(String cat, String display) {
        //TODO: to provide the cat, use a html5 data- attribute rather than 
        //a formatted String for the class attribute
        log.entry(cat, display);
        return log.exit("<span class='help'><a href='#' class='help|" + 
                cat + "'>" + display + "</a></span>");
    }
    
    /**
     * TODO comment
     */
    protected String displayHelpLink(String cat) {
        log.entry(cat);
        return log.exit(this.displayHelpLink(cat, "[?]"));
    }
    
    /**
     * Get the search box of a gene as a HTML 'div' element. 
     *
     * @return  the {@code String} that is the search box as HTML 'div' element.
     */
    protected String getGeneSearchBox() {
        log.entry();
    
        return log.exit(
        		"<div id='bgee_gene_search'>" +
                    "<form action='javascript:void(0);' method='get'>" +
                        "<label for='bgee_gene_search_completion_box'>Search gene</label>" +
                        "<input id='bgee_gene_search_completion_box' class='sib_text' autocomplete='off' " +
                            "type='text' name='search'/>" +
                    "</form>" +
                    "<span id='bgee_gene_search_waiting'></span>" +
                "</div>");
    }

    //FIXME: in branch issue77_2 but I need it for topanat-promotion
    /**
     * Get the search box of a gene as a HTML 'div' element.
     *
     * @return  the {@code String} that is the search box as HTML 'div' element.
     */
    protected String getGeneSearchBox() {
        log.entry();
        
        return log.exit(
                        "<div id='bgee_gene_search'>" +
                        "<form action='javascript:void(0);' method='get'>" +
                        "<label for='bgee_gene_search_completion_box'>Search gene</label>" +
                        "<input id='bgee_gene_search_completion_box' class='sib_text' autocomplete='off' " +
                        "type='text' name='search'/>" +
                        "</form>" +
                        "<span id='bgee_gene_search_waiting'></span>" +
                        "</div>");
    }

    /**
     * Write HTML code allowing to include common javascript files. Subclasses needing to include 
     * additional javascript files must override this method. 
     * <p>
     * <strong>Important</strong>:
     * <ul>
     * <li>Javascript files should always be included by calling {@link #includeJs(String)}. 
     * {@link #includeJs(String)} will set the proper directory, and will automatically 
     * define versioned file names.
     * <li>{@code super.includeJs()} should always be called by these overriding methods, 
     * unless the aim is to generate a special page not using the common Bgee javascript libraries.
     * </ul>
     * @see #includeJs(String)
     */
    protected void includeJs() {
        log.entry();
        if (!this.prop.isMinify()) {
            this.includeJs("lib/jquery.min.js");
            this.includeJs("lib/jquery_plugins/bootstrap.min.js");
            this.includeJs("lib/jquery_plugins/jquery.visible.min.js");
            this.includeJs("lib/jquery_plugins/jquery-ui.min.js");
            this.includeJs("bgeeproperties.js");
            this.includeJs("urlparameters.js");
            this.includeJs("requestparameters.js");
            this.includeJs("common.js");
        } else {
            //If you ever add new files, you need to edit bgee-webapp/pom.xml 
            //to correctly merge/minify them.
            this.includeJs("vendor_common.js");
            this.includeJs("script_common.js");
        }
        this.includeJs("autoCompleteGene.js");
        this.includeJs("jquery_ui_autocomplete_modif.js");
        log.exit();
    }
    /**
     * Write the HTML code allowing to include the javascript file named {@code fileName}. 
     * This method will notably retrieve the directory hosting the files, and will 
     * define the versioned file name corresponding to {@code fileName}, as hosted 
     * on the server. HTML is written using {@link #writeln()}.
     * <strong>It should be called only within a {@link #includeJs()} method, whether overridden 
     * or not.</strong>.
     * 
     * @param filename  The original name of the javascript file to include.
     * @see #getVersionedJsFileName(String)
     */
    protected void includeJs(String fileName) {
        log.entry(fileName);
        this.writeln("<script type='text/javascript' src='" +
                this.prop.getJavascriptFilesRootDirectory() + 
                this.getVersionedJsFileName(fileName) + "'></script>");
        log.exit();
    }
    /**
     * Transform the name of a javascript file into a name including version information, 
     * following the pattern used for javascript files hosted on the server. This is to avoid 
     * caching issues. The extension to use for version information is provided by 
     * {@link BgeeProperties#getJavascriptVersionExtension()}. 
     * <p>
     * For instance, if {@code getJavascriptVersionExtension} returns "-13", 
     * and if {@code originalFileName} is equal to "common.js", the value returned 
     * by this method will be: "common-13.js".
     * <p>
     * For simplicity, only file names ending with '.js' are accepted, otherwise, 
     * an {@code IllegalArgumentException} is thrown.
     * 
     * @param originalFileName  A {@code String} that is the name of a javascript file, 
     *                          ending with ".js", to transform into a versioned file name.
     * @return                  A {@code String} that is the versioned javascript file name, 
     *                          as used on the server, including the version extension 
     *                          returned by {@link BgeeProperties#getJavascriptVersionExtension()}.
     */
    protected String getVersionedJsFileName(String originalFileName) {
        log.entry(originalFileName);
        if (!originalFileName.endsWith(".js")) {
            throw log.throwing(new IllegalArgumentException("The provided file name "
                    + "must end with an extension '.js'."));
        }
        //if no version info was provided, or if we don't want to use the minified files, 
        //return original name.
        if (StringUtils.isBlank(this.prop.getJavascriptVersionExtension()) || 
                !this.prop.isMinify()) {
            return log.exit(originalFileName);
        }
        return log.exit(originalFileName.replaceAll("(.+?)\\.js", 
                "$1." + this.prop.getJavascriptVersionExtension() + ".js"));
    }
    
    /**
     * Write HTML code allowing to include common CSS files. Subclasses needing to include 
     * additional CSS files must override this method. 
     * <p>
     * <strong>Important</strong>:
     * <ul>
     * <li>CSS files should always be included by calling {@link #includeCss(String)}. 
     * {@link #includeCss(String)} will set the proper directory, and will automatically 
     * define versioned file names.
     * <li>{@code super.includeCss()} should always be called by these overriding methods, 
     * unless the aim is to generate a special page not using the common CSS definitions.
     * </ul>
     * @see #includeCss(String)
     */
    protected void includeCss() {
        if (!this.prop.isMinify()) {
            //we need to add the Bgee CSS files at the end, to override CSS file from bootstrap
        	this.includeCss("lib/jquery_plugins/bootstrap.min.css");
            this.includeCss("bgee.css");  
        } else {
            //If you ever add new files, you need to edit bgee-webapp/pom.xml 
            //to correctly merge/minify them.
            //we need to add the Bgee CSS files at the end, to override CSS file from bootstrap
            this.includeCss("common.css"); 
        }
    }
    /**
     * Write the HTML code allowing to include the CSS file named {@code fileName}. 
     * This method will notably retrieve the directory hosting the files, and will 
     * define the versioned file name corresponding to {@code fileName}, as hosted 
     * on the server. HTML is written using {@link #writeln()}.
     * <strong>It should be called only within a {@link #includeCss()} method, whether overridden 
     * or not.</strong>.
     * 
     * @param fileName  The original name of the CSS file to include.
     * @see #getVersionedCssFileName(String)
     */
    protected void includeCss(String fileName) {
        log.entry(fileName);
        this.writeln("<link rel='stylesheet' type='text/css' href='"
                + this.prop.getCssFilesRootDirectory() 
                + this.getVersionedCssFileName(fileName) + "'/>");
        log.exit();
    }
    /**
     * Transform the name of a CSS file into a name including version information, 
     * following the pattern used for CSS files hosted on the server. This is to avoid 
     * caching issues. The extension to use for version information is provided by 
     * {@link BgeeProperties#getCssVersionExtension()}. 
     * <p>
     * For instance, if {@code getCssVersionExtension} returns "-13", 
     * and if {@code originalFileName} is equal to "bgee.css", the value returned 
     * by this method will be: "bgee-13.css".
     * <p>
     * For simplicity, only file names ending with '.css' are accepted, otherwise, 
     * an {@code IllegalArgumentException} is thrown.
     * 
     * @param originalFileName  A {@code String} that is the name of a CSS file, 
     *                          ending with ".css", to transform into a versioned file name.
     * @return                  A {@code String} that is the versioned CSS file name, 
     *                          as used on the server, including the version extension 
     *                          returned by {@link BgeeProperties#getCssVersionExtension()}.
     */
    protected String getVersionedCssFileName(String originalFileName) {
        log.entry(originalFileName);
        if (!originalFileName.endsWith(".css")) {
            throw log.throwing(new IllegalArgumentException("The provided file name "
                    + "must end with an extension '.css'."));
        }
        //if no version info was provided, or if we don't want to use the minified files, 
        //return original name.
        if (StringUtils.isBlank(this.prop.getCssVersionExtension()) || 
                !this.prop.isMinify()) {
            return log.exit(originalFileName);
        }
        return log.exit(originalFileName.replaceAll("(.+?)\\.css", 
                "$1." + this.prop.getCssVersionExtension() + ".css"));
    }

    /**
     * Return a new {@code RequestParameters} object to be used to generate URLs. 
     * This new {@code RequestParameters} will use the same {@code URLParameters} 
     * as those returned by {@link #getRequestParameters()} when calling 
     * {@link RequestParameters#getUrlParametersInstance()}, 
     * and the {@code BgeeProperties} {@link #prop}. 
     * Also, parameters will be URL encoded, and parameter separator will be {@code &amp;}.
     * 
     * @return  A newly created RequestParameters object.
     */
    protected RequestParameters getNewRequestParameters() {
        log.entry();
        return log.exit(new RequestParameters(
                this.getRequestParameters().getUrlParametersInstance(), 
                this.prop, true, "&amp;"));
    }

    /**
     * @return  The {@code HtmlFactory} that instantiated this object. This method is provided 
     *          only for convenience to avoid having to cast the {@code Viewfactory} returned by 
     *          {@link #getFactory()}.
     */
    protected HtmlFactory getHtmlFactory() {
        return (HtmlFactory) super.getFactory();
    }
    /**
     * @return  The {@code ViewFactory} that instantiated this object, of type {@code HtmlFactory}.
     *          See {@link getHtmlFactory()} for a method returning directly the factory 
     *          as a {@code HtmlFactory}.
     */
    @Override
    //method overridden only to provide more accurate javadoc
    protected ViewFactory getFactory() {
        return super.getFactory();
    }
    
    /**
     * @return  The {@code JsonHelper} used to read/write variables into JSON.
     */
    protected JsonHelper getJsonHelper() {
        return jsonHelper;
    }
    
    /**
     * Get the images sources of a download page as a HTML 'div' element. 
     *
     * @return  the {@code String} that is the images sources as HTML 'div' element.
     */
    protected static String getImageSources() {
        log.entry();
        
        StringBuilder sources = new StringBuilder();
        sources.append("<p id='creativecommons_title'>Images from Wikimedia Commons. In most cases, pictures corresponds to the sequenced strains. <a>Show information about original images.</a></p>");
        sources.append("<div id='creativecommons'>");
        sources.append("<p><i>Homo sapiens</i> picture by Leonardo da Vinci (Life time: 1519) [Public domain]. <a target='_blank' href='http://commons.wikimedia.org/wiki/File:Da_Vinci%27s_Anatomical_Man.jpg#mediaviewer/File:Da_Vinci%27s_Anatomical_Man.jpg'>See <i>H. sapiens</i> picture via Wikimedia Commons</a></p>");
        sources.append("<p><i>Mus musculus</i> picture by Rasbak [<a target='_blank' href='http://www.gnu.org/copyleft/fdl.html'>GFDL</a> or <a target='_blank' href='http://creativecommons.org/licenses/by-sa/3.0/'>CC-BY-SA-3.0</a>], <a target='_blank' href='http://commons.wikimedia.org/wiki/File%3AApodemus_sylvaticus_bosmuis.jpg'>See <i>M. musculus</i> picture via Wikimedia Commons</a></p>");
        sources.append("<p><i>Danio rerio</i> picture by Azul (Own work) [see page for license], <a target='_blank' href='http://commons.wikimedia.org/wiki/File%3AZebrafisch.jpg'>See <i>D. rerio</i> picture via Wikimedia Commons</a></p>");
        sources.append("<p><i>Drosophila melanogaster</i> picture by Andr&eacute; Karwath aka Aka (Own work) [<a target='_blank' href='http://creativecommons.org/licenses/by-sa/2.5'>CC-BY-SA-2.5</a>], <a target='_blank' href='http://commons.wikimedia.org/wiki/File%3ADrosophila_melanogaster_-_side_(aka).jpg'>See <i>D. melanogaster</i> picture via Wikimedia Commons</a></p>");
        sources.append("<p><i>Caenorhabditis elegans</i> picture by Bob Goldstein, UNC Chapel Hill http://bio.unc.edu/people/faculty/goldstein/ (Own work) [<a target='_blank' href='http://creativecommons.org/licenses/by-sa/3.0'>CC-BY-SA-3.0</a>], <a target='_blank' href='http://commons.wikimedia.org/wiki/File%3ACelegansGoldsteinLabUNC.jpg'>See <i>C. elegans</i> picture via Wikimedia Commons</a></p>");
        sources.append("<p><i>Pan paniscus</i> picture by Ltshears (Own work) [<a target='_blank' href='http://creativecommons.org/licenses/by-sa/3.0'>CC-BY-SA-3.0</a> or <a target='_blank' href='http://www.gnu.org/copyleft/fdl.html'>GFDL</a>], <a target='_blank' href='http://commons.wikimedia.org/wiki/File%3ABonobo1_CincinnatiZoo.jpg'>See <i>P. paniscus</i> picture via Wikimedia Commons</a></p>");
        sources.append("<p><i>Pan troglodytes</i> picture by Thomas Lersch (Own work) [<a target='_blank' href='http://www.gnu.org/copyleft/fdl.html'>GFDL</a>, <a target='_blank' href='http://creativecommons.org/licenses/by-sa/3.0/'>CC-BY-SA-3.0</a> or <a target='_blank' href='http://creativecommons.org/licenses/by/2.5'>CC-BY-2.5</a>], <a target='_blank' href='http://commons.wikimedia.org/wiki/File%3ASchimpanse_Zoo_Leipzig.jpg'>See <i>P. troglodytes</i> picture via Wikimedia Commons</a></p>");
        sources.append("<p><i>Gorilla gorilla</i> picture by Brocken Inaglory (Own work) [<a target='_blank' href='http://creativecommons.org/licenses/by-sa/3.0'>CC-BY-SA-3.0</a> or <a target='_blank' href='http://www.gnu.org/copyleft/fdl.html'>GFDL</a>], <a target='_blank' href='http://commons.wikimedia.org/wiki/File%3AMale_gorilla_in_SF_zoo.jpg'>See <i>G. gorilla</i> picture via Wikimedia Commons</a></p>");
        sources.append("<p><i>Pongo pygmaeus</i> picture by Greg Hume (Own work) [<a target='_blank' href='http://creativecommons.org/licenses/by-sa/3.0'>CC-BY-SA-3.0</a>], <a target='_blank' href='http://commons.wikimedia.org/wiki/File%3ASUMATRAN_ORANGUTAN.jpg'>See <i>P. pygmaeus</i> picture via Wikimedia Commons</a></p>");
        sources.append("<p><i>Macaca mulatta</i> picture by Aiwok (Own work) [<a target='_blank' href='http://www.gnu.org/copyleft/fdl.html'>GFDL</a> or <a target='_blank' href='http://creativecommons.org/licenses/by-sa/3.0'>CC-BY-SA-3.0-2.5-2.0-1.0</a>], <a target='_blank' href='http://commons.wikimedia.org/wiki/File%3AMacaca_mulatta_3.JPG'>See <i>M. mulatta</i> picture via Wikimedia Commons</a></p>");
        sources.append("<p><i>Rattus norvegicus</i> picture by Reg Mckenna (originally posted to Flickr as Wild Rat) [<a target='_blank' href='http://creativecommons.org/licenses/by/2.0'>CC-BY-2.0</a>], <a target='_blank' href='http://commons.wikimedia.org/wiki/File%3AWildRat.jpg'>See <i>R. norvegicus</i> picture via Wikimedia Commons</a></p>");
        sources.append("<p><i>Bos taurus</i> picture by User Robert Merkel on en.wikipedia (US Department of Agriculture) [Public domain], <a target='_blank' href='http://commons.wikimedia.org/wiki/File%3AHereford_bull_large.jpg'>See <i>B. taurus</i> picture via Wikimedia Commons</a></p>");
        sources.append("<p><i>Sus scrofa</i> picture by Joshua Lutz (Own work) [Public domain], <a target='_blank' href='http://commons.wikimedia.org/wiki/File%3ASus_scrofa_scrofa.jpg'>See <i>S. scrofa</i> picture via Wikimedia Commons</a></p>");
        sources.append("<p><i>Monodelphis domestica</i> picture by <i>Marsupial Genome Sheds Light on the Evolution of Immunity.</i> Hill E, PLoS Biology Vol. 4/3/2006, e75 <a rel='nofollow' href='http://dx.doi.org/10.1371/journal.pbio.0040075'>http://dx.doi.org/10.1371/journal.pbio.0040075</a> [<a target='_blank' href='http://creativecommons.org/licenses/by/2.5'>CC-BY-2.5</a>], <a target='_blank' href='http://commons.wikimedia.org/wiki/File%3AOpossum_with_young.png'>See <i>M. domestica</i> picture via Wikimedia Commons</a></p>");
        sources.append("<p><i>Ornithorhynchus anatinus</i> picture by Dr. Philip Bethge (private) [<a target='_blank' href='http://www.gnu.org/copyleft/fdl.html'>GFDL</a> or <a target='_blank' href='http://creativecommons.org/licenses/by-sa/3.0'>CC-BY-SA-3.0-2.5-2.0-1.0</a>], <a target='_blank' href='http://commons.wikimedia.org/wiki/File%3AOrnithorhynchus.jpg'>See <i>O. anatinus</i> picture via Wikimedia Commons</a></p>");
        sources.append("<p><i>Gallus gallus</i> picture by Subramanya C K (Own work) [<a target='_blank' href='http://creativecommons.org/licenses/by-sa/3.0'>CC-BY-SA-3.0</a>], <a target='_blank' href='http://commons.wikimedia.org/wiki/File%3ARed_jungle_fowl.png'>See <i>G. gallus</i> picture via Wikimedia Commons</a></p>");
        sources.append("<p><i>Anolis carolinensis</i> picture by PiccoloNamek (Moved from Image:P1010027.jpg) [<a target='_blank' href='http://www.gnu.org/copyleft/fdl.html'>GFDL</a> or <a target='_blank' href='http://creativecommons.org/licenses/by-sa/3.0/'>CC-BY-SA-3.0</a>], <a target='_blank' href='http://commons.wikimedia.org/wiki/File%3AAnolis_carolinensis.jpg'>See <i>A. carolinensis</i> picture via Wikimedia Commons</a></p>");
        sources.append("<p><i>Xenopus tropicalis</i> picture by V&aacute;clav Gvo&zcaron;d&iacute;k (http://calphotos.berkeley.edu) [<a target='_blank' href='http://creativecommons.org/licenses/by-sa/2.5'>CC-BY-SA-2.5</a>, <a target='_blank' href='http://creativecommons.org/licenses/by-sa/2.5'>CC-BY-SA-2.5</a> or <a target='_blank' href='http://creativecommons.org/licenses/by-sa/3.0'>CC-BY-SA-3.0</a>], <a target='_blank' href='http://commons.wikimedia.org/wiki/File%3AXenopus_tropicalis01.jpeg'>See <i>X. tropicalis</i> picture via Wikimedia Commons</a></p>");
        sources.append("<p><i>Tetraodon nigroviridis</i> picture by Starseed (Own work) [<a target='_blank' href='http://creativecommons.org/licenses/by-sa/3.0/de/deed.en'>CC-BY-SA-3.0-de</a> or <a target='_blank' href='http://creativecommons.org/licenses/by-sa/3.0'>CC-BY-SA-3.0</a>], <a target='_blank' href='http://commons.wikimedia.org/wiki/File%3ATetraodon_nigroviridis_1.jpg'>See <i>T. nigroviridis</i> picture via Wikimedia Commons</a></p>");
        sources.append("</div>");
    
        return log.exit(sources.toString());
    }
}<|MERGE_RESOLUTION|>--- conflicted
+++ resolved
@@ -23,11 +23,7 @@
  * @author Valentine Rech de Laval
  * @author Philippe Moret
  * @version Bgee 13, Feb. 2016
-<<<<<<< HEAD
- * @since   Bgee 13
-=======
  * @since   Bgee 13, Jul. 2014
->>>>>>> 953662b5
  */
 public class HtmlParentDisplay extends ConcreteDisplayParent {
 
@@ -320,53 +316,10 @@
      * Display the Bgee header of the HTML page.
      */
     private void displayBgeeHeader() {
-<<<<<<< HEAD
-        log.entry();
-        this.writeln("<header>");
-        
-        // Bgee logo
-        this.writeln("<a href='" + this.getNewRequestParameters().getRequestURL() 
-                + "' title='Go to Bgee home page'>");
-        this.writeln("<img id='sib_other_logo' src='" + 
-                this.prop.getLogoImagesRootDirectory() + "bgee13_logo.png' alt='Bgee logo' />");
-        this.writeln("</a>");
-    
-        // Title
-        this.writeln("<h1>Bgee: Gene Expression Evolution</h1>");
-    
-        // SIB logo
-        this.writeln("<a href='http://www.isb-sib.ch/' target='_blank' " +
-                "title='Link to the SIB Swiss Institute of Bioinformatics'>");
-        this.writeln("<img id='sib_logo' src='"+this.prop.getLogoImagesRootDirectory() +
-                "sib_logo.png' alt='SIB Swiss Institute of Bioinformatics' />");
-        this.writeln("</a>");
-    
-        this.writeln(this.getNavBar());
-        
-        this.writeln("</header>");
-        log.exit();
-    }
-    
-    /**
-     * @return  the {@code String} that is the HTML code of the navigation bar.
-     */
-    private String getNavBar() {
-        log.entry();
-        
-        RequestParameters topAnatGenerator = this.getNewRequestParameters();
-        topAnatGenerator.setPage(RequestParameters.PAGE_TOP_ANAT);
-        
-        RequestParameters geneSearchGenerator = this.getNewRequestParameters();
-        geneSearchGenerator.setPage(RequestParameters.PAGE_GENE);
-
-        RequestParameters urlDownloadGenerator = this.getNewRequestParameters();
-        urlDownloadGenerator.setPage(RequestParameters.PAGE_DOWNLOAD);
-=======
     	log.entry();
     	
         RequestParameters urlTopAnat = this.getNewRequestParameters();
         urlTopAnat.setPage(RequestParameters.PAGE_TOP_ANAT);
->>>>>>> 953662b5
 
         RequestParameters urlGeneSearch = this.getNewRequestParameters();
         urlGeneSearch.setPage(RequestParameters.PAGE_GENE);
@@ -427,25 +380,6 @@
         navbar.append("<li><a title='TopAnat: Enrichment analyses of expression localization' href='" + urlTopAnat.getRequestURL() + "'>" + TOP_ANAT_PAGE_NAME + "</a></li>");
         navbar.append("</ul>");
         navbar.append("</li>");
-<<<<<<< HEAD
-        
-        navbar.append("<li>");
-        navbar.append("<a title='Search for gene page' href='" + 
-        		geneSearchGenerator.getRequestURL() + "'>Gene search</a>");
-        navbar.append("</li>");
-        
-        navbar.append("<li>");
-        navbar.append("<a title='Expression data page' href='" + 
-                urlDownloadGenerator.getRequestURL() + "'>Expression data" + this.getCaret() 
-                + "</a>");
-        navbar.append("<ul>");
-        navbar.append("<li><a class='drop' title='" + GENE_EXPR_CALLS_PAGE_NAME + "' href='" + 
-                urlDownloadCallsGenerator.getRequestURL() + "'>" + GENE_EXPR_CALLS_PAGE_NAME + 
-                "</a></li>");
-        navbar.append("<li><a class='drop' title='" + PROCESSED_EXPR_VALUES_PAGE_NAME + "' href='" + 
-                urlDownloadRefExprGenerator.getRequestURL() + "'>" + 
-                PROCESSED_EXPR_VALUES_PAGE_NAME + "</a></li>");
-=======
 
         // Search
         // For the moment, we only have gene search 
@@ -453,7 +387,6 @@
         navbar.append("<a href='#' class='dropdown-toggle' data-toggle='dropdown' role='button' aria-haspopup='true' aria-expanded='false'>Search <span class='caret'></span></a>");
         navbar.append("<ul class='dropdown-menu'>");
         navbar.append("<li><a title='Gene search' href='" + urlGeneSearch.getRequestURL() + "'>Gene search</a></li>");
->>>>>>> 953662b5
         navbar.append("</ul>");
         navbar.append("</li>");
 
@@ -635,26 +568,6 @@
                     "</form>" +
                     "<span id='bgee_gene_search_waiting'></span>" +
                 "</div>");
-    }
-
-    //FIXME: in branch issue77_2 but I need it for topanat-promotion
-    /**
-     * Get the search box of a gene as a HTML 'div' element.
-     *
-     * @return  the {@code String} that is the search box as HTML 'div' element.
-     */
-    protected String getGeneSearchBox() {
-        log.entry();
-        
-        return log.exit(
-                        "<div id='bgee_gene_search'>" +
-                        "<form action='javascript:void(0);' method='get'>" +
-                        "<label for='bgee_gene_search_completion_box'>Search gene</label>" +
-                        "<input id='bgee_gene_search_completion_box' class='sib_text' autocomplete='off' " +
-                        "type='text' name='search'/>" +
-                        "</form>" +
-                        "<span id='bgee_gene_search_waiting'></span>" +
-                        "</div>");
     }
 
     /**
