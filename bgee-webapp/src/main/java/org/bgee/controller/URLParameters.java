--- conflicted
+++ resolved
@@ -269,29 +269,16 @@
              String.class);
 
     /**
-<<<<<<< HEAD
-=======
      * For backward compability to Bgee 13, we need to replace "low" with "silver"
      * and "high" with "gold". This is done in {@code RequestParameters}
      * based on the parameter name, so it is cleaner to store this parameter name in an attribute.
      */
     public static final String SUMMARY_QUALITY_PARAM_NAME = "data_qual";
     /**
->>>>>>> 8bf43ade
      * A {@code Parameter<String>} that contains the summary quality to be used 
      * for TopAnat analysis.
      * Corresponds to the URL parameter "data_qual".
      */
-<<<<<<< HEAD
-    private static final Parameter<String> SUMMARY_QUALITY = new Parameter<String>("data_qual",
-            false, false, null, true, DEFAULT_IS_SECURE, 
-            Math.max(RequestParameters.ALL_VALUE.length(), EnumSet.allOf(SummaryQuality.class).stream()
-                    .map(e -> e.getStringRepresentation().length())
-                    .max(Comparator.naturalOrder()).get()), 
-            "(?i:" + RequestParameters.ALL_VALUE + "|" + EnumSet.allOf(SummaryQuality.class).stream()
-                .map(e -> e.getStringRepresentation())
-                .collect(Collectors.joining("|")) + ")", 
-=======
     //Note: "low" and "high" are only permitted for backward compatibility with Bgee 13.
     //"low" will be replaced with "silver" and "high" with "gold" in RequestParameters
     private static final Parameter<String> SUMMARY_QUALITY = new Parameter<String>(SUMMARY_QUALITY_PARAM_NAME,
@@ -307,7 +294,6 @@
                           .map(e -> e.getStringRepresentation())
                           .collect(Collectors.joining("|"))
             + ")", 
->>>>>>> 8bf43ade
             String.class);
     /**
      * A {@code Parameter<String>} that contains the data quality to be used 
