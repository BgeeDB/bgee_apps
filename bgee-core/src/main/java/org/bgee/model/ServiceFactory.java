package org.bgee.model;

import org.apache.logging.log4j.LogManager;
import org.apache.logging.log4j.Logger;
import org.bgee.model.dao.api.DAOManager;
<<<<<<< HEAD
import org.bgee.model.file.DownloadFileService;
import org.bgee.model.file.SpeciesDataGroupService;
import org.bgee.model.keyword.KeywordService;
=======
import org.bgee.model.expressiondata.querytool.AnatEntityService;
import org.bgee.model.expressiondata.querytool.CallService;
>>>>>>> d122196c
import org.bgee.model.species.SpeciesService;

/**
 * Factory allowing to obtain {@link Service}s. 
 * <p>
 * <strong>Implementation specifications: </strong> It was chosen to not use 
 * an abstract factory pattern to obtain {@code Service}s, to avoid multiplication 
 * of interfaces and classes, and because such a need was not foreseen at middle term. 
 * When different implementations of a {@code Service} exist, it is the responsibility 
 * of this {@code ServiceFactory} to directly return the appropriate implementation. 
 * At present, different implementations of a {@code Service} are not extending 
 * a common interface, but extending an already-existing implementation. 
 * <p>
 * An example of {@code ServiceFactory} method capable of returning different {@code Service} 
 * implementations could be: 
 * <pre><code>
 * public static GeneService getGeneService() {
 *     if (BgeeProperties.getBgeeProperties().useStaticFactories()) {
 *         return new StaticGeneService(); //class extending GeneService
 *     }
 *     return new GeneService();
 * }
 * </code></pre>
 * <p>
 * At middle term, the different implementations of {@code Service}s that are expected to be created are: 
 * <ul>
 * <li>{@code Service}s directly using {@code DAO}s to retrieve data.
 * <li>{@code Service}s retrieving data from {@code DAO}s and storing them into a cache, 
 * during their static initialization, then using these cached data rather than {@code DAO}s.
 * <ul>
 * 
 * @author Frederic Bastian
 * @version Bgee 13 Sept. 2015
 * @since Bgee 13
 */
//XXX: should we put all Services in a same package, so that the constructors are protected 
//and can only be obtained through the ServiceFactory?
//XXX: similarly, should we use protected constructors for all classes obtained through a Service, 
//so that they can be obtained only through these Services? Obviously, we can't do both...
public class ServiceFactory implements AutoCloseable {
    /**
     * {@code Logger} of the class. 
     */
    private final static Logger log = LogManager.getLogger(ServiceFactory.class.getName());

    /**
     * @see #getDAOManager()
     */
    private final DAOManager daoManager;
    
    /**
     * 0-arg constructor that will cause this {@code ServiceFactory} to use 
     * the default {@code DAOManager} returned by {@link DAOManager#getDAOManager()}, 
     * to be provided to the {@code Service}s it instantiates. 
     * 
     * @see #SpeciesService(DAOManager)
     */
    public ServiceFactory() {
        this(DAOManager.getDAOManager());
    }
    /**
     * @param daoManager    The {@code DAOManager} to be used by this {@code ServiceFactory},  
     *                      to be provided to {@code Service}s it instantiates. 
     * @throws IllegalArgumentException If {@code daoManager} is {@code null}, or if calling 
     *                                  {@link DAOManager#isClosed()} on it returns {@code true}.
     */
    public ServiceFactory(DAOManager daoManager) throws IllegalArgumentException {
        log.entry(daoManager);
        if (daoManager == null || daoManager.isClosed()) {
            throw log.throwing(new IllegalArgumentException("Invalid DAOManager"));
        }
        this.daoManager = daoManager;
        log.exit();
    }
    
    /**
     * @return  A newly instantiated {@code SpeciesService}, using the same {@code DAOManager} 
     *          as the one selected by this {@code ServiceFactory}.
     */
    public SpeciesService getSpeciesService() {
        log.entry();
        return log.exit(new SpeciesService(this.daoManager));
    }
<<<<<<< HEAD

    /**
     * @return A newly instantiated {@code DownloadFileService}, using the same {@code DAOManager}
     *         as the one selected by this {@code ServiceFactory}.
     */
    public DownloadFileService getDownloadFileService() {
        log.entry();
        return log.exit(new DownloadFileService(this.daoManager));
    }

    /**
     * @return A newly instantiated {@code SpeciesDataGroupService}, using the same {@code DAOManager}
     *         as the one selected by this {@code ServiceFactory}, and the {@code DownloadFileService} 
     *         and {@code SpeciesService} obtained from this {@code ServiceFactory}.
     */
    public SpeciesDataGroupService getSpeciesDataGroupService() {
        log.entry();
        return log.exit(new SpeciesDataGroupService(getDownloadFileService(), 
                getSpeciesService(), this.daoManager));
    }
    
    /**
     * @return A newly instantiated {@code KeywordService}
     */
    public KeywordService getKeywordService() {
    	log.entry();
    	return log.exit(new KeywordService(this.daoManager));
    }
    
    /**
     * Release all resources hold by this {@code ServiceFactory} (notably releasing 
     * the {@link DAOManager} used).
     */
    @Override
    public void close() {
        log.entry();
        this.daoManager.close();
        log.exit();
=======
    
    /**
     * TODO
     */
    public CallService getCallFactory() {
        log.entry();
        return log.exit(new CallService());
    }
    
    /**
     * TODO
     */
    public AnatEntityService getAnatEntityFactory(String speciesId) {
        log.entry();
        return log.exit(new AnatEntityService(speciesId));
>>>>>>> d122196c
    }
}<|MERGE_RESOLUTION|>--- conflicted
+++ resolved
@@ -3,14 +3,11 @@
 import org.apache.logging.log4j.LogManager;
 import org.apache.logging.log4j.Logger;
 import org.bgee.model.dao.api.DAOManager;
-<<<<<<< HEAD
 import org.bgee.model.file.DownloadFileService;
 import org.bgee.model.file.SpeciesDataGroupService;
 import org.bgee.model.keyword.KeywordService;
-=======
 import org.bgee.model.expressiondata.querytool.AnatEntityService;
-import org.bgee.model.expressiondata.querytool.CallService;
->>>>>>> d122196c
+import org.bgee.model.expressiondata.CallService;
 import org.bgee.model.species.SpeciesService;
 
 /**
@@ -94,7 +91,6 @@
         log.entry();
         return log.exit(new SpeciesService(this.daoManager));
     }
-<<<<<<< HEAD
 
     /**
      * @return A newly instantiated {@code DownloadFileService}, using the same {@code DAOManager}
@@ -125,6 +121,22 @@
     }
     
     /**
+     * TODO
+     */
+    public CallService getCallFactory() {
+        log.entry();
+        return log.exit(new CallService(this.daoManager));
+    }
+    
+    /**
+     * TODO
+     */
+    public AnatEntityService getAnatEntityFactory(String speciesId) {
+        log.entry();
+        return log.exit(new AnatEntityService(speciesId));
+    }
+    
+    /**
      * Release all resources hold by this {@code ServiceFactory} (notably releasing 
      * the {@link DAOManager} used).
      */
@@ -133,22 +145,5 @@
         log.entry();
         this.daoManager.close();
         log.exit();
-=======
-    
-    /**
-     * TODO
-     */
-    public CallService getCallFactory() {
-        log.entry();
-        return log.exit(new CallService());
-    }
-    
-    /**
-     * TODO
-     */
-    public AnatEntityService getAnatEntityFactory(String speciesId) {
-        log.entry();
-        return log.exit(new AnatEntityService(speciesId));
->>>>>>> d122196c
     }
 }