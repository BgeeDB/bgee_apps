package org.bgee.model.species;

import java.util.Collection;
import java.util.Collections;
import java.util.Map;
import java.util.Set;
import java.util.stream.Collectors;

import org.apache.logging.log4j.LogManager;
import org.apache.logging.log4j.Logger;
import org.bgee.model.CommonService;
import org.bgee.model.ServiceFactory;
import org.bgee.model.dao.api.exception.DAOException;
import org.bgee.model.dao.api.exception.QueryInterruptedException;
import org.bgee.model.gene.GeneFilter;

/**
 * A {@link Service} to obtain {@link Species} objects. 
 * Users should use the {@link ServiceFactory} to obtain {@code SpeciesService}s.
 * 
 * @author  Philippe Moret
 * @author  Frederic Bastian
 * @author  Valentine Rech de Laval
 * @version Bgee 15, Oct. 2021
 * @since   Bgee 13, Sept. 2015
 */
public class SpeciesService extends CommonService {
    private static final Logger log = LogManager.getLogger(SpeciesService.class.getName());

    /**
     * @param serviceFactory            The {@code ServiceFactory} to be used to obtain {@code Service}s 
     *                                  and {@code DAOManager}.
     * @throws IllegalArgumentException If {@code serviceFactory} is {@code null}.
     */
    public SpeciesService(ServiceFactory serviceFactory) {
        super(serviceFactory);
    }

    /**
     * Loads all species that are part of at least one 
     * {@link org.bgee.model.file.SpeciesDataGroup SpeciesDataGroup}.
     * 
     * @param withSpeciesSourceInfo   A {@code boolean}s defining whether data sources of the species
     *                          is retrieved or not.
     * @return                  A {@code Set} containing the {@code Species} part of some 
     *                          {@code SpeciesDataGroup}s.
     * @throws DAOException                 If an error occurred while accessing a {@code DAO}.
     * @throws QueryInterruptedException    If a query to a {@code DAO} was intentionally interrupted.
     * @see org.bgee.model.file.SpeciesDataGroup
     */
    public Set<Species> loadSpeciesInDataGroups(boolean withSpeciesSourceInfo)
            throws DAOException, QueryInterruptedException {
<<<<<<< HEAD
        log.traceEntry("{}", withSpeciesInfo);
=======
        log.traceEntry("{}", withSpeciesSourceInfo);
>>>>>>> 55d63a95
        return log.traceExit(this.loadSpecies(ids -> this.getDaoManager().getSpeciesDAO()
                .getSpeciesFromDataGroups(null), null, withSpeciesSourceInfo, null));
    }

    /**
     * Loads species for a given set of species IDs .
     * 
     * @param speciesIds        A {@code Collection} of {@code Integer}s that are IDs of species 
     *                          for which to return the {@code Species}s. If {@code null} or empty,
     *                          all species in Bgee are returned.
     * @param withSpeciesSourceInfo   A {@code boolean}s defining whether data sources of the species
     *                          should be retrieved.
     * @return                  A {@code Set} containing the {@code Species} matching
     *                          the requested IDs.
     * @throws DAOException                 If an error occurred while accessing a {@code DAO}.
     * @throws QueryInterruptedException    If a query to a {@code DAO} was intentionally interrupted.
     */
    public Set<Species> loadSpeciesByIds(Collection<Integer> speciesIds, boolean withSpeciesSourceInfo)
            throws DAOException, QueryInterruptedException {
<<<<<<< HEAD
        log.traceEntry("{}, {}", speciesIds, withSpeciesInfo);
=======
        log.traceEntry("{}, {}", speciesIds, withSpeciesSourceInfo);
>>>>>>> 55d63a95
        return log.traceExit(this.loadSpecies(ids -> this.getDaoManager().getSpeciesDAO()
                .getSpeciesByIds(ids, null), speciesIds, withSpeciesSourceInfo, null));
    }
    /**
     * Loads species existing in the requested taxa.
     *
     * @param taxonIds          A {@code Collection} of {@code Integer}s that are the IDs
     *                          of the taxa which we want to retrieve species for.
     *                          If {@code null} or empty, all species in Bgee are returned.
     * @param withSpeciesSourceInfo   A {@code boolean}s defining whether data sources of the species
     *                          should be retrieved.
     * @return                  A {@code Set} containing the {@code Species} existing
     *                          in the requested taxa.
     * @throws DAOException                 If an error occurred while accessing a {@code DAO}.
     * @throws QueryInterruptedException    If a query to a {@code DAO} was intentionally interrupted.
     */
<<<<<<< HEAD
    public Set<Species> loadSpeciesByTaxonIds(Collection<Integer> taxonIds, boolean withSpeciesInfo) {
        log.traceEntry("{}, {}", taxonIds, withSpeciesInfo);
=======
    public Set<Species> loadSpeciesByTaxonIds(Collection<Integer> taxonIds, boolean withSpeciesSourceInfo) {
        log.traceEntry("{}, {}", taxonIds, withSpeciesSourceInfo);
>>>>>>> 55d63a95
        return log.traceExit(this.loadSpecies(ids -> this.getDaoManager().getSpeciesDAO()
                .getSpeciesByTaxonIds(ids, null), taxonIds, withSpeciesSourceInfo, null));
    }
<<<<<<< HEAD
    /**
     * @param daoCall           A {@code Function} accepting a {@code Set} of {@code Integer}s
     *                          that are, in our case, IDs of species or of taxa, and returning
     *                          a {@code SpeciesTOResultSet}, by calling, in our case, a method
     *                          of {@code SpeciesDAO} to retrieve species either by species IDs
     *                          or taxon IDs.
     * @param speOrTaxIds
     * @param withSpeciesInfo
     * @return
     * @throws DAOException
     * @throws QueryInterruptedException
     */
    private Set<Species> loadSpecies(Function<Set<Integer>, SpeciesTOResultSet> daoCall,
            Collection<Integer> speOrTaxIds, boolean withSpeciesInfo) throws DAOException, QueryInterruptedException {
        log.traceEntry("{}, {}, {}", daoCall, speOrTaxIds, withSpeciesInfo);

        Set<Integer> filteredIds = speOrTaxIds == null? new HashSet<>(): new HashSet<>(speOrTaxIds);
        Map<Integer, Source> sourceMap = getServiceFactory().getSourceService()
                .loadSourcesByIds(null);
        Set<Species> species = daoCall.apply(filteredIds).stream()
                .map(to -> mapFromTO(to, sourceMap.get(to.getDataSourceId())))
                .collect(Collectors.toSet());
        if (withSpeciesInfo) {
            species = this.loadDataSourceInfo(species, sourceMap);
        }
        return log.traceExit(species);
    }
    
    public Map<Integer, Species> loadSpeciesMap(Set<Integer> speciesIds, boolean withSpeciesInfo) {
        log.traceEntry("{}, {}", speciesIds, withSpeciesInfo);
        return log.traceExit(this.loadSpeciesByIds(speciesIds, withSpeciesInfo)
                .stream().collect(Collectors.toMap(s -> s.getId(), s -> s)));
    }

    /**
     * Retrieve {@code Species} with data source information.
     * 
     * @param   A {@code Set} of {@code Species} that are species to be completed.
     * @return  A {@code Set} of {@code Species} that are the species with data source information.
     */
    private Set<Species> loadDataSourceInfo(Set<Species> allSpecies, Map<Integer, Source> sourceMap) {
        log.traceEntry("{}", allSpecies);
        
        final List<SourceToSpeciesTO> sourceToSpeciesTOs = getDaoManager().getSourceToSpeciesDAO()
                .getSourceToSpecies(null, 
                        allSpecies.stream().map(s -> s.getId()).collect(Collectors.toSet()),
                        null, null, null).stream()
                .collect(Collectors.toList());
        
        Set<Species> completedSpecies = new HashSet<>();
        for (Species species : allSpecies) {
            Map<Source, Set<DataType>> forData = getDataTypesByDataSource(
                    sourceToSpeciesTOs, sourceMap, species.getId(), InfoType.DATA);
            Map<Source, Set<DataType>> forAnnotation = getDataTypesByDataSource(
                    sourceToSpeciesTOs, sourceMap, species.getId(), InfoType.ANNOTATION);
            completedSpecies.add(new Species(species.getId(), species.getName(), species.getDescription(),
                    species.getGenus(), species.getSpeciesName(), species.getGenomeVersion(),
                    species.getGenomeSource(), species.getGenomeSpeciesId(), species.getParentTaxonId(),
                    forData, forAnnotation, species.getPreferredDisplayOrder()));
        }

        return log.traceExit(completedSpecies);
    }
    
    /** 
     * Retrieve data types by species from {@code SourceToSpeciesTO}.
     * 
     * @param sourceToSpeciesTOs    A {@code List} of {@code SourceToSpeciesTO}s that are sources 
     *                              to species to be grouped.
     * @param sources               A {@code List} of {@code Source}s that are sources to be grouped.
     * @param infoType              An {@code InfoType} that is the information type for which
     *                              to return data types by species.
     * @return                      A {@code Map} where keys are {@code String}s corresponding to 
     *                              species IDs, the associated values being a {@code Set} of 
     *                              {@code DataType}s corresponding to data types of {@code infoType}
     *                              data of the provided {@code sourceId}.
     */
    private Map<Source, Set<DataType>> getDataTypesByDataSource(
            final List<SourceToSpeciesTO> sourceToSpeciesTOs, Map<Integer, Source> sourceMap, 
            Integer speciesId, InfoType infoType) {
        log.traceEntry("{}, {}, {}, {}", sourceToSpeciesTOs, sourceMap, speciesId, infoType);

        Map<Source, Set<DataType>> map = sourceToSpeciesTOs.stream()
                .filter(to -> to.getInfoType().equals(infoType))
                .filter(to -> to.getSpeciesId().equals(speciesId))
                .collect(Collectors.toMap(to -> sourceMap.get(to.getDataSourceId()), 
                        to -> new HashSet<DataType>(Arrays.asList(convertDaoDataTypeToDataType(to.getDataType()))), 
                        (v1, v2) -> {
                            Set<DataType> newSet = new HashSet<>(v1);
                            newSet.addAll(v2);
                            return newSet;
                        }));
        return log.traceExit(map);
    }

=======

    public Map<Integer, Species> loadSpeciesMap(Set<Integer> speciesIds, boolean withSpeciesSourceInfo) {
        log.traceEntry("{}, {}", speciesIds, withSpeciesSourceInfo);
        return log.traceExit(this.loadSpeciesByIds(speciesIds, withSpeciesSourceInfo)
                .stream().collect(Collectors.toMap(s -> s.getId(), s -> s)));
    }
    
>>>>>>> 55d63a95
    /**
     * Load a {@code Species} {@code Map} from the provided {@code GeneFilter}s, retrieved from the data source.
     *
     * @param geneFilters       A {@code Set} of {@code GeneFilter}s containing the IDs of the {@code Species} to load.
     * @return                  An unmodifiable {@code Map} where keys are species IDs, the associated value being
     *                          the corresponding {@code Species}.
     * @throws IllegalArgumentException If a {@code Species} could not be retrieved based on a ID
     *                                  provided in {@code geneFilter}s.
     */
<<<<<<< HEAD
    private static Species mapFromTO(SpeciesDAO.SpeciesTO speciesTO, Source genomeSource) {
        log.traceEntry("{}, {}", speciesTO, genomeSource);
        return log.traceExit(new Species(Integer.valueOf(speciesTO.getId()), speciesTO.getName(), 
                speciesTO.getDescription(), speciesTO.getGenus(), speciesTO.getSpeciesName(), 
                speciesTO.getGenomeVersion(), genomeSource, speciesTO.getGenomeSpeciesId(),
                speciesTO.getParentTaxonId(), null, null, speciesTO.getDisplayOrder()));
=======
    public Map<Integer, Species> loadSpeciesMapFromGeneFilters(Set<GeneFilter> geneFilters,
            boolean withSpeciesSourceInfo) throws IllegalArgumentException {
        log.traceEntry("{, {}}", geneFilters, withSpeciesSourceInfo);
        // Retrieve species, get a map species ID -> Species
        Set<Integer> clnSpeIds =  Collections.unmodifiableSet(
                geneFilters.stream().map(f -> f.getSpeciesId())
                .collect(Collectors.toSet()));
        Map<Integer, Species> speciesMap = Collections.unmodifiableMap(
                this.loadSpeciesMap(clnSpeIds, withSpeciesSourceInfo));
        if (speciesMap.size() != clnSpeIds.size()) {
            clnSpeIds.removeAll(speciesMap.keySet());
            throw new IllegalArgumentException("Some species IDs not found in data source: " + clnSpeIds);
        }
        return log.traceExit(speciesMap);
>>>>>>> 55d63a95
    }
}<|MERGE_RESOLUTION|>--- conflicted
+++ resolved
@@ -50,11 +50,7 @@
      */
     public Set<Species> loadSpeciesInDataGroups(boolean withSpeciesSourceInfo)
             throws DAOException, QueryInterruptedException {
-<<<<<<< HEAD
-        log.traceEntry("{}", withSpeciesInfo);
-=======
         log.traceEntry("{}", withSpeciesSourceInfo);
->>>>>>> 55d63a95
         return log.traceExit(this.loadSpecies(ids -> this.getDaoManager().getSpeciesDAO()
                 .getSpeciesFromDataGroups(null), null, withSpeciesSourceInfo, null));
     }
@@ -74,11 +70,7 @@
      */
     public Set<Species> loadSpeciesByIds(Collection<Integer> speciesIds, boolean withSpeciesSourceInfo)
             throws DAOException, QueryInterruptedException {
-<<<<<<< HEAD
-        log.traceEntry("{}, {}", speciesIds, withSpeciesInfo);
-=======
         log.traceEntry("{}, {}", speciesIds, withSpeciesSourceInfo);
->>>>>>> 55d63a95
         return log.traceExit(this.loadSpecies(ids -> this.getDaoManager().getSpeciesDAO()
                 .getSpeciesByIds(ids, null), speciesIds, withSpeciesSourceInfo, null));
     }
@@ -95,113 +87,11 @@
      * @throws DAOException                 If an error occurred while accessing a {@code DAO}.
      * @throws QueryInterruptedException    If a query to a {@code DAO} was intentionally interrupted.
      */
-<<<<<<< HEAD
-    public Set<Species> loadSpeciesByTaxonIds(Collection<Integer> taxonIds, boolean withSpeciesInfo) {
-        log.traceEntry("{}, {}", taxonIds, withSpeciesInfo);
-=======
     public Set<Species> loadSpeciesByTaxonIds(Collection<Integer> taxonIds, boolean withSpeciesSourceInfo) {
         log.traceEntry("{}, {}", taxonIds, withSpeciesSourceInfo);
->>>>>>> 55d63a95
         return log.traceExit(this.loadSpecies(ids -> this.getDaoManager().getSpeciesDAO()
                 .getSpeciesByTaxonIds(ids, null), taxonIds, withSpeciesSourceInfo, null));
     }
-<<<<<<< HEAD
-    /**
-     * @param daoCall           A {@code Function} accepting a {@code Set} of {@code Integer}s
-     *                          that are, in our case, IDs of species or of taxa, and returning
-     *                          a {@code SpeciesTOResultSet}, by calling, in our case, a method
-     *                          of {@code SpeciesDAO} to retrieve species either by species IDs
-     *                          or taxon IDs.
-     * @param speOrTaxIds
-     * @param withSpeciesInfo
-     * @return
-     * @throws DAOException
-     * @throws QueryInterruptedException
-     */
-    private Set<Species> loadSpecies(Function<Set<Integer>, SpeciesTOResultSet> daoCall,
-            Collection<Integer> speOrTaxIds, boolean withSpeciesInfo) throws DAOException, QueryInterruptedException {
-        log.traceEntry("{}, {}, {}", daoCall, speOrTaxIds, withSpeciesInfo);
-
-        Set<Integer> filteredIds = speOrTaxIds == null? new HashSet<>(): new HashSet<>(speOrTaxIds);
-        Map<Integer, Source> sourceMap = getServiceFactory().getSourceService()
-                .loadSourcesByIds(null);
-        Set<Species> species = daoCall.apply(filteredIds).stream()
-                .map(to -> mapFromTO(to, sourceMap.get(to.getDataSourceId())))
-                .collect(Collectors.toSet());
-        if (withSpeciesInfo) {
-            species = this.loadDataSourceInfo(species, sourceMap);
-        }
-        return log.traceExit(species);
-    }
-    
-    public Map<Integer, Species> loadSpeciesMap(Set<Integer> speciesIds, boolean withSpeciesInfo) {
-        log.traceEntry("{}, {}", speciesIds, withSpeciesInfo);
-        return log.traceExit(this.loadSpeciesByIds(speciesIds, withSpeciesInfo)
-                .stream().collect(Collectors.toMap(s -> s.getId(), s -> s)));
-    }
-
-    /**
-     * Retrieve {@code Species} with data source information.
-     * 
-     * @param   A {@code Set} of {@code Species} that are species to be completed.
-     * @return  A {@code Set} of {@code Species} that are the species with data source information.
-     */
-    private Set<Species> loadDataSourceInfo(Set<Species> allSpecies, Map<Integer, Source> sourceMap) {
-        log.traceEntry("{}", allSpecies);
-        
-        final List<SourceToSpeciesTO> sourceToSpeciesTOs = getDaoManager().getSourceToSpeciesDAO()
-                .getSourceToSpecies(null, 
-                        allSpecies.stream().map(s -> s.getId()).collect(Collectors.toSet()),
-                        null, null, null).stream()
-                .collect(Collectors.toList());
-        
-        Set<Species> completedSpecies = new HashSet<>();
-        for (Species species : allSpecies) {
-            Map<Source, Set<DataType>> forData = getDataTypesByDataSource(
-                    sourceToSpeciesTOs, sourceMap, species.getId(), InfoType.DATA);
-            Map<Source, Set<DataType>> forAnnotation = getDataTypesByDataSource(
-                    sourceToSpeciesTOs, sourceMap, species.getId(), InfoType.ANNOTATION);
-            completedSpecies.add(new Species(species.getId(), species.getName(), species.getDescription(),
-                    species.getGenus(), species.getSpeciesName(), species.getGenomeVersion(),
-                    species.getGenomeSource(), species.getGenomeSpeciesId(), species.getParentTaxonId(),
-                    forData, forAnnotation, species.getPreferredDisplayOrder()));
-        }
-
-        return log.traceExit(completedSpecies);
-    }
-    
-    /** 
-     * Retrieve data types by species from {@code SourceToSpeciesTO}.
-     * 
-     * @param sourceToSpeciesTOs    A {@code List} of {@code SourceToSpeciesTO}s that are sources 
-     *                              to species to be grouped.
-     * @param sources               A {@code List} of {@code Source}s that are sources to be grouped.
-     * @param infoType              An {@code InfoType} that is the information type for which
-     *                              to return data types by species.
-     * @return                      A {@code Map} where keys are {@code String}s corresponding to 
-     *                              species IDs, the associated values being a {@code Set} of 
-     *                              {@code DataType}s corresponding to data types of {@code infoType}
-     *                              data of the provided {@code sourceId}.
-     */
-    private Map<Source, Set<DataType>> getDataTypesByDataSource(
-            final List<SourceToSpeciesTO> sourceToSpeciesTOs, Map<Integer, Source> sourceMap, 
-            Integer speciesId, InfoType infoType) {
-        log.traceEntry("{}, {}, {}, {}", sourceToSpeciesTOs, sourceMap, speciesId, infoType);
-
-        Map<Source, Set<DataType>> map = sourceToSpeciesTOs.stream()
-                .filter(to -> to.getInfoType().equals(infoType))
-                .filter(to -> to.getSpeciesId().equals(speciesId))
-                .collect(Collectors.toMap(to -> sourceMap.get(to.getDataSourceId()), 
-                        to -> new HashSet<DataType>(Arrays.asList(convertDaoDataTypeToDataType(to.getDataType()))), 
-                        (v1, v2) -> {
-                            Set<DataType> newSet = new HashSet<>(v1);
-                            newSet.addAll(v2);
-                            return newSet;
-                        }));
-        return log.traceExit(map);
-    }
-
-=======
 
     public Map<Integer, Species> loadSpeciesMap(Set<Integer> speciesIds, boolean withSpeciesSourceInfo) {
         log.traceEntry("{}, {}", speciesIds, withSpeciesSourceInfo);
@@ -209,7 +99,6 @@
                 .stream().collect(Collectors.toMap(s -> s.getId(), s -> s)));
     }
     
->>>>>>> 55d63a95
     /**
      * Load a {@code Species} {@code Map} from the provided {@code GeneFilter}s, retrieved from the data source.
      *
@@ -219,14 +108,6 @@
      * @throws IllegalArgumentException If a {@code Species} could not be retrieved based on a ID
      *                                  provided in {@code geneFilter}s.
      */
-<<<<<<< HEAD
-    private static Species mapFromTO(SpeciesDAO.SpeciesTO speciesTO, Source genomeSource) {
-        log.traceEntry("{}, {}", speciesTO, genomeSource);
-        return log.traceExit(new Species(Integer.valueOf(speciesTO.getId()), speciesTO.getName(), 
-                speciesTO.getDescription(), speciesTO.getGenus(), speciesTO.getSpeciesName(), 
-                speciesTO.getGenomeVersion(), genomeSource, speciesTO.getGenomeSpeciesId(),
-                speciesTO.getParentTaxonId(), null, null, speciesTO.getDisplayOrder()));
-=======
     public Map<Integer, Species> loadSpeciesMapFromGeneFilters(Set<GeneFilter> geneFilters,
             boolean withSpeciesSourceInfo) throws IllegalArgumentException {
         log.traceEntry("{, {}}", geneFilters, withSpeciesSourceInfo);
@@ -241,6 +122,5 @@
             throw new IllegalArgumentException("Some species IDs not found in data source: " + clnSpeIds);
         }
         return log.traceExit(speciesMap);
->>>>>>> 55d63a95
     }
 }