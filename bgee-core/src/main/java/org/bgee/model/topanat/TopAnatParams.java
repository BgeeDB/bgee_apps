--- conflicted
+++ resolved
@@ -641,57 +641,55 @@
         }
         throw log.throwing(new IllegalStateException("Unsupported CallType: " + this.callType));
     }
-<<<<<<< HEAD
-=======
-    
-    /**
-     * @return a {@code Collection} of {@code ExpressionCallData}
-     * TODO improve comment here
-     */
-    private Collection<ExpressionCallData> getExpressionCallData() {
-        log.entry();
-
-        return log.exit(this.getCallData((dataType, dataQual) -> 
-            new ExpressionCallData(CallType.Expression.EXPRESSED,
-                dataQual, dataType, 
-                new DataPropagation(PropagationState.SELF, 
-                        PropagationState.SELF_OR_DESCENDANT))));
-    }
-
-    /**
-     * XXX check if correct: DiffExpressionFactor.ANATOMY ? DiffExpression.DIFF_EXPRESSED ?
-     * => storyboard says over-expressed of diff. expressed? I don't remember.
-     * XXX check if correct: DataPropagation
-     * @return
-     */
-    private Collection<DiffExpressionCallData> getDiffExpressionCallData() {
-        log.entry();
-
-        return log.exit(this.getCallData((dataType, dataQual) -> 
-            new DiffExpressionCallData(DiffExpressionFactor.ANATOMY, 
-                CallType.DiffExpression.OVER_EXPRESSED, dataQual, dataType)));
-    }
-
-    /**
-     * TODO improve comment here
-     * @param callDataSupplier
-     * @return a {@code Collection} of {@code ExpressionCallData}
-     */
-    private <T extends CallData<?>> Collection<T> getCallData(
-            BiFunction<DataType, DataQuality, T> callDataSupplier) {
-        log.entry(callDataSupplier);
-
-        final DataQuality dataQual = this.dataQuality == null? DataQuality.LOW: this.dataQuality;
-
-        if (this.dataTypes == null || this.dataTypes.isEmpty() || 
-                this.dataTypes.containsAll(this.callType.getAllowedDataTypes())) {
-            return log.exit(Arrays.asList(callDataSupplier.apply(null, dataQual)));
-        }
-        return log.exit(this.dataTypes.stream()
-                .map(dataType -> callDataSupplier.apply(dataType, dataQual))
-                .collect(Collectors.toSet()));
-    }
->>>>>>> a9a42683
+ 
+//TODO: following methods to be used?
+//    /**
+//     * @return a {@code Collection} of {@code ExpressionCallData}
+//     * TODO improve comment here
+//     */
+//    private Collection<ExpressionCallData> getExpressionCallData() {
+//        log.entry();
+//
+//        return log.exit(this.getCallData((dataType, dataQual) -> 
+//            new ExpressionCallData(CallType.Expression.EXPRESSED,
+//                dataQual, dataType, 
+//                new DataPropagation(PropagationState.SELF, 
+//                        PropagationState.SELF_OR_DESCENDANT))));
+//    }
+//
+//    /**
+//     * XXX check if correct: DiffExpressionFactor.ANATOMY ? DiffExpression.DIFF_EXPRESSED ?
+//     * => storyboard says over-expressed of diff. expressed? I don't remember.
+//     * XXX check if correct: DataPropagation
+//     * @return
+//     */
+//    private Collection<DiffExpressionCallData> getDiffExpressionCallData() {
+//        log.entry();
+//
+//        return log.exit(this.getCallData((dataType, dataQual) -> 
+//            new DiffExpressionCallData(DiffExpressionFactor.ANATOMY, 
+//                CallType.DiffExpression.OVER_EXPRESSED, dataQual, dataType)));
+//    }
+//
+//    /**
+//     * TODO improve comment here
+//     * @param callDataSupplier
+//     * @return a {@code Collection} of {@code ExpressionCallData}
+//     */
+//    private <T extends CallData<?>> Collection<T> getCallData(
+//            BiFunction<DataType, DataQuality, T> callDataSupplier) {
+//        log.entry(callDataSupplier);
+//
+//        final DataQuality dataQual = this.dataQuality == null? DataQuality.LOW: this.dataQuality;
+//
+//        if (this.dataTypes == null || this.dataTypes.isEmpty() || 
+//                this.dataTypes.containsAll(this.callType.getAllowedDataTypes())) {
+//            return log.exit(Arrays.asList(callDataSupplier.apply(null, dataQual)));
+//        }
+//        return log.exit(this.dataTypes.stream()
+//                .map(dataType -> callDataSupplier.apply(dataType, dataQual))
+//                .collect(Collectors.toSet()));
+//    }
 
     /**
      * Generate the unique key for the analysis based on the parameters
