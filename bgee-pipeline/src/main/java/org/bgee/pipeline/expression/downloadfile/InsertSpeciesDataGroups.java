--- conflicted
+++ resolved
@@ -48,7 +48,6 @@
  * @version Bgee 14, May 2017
  * @since   Bgee 13, Sept 2015
  */
-<<<<<<< HEAD
 //FIXME: use pipeline/download_files/insert_download_file_info.sql in bgee_pipeline instead
 //public class InsertSpeciesDataGroups extends MySQLDAOUser {
 //    
@@ -134,7 +133,6 @@
 //        // into Map<String, String>.
 //        // We could use the flatMap function, but we want to perform sanity checks.
 //        InsertSpeciesDataGroups insert = new InsertSpeciesDataGroups(
-//                
 //                //LinkedHashMap<String, Set<Integer>> groupToSpecies
 //                CommandRunner.parseMapArgument(args[0]).entrySet().stream()
 //                .collect(Collectors.toMap(e -> e.getKey(), e -> new HashSet<Integer>(e.getValue()
@@ -372,344 +370,20 @@
 //        }
 //        
 //        if (!this.singleSpCatToFilePattern.keySet().equals(
-=======
-//FIXME: reactivate insertion of species data groups and species data groups to species mappings?
-public class InsertSpeciesDataGroups extends MySQLDAOUser {
-    
-    /**
-     * {@code Logger} of the class. 
-     */
-    private final static Logger log = LogManager.getLogger(InsertSpeciesDataGroups.class.getName());
-    
-    /**
-     * A {@code String} that is the pattern to be replace in provided file path patterns.
-     */
-    public final static String STRING_TO_REPLACE = "\\{REPLACE\\}";
-    
-    /**
-     * An {@code int} that is the minimal number of lines in a file to not be considered as empty.
-     */
-    private final static int MIN_LINE_NUMBER = 3;
-    
-    /**
-     * Main method to trigger the insertion of the species data groups, species data groups 
-     * to species mappings, and download files into the Bgee database. 
-     * Entries of the provided {@code Map}s must be separated by {@link CommandRunner#LIST_SEPARATOR}, 
-     * keys must be separated from their associated value by {@link CommandRunner#KEY_VALUE_SEPARATOR}, 
-     * values must be separated using {@link CommandRunner#VALUE_SEPARATOR}, 
-     * see {@link org.bgee.pipeline.CommandRunner#parseMapArgument(String)}
-     * <p>
-     * Parameters that must be provided in order in {@code args} are: 
-     * <ol>
-     * <li>groupsToSpecies: a {@code LinkedHashMap} where keys are {@code String}s that are names given 
-     *     to the species data groups,  the associated value being a {@code Set} of {@code String}s 
-     *     that are the IDs of the species composing the group. The order of the entries is important, 
-     *     it is used to specify the preferred display order of the data groups. 
-     * <li>groupsToCategories: A {@code LinkedHashMap} where keys are {@code String}s that are names given 
-     *     to the species data groups, the associated value being {@code Set}s of {@code String}s 
-     *     corresponding to categories for which download files are available for the group. 
-     *     The order of the entries is important, it is used to specify the preferred 
-     *     display order of the data groups. The key set should be identical to the key set 
-     *     in the {@code Map}s defined as first and third arguments. Categories should all be present
-     *     in the key set of the {@code Map} provided either as fourth or fifth argument. 
-     *     The {@code String}s provided as categories must be mappable using 
-     *     {@link CategoryEnum#convertToCategoryEnum(String)}.
-     * <li>groupsToReplacement: A {@code LinkedHashMap} where keys are {@code String}s
-     *     that are names given to the species data groups, the associated value being 
-     *     a {@code String} to be used to replace {@link #STRING_TO_REPLACE} in the patterns provided 
-     *     as values of the {@code Map}s provided as fourth and fifth arguments. The key set 
-     *     should be identical to the key set in the two previous {@code Map}s.
-     * <li>singleSpCatToFilePattern: A {@code Map} where keys are {@code String}s that are
-     *     categories found in single species groups, the associated value being a {@code String} 
-     *     that is a pattern to get the path to the corresponding download file, 
-     *     after having replaced {@link #STRING_TO_REPLACE} with the appropriate value provided 
-     *     in the previous {@code Map}. All categories defined in the key set should be present
-     *     in the values of the previous {@code Map}.
-     * <li>multiSpCatToFilePattern: A {@code Map} where keys are {@code String}s that are
-     *     categories found in multi species groups, the associated value being a {@code String} 
-     *     that is a pattern to get the path to the corresponding download file, 
-     *     after having replaced {@link #STRING_TO_REPLACE} with the appropriate value provided 
-     *     in the {@code Map}. provided as third argument. All categories defined in the key set 
-     *     should be present in the values of this {@code Map}.
-     * <li>a {@code String} that is directory to be used to retrieve files using 
-     *     the provided related paths provided as values of the {@code Map}s provided 
-     *     as fourth and fifth argument.
-     * </ol>
-     * 
-     * @param args  An {@code Array} of {@code String}s containing the requested parameters.
-     * @throws IOException              If a file could not be read.
-     * @throws IllegalArgumentException If the provided {@code args} do not contain 
-     *                                  requested information.
-     */
-    public static void main(String[] args) throws IOException {
-        log.entry((Object[]) args);
-        
-        int expectedArgLength = 6;
-        if (args.length != expectedArgLength) {
-            throw log.throwing(new IllegalArgumentException("Incorrect number of arguments provided, " +
-                    "expected " + expectedArgLength + " arguments, " + args.length + " provided."));
-        }
-        
-        // For args[0] and args[1], transforms the LinkedHashMap<String, List<String>>
-        // into LinkedHashMap<String, Set<String>>.
-        // For args[2], transforms the LinkedHashMap<String, List<String>>
-        // into LinkedHashMap<String, String>.
-        // From args[3], and args[4], transforms the Map<String, List<String>>
-        // into Map<String, String>.
-        // We could use the flatMap function, but we want to perform sanity checks.
-        InsertSpeciesDataGroups insert = new InsertSpeciesDataGroups(
-                //LinkedHashMap<String, Set<Integer>> groupToSpecies
-                CommandRunner.parseMapArgument(args[0]).entrySet().stream()
-                .collect(Collectors.toMap(e -> e.getKey(), e -> new HashSet<Integer>(e.getValue()
-                        .stream().map(v -> Integer.parseInt(v)).collect(Collectors.toSet())), 
-                    (k, v) -> {throw log.throwing(
-                            new IllegalArgumentException("Key used more than once: " + k));},
-                    LinkedHashMap::new)),
-                
-                //LinkedHashMap<String, Set<String>> groupToCategories
-                CommandRunner.parseMapArgument(args[1]).entrySet().stream()
-                .collect(Collectors.toMap(e -> e.getKey(), e -> new HashSet<String>(e.getValue()), 
-                        (k, v) -> {throw log.throwing(
-                                new IllegalArgumentException("Key used more than once: " + k));},
-                        LinkedHashMap::new)),
-                
-                //LinkedHashMap<String, String> groupToReplacements
-                CommandRunner.parseMapArgument(args[2]).entrySet().stream()
-                .collect(Collectors.toMap(e -> e.getKey(), e -> {
-                    if (e.getValue().size() != 1) {
-                        throw log.throwing(new IllegalArgumentException("One and only one pattern "
-                                + "can be associated to a simple category."));
-                    }
-                    return e.getValue().iterator().next();},
-                    (k, v) -> {throw log.throwing(
-                            new IllegalArgumentException("Key used more than once: " + k));},
-                    LinkedHashMap::new)),
-                
-                //Map<String, String> single sp. category to pattern
-                CommandRunner.parseMapArgument(args[3]).entrySet().stream()
-                .collect(Collectors.toMap(e -> e.getKey(), e -> {
-                    if (e.getValue().size() != 1) {
-                        throw log.throwing(new IllegalArgumentException("One and only one pattern "
-                                + "can be associated to a simple category."));
-                    }
-                    return e.getValue().iterator().next();
-                })),
-                
-                //Map<String, String> multi sp. category to pattern
-                CommandRunner.parseMapArgument(args[4]).entrySet().stream()
-                .collect(Collectors.toMap(e -> e.getKey(), e -> {
-                    if (e.getValue().size() != 1) {
-                        throw log.throwing(new IllegalArgumentException("One and only one pattern "
-                                + "can be associated to a multi category."));
-                    }
-                    return e.getValue().iterator().next();
-                })),
-                
-                // Directory
-                CommandRunner.parseArgument(args[5]));
-        insert.insert();
-        
-        log.exit();
-    }
-
-    /**
-     * A {@code LinkedHashMap} where keys are {@code String}s that are names given to a group of species,
-     * the associated values being {@code Set}s of {@code String}s corresponding to
-     * species IDs belonging to the group. The order of the entries is important,
-     * it is used to specify the preferred display order of the data groups.
-     */
-    private final LinkedHashMap<String, Set<Integer>> groupToSpecies;
-    
-    /**
-     * A {@code LinkedHashMap} where keys are {@code String}s that are names given to a group of species,
-     * the associated values being {@code Set}s of {@code String}s corresponding to categories belonging
-     * to the group. The order of the entries is important, it is used to specify the preferred
-     * display order of the data groups. The key set should be identical to the key set in
-     * {@link #groupToSpecies} and {@link groupToReplacement}. Categories should all be present in
-     * the key set of {@link singleSpCatToFilePattern} or of {@link multiSpCatToFilePattern}.
-     */
-    private final LinkedHashMap<String, Set<String>> groupToCaterories;
-
-    /**
-     * A {@code LinkedHashMap} where keys are {@code String}s that are names given to a group of species,
-     * the associated values being {@code String}s corresponding to the string to be substituted in
-     * patterns belonging to the group. The order of the entries is important, it is used to specify
-     * the preferred display order of the data groups. The key set should be identical to the key set in
-     * {@link #groupToSpecies} and {@link groupToCategories}.
-     */
-    private final LinkedHashMap<String, String> groupToReplacement;
-
-    /**
-     * A {@code Map} where keys are {@code String}s that are categories found in single species groups,
-     * the associated values being {@code String}s corresponding to file pattern.
-     * All categories defined in the key set should be present in the values of {@link #groupToCategories}.
-     */
-    private final Map<String, String> singleSpCatToFilePattern;
-
-    /**
-     * A {@code Map} where keys are {@code String}s that are categories found in multi species groups,
-     * the associated values being {@code String}s corresponding to file pattern.
-     * All categories defined in the key set should be present in the values of {@link #groupToCategories}.
-     */
-    private final Map<String, String> multiSpCatToFilePattern;
-
-    /**
-     * A {@code String} that is the directory to be used to deduce relative paths.
-     */
-    private final String directory;
-    
-    /**
-     * A {@code Supplier} of {@code ServiceFactory}s to be able to provide one to each thread.
-     */
-    private final Supplier<ServiceFactory> serviceFactorySupplier;
-
-    /**
-     * Constructor requesting parameters related to download files, and using 
-     * the default {@code DAOManager}, see {@link #InsertSpeciesDataGroups(MySQLDAOManager, 
-     * LinkedHashMap, LinkedHashMap, LinkedHashMap, Map, Map, String) main constructor}.
-     * 
-     * @param groupToSpecies            See main constructor.  
-     * @param groupToCaterories         See main constructor. 
-     * @param groupToReplacement        See main constructor. 
-     * @param singleSpCatToFilePattern  See main constructor. 
-     * @param multiSpCatToFilePattern   See main constructor. 
-     * @param directory                 See main constructor. 
-     * @throws IllegalArgumentException If some mandatory parameters are incorrectly provided.
-     * @see #InsertSpeciesDataGroups(MySQLDAOManager, LinkedHashMap, LinkedHashMap, LinkedHashMap, 
-     *      Map, Map, String) main constructor
-     */
-    public InsertSpeciesDataGroups(LinkedHashMap<String, Set<Integer>> groupToSpecies,
-            LinkedHashMap<String, Set<String>> groupToCaterories,
-            LinkedHashMap<String, String> groupToReplacement,
-            Map<String, String> singleSpCatToFilePattern,
-            Map<String, String> multiSpCatToFilePattern,
-            String directory) {
-        this(null, ServiceFactory::new, groupToSpecies, groupToCaterories, groupToReplacement, 
-                singleSpCatToFilePattern, multiSpCatToFilePattern, directory);
-    }
-
-    /**
-     * Constructor providing the {@code MySQLDAOManager} that will be used by 
-     * this object to perform queries to the database, and all parameters related to download files.
-     * 
-     * @param manager                       The {@code MySQLDAOManager} to use.
-     * @param serviceFactorySupplier        A {@code Supplier} of {@code ServiceFactory}s 
-     *                                      to be able to provide one to each thread.
-     * @param groupToSpecies                A {@code LinkedHashMap} where keys are {@code String}s
-     *                                      that are names given to groups of species, the associated
-     *                                      value being a {@code Set} of {@code String}s that are
-     *                                      the IDs of the species composing the group. The order of 
-     *                                      the entries is important, it is used to specify the
-     *                                      preferred display order of the data groups.
-     * @param groupToCaterories             A {@code LinkedHashMap} where keys are {@code String}s
-     *                                      that are names given to a group of species, the associated
-     *                                      values being {@code Set}s of {@code String}s corresponding
-     *                                      to categories for which download files are available for the group. 
-     *                                      The order of the entries is important, it is used to specify 
-     *                                      the preferred display order of the data groups. The key set 
-     *                                      should be identical to the key set in {@code groupToSpecies} and
-     *                                      {@code groupToReplacement}. Categories should all be present
-     *                                      either in the key set of {@code singleSpCatToFilePattern}, or
-     *                                      in the key set of {@code multiSpCatToFilePattern}. 
-     *                                      The {@code String}s provided as categories must be mappable using 
-     *                                      {@link org.bgee.model.dao.api.file.DownloadFileDAO.DownloadFileTO.CategoryEnum#convertToCategoryEnum(String)}.
-     * @param groupToReplacement            A {@code LinkedHashMap} where keys are {@code String}s
-     *                                      that are names given to a group of species, the associated
-     *                                      values being a {@code String} to be used to replace 
-     *                                      {@link #STRING_TO_REPLACE} in the patterns provided 
-     *                                      as values of {@code singleSpCatToFilePattern} and 
-     *                                      {@code multiSpCatToFilePattern}.
-     *                                      The key set should be identical to the key set in 
-     *                                      {@code groupToSpecies} and {@code groupToCategories}.
-     * @param singleSpCatToFilePattern      A {@code Map} where keys are {@code String}s that are
-     *                                      categories found in single species groups, the associated
-     *                                      value being a {@code String} that is a pattern 
-     *                                      to get the path to the corresponding download file, 
-     *                                      after having replaced {@link #STRING_TO_REPLACE} with 
-     *                                      the appropriate value provided in {@code groupToReplacement}.
-     *                                      All categories defined in the key set should be present
-     *                                      in the values of {@code groupToCategories}.
-     * @param multiSpCatToFilePattern       A {@code Map} where keys are {@code String}s that are
-     *                                      categories found in multi species groups, the associated
-     *                                      value being a {@code String} that is a pattern 
-     *                                      to get the path to the corresponding download file, 
-     *                                      after having replaced {@link #STRING_TO_REPLACE} with 
-     *                                      the appropriate value provided in {@code groupToReplacement}.
-     *                                      All categories defined in the key set should be present
-     *                                      in the values of {@code groupToCategories}.
-     * @param directory                     A {@code String} that is the directory to be used to
-     *                                      deduce relative paths.
-     * @throws IllegalArgumentException If some mandatory parameters are incorrectly provided.
-     */
-    public InsertSpeciesDataGroups(MySQLDAOManager manager, Supplier<ServiceFactory> serviceFactorySupplier,
-            LinkedHashMap<String, Set<Integer>> groupToSpecies,
-            LinkedHashMap<String, Set<String>> groupToCaterories,
-            LinkedHashMap<String, String> groupToReplacement,
-            Map<String, String> singleSpCatToFilePattern,
-            Map<String, String> multiSpCatToFilePattern,
-            String directory) {
-        super(manager);
-        this.serviceFactorySupplier = serviceFactorySupplier;
-        log.entry(groupToSpecies, groupToCaterories, groupToReplacement, singleSpCatToFilePattern,
-                multiSpCatToFilePattern, directory);
-        if (groupToSpecies == null || groupToSpecies.isEmpty()) {
-            throw log.throwing(new IllegalArgumentException("No group-species mapping is provided"));
-        }
-        this.groupToSpecies = new LinkedHashMap<>(groupToSpecies);
-
-        if (groupToCaterories == null || groupToCaterories.isEmpty()) {
-            throw log.throwing(new IllegalArgumentException("No group-categories mapping is provided"));
-        }
-        this.groupToCaterories = new LinkedHashMap<>(groupToCaterories);
-
-        if (groupToReplacement == null || groupToReplacement.isEmpty()) {
-            throw log.throwing(new IllegalArgumentException("No group-replacement mapping is provided"));
-        }
-        this.groupToReplacement = new LinkedHashMap<>(groupToReplacement);
-        
-        if (singleSpCatToFilePattern == null || singleSpCatToFilePattern.isEmpty()) {
-            throw log.throwing(new IllegalArgumentException("No simpleCategory-pattern mapping is provided"));
-        }
-        this.singleSpCatToFilePattern = new HashMap<>(singleSpCatToFilePattern);
-
-        // FIXME enable sanity checks on multi-species files
-        if (multiSpCatToFilePattern != null && !multiSpCatToFilePattern.isEmpty()) {
-            this.multiSpCatToFilePattern = new HashMap<>(multiSpCatToFilePattern);
-        } else {
-            this.multiSpCatToFilePattern = new HashMap<>();
-        }
-
-        if (StringUtils.isEmpty(directory)) {
-            throw log.throwing(new IllegalArgumentException("No directory is provided"));
-        }
-        this.directory = directory;
-        
-        //Checks coherence of data in the provided maps
-        if (!this.groupToSpecies.keySet().equals(this.groupToCaterories.keySet())) {
-            throw log.throwing(new IllegalArgumentException("Both maps group-speciesIds and " +
-                    "group-caterories don't have the same group names and/or store them in different orders."));
-        }
-        if (!this.groupToSpecies.keySet().equals(this.groupToReplacement.keySet())) {
-            throw log.throwing(new IllegalArgumentException("Both maps group-speciesIds and " +
-                    "group-replacement don't have the same group names and/or store them in different orders."));
-        }
-        
-        if (!this.singleSpCatToFilePattern.keySet().equals(
-                this.groupToCaterories.entrySet().stream()
-                .filter(e -> this.groupToSpecies.get(e.getKey()).size() == 1)
-                .flatMap(e -> e.getValue().stream())
-                .collect(Collectors.toSet()))) {
-            throw log.throwing(new IllegalArgumentException("Different categories between "
-                    + "mappings singleSpCategory-filePattern [" + this.singleSpCatToFilePattern.keySet()
-                    + "] and group-category with one species ["
-                    + this.groupToCaterories.values().stream().filter(e -> e.size() == 1)
-                    .flatMap(e -> e.stream())
-                    .collect(Collectors.toSet()) + "]"));
-        }
+//                this.groupToCaterories.entrySet().stream()
+//                .filter(e -> this.groupToSpecies.get(e.getKey()).size() == 1)
+//                .flatMap(e -> e.getValue().stream())
+//                .collect(Collectors.toSet()))) {
+//            throw log.throwing(new IllegalArgumentException("Different categories between "
+//                    + "mappings singleSpCategory-filePattern [" + this.singleSpCatToFilePattern.keySet()
+//                    + "] and group-category with one species ["
+//                    + this.groupToCaterories.values().stream().filter(e -> e.size() == 1)
+//                    .flatMap(e -> e.stream())
+//                    .collect(Collectors.toSet()) + "]"));
+//        }
 
         // FIXME enable sanity checks on multi-species files
 //        if (!this.multiSpCatToFilePattern.keySet().equals(
->>>>>>> 563b1374
 //                this.groupToCaterories.entrySet().stream()
 //                .filter(e -> this.groupToSpecies.get(e.getKey()).size() == 1)
 //                .flatMap(e -> e.getValue().stream())
