package org.bgee.model.gene;

import java.util.Collection;
import java.util.Collections;
import java.util.HashSet;
import java.util.LinkedList;
import java.util.List;
import java.util.Map;
import java.util.Set;
import java.util.stream.Collectors;
import java.util.stream.Stream;

import org.apache.commons.lang3.StringUtils;
import org.apache.logging.log4j.LogManager;
import org.apache.logging.log4j.Logger;
import org.bgee.model.CommonService;
import org.bgee.model.ServiceFactory;
import org.bgee.model.dao.api.gene.GeneDAO.GeneTO;
import org.bgee.model.dao.api.gene.GeneDAO;
import org.bgee.model.dao.api.gene.GeneNameSynonymDAO.GeneNameSynonymTO;
import org.bgee.model.dao.api.gene.HierarchicalGroupDAO.HierarchicalGroupToGeneTOResultSet;
import org.bgee.model.species.Species;
import org.bgee.model.species.SpeciesService;

/**
 * A {@link Service} to obtain {@link Gene} objects. Users should use the
 * {@link org.bgee.model.ServiceFactory ServiceFactory} to obtain {@code GeneService}s.
 * 
 * @author  Philippe Moret
 * @author  Frederic Bastian
 * @author  Valentine Rech de Laval
 * @version Bgee 14, May 2017
 * @since   Bgee 13, Sept. 2015
 */
public class GeneService extends CommonService {
    
    private static final Logger log = LogManager.getLogger(GeneService.class.getName());
    
    private final SpeciesService speciesService;

    /**
     * @param serviceFactory            The {@code ServiceFactory} to be used to obtain {@code Service}s 
     *                                  and {@code DAOManager}.
     * @throws IllegalArgumentException If {@code serviceFactory} is {@code null}.
     */
    public GeneService(ServiceFactory serviceFactory) {
        super(serviceFactory);
        this.speciesService = this.getServiceFactory().getSpeciesService();
    }
    
    /**
     * Retrieve {@code Gene}s based on the provided {@code GeneFiter}.
     * 
     * @param filter        A {@code GeneFilter}s allowing to filter the {@code Gene}s to retrieve.
     * @return              A {@code Stream} of matching {@code Gene}s.
     */
    public Stream<Gene> loadGenes(GeneFilter filter) {
        log.entry(filter);
        return log.exit(this.loadGenes(Collections.singleton(filter)));
    }

    /**
     * Retrieve {@code Gene}s based on the provided {@code GeneFiter}s.
     * 
     * @param filters       A {@code Collection} of {@code GeneFilter}s allowing to filter
     *                      the {@code Gene}s to retrieve.
     * @return              A {@code Stream} of matching {@code Gene}s.
     */
    public Stream<Gene> loadGenes(Collection<GeneFilter> filters) {
        log.entry(filters);
        
        Set<GeneFilter> clonedFilters = filters == null? new HashSet<>(): new HashSet<>(filters);
        Map<Integer, Set<String>> filtersToMap = clonedFilters.stream()
                .collect(Collectors.toMap(f -> f.getSpeciesId(), f -> new HashSet<>(f.getEnsemblGeneIds()),
                        (s1, s2) -> {s1.addAll(s2); return s1;}));

        //retrieve the Species requested in GeneFilters
<<<<<<< HEAD
        Map<Integer, Species> speciesMap = getSpeciesMap(filtersToMap.keySet(), false);
=======
        Map<Integer, Species> speciesMap = this.speciesService.loadSpeciesMap(filtersToMap.keySet(), false);
>>>>>>> 8bf43ade
        if (!speciesMap.keySet().containsAll(filtersToMap.keySet())) {
            Set<Integer> unrecognizedSpeciesIds = new HashSet<>(filtersToMap.keySet());
            unrecognizedSpeciesIds.removeAll(speciesMap.keySet());
            throw log.throwing(new IllegalArgumentException(
                    "GeneFilters contain unrecognized species IDs: " + unrecognizedSpeciesIds));
        }
        
        return log.exit(mapGeneTOStreamToGeneStream(
                getDaoManager().getGeneDAO().getGenesBySpeciesAndGeneIds(filtersToMap).stream(),
                speciesMap));
<<<<<<< HEAD
    }

    /**
     * Loads {@code Gene}s from an Ensembl gene ID. Please note that in Bgee a same Ensembl gene ID
     * can correspond to several {@code Gene}s, belonging to different species. This is because
     * in Bgee, the genome of a species can be used for another closely-related species.
     * For instance, in Bgee the chimpanzee genome is used for analyzing bonobo data.
     * For unambiguous retrieval of {@code Gene}s, see {@link #loadGenes(Collection)}.
     * 
     * @param geneIds   A {@code String} that is the Ensembl ID of genes to retrieve.
     * @return          A {@code Set} of matching {@code Gene}s.
     */
    public Set<Gene> loadGenesByEnsemblId(String ensemblGeneId) {
        log.entry(ensemblGeneId);
        return log.exit(this.loadGenesByEnsemblId(ensemblGeneId, false));
    }
    
    /**
     * Loads {@code Gene}s from an Ensembl gene ID. Please note that in Bgee a same Ensembl gene ID
=======
    }

    /**
     * Loads {@code Gene}s from an Ensembl gene ID. Please note that in Bgee a same Ensembl gene ID
     * can correspond to several {@code Gene}s, belonging to different species. This is because
     * in Bgee, the genome of a species can be used for another closely-related species.
     * For instance, in Bgee the chimpanzee genome is used for analyzing bonobo data.
     * For unambiguous retrieval of {@code Gene}s, see {@link #loadGenes(Collection)}.
     * 
     * @param geneIds   A {@code String} that is the Ensembl ID of genes to retrieve.
     * @return          A {@code Set} of matching {@code Gene}s.
     */
    public Set<Gene> loadGenesByEnsemblId(String ensemblGeneId) {
        log.entry(ensemblGeneId);
        return log.exit(this.loadGenesByEnsemblId(ensemblGeneId, false));
    }

    /**
     * Loads {@code Gene}s from Ensembl gene IDs. Please note that in Bgee a same Ensembl gene ID
>>>>>>> 8bf43ade
     * can correspond to several {@code Gene}s, belonging to different species. This is because
     * in Bgee, the genome of a species can be used for another closely-related species.
     * For instance, in Bgee the chimpanzee genome is used for analyzing bonobo data.
     * For unambiguous retrieval of {@code Gene}s, see {@link #loadGenes(Collection)}.
     * 
<<<<<<< HEAD
     * @param geneIds           A {@code String} that is the Ensembl ID of genes to retrieve.
     * @param withSpeciesInfo   A {@code boolean}s defining whether data sources of the species
     *                          is retrieved or not.
     * @return                  A {@code Set} of matching {@code Gene}s.
     */
=======
     * @param geneIds   A {@code Collection} of {@code String}s that are the Ensembl IDs
     *                  of genes to retrieve.
     * @return          A {@code Stream} of matching {@code Gene}s.
     */
    public Stream<Gene> loadGenesByEnsemblIds(Collection<String> ensemblGeneIds) {
        log.entry(ensemblGeneIds);
        return log.exit(this.loadGenesByEnsemblIds(ensemblGeneIds, false));
    }

    /**
     * Loads {@code Gene}s from an Ensembl gene ID. Please note that in Bgee a same Ensembl gene ID
     * can correspond to several {@code Gene}s, belonging to different species. This is because
     * in Bgee, the genome of a species can be used for another closely-related species.
     * For instance, in Bgee the chimpanzee genome is used for analyzing bonobo data.
     * For unambiguous retrieval of {@code Gene}s, see {@link #loadGenes(Collection)}.
     *
     * @param geneIds           A {@code String} that is the Ensembl ID of genes to retrieve.
     * @param withSpeciesInfo   A {@code boolean}s defining whether data sources of the species
     *                          is retrieved or not.
     * @return                  A {@code Set} of matching {@code Gene}s.
     */
>>>>>>> 8bf43ade
    public Set<Gene> loadGenesByEnsemblId(String ensemblGeneId, boolean withSpeciesInfo) {
        log.entry(ensemblGeneId, withSpeciesInfo);
        if (StringUtils.isBlank(ensemblGeneId)) {
            throw log.throwing(new IllegalArgumentException("No gene ID can be blank."));
        }
        
        //we expect very few results from a single Ensembl ID, so we don't preload all species
        //in database as for method 'loadGenesByEnsemblIds'
        Set<GeneTO> geneTOs = this.getDaoManager().getGeneDAO()
                .getGenesByIds(Collections.singleton(ensemblGeneId))
                .stream().collect(Collectors.toSet());
<<<<<<< HEAD
        Map<Integer, Species> speciesMap = getSpeciesMapFromGeneTOs(geneTOs, withSpeciesInfo);
=======
        Map<Integer, Species> speciesMap = loadSpeciesMapFromGeneTOs(geneTOs, withSpeciesInfo);
>>>>>>> 8bf43ade
        
        return log.exit(mapGeneTOStreamToGeneStream(geneTOs.stream(), speciesMap)
                .collect(Collectors.toSet()));
    }

    /**
     * Loads {@code Gene}s from Ensembl gene IDs. Please note that in Bgee a same Ensembl gene ID
     * can correspond to several {@code Gene}s, belonging to different species. This is because
     * in Bgee, the genome of a species can be used for another closely-related species.
     * For instance, in Bgee the chimpanzee genome is used for analyzing bonobo data.
     * For unambiguous retrieval of {@code Gene}s, see {@link #loadGenes(Collection)}.
<<<<<<< HEAD
     * 
     * @param geneIds   A {@code Collection} of {@code String}s that are the Ensembl IDs
     *                  of genes to retrieve.
     * @return          A {@code Stream} of matching {@code Gene}s.
     */
    public Stream<Gene> loadGenesByEnsemblIds(Collection<String> ensemblGeneIds) {
        log.entry(ensemblGeneIds);
        return log.exit(this.loadGenesByEnsemblIds(ensemblGeneIds, false));
    }

    /**
     * Loads {@code Gene}s from Ensembl gene IDs. Please note that in Bgee a same Ensembl gene ID
     * can correspond to several {@code Gene}s, belonging to different species. This is because
     * in Bgee, the genome of a species can be used for another closely-related species.
     * For instance, in Bgee the chimpanzee genome is used for analyzing bonobo data.
     * For unambiguous retrieval of {@code Gene}s, see {@link #loadGenes(Collection)}.
     * 
     * @param geneIds           A {@code Collection} of {@code String}s that are the Ensembl IDs
     *                          of genes to retrieve.
     * @param withSpeciesInfo   A {@code boolean}s defining whether data sources of the species
     *                          is retrieved or not.
     * @return                  A {@code Stream} of matching {@code Gene}s.
     */
    public Stream<Gene> loadGenesByEnsemblIds(Collection<String> ensemblGeneIds, boolean withSpeciesInfo) {
    	log.entry(ensemblGeneIds, withSpeciesInfo);
    	if (ensemblGeneIds != null && ensemblGeneIds.stream().anyMatch(id -> StringUtils.isBlank(id))) {
    	    throw log.throwing(new IllegalArgumentException("No gene ID can be blank."));
    	}

    	//we need to get the Species genes belong to, in order to instantiate Gene objects.
    	//we don't have access to the species ID information before getting the GeneTOs,
    	//and we want to return a Stream without iterating the GeneTOs first,
    	//so we load all species in database
        Map<Integer, Species> speciesMap = getSpeciesMap(null, withSpeciesInfo);
=======
     *
     * @param geneIds           A {@code Collection} of {@code String}s that are the Ensembl IDs
     *                          of genes to retrieve.
     * @param withSpeciesInfo   A {@code boolean}s defining whether data sources of the species
     *                          is retrieved or not.
     * @return                  A {@code Stream} of matching {@code Gene}s.
     */
    public Stream<Gene> loadGenesByEnsemblIds(Collection<String> ensemblGeneIds, boolean withSpeciesInfo) {
        log.entry(ensemblGeneIds, withSpeciesInfo);
        if (ensemblGeneIds != null && ensemblGeneIds.stream().anyMatch(id -> StringUtils.isBlank(id))) {
            throw log.throwing(new IllegalArgumentException("No gene ID can be blank."));
        }

        //we need to get the Species genes belong to, in order to instantiate Gene objects.
        //we don't have access to the species ID information before getting the GeneTOs,
        //and we want to return a Stream without iterating the GeneTOs first,
        //so we load all species in database
        Map<Integer, Species> speciesMap = this.speciesService.loadSpeciesMap(null, withSpeciesInfo);
>>>>>>> 8bf43ade

        return log.exit(mapGeneTOStreamToGeneStream(
                getDaoManager().getGeneDAO().getGenesByIds(ensemblGeneIds).stream(),
                speciesMap));
    	
    }

    /**
     * Get the orthologies for a given taxon.
     * 
     * @param taxonId       A {@code Integer} that is the ID of taxon for which
     *                      to retrieve the orthology groups.
     * @param speciesIds    A {@code Set} of {@code Integer}s that are the IDs of species to be
     *                      considered. If {@code null}, all species available for the taxon are used.
     * @return              The {@code Map} where keys are {@code Integer}s corresponding to 
     *                      OMA Node IDs, the associated value being a {@code Set} of {@code Integer}s
     *                      corresponding to their {@code Gene}.
     */
    public Map<Integer, Set<Gene>> getOrthologs(Integer taxonId, Set<Integer> speciesIds) {
        log.entry(taxonId, speciesIds);
<<<<<<< HEAD
        HierarchicalGroupToGeneTOResultSet resultSet = getDaoManager().getHierarchicalGroupDAO()
                .getGroupToGene(taxonId, speciesIds);

        final Set<Integer> clnSpId =  speciesIds == null? new HashSet<>():
                Collections.unmodifiableSet(new HashSet<>(speciesIds));
        
        final Map<Integer, Species> speciesMap = getSpeciesMap(clnSpId, false);

        final Map<Integer, Gene> geneMap = Collections.unmodifiableMap(this.getDaoManager().getGeneDAO()
            .getGenesBySpeciesIds(speciesIds).stream()
                .collect(Collectors.toMap(
                    gTO -> gTO.getId(),
                    gTO -> mapGeneTOToGene(gTO, speciesMap.get(gTO.getSpeciesId())))));

        Map<Integer, Set<Gene>> results = resultSet.stream()
                .collect(Collectors.groupingBy(hg -> hg.getNodeId()))
                .entrySet().stream()
                .collect(Collectors.toMap(
                        e -> e.getKey(), 
                        e -> e.getValue().stream()
                            .map(to -> geneMap.get(to.getBgeeGeneId())).collect(Collectors.toSet())));
        return log.exit(results);
=======
        throw log.throwing(new UnsupportedOperationException("To implement"));
//        HierarchicalGroupToGeneTOResultSet resultSet = getDaoManager().getHierarchicalGroupDAO()
//                .getGroupToGene(taxonId, speciesIds);
//
//        final Set<Integer> clnSpId =  speciesIds == null? new HashSet<>():
//                Collections.unmodifiableSet(new HashSet<>(speciesIds));
//        
//        final Map<Integer, Species> speciesMap = this.speciesService.loadSpeciesMap(clnSpId, false);
//
//        final Map<Integer, Gene> geneMap = Collections.unmodifiableMap(this.getDaoManager().getGeneDAO()
//            .getGenesBySpeciesIds(speciesIds).stream()
//                .collect(Collectors.toMap(
//                    gTO -> gTO.getId(),
//                    gTO -> mapGeneTOToGene(gTO, speciesMap.get(gTO.getSpeciesId())))));
//
//        Map<Integer, Set<Gene>> results = resultSet.stream()
//                .collect(Collectors.groupingBy(hg -> hg.getNodeId()))
//                .entrySet().stream()
//                .collect(Collectors.toMap(
//                        e -> e.getKey(), 
//                        e -> e.getValue().stream()
//                            .map(to -> geneMap.get(to.getBgeeGeneId())).collect(Collectors.toSet())));
//        return log.exit(results);
>>>>>>> 8bf43ade
    }

    /**
     * Search the genes by name, id and synonyms.
     * @param term A {@code String} containing the query 
     * @return A {@code List} of results (ordered).
     */
    public List<GeneMatch> searchByTerm(final String term) {
        log.entry(term);
        GeneDAO dao = getDaoManager().getGeneDAO();
        
        List<GeneTO> geneTOs = dao.getGeneBySearchTerm(term, null, 1, 100).stream().collect(Collectors.toList());
        
        // if result is empty, return an empty list
        if (geneTOs.isEmpty()) {
            return log.exit(new LinkedList<>());
        }
        
<<<<<<< HEAD
        Map<Integer, Species> speciesMap = getSpeciesMapFromGeneTOs(geneTOs, false);
=======
        Map<Integer, Species> speciesMap = loadSpeciesMapFromGeneTOs(geneTOs, false);
>>>>>>> 8bf43ade
        Set<Integer> bgeeGeneIds = geneTOs.stream().map(GeneTO::getId).collect(Collectors.toSet());
        
        final Map<Integer, List<String>> synonymMap = getDaoManager().getGeneNameSynonymDAO()
                .getGeneNameSynonyms(bgeeGeneIds).stream()
                .collect(Collectors.groupingBy(GeneNameSynonymTO::getBgeeGeneId, 
                        Collectors.mapping(GeneNameSynonymTO::getGeneNameSynonym, Collectors.toList())));

        return log.exit(geneTOs.stream()
            .map(g -> geneMatch(g, term, synonymMap.get(g.getId()), speciesMap.get(g.getSpeciesId())))
            .collect(Collectors.toList()));
    }

    private GeneMatch geneMatch(final GeneTO geneTO, final String term,
            final List<String> synonymList, final Species species) {
        log.entry(geneTO, term, synonymList, species);
        Gene gene = mapGeneTOToGene(geneTO, species);
        // if the gene name or id match there is no synonym
        if (geneTO.getName().toLowerCase().contains(term.toLowerCase())
                || String.valueOf(geneTO.getGeneId()).contains(term)) {
            return log.exit(new GeneMatch(gene, null));
        }

        // otherwise we fetch synonym and find the first match
        List<String> synonyms = synonymList.stream().
                filter(s -> s.toLowerCase().contains(term.toLowerCase()))
                .collect(Collectors.toList());
                
        if (synonyms.size() < 1) {
            throw new IllegalStateException("The term should match either the gene id/name "
                    + "or one of its synonyms. Term: " + term + " GeneTO;" + geneTO);
        }
        return log.exit(new GeneMatch(gene, synonyms.get(0)));
    }
<<<<<<< HEAD
    
    private Map<Integer, Species> getSpeciesMap(Set<Integer> speciesIds, boolean withSpeciesInfo) {
        log.entry(speciesIds, withSpeciesInfo);
        return log.exit(this.speciesService.loadSpeciesByIds(speciesIds, withSpeciesInfo)
                .stream().collect(Collectors.toMap(s -> s.getId(), s -> s)));
    }
    private Map<Integer, Species> getSpeciesMapFromGeneTOs(Collection<GeneTO> geneTOs, boolean withSpeciesInfo) {
        log.entry(geneTOs, withSpeciesInfo);
        Set<Integer> speciesIds = geneTOs.stream().map(GeneTO::getSpeciesId).collect(Collectors.toSet());
        return log.exit(getSpeciesMap(speciesIds, withSpeciesInfo));
=======

    private Map<Integer, Species> loadSpeciesMapFromGeneTOs(Collection<GeneTO> geneTOs, boolean withSpeciesInfo) {
        log.entry(geneTOs, withSpeciesInfo);
        Set<Integer> speciesIds = geneTOs.stream().map(GeneTO::getSpeciesId).collect(Collectors.toSet());
        return log.exit(this.speciesService.loadSpeciesMap(speciesIds, withSpeciesInfo));
>>>>>>> 8bf43ade
    }
    
    private static Stream<Gene> mapGeneTOStreamToGeneStream(Stream<GeneTO> geneTOStream,
            Map<Integer, Species> speciesMap) {
        log.entry(geneTOStream, speciesMap);
        return log.exit(geneTOStream.map(to -> mapGeneTOToGene(to, speciesMap.get(to.getSpeciesId()))));
    }
}<|MERGE_RESOLUTION|>--- conflicted
+++ resolved
@@ -75,11 +75,7 @@
                         (s1, s2) -> {s1.addAll(s2); return s1;}));
 
         //retrieve the Species requested in GeneFilters
-<<<<<<< HEAD
-        Map<Integer, Species> speciesMap = getSpeciesMap(filtersToMap.keySet(), false);
-=======
         Map<Integer, Species> speciesMap = this.speciesService.loadSpeciesMap(filtersToMap.keySet(), false);
->>>>>>> 8bf43ade
         if (!speciesMap.keySet().containsAll(filtersToMap.keySet())) {
             Set<Integer> unrecognizedSpeciesIds = new HashSet<>(filtersToMap.keySet());
             unrecognizedSpeciesIds.removeAll(speciesMap.keySet());
@@ -90,7 +86,6 @@
         return log.exit(mapGeneTOStreamToGeneStream(
                 getDaoManager().getGeneDAO().getGenesBySpeciesAndGeneIds(filtersToMap).stream(),
                 speciesMap));
-<<<<<<< HEAD
     }
 
     /**
@@ -107,42 +102,14 @@
         log.entry(ensemblGeneId);
         return log.exit(this.loadGenesByEnsemblId(ensemblGeneId, false));
     }
-    
-    /**
-     * Loads {@code Gene}s from an Ensembl gene ID. Please note that in Bgee a same Ensembl gene ID
-=======
-    }
-
-    /**
-     * Loads {@code Gene}s from an Ensembl gene ID. Please note that in Bgee a same Ensembl gene ID
-     * can correspond to several {@code Gene}s, belonging to different species. This is because
-     * in Bgee, the genome of a species can be used for another closely-related species.
-     * For instance, in Bgee the chimpanzee genome is used for analyzing bonobo data.
-     * For unambiguous retrieval of {@code Gene}s, see {@link #loadGenes(Collection)}.
-     * 
-     * @param geneIds   A {@code String} that is the Ensembl ID of genes to retrieve.
-     * @return          A {@code Set} of matching {@code Gene}s.
-     */
-    public Set<Gene> loadGenesByEnsemblId(String ensemblGeneId) {
-        log.entry(ensemblGeneId);
-        return log.exit(this.loadGenesByEnsemblId(ensemblGeneId, false));
-    }
 
     /**
      * Loads {@code Gene}s from Ensembl gene IDs. Please note that in Bgee a same Ensembl gene ID
->>>>>>> 8bf43ade
-     * can correspond to several {@code Gene}s, belonging to different species. This is because
-     * in Bgee, the genome of a species can be used for another closely-related species.
-     * For instance, in Bgee the chimpanzee genome is used for analyzing bonobo data.
-     * For unambiguous retrieval of {@code Gene}s, see {@link #loadGenes(Collection)}.
-     * 
-<<<<<<< HEAD
-     * @param geneIds           A {@code String} that is the Ensembl ID of genes to retrieve.
-     * @param withSpeciesInfo   A {@code boolean}s defining whether data sources of the species
-     *                          is retrieved or not.
-     * @return                  A {@code Set} of matching {@code Gene}s.
-     */
-=======
+     * can correspond to several {@code Gene}s, belonging to different species. This is because
+     * in Bgee, the genome of a species can be used for another closely-related species.
+     * For instance, in Bgee the chimpanzee genome is used for analyzing bonobo data.
+     * For unambiguous retrieval of {@code Gene}s, see {@link #loadGenes(Collection)}.
+     * 
      * @param geneIds   A {@code Collection} of {@code String}s that are the Ensembl IDs
      *                  of genes to retrieve.
      * @return          A {@code Stream} of matching {@code Gene}s.
@@ -164,7 +131,6 @@
      *                          is retrieved or not.
      * @return                  A {@code Set} of matching {@code Gene}s.
      */
->>>>>>> 8bf43ade
     public Set<Gene> loadGenesByEnsemblId(String ensemblGeneId, boolean withSpeciesInfo) {
         log.entry(ensemblGeneId, withSpeciesInfo);
         if (StringUtils.isBlank(ensemblGeneId)) {
@@ -176,11 +142,7 @@
         Set<GeneTO> geneTOs = this.getDaoManager().getGeneDAO()
                 .getGenesByIds(Collections.singleton(ensemblGeneId))
                 .stream().collect(Collectors.toSet());
-<<<<<<< HEAD
-        Map<Integer, Species> speciesMap = getSpeciesMapFromGeneTOs(geneTOs, withSpeciesInfo);
-=======
         Map<Integer, Species> speciesMap = loadSpeciesMapFromGeneTOs(geneTOs, withSpeciesInfo);
->>>>>>> 8bf43ade
         
         return log.exit(mapGeneTOStreamToGeneStream(geneTOs.stream(), speciesMap)
                 .collect(Collectors.toSet()));
@@ -192,42 +154,6 @@
      * in Bgee, the genome of a species can be used for another closely-related species.
      * For instance, in Bgee the chimpanzee genome is used for analyzing bonobo data.
      * For unambiguous retrieval of {@code Gene}s, see {@link #loadGenes(Collection)}.
-<<<<<<< HEAD
-     * 
-     * @param geneIds   A {@code Collection} of {@code String}s that are the Ensembl IDs
-     *                  of genes to retrieve.
-     * @return          A {@code Stream} of matching {@code Gene}s.
-     */
-    public Stream<Gene> loadGenesByEnsemblIds(Collection<String> ensemblGeneIds) {
-        log.entry(ensemblGeneIds);
-        return log.exit(this.loadGenesByEnsemblIds(ensemblGeneIds, false));
-    }
-
-    /**
-     * Loads {@code Gene}s from Ensembl gene IDs. Please note that in Bgee a same Ensembl gene ID
-     * can correspond to several {@code Gene}s, belonging to different species. This is because
-     * in Bgee, the genome of a species can be used for another closely-related species.
-     * For instance, in Bgee the chimpanzee genome is used for analyzing bonobo data.
-     * For unambiguous retrieval of {@code Gene}s, see {@link #loadGenes(Collection)}.
-     * 
-     * @param geneIds           A {@code Collection} of {@code String}s that are the Ensembl IDs
-     *                          of genes to retrieve.
-     * @param withSpeciesInfo   A {@code boolean}s defining whether data sources of the species
-     *                          is retrieved or not.
-     * @return                  A {@code Stream} of matching {@code Gene}s.
-     */
-    public Stream<Gene> loadGenesByEnsemblIds(Collection<String> ensemblGeneIds, boolean withSpeciesInfo) {
-    	log.entry(ensemblGeneIds, withSpeciesInfo);
-    	if (ensemblGeneIds != null && ensemblGeneIds.stream().anyMatch(id -> StringUtils.isBlank(id))) {
-    	    throw log.throwing(new IllegalArgumentException("No gene ID can be blank."));
-    	}
-
-    	//we need to get the Species genes belong to, in order to instantiate Gene objects.
-    	//we don't have access to the species ID information before getting the GeneTOs,
-    	//and we want to return a Stream without iterating the GeneTOs first,
-    	//so we load all species in database
-        Map<Integer, Species> speciesMap = getSpeciesMap(null, withSpeciesInfo);
-=======
      *
      * @param geneIds           A {@code Collection} of {@code String}s that are the Ensembl IDs
      *                          of genes to retrieve.
@@ -246,7 +172,6 @@
         //and we want to return a Stream without iterating the GeneTOs first,
         //so we load all species in database
         Map<Integer, Species> speciesMap = this.speciesService.loadSpeciesMap(null, withSpeciesInfo);
->>>>>>> 8bf43ade
 
         return log.exit(mapGeneTOStreamToGeneStream(
                 getDaoManager().getGeneDAO().getGenesByIds(ensemblGeneIds).stream(),
@@ -267,30 +192,6 @@
      */
     public Map<Integer, Set<Gene>> getOrthologs(Integer taxonId, Set<Integer> speciesIds) {
         log.entry(taxonId, speciesIds);
-<<<<<<< HEAD
-        HierarchicalGroupToGeneTOResultSet resultSet = getDaoManager().getHierarchicalGroupDAO()
-                .getGroupToGene(taxonId, speciesIds);
-
-        final Set<Integer> clnSpId =  speciesIds == null? new HashSet<>():
-                Collections.unmodifiableSet(new HashSet<>(speciesIds));
-        
-        final Map<Integer, Species> speciesMap = getSpeciesMap(clnSpId, false);
-
-        final Map<Integer, Gene> geneMap = Collections.unmodifiableMap(this.getDaoManager().getGeneDAO()
-            .getGenesBySpeciesIds(speciesIds).stream()
-                .collect(Collectors.toMap(
-                    gTO -> gTO.getId(),
-                    gTO -> mapGeneTOToGene(gTO, speciesMap.get(gTO.getSpeciesId())))));
-
-        Map<Integer, Set<Gene>> results = resultSet.stream()
-                .collect(Collectors.groupingBy(hg -> hg.getNodeId()))
-                .entrySet().stream()
-                .collect(Collectors.toMap(
-                        e -> e.getKey(), 
-                        e -> e.getValue().stream()
-                            .map(to -> geneMap.get(to.getBgeeGeneId())).collect(Collectors.toSet())));
-        return log.exit(results);
-=======
         throw log.throwing(new UnsupportedOperationException("To implement"));
 //        HierarchicalGroupToGeneTOResultSet resultSet = getDaoManager().getHierarchicalGroupDAO()
 //                .getGroupToGene(taxonId, speciesIds);
@@ -314,7 +215,6 @@
 //                        e -> e.getValue().stream()
 //                            .map(to -> geneMap.get(to.getBgeeGeneId())).collect(Collectors.toSet())));
 //        return log.exit(results);
->>>>>>> 8bf43ade
     }
 
     /**
@@ -333,11 +233,7 @@
             return log.exit(new LinkedList<>());
         }
         
-<<<<<<< HEAD
-        Map<Integer, Species> speciesMap = getSpeciesMapFromGeneTOs(geneTOs, false);
-=======
         Map<Integer, Species> speciesMap = loadSpeciesMapFromGeneTOs(geneTOs, false);
->>>>>>> 8bf43ade
         Set<Integer> bgeeGeneIds = geneTOs.stream().map(GeneTO::getId).collect(Collectors.toSet());
         
         final Map<Integer, List<String>> synonymMap = getDaoManager().getGeneNameSynonymDAO()
@@ -371,24 +267,11 @@
         }
         return log.exit(new GeneMatch(gene, synonyms.get(0)));
     }
-<<<<<<< HEAD
-    
-    private Map<Integer, Species> getSpeciesMap(Set<Integer> speciesIds, boolean withSpeciesInfo) {
-        log.entry(speciesIds, withSpeciesInfo);
-        return log.exit(this.speciesService.loadSpeciesByIds(speciesIds, withSpeciesInfo)
-                .stream().collect(Collectors.toMap(s -> s.getId(), s -> s)));
-    }
-    private Map<Integer, Species> getSpeciesMapFromGeneTOs(Collection<GeneTO> geneTOs, boolean withSpeciesInfo) {
-        log.entry(geneTOs, withSpeciesInfo);
-        Set<Integer> speciesIds = geneTOs.stream().map(GeneTO::getSpeciesId).collect(Collectors.toSet());
-        return log.exit(getSpeciesMap(speciesIds, withSpeciesInfo));
-=======
 
     private Map<Integer, Species> loadSpeciesMapFromGeneTOs(Collection<GeneTO> geneTOs, boolean withSpeciesInfo) {
         log.entry(geneTOs, withSpeciesInfo);
         Set<Integer> speciesIds = geneTOs.stream().map(GeneTO::getSpeciesId).collect(Collectors.toSet());
         return log.exit(this.speciesService.loadSpeciesMap(speciesIds, withSpeciesInfo));
->>>>>>> 8bf43ade
     }
     
     private static Stream<Gene> mapGeneTOStreamToGeneStream(Stream<GeneTO> geneTOStream,
