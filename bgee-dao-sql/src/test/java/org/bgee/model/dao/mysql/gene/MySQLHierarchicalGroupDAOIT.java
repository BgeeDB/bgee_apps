--- conflicted
+++ resolved
@@ -73,15 +73,9 @@
         // Taxon ID without species ID (taxonId = 111)
         taxonId = 111;
         List<HierarchicalGroupToGeneTO> expectedGroupToGene = Arrays.asList(
-<<<<<<< HEAD
-                new HierarchicalGroupToGeneTO(1, 2),
-                new HierarchicalGroupToGeneTO(1, 3), 
-                new HierarchicalGroupToGeneTO(5, 1));
-=======
                 new HierarchicalGroupToGeneTO(1, 2, 1),
                 new HierarchicalGroupToGeneTO(1, 3, 1), 
                 new HierarchicalGroupToGeneTO(5, 1, 1));
->>>>>>> 8bf43ade
         List<HierarchicalGroupToGeneTO> actualGroupToGene = 
                 dao.getGroupToGene(taxonId, speciesIds).getAllTOs();
         assertTrue("HierarchicalGroupToGeneTOs incorrectly retrieved: actualGroupToGene=" +
@@ -90,11 +84,7 @@
 
         // Taxon ID without species ID (taxonId = 211)
         taxonId = 211;
-<<<<<<< HEAD
-        expectedGroupToGene = Arrays.asList(new HierarchicalGroupToGeneTO(2, 2));
-=======
         expectedGroupToGene = Arrays.asList(new HierarchicalGroupToGeneTO(2, 2, 1));
->>>>>>> 8bf43ade
         actualGroupToGene = dao.getGroupToGene(taxonId, speciesIds).getAllTOs();
         assertTrue("HierarchicalGroupToGeneTOs incorrectly retrieved", 
                 TOComparator.areTOCollectionsEqual(actualGroupToGene, expectedGroupToGene));
@@ -102,11 +92,7 @@
         // Taxon ID with one species ID (taxonId = 111 & species ID = 31)
         taxonId = 111;
         speciesIds.add(31);
-<<<<<<< HEAD
-        expectedGroupToGene = Arrays.asList(new HierarchicalGroupToGeneTO(1, 3));
-=======
         expectedGroupToGene = Arrays.asList(new HierarchicalGroupToGeneTO(1, 3, 1));
->>>>>>> 8bf43ade
         actualGroupToGene = dao.getGroupToGene(taxonId, speciesIds).getAllTOs();
         assertTrue("HierarchicalGroupToGeneTOs incorrectly retrieved", 
                 TOComparator.areTOCollectionsEqual(actualGroupToGene, expectedGroupToGene));
@@ -114,13 +100,8 @@
         // Taxon ID with two species IDs (taxonId = 111 & species ID = 31 + 11)
         speciesIds.add(11);
         expectedGroupToGene = Arrays.asList(
-<<<<<<< HEAD
-                new HierarchicalGroupToGeneTO(1, 3), 
-                new HierarchicalGroupToGeneTO(5, 1));        
-=======
                 new HierarchicalGroupToGeneTO(1, 3, 1), 
                 new HierarchicalGroupToGeneTO(5, 1, 1));        
->>>>>>> 8bf43ade
         actualGroupToGene = dao.getGroupToGene(taxonId, speciesIds).getAllTOs();
         assertTrue("HierarchicalGroupToGeneTOs incorrectly retrieved", 
                 TOComparator.areTOCollectionsEqual(actualGroupToGene, expectedGroupToGene));
