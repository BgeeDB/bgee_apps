package org.bgee.model.dao.mysql.gene;

import java.sql.SQLException;
import java.sql.Types;
import java.util.Collection;
import java.util.Map.Entry;
import java.util.Set;

import org.apache.logging.log4j.LogManager;
import org.apache.logging.log4j.Logger;
import org.bgee.model.dao.api.exception.DAOException;
import org.bgee.model.dao.api.gene.HierarchicalGroupDAO;
import org.bgee.model.dao.mysql.MySQLDAO;
import org.bgee.model.dao.mysql.connector.BgeePreparedStatement;
/*
import org.bgee.model.dao.mysql.BgeeConnection;
import org.bgee.model.dao.mysql.BgeePreparedStatement;
import org.bgee.model.dao.sql.*;*/
import org.bgee.model.dao.mysql.connector.MySQLDAOManager;
import org.bgee.model.dao.mysql.connector.MySQLDAOResultSet;
import org.bgee.model.dao.mysql.exception.UnrecognizedColumnException;

/**
 * A {@code HierarchicalGroupDAO} for MySQL. 
 * 
 * @author Valentine Rech de Laval
 * @author Julien Wollbrett
 * @version Bgee 14
 * @see org.bgee.model.dao.api.gene.HierarchicalGroupDAO.HierarchicalGroupTO
 * @since Bgee 13
 */
public class MySQLHierarchicalGroupDAO extends MySQLDAO<HierarchicalGroupDAO.Attribute>
        implements HierarchicalGroupDAO {

    /**
     * {@code Logger} of the class. 
     */
    private final static Logger log = 
            LogManager.getLogger(MySQLHierarchicalGroupDAO.class.getName());

    /**
     * Constructor providing the {@code MySQLDAOManager} that this {@code MySQLDAO} will
     * use to obtain {@code BgeeConnection}s.
     * 
     * @param manager the {@code MySQLDAOManager} to use.
     * @throws IllegalArgumentException If {@code manager} is {@code null}.
     */
    public MySQLHierarchicalGroupDAO(MySQLDAOManager manager)
            throws IllegalArgumentException {
        super(manager);
    }
    
    @Override
    public HierarchicalGroupToGeneTOResultSet getOMANodeToGene(Integer taxonId, 
			Collection<Integer> speciesIds) throws DAOException, IllegalArgumentException {
        log.entry(taxonId, speciesIds);

        if (taxonId <= 0) {
            throw log.throwing(new IllegalArgumentException("No taxon ID is provided"));
        }
        
        boolean hasSpecies  = speciesIds != null && !speciesIds.isEmpty();
        
        String sql = "SELECT geneToOma.OMANodeId, geneToOma.bgeeGeneId "
                + "FROM geneToOma "
                + "INNER JOIN gene AS g ON geneToOma.bgeeGeneId = g.bgeeGeneId "
                + "WHERE taxonId = ? ";
        if (hasSpecies) {
            sql += "AND g.speciesId IN (" +
                    BgeePreparedStatement.generateParameterizedQueryString(
                            speciesIds.size()) + ")";
        }
        
        //we don't use a try-with-resource, because we return a pointer to the results, 
        //not the actual results, so we should not close this BgeePreparedStatement.
        try {
            BgeePreparedStatement stmt = this.getManager().getConnection().prepareStatement(sql);
            stmt.setInt(1, taxonId);
            if (hasSpecies) {
                stmt.setIntegers(2, speciesIds, true);
            }  
            return log.exit(new MySQLHierarchicalGroupToGeneTOResultSet(stmt));
        } catch (SQLException e) {
            throw log.throwing(new DAOException(e));
        }
    }
    
    @Override
    public HierarchicalNodeTOResultSet getOMANodesFromStartingGenes(Collection<Integer> taxonIds, 
    		Integer startingSpeciesId, Set<String> startingGeneIds) throws DAOException, IllegalArgumentException{
    	log.entry(taxonIds, startingSpeciesId, startingGeneIds);
    	if (taxonIds == null || taxonIds.size() == 0) {
            throw log.throwing(new IllegalArgumentException("No taxon ID is provided"));
        }
    	if (startingSpeciesId == null) {
            throw log.throwing(new IllegalArgumentException("No starting species ID is provided"));
        }
    	if (startingGeneIds == null || startingGeneIds.size() == 0) {
            throw log.throwing(new IllegalArgumentException("No starting gene IDs are provided"));
        }
    	
    	boolean hasGenes  = startingSpeciesId != null && startingSpeciesId > 0 && startingGeneIds != null
    			&& startingGeneIds.size() > 0;
    	
        String sql = "SELECT geneToOma.OMANodeId, geneToOma.taxonId, hg.OMAGroupId "
                + "FROM OMAHierarchicalGroup as hg "
                + "INNER JOIN geneToOma ON geneToOma.OMANodeId = hg.OMANodeId"
                + "INNER JOIN gene AS g ON geneToOma.bgeeGeneId = g.bgeeGeneId "
                + "WHERE geneToOma.taxonId IN ? (" +
                    BgeePreparedStatement.generateParameterizedQueryString(
                    		taxonIds.size()) + ")";
        if (hasGenes) {
            sql += "AND g.speciesId = ?"
            		+ "AND geneID IN (" +
                    BgeePreparedStatement.generateParameterizedQueryString(
                    		startingGeneIds.size()) + ")"
                    + "ORDERED BY hg.OMAGroupId";
        }
        
        try {
            BgeePreparedStatement stmt = this.getManager().getConnection().prepareStatement(sql);
            stmt.setIntegers(1, taxonIds, false);
            if (hasGenes) {
                stmt.setInt(2, startingSpeciesId);
                stmt.setStrings(3, startingGeneIds, true);
            }  
            return log.exit(new MySQLHierarchicalNodeTOResultSet(stmt));
        } catch (SQLException e) {
            throw log.throwing(new DAOException(e));
        }
    }
    
    public HierarchicalGroupToGeneTOResultSet getGenesByNodeFromNodes(Collection<Integer> omaNodesIds,
    		Collection<Integer> speciesIds) throws DAOException, IllegalArgumentException{
    	log.entry(omaNodesIds, speciesIds);
    	if (omaNodesIds == null || omaNodesIds.size() == 0) {
            throw log.throwing(new IllegalArgumentException("No OMA node ID is provided"));
        }
    	boolean hasSpecies  = speciesIds != null && speciesIds.size() > 0;
    	String sql = "SELECT geneToOma.OMANodeId, geneToOma.geneId FROM geneToOma "
                + "INNER JOIN gene AS g ON geneToOma.bgeeGeneId = g.bgeeGeneId "
                + "WHERE geneToOma.OMANodeId IN (" +
                    BgeePreparedStatement.generateParameterizedQueryString(
                    		omaNodesIds.size()) + ")";
    	if(hasSpecies){
    		sql += "AND g.speciesId IN (" +
                    BgeePreparedStatement.generateParameterizedQueryString(
                    		speciesIds.size()) + ")";
    	}
    	try {
            BgeePreparedStatement stmt = this.getManager().getConnection().prepareStatement(sql);
            stmt.setIntegers(1, omaNodesIds, true);
            if (hasSpecies) {
                stmt.setIntegers(2, speciesIds, true);
            }  
            return log.exit(new MySQLHierarchicalGroupToGeneTOResultSet(stmt));
        } catch (SQLException e) {
            throw log.throwing(new DAOException(e));
        }
    	
    }

    //***************************************************************************
    // METHODS NOT PART OF THE bgee-dao-api, USED BY THE PIPELINE AND NOT MEANT 
    //TO BE EXPOSED TO THE PUBLIC API.
    //***************************************************************************
    @Override
    public int insertHierarchicalGroups(Collection<HierarchicalNodeTO> groups)
            throws DAOException, IllegalArgumentException {
    	log.entry(groups);

        if (groups == null || groups.isEmpty()) {
            throw log.throwing(new IllegalArgumentException(
                    "No hierarchical group is given, then no hierarchical group is inserted"));
        }

    	int groupInsertedCount = 0;

    	// To not overload MySQL with an error com.mysql.jdbc.PacketTooBigException, 
    	// and because of laziness, we insert terms one at a time
        String sql = "INSERT INTO OMAHierarchicalGroup " +
                     "(OMANodeId, OMAGroupId, OMANodeLeftBound, OMANodeRightBound, taxonId) " +
                     "values (?, ?, ?, ?, ?)";

    	try (BgeePreparedStatement stmt = 
    			this.getManager().getConnection().prepareStatement(sql)) {
    		for (HierarchicalNodeTO group: groups) {
    			stmt.setInt(1, group.getId());
    			stmt.setString(2, group.getOMAGroupId());
    			stmt.setInt(3, group.getLeftBound());
    			stmt.setInt(4, group.getRightBound());
    			// taxonId could be null for paralogous groups
    			if (group.getTaxonId() == 0) {
    			    stmt.setNull(5, Types.INTEGER);
    			} else {
    			    stmt.setInt(5, group.getTaxonId());
    			}
    			groupInsertedCount += stmt.executeUpdate();
    			stmt.clearParameters();
    		}
    		return log.exit(groupInsertedCount);
    	} catch (SQLException e) {
    		throw log.throwing(new DAOException(e));
    	}
    }
    
    @Override
    public int insertHierarchicalGroupToGene(Collection<HierarchicalGroupToGeneTO> groupToGenes)
            throws DAOException, IllegalArgumentException {
    	log.entry(groupToGenes);

        if (groupToGenes == null || groupToGenes.isEmpty()) {
            throw log.throwing(new IllegalArgumentException(
                    "No hierarchical group to gene is given, then no group to gene mapping is inserted"));
        }

    	int groupToGeneInsertedCount = 0;

    	// To not overload MySQL with an error com.mysql.jdbc.PacketTooBigException, 
    	// and because of laziness, we insert terms one at a time
        String sql = "INSERT INTO geneToOma " +
                     "(OMANodeId, bgeeGeneId, taxonId) " +
                     "values (?, ?, ?)";

    	try (BgeePreparedStatement stmt = 
    			this.getManager().getConnection().prepareStatement(sql)) {
    		
    		for (HierarchicalGroupToGeneTO groupToGene: groupToGenes) {
    			System.out.println(groupToGene.getNodeId()+" -> "+groupToGene.getBgeeGeneId()+" -> "+groupToGene.getTaxonId());
    			stmt.setInt(1, groupToGene.getNodeId());
    			stmt.setInt(2, groupToGene.getBgeeGeneId());
    			stmt.setInt(3, groupToGene.getTaxonId());
    			groupToGeneInsertedCount += stmt.executeUpdate();
    			stmt.clearParameters();
    		}
    		return log.exit(groupToGeneInsertedCount);
    	} catch (SQLException e) {
    		throw log.throwing(new DAOException(e));
    	}
    }
    
    /**
    * A {@code MySQLDAOResultSet} specific to {@code HierarchicalGroupToGeneTO}.
    * 
    * @author Frederic Bastian
    * @version Bgee 13 Mar. 2015
    * @since Bgee 13
    */
   public class MySQLHierarchicalNodeTOResultSet 
               extends MySQLDAOResultSet<HierarchicalNodeTO> 
               implements HierarchicalNodeTOResultSet {
	   /**
        * Delegates to {@link MySQLDAOResultSet#MySQLDAOResultSet(BgeePreparedStatement)}
        * super constructor.
        * 
        * @param statement The first {@code BgeePreparedStatement} to execute a query on.
        */
       private MySQLHierarchicalNodeTOResultSet(BgeePreparedStatement statement) {
           super(statement);
       }
       
       /**
        * Delegates to {@link MySQLDAOResultSet#MySQLDAOResultSet(BgeePreparedStatement, 
        * int, int, int)} super constructor.
        * 
        * @param statement             The first {@code BgeePreparedStatement} to execute 
        *                              a query on.
        * @param offsetParamIndex      An {@code int} that is the index of the parameter 
        *                              defining the offset argument of a LIMIT clause, 
        *                              in the SQL query hold by {@code statement}.
        * @param rowCountParamIndex    An {@code int} that is the index of the parameter 
        *                              specifying the maximum number of rows to return 
        *                              in a LIMIT clause, in the SQL query 
        *                              hold by {@code statement}.
        * @param rowCount              An {@code int} that is the maximum number of rows to use 
        *                              in a LIMIT clause, in the SQL query 
        *                              hold by {@code statement}.
        * @param filterDuplicates      A {@code boolean} defining whether equal 
        *                              {@code TransferObject}s returned by different queries should 
        *                              be filtered: when {@code true}, only one of them will be 
        *                              returned. This implies that all {@code TransferObject}s 
        *                              returned will be stored, implying potentially 
        *                              great memory usage.
        */
       private MySQLHierarchicalNodeTOResultSet(BgeePreparedStatement statement, 
               int offsetParamIndex, int rowCountParamIndex, int rowCount, 
               boolean filterDuplicates) {
           super(statement, offsetParamIndex, rowCountParamIndex, rowCount, filterDuplicates);
       }
       
       @Override
       protected HierarchicalNodeTO getNewTO() throws DAOException {
           log.entry();

           String hogId = null;
           Integer taxonId = null, nodeId = null; 

           for (Entry<Integer, String> column: this.getColumnLabels().entrySet()) {
               try {
                   if (column.getValue().equals("OMAGroupId")) {
                       hogId = this.getCurrentResultSet().getString(column.getKey());
                       
                   } else if (column.getValue().equals("bgeeGeneId")) {
                	   taxonId = this.getCurrentResultSet().getInt(column.getKey());

                   } else if (column.getValue().equals("OMANodeId")) {
                	   nodeId = this.getCurrentResultSet().getInt(column.getKey());

                   } else {
                       throw log.throwing(new UnrecognizedColumnException(column.getValue()));
                   }

               } catch (SQLException e) {
                   throw log.throwing(new DAOException(e));
               }
           }
           return log.exit(new HierarchicalNodeTO(nodeId, hogId, null, null, taxonId));
       }

   }
    
    /**
     * A {@code MySQLDAOResultSet} specific to {@code HierarchicalGroupToGeneTO}.
     * 
     * @author Frederic Bastian
     * @version Bgee 13 Mar. 2015
     * @since Bgee 13
     */
    public class MySQLHierarchicalGroupToGeneTOResultSet 
                extends MySQLDAOResultSet<HierarchicalGroupToGeneTO> 
                implements HierarchicalGroupToGeneTOResultSet {

        /**
         * Delegates to {@link MySQLDAOResultSet#MySQLDAOResultSet(BgeePreparedStatement)}
         * super constructor.
         * 
         * @param statement The first {@code BgeePreparedStatement} to execute a query on.
         */
        private MySQLHierarchicalGroupToGeneTOResultSet(BgeePreparedStatement statement) {
            super(statement);
        }
        
        /**
         * Delegates to {@link MySQLDAOResultSet#MySQLDAOResultSet(BgeePreparedStatement, 
         * int, int, int)} super constructor.
         * 
         * @param statement             The first {@code BgeePreparedStatement} to execute 
         *                              a query on.
         * @param offsetParamIndex      An {@code int} that is the index of the parameter 
         *                              defining the offset argument of a LIMIT clause, 
         *                              in the SQL query hold by {@code statement}.
         * @param rowCountParamIndex    An {@code int} that is the index of the parameter 
         *                              specifying the maximum number of rows to return 
         *                              in a LIMIT clause, in the SQL query 
         *                              hold by {@code statement}.
         * @param rowCount              An {@code int} that is the maximum number of rows to use 
         *                              in a LIMIT clause, in the SQL query 
         *                              hold by {@code statement}.
         * @param filterDuplicates      A {@code boolean} defining whether equal 
         *                              {@code TransferObject}s returned by different queries should 
         *                              be filtered: when {@code true}, only one of them will be 
         *                              returned. This implies that all {@code TransferObject}s 
         *                              returned will be stored, implying potentially 
         *                              great memory usage.
         */
        private MySQLHierarchicalGroupToGeneTOResultSet(BgeePreparedStatement statement, 
                int offsetParamIndex, int rowCountParamIndex, int rowCount, 
                boolean filterDuplicates) {
            super(statement, offsetParamIndex, rowCountParamIndex, rowCount, filterDuplicates);
        }
        
        @Override
        protected HierarchicalGroupToGeneTO getNewTO() throws DAOException {
            log.entry();
            Integer hogId = null, geneId = null, taxonId = null; 

            for (Entry<Integer, String> column: this.getColumnLabels().entrySet()) {
                try {
                    if (column.getValue().equals("OMANodeId")) {
                        hogId = this.getCurrentResultSet().getInt(column.getKey());
                        
                    } else if (column.getValue().equals("geneId")) {
                        geneId = this.getCurrentResultSet().getInt(column.getKey());

                    }else if (column.getValue().equals("taxonId")) {
                        taxonId = this.getCurrentResultSet().getInt(column.getKey());

                    } else {
                        throw log.throwing(new UnrecognizedColumnException(column.getValue()));
                    }

                } catch (SQLException e) {
                    throw log.throwing(new DAOException(e));
                }
            }
<<<<<<< HEAD
            return log.exit(new HierarchicalGroupToGeneTO(hogId, geneId, null));
=======
            return log.exit(new HierarchicalGroupToGeneTO(hogId, geneId, taxonId));
>>>>>>> 58467890
        }
    }

//
//	BgeeConnection connection;
//
//	/**
//	 * Retrieves all the orthologous genes corresponding to the queried gene at
//	 * the taxonomy level specified.
//	 * <p>
//	 * This method takes as parameters a {@code String} representing the
//	 * gene ID, and a {@code long} representing the NCBI taxonomy ID for
//	 * the taxonomy level queried. Then, the orthologous genes for the submitted
//	 * gene ID at the particular taxonomy level are retrieved and returned as a
//	 * {@code Collection} of {@code String}.
//	 * 
//	 * @param queryGene
//	 *            A {@code String} representing the gene ID queried, whose
//	 *            orthologous genes are to be retrieved.
//	 * 
//	 * @param ncbiTaxonomyId
//	 *            A {@code long} representing the NCBI taxonomy ID of the
//	 *            hierarchical level queried.
//	 * @return A {@code Collection} of {@code String} containing all
//	 *         the orthologous genes of the query gene corresponding to the
//	 *         taxonomy level queried.
//	 * 
//	 * @throws SQLException
//	 */
//	public ArrayList<String> getHierarchicalOrthologousGenes(String queryGene,
//			String ncbiTaxonomyId) throws SQLException {
//
//		log.entry();
//
//		ArrayList<String> orthologousGenes = new ArrayList<String>();
//
//		String sql = "SELECT t5.* FROM gene AS t1 "
//				+ "INNER JOIN hierarchicalGroup AS t2 ON t1.hierarchicalGroupId = t2.hierarchicalGroupId "
//				+ "INNER JOIN hierarchicalGroup AS t3 "
//				+ "ON t3.hierarchicalGroupLeftBound <= t2.hierarchicalGroupLeftBound AND "
//				+ "t3.hierarchicalGroupRightBound >= t2.hierarchicalGroupRightBound AND "
//				+ "t3.orthologousGroupId = t2.orthologousGroupId "
//				+ "INNER JOIN hierarchicalGroup AS t4 "
//				+ "ON t4.hierarchicalGroupLeftBound >= t3.hierarchicalGroupLeftBound AND "
//				+ "t4.hierarchicalGroupRightBound <= t3.hierarchicalGroupRightBound AND "
//				+ "t4.orthologousGroupId = t3.orthologousGroupId "
//				+ "INNER JOIN gene AS t5 ON t5.hierarchicalGroupId = t4.hierarchicalGroupId "
//				+ "WHERE t1.geneId =? and t3.ncbiTaxonomyId=? ;";
//
//		if (log.isDebugEnabled()) {
//			log.debug("QUERY: {}", sql);
//		}
//
//		try {
//			BgeePreparedStatement preparedStatement = connection
//					.prepareStatement(sql);
//			preparedStatement.setString(1, queryGene);
//			preparedStatement.setString(2, ncbiTaxonomyId);
//			ResultSet resultSet = preparedStatement.executeQuery();
//
//			while (resultSet.next()) {
//				orthologousGenes.add(resultSet.getString("geneId"));
//			}
//
//		} catch (SQLException e) {
//			System.out.println(e.toString());
//		} finally {
//			connection.close();
//		}
//
//		return log.exit(orthologousGenes);
//	}
//
//	/**
//	 * Retrieves all the orthologous genes corresponding to the queried gene at
//	 * the taxonomy level specified, belonging to a list of species.
//	 * <p>
//	 * This method takes as parameters a {@code String} representing the
//	 * gene ID, a {@code long} representing the NCBI taxonomy ID for the
//	 * taxonomy level queried, and an {@code ArrayList} representing the
//	 * list of species whose genes are required. Then, the orthologous genes for
//	 * the submitted gene ID at the particular taxonomy level, belonging to each
//	 * of the species submitted are retrieved and returned as a
//	 * {@code Collection} of {@code String}.
//	 * 
//	 * @param queryGene
//	 *            A {@code String} representing the gene ID queried, whose
//	 *            orthologous genes are to be retrieved.
//	 * 
//	 * @param ncbiTaxonomyId
//	 *            A {@code long} representing the NCBI taxonomy ID of the
//	 *            hierarchical level queried.
//	 * @param speciesIds
//	 *            An {@code ArrayList} representing the list of species
//	 *            whose genes are required
//	 * 
//	 * @return A {@code Collection} of {@code String} containing all
//	 *         the orthologous genes of the query gene corresponding to the
//	 *         taxonomy level queried.
//	 * 
//	 * @throws SQLException
//	 * 
//	 */
//	public ArrayList<String> getHierarchicalOrthologousGenesForSpecies(
//			String queryGene, String ncbiTaxonomyId, ArrayList<Long> speciesIds)
//			throws SQLException {
//
//		log.entry();
//
//		ArrayList<String> orthologousGenes = new ArrayList<String>();
//
//		for (long speciesId : speciesIds) {
//
//			String sql = "SELECT t5.* FROM gene AS t1 "
//					+ "INNER JOIN hierarchicalGroup AS t2 ON t1.hierarchicalGroupId = t2.hierarchicalGroupId "
//					+ "INNER JOIN hierarchicalGroup AS t3 "
//					+ "ON t3.hierarchicalGroupLeftBound <= t2.hierarchicalGroupLeftBound AND "
//					+ "t3.hierarchicalGroupRightBound >= t2.hierarchicalGroupRightBound AND "
//					+ "t3.orthologousGroupId = t2.orthologousGroupId "
//					+ "INNER JOIN hierarchicalGroup AS t4 "
//					+ "ON t4.hierarchicalGroupLeftBound >= t3.hierarchicalGroupLeftBound AND "
//					+ "t4.hierarchicalGroupRightBound <= t3.hierarchicalGroupRightBound AND "
//					+ "t4.orthologousGroupId = t3.orthologousGroupId "
//					+ "INNER JOIN gene AS t5 ON t5.hierarchicalGroupId = t4.hierarchicalGroupId "
//					+ "WHERE t1.geneId =? and t3.ncbiTaxonomyId=? and t5.speciesId=? ;";
//
//			if (log.isDebugEnabled()) {
//				log.debug("QUERY: {}", sql);
//			}
//
//			try {
//				BgeePreparedStatement preparedStatement = connection
//						.prepareStatement(sql);
//				preparedStatement.setString(1, queryGene);
//				preparedStatement.setString(2, ncbiTaxonomyId);
//				preparedStatement.setLong(3, speciesId);
//				ResultSet resultSet = preparedStatement.executeQuery();
//
//				while (resultSet.next()) {
//					orthologousGenes.add(resultSet.getString("geneId"));
//				}
//
//			} catch (SQLException e) {
//				System.out.println(e.toString());
//			} finally {
//				connection.close();
//			}
//		}
//
//		return log.exit(orthologousGenes);
//	}
//
//	/**
//	 * 
//	 * Retrieves all the within species paralogs of the queried gene.
//	 * <p>
//	 * This method takes as parameters a {@code String} representing the
//	 * gene ID. Then, all the within species paralogs of the the submitted gene
//	 * ID are retrieved and returned as a {@code Collection} of
//	 * {@code String}.
//	 * 
//	 * @param queryGene
//	 *            A {@code String} representing the gene ID queried, whose
//	 *            within species paralogs are to be retrieved.
//	 * 
//	 * @return A {@code Collection} of {@code String} containing all
//	 *         the within species paralogs genes of the query gene.
//	 * 
//	 * @throws SQLException
//	 * 
//	 */
//	public ArrayList<String> getWithinSpeciesParalogs(String queryGene)
//			throws SQLException {
//
//		log.entry();
//
//		ArrayList<String> paralogusGenes = new ArrayList<String>();
//
//		String sql = "SELECT t6.* FROM gene AS t6"
//				+ "INNER JOIN hierarchicalGroup AS t5 "
//				+ " ON t6.hierarchicalGroupId = t5.hierarchicalGroupId "
//				+ " INNER JOIN hierarchicalGroup AS t4"
//				+ " ON t4.hierarchicalGroupId = ( "
//				+ " 	SELECT t3.hierarchicalGroupId FROM gene AS t1 "
//				+ " 	INNER JOIN hierarchicalGroup AS t2  "
//				+ " 	ON t1.hierarchicalGroupId = t2.hierarchicalGroupId  "
//				+ " 	INNER JOIN hierarchicalGroup AS t3  "
//				+ " 	ON t2.orthologousGroupId = t3.orthologousGroupId "
//				+ " 	AND  t3.hierarchicalGroupLeftBound < t2.hierarchicalGroupLeftBound "
//				+ " 	AND  t3.hierarchicalGroupRightBound > t2.hierarchicalGroupRightBound "
//				+ " 	WHERE t1.geneId = 'ENSXETG00000028037' AND t3.ncbiTaxonomyId='null'  "
//				+ " 	ORDER BY t3.hierarchicalGroupLeftBound DESC LIMIT 1 "
//				+ " )AND t5.orthologousGroupId=t4.orthologousGroupId "
//				+ " AND  t5.hierarchicalGroupLeftBound > t4.hierarchicalGroupLeftBound "
//				+ " AND  t5.hierarchicalGroupRightBound < t4.hierarchicalGroupRightBound; ";
//
//		if (log.isDebugEnabled()) {
//			log.debug("QUERY: {}", sql);
//		}
//
//		try {
//			BgeePreparedStatement preparedStatement = connection
//					.prepareStatement(sql);
//
//			preparedStatement.setString(1, queryGene);
//
//			ResultSet resultSet = preparedStatement.executeQuery();
//
//			while (resultSet.next()) {
//				paralogusGenes.add(resultSet.getString("geneId"));
//			}
//
//		} catch (SQLException e) {
//			System.out.println(e.toString());
//		} finally {
//			connection.close();
//		}
//
//		return log.exit(paralogusGenes);
//	}
//
//	/**
//	 * Retrieves all the orthologous genes corresponding to the queried gene in
//	 * the closest species.
//	 * <p>
//	 * This method takes as parameters a {@code String} representing the
//	 * gene ID. Then, the orthologous genes for the submitted gene ID belonging
//	 * closest species are retrieved and returned as a {@code Collection}
//	 * of {@code String}.
//	 * 
//	 * @param queryGene
//	 *            A {@code String} representing the gene ID queried, whose
//	 *            orthologous genes in it's closest species are to be retrieved.
//	 * 
//	 * @return A {@code Collection} of {@code String} containing all
//	 *         the orthologous genes of the query gene in the closest species.
//	 * 
//	 * @throws SQLException
//	 * 
//	 */
//	public ArrayList<String> getOrthologsInClosestSpecies(String queryGene)
//			throws SQLException {
//
//		log.entry();
//
//		ArrayList<String> orthologousGenes = new ArrayList<String>();
//
//		String sql = "SELECT t6.* FROM gene AS t6"
//				+ " INNER JOIN hierarchicalGroup AS t5 "
//				+ " ON t6.hierarchicalGroupId = t5.hierarchicalGroupId "
//				+ " INNER JOIN hierarchicalGroup AS t4"
//				+ " ON t4.hierarchicalGroupId = ( "
//				+ " 	SELECT t3.hierarchicalGroupId FROM gene AS t1 "
//				+ " 	INNER JOIN hierarchicalGroup AS t2  "
//				+ " 	ON t1.hierarchicalGroupId = t2.hierarchicalGroupId  "
//				+ " 	INNER JOIN hierarchicalGroup AS t3  "
//				+ " 	ON t2.orthologousGroupId = t3.orthologousGroupId "
//				+ " 	AND  t3.hierarchicalGroupLeftBound < t2.hierarchicalGroupLeftBound "
//				+ " 	AND  t3.hierarchicalGroupRightBound > t2.hierarchicalGroupRightBound "
//				+ " 	WHERE t1.geneId = ? AND t3.ncbiTaxonomyId!='null' "
//				+ " 	ORDER BY t3.hierarchicalGroupLeftBound DESC LIMIT 1 "
//				+ " )AND t5.orthologousGroupId=t4.orthologousGroupId "
//				+ " AND  t5.hierarchicalGroupLeftBound > t4.hierarchicalGroupLeftBound "
//				+ " AND  t5.hierarchicalGroupRightBound < t4.hierarchicalGroupRightBound; ";
//
//		if (log.isDebugEnabled()) {
//			log.debug("QUERY: {}", sql);
//		}
//
//		try {
//			BgeePreparedStatement preparedStatement = connection
//					.prepareStatement(sql);
//
//			preparedStatement.setString(1, queryGene);
//
//			ResultSet resultSet = preparedStatement.executeQuery();
//
//			while (resultSet.next()) {
//				orthologousGenes.add(resultSet.getString("geneId"));
//			}
//
//			if (log.isDebugEnabled()) {
//
//			}
//
//		} catch (SQLException e) {
//			System.out.println(e.toString());
//		} finally {
//			connection.close();
//		}
//
//		return log.exit(orthologousGenes);
//	}
//
//	/**
//	 * Retrieves all the orthologous genes corresponding to the queried gene in a
//	 * list of species.
//	 * <p>
//	 * This method takes as parameters a {@code String} representing the
//	 * gene ID, and an {@code ArrayList} representing the list of species
//	 * representing the list of species IDs. Then, the orthologous genes for the
//	 * submitted gene ID belonging to these species are retrieved and returned
//	 * as a {@code Collection} of {@code String}.
//	 * 
//	 * @param queryGene
//	 *            A {@code String} representing the gene ID queried, whose
//	 *            orthologous genes in it's closest species are to be retrieved.
//	 * 
//	 * @param speciesIds
//	 *            An {@code ArrayList} representing the list of species
//	 *            whose genes are required
//	 * 
//	 * @return A {@code Collection} of {@code String} containing all
//	 *         the orthologous genes of the query gene in the closest species.
//	 * 
//	 * @throws SQLException
//	 * 
//	 */
//	public ArrayList<String> getAllHierarchicalOrthologuesForSpecies(
//			String queryGene, ArrayList<Long> speciesIds) throws SQLException {
//
//		log.entry();
//
//		ArrayList<String> orthologousGenes = new ArrayList<String>();
//
//		for (long speciesId : speciesIds) {
//
//			String sql = "SELECT t5.* FROM gene AS t1 "
//					+ "INNER JOIN hierarchicalGroup AS t2 ON t1.hierarchicalGroupId = t2.hierarchicalGroupId "
//					+ "INNER JOIN hierarchicalGroup AS t3 "
//					+ "ON t3.hierarchicalGroupLeftBound <= t2.hierarchicalGroupLeftBound AND "
//					+ "t3.hierarchicalGroupRightBound >= t2.hierarchicalGroupRightBound AND "
//					+ "t3.orthologousGroupId = t2.orthologousGroupId "
//					+ "INNER JOIN hierarchicalGroup AS t4 "
//					+ "ON t4.hierarchicalGroupLeftBound >= t3.hierarchicalGroupLeftBound AND "
//					+ "t4.hierarchicalGroupRightBound <= t3.hierarchicalGroupRightBound AND "
//					+ "t4.orthologousGroupId = t3.orthologousGroupId "
//					+ "INNER JOIN gene AS t5 ON t5.hierarchicalGroupId = t4.hierarchicalGroupId "
//					+ "WHERE t1.geneId =? and t3.hierarchicalGroupLeftBound='1' and t5.speciesId=? ;";
//
//			if (log.isDebugEnabled()) {
//				log.debug("QUERY: {}", sql);
//			}
//
//			try {
//				BgeePreparedStatement preparedStatement = connection
//						.prepareStatement(sql);
//
//				preparedStatement.setString(1, queryGene);
//				preparedStatement.setLong(2, speciesId);
//
//				ResultSet resultSet = preparedStatement.executeQuery();
//
//				while (resultSet.next()) {
//					orthologousGenes.add(resultSet.getString("geneId"));
//				}
//
//				if (log.isDebugEnabled()) {
//
//				}
//
//			} catch (SQLException e) {
//				System.out.println(e.toString());
//			} finally {
//				connection.close();
//			}
//		}
//
//		return log.exit(orthologousGenes);
//
//	}

}<|MERGE_RESOLUTION|>--- conflicted
+++ resolved
@@ -51,7 +51,7 @@
     }
     
     @Override
-    public HierarchicalGroupToGeneTOResultSet getOMANodeToGene(Integer taxonId, 
+    public HierarchicalNodeToGeneTOResultSet getOMANodeToGene(Integer taxonId, 
 			Collection<Integer> speciesIds) throws DAOException, IllegalArgumentException {
         log.entry(taxonId, speciesIds);
 
@@ -79,7 +79,7 @@
             if (hasSpecies) {
                 stmt.setIntegers(2, speciesIds, true);
             }  
-            return log.exit(new MySQLHierarchicalGroupToGeneTOResultSet(stmt));
+            return log.exit(new MySQLHierarchicalNodeToGeneTOResultSet(stmt));
         } catch (SQLException e) {
             throw log.throwing(new DAOException(e));
         }
@@ -130,7 +130,7 @@
         }
     }
     
-    public HierarchicalGroupToGeneTOResultSet getGenesByNodeFromNodes(Collection<Integer> omaNodesIds,
+    public HierarchicalNodeToGeneTOResultSet getGenesByNodeFromNodes(Collection<Integer> omaNodesIds,
     		Collection<Integer> speciesIds) throws DAOException, IllegalArgumentException{
     	log.entry(omaNodesIds, speciesIds);
     	if (omaNodesIds == null || omaNodesIds.size() == 0) {
@@ -153,7 +153,7 @@
             if (hasSpecies) {
                 stmt.setIntegers(2, speciesIds, true);
             }  
-            return log.exit(new MySQLHierarchicalGroupToGeneTOResultSet(stmt));
+            return log.exit(new MySQLHierarchicalNodeToGeneTOResultSet(stmt));
         } catch (SQLException e) {
             throw log.throwing(new DAOException(e));
         }
@@ -165,7 +165,7 @@
     //TO BE EXPOSED TO THE PUBLIC API.
     //***************************************************************************
     @Override
-    public int insertHierarchicalGroups(Collection<HierarchicalNodeTO> groups)
+    public int insertHierarchicalNodes(Collection<HierarchicalNodeTO> groups)
             throws DAOException, IllegalArgumentException {
     	log.entry(groups);
 
@@ -205,7 +205,7 @@
     }
     
     @Override
-    public int insertHierarchicalGroupToGene(Collection<HierarchicalGroupToGeneTO> groupToGenes)
+    public int insertHierarchicalNodeToGene(Collection<HierarchicalNodeToGeneTO> groupToGenes)
             throws DAOException, IllegalArgumentException {
     	log.entry(groupToGenes);
 
@@ -225,7 +225,7 @@
     	try (BgeePreparedStatement stmt = 
     			this.getManager().getConnection().prepareStatement(sql)) {
     		
-    		for (HierarchicalGroupToGeneTO groupToGene: groupToGenes) {
+    		for (HierarchicalNodeToGeneTO groupToGene: groupToGenes) {
     			System.out.println(groupToGene.getNodeId()+" -> "+groupToGene.getBgeeGeneId()+" -> "+groupToGene.getTaxonId());
     			stmt.setInt(1, groupToGene.getNodeId());
     			stmt.setInt(2, groupToGene.getBgeeGeneId());
@@ -240,7 +240,7 @@
     }
     
     /**
-    * A {@code MySQLDAOResultSet} specific to {@code HierarchicalGroupToGeneTO}.
+    * A {@code MySQLDAOResultSet} specific to {@code HierarchicalNodeToGeneTO}.
     * 
     * @author Frederic Bastian
     * @version Bgee 13 Mar. 2015
@@ -320,15 +320,15 @@
    }
     
     /**
-     * A {@code MySQLDAOResultSet} specific to {@code HierarchicalGroupToGeneTO}.
+     * A {@code MySQLDAOResultSet} specific to {@code HierarchicalNodeToGeneTO}.
      * 
      * @author Frederic Bastian
      * @version Bgee 13 Mar. 2015
      * @since Bgee 13
      */
-    public class MySQLHierarchicalGroupToGeneTOResultSet 
-                extends MySQLDAOResultSet<HierarchicalGroupToGeneTO> 
-                implements HierarchicalGroupToGeneTOResultSet {
+    public class MySQLHierarchicalNodeToGeneTOResultSet 
+                extends MySQLDAOResultSet<HierarchicalNodeToGeneTO> 
+                implements HierarchicalNodeToGeneTOResultSet {
 
         /**
          * Delegates to {@link MySQLDAOResultSet#MySQLDAOResultSet(BgeePreparedStatement)}
@@ -336,7 +336,7 @@
          * 
          * @param statement The first {@code BgeePreparedStatement} to execute a query on.
          */
-        private MySQLHierarchicalGroupToGeneTOResultSet(BgeePreparedStatement statement) {
+        private MySQLHierarchicalNodeToGeneTOResultSet(BgeePreparedStatement statement) {
             super(statement);
         }
         
@@ -363,14 +363,14 @@
          *                              returned will be stored, implying potentially 
          *                              great memory usage.
          */
-        private MySQLHierarchicalGroupToGeneTOResultSet(BgeePreparedStatement statement, 
+        private MySQLHierarchicalNodeToGeneTOResultSet(BgeePreparedStatement statement, 
                 int offsetParamIndex, int rowCountParamIndex, int rowCount, 
                 boolean filterDuplicates) {
             super(statement, offsetParamIndex, rowCountParamIndex, rowCount, filterDuplicates);
         }
         
         @Override
-        protected HierarchicalGroupToGeneTO getNewTO() throws DAOException {
+        protected HierarchicalNodeToGeneTO getNewTO() throws DAOException {
             log.entry();
             Integer hogId = null, geneId = null, taxonId = null; 
 
@@ -393,11 +393,7 @@
                     throw log.throwing(new DAOException(e));
                 }
             }
-<<<<<<< HEAD
-            return log.exit(new HierarchicalGroupToGeneTO(hogId, geneId, null));
-=======
-            return log.exit(new HierarchicalGroupToGeneTO(hogId, geneId, taxonId));
->>>>>>> 58467890
+            return log.exit(new HierarchicalNodeToGeneTO(hogId, geneId, taxonId));
         }
     }
 
