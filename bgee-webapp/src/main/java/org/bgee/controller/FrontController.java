--- conflicted
+++ resolved
@@ -41,11 +41,7 @@
  * @author  Mathieu Seppey
  * @author  Frederic Bastian
  * @author  Valentine Rech de Laval
-<<<<<<< HEAD
- * @version Bgee 14, Apr. 2019
-=======
  * @version Bgee 14, May 2019
->>>>>>> 003ccf67
  * @since   Bgee 13, June 2014
  */
 public class FrontController extends HttpServlet {
