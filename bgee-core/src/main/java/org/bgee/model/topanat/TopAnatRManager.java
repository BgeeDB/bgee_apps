--- conflicted
+++ resolved
@@ -89,11 +89,7 @@
         code.clear();
         code.addRCode("# Check that you have installed the required packages");
         code.addRCode("if(!suppressWarnings(require(BiocManager))){");
-<<<<<<< HEAD
-        code.addRCode("  install.packages('BiocManager')");
-=======
         code.addRCode("  install.packages('BiocManager', repos='https://cloud.r-project.org')");
->>>>>>> 6104c97d
         code.addRCode("}");
         code.addRCode("if(!suppressWarnings(require(Rgraphviz))){");
         code.addRCode("  BiocManager::install('Rgraphviz', version='" + bioconductorRelease + "')");
