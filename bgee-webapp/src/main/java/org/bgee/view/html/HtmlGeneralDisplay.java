package org.bgee.view.html;

import java.io.IOException;
import java.util.HashMap;
import java.util.List;
import java.util.Map;

import javax.servlet.http.HttpServletResponse;

import org.apache.logging.log4j.LogManager;
import org.apache.logging.log4j.Logger;
import org.bgee.controller.BgeeProperties;
import org.bgee.controller.RequestParameters;
import org.bgee.model.file.SpeciesDataGroup;
import org.bgee.model.species.Species;
import org.bgee.view.GeneralDisplay;
import org.bgee.view.html.HtmlDownloadDisplay.DownloadPageType;

/**
 * HTML View for the general category display
 * 
 * @author  Mathieu Seppey
 * @author  Frederic Bastian
 * @author  Valentine Rech de Laval
 * @author  Philippe Moret
 * @version Bgee 14, Apr. 2019
 * @since   Bgee 13, July 2014
 */
public class HtmlGeneralDisplay extends HtmlParentDisplay implements GeneralDisplay {

    private final static Logger log = LogManager.getLogger(HtmlGeneralDisplay.class.getName());

    /**
     * Constructor
     * 
     * @param response          A {@code HttpServletResponse} that will be used to display the 
     *                          page to the client
     * @param requestParameters The {@code RequestParameters} that handles the parameters of the 
     *                          current request.
     * @param prop              A {@code BgeeProperties} instance that contains the properties
     *                          to use.
     * @param factory           The {@code HtmlFactory} that instantiated this object.
     * @throws IOException      If there is an issue when trying to get or to use the
     *                          {@code PrintWriter} 
     */
    public HtmlGeneralDisplay(HttpServletResponse response, RequestParameters requestParameters,
            BgeeProperties prop, HtmlFactory factory) throws IOException {
        super(response, requestParameters, prop, factory);
    }

    @Override
    public void displayHomePage(List<SpeciesDataGroup> groups) {
        log.entry(groups);

        this.startDisplay("Welcome to Bgee: a dataBase for Gene Expression Evolution");

        if (groups.stream().anyMatch(SpeciesDataGroup::isMultipleSpecies)) {
            throw log.throwing(new IllegalArgumentException(
                    "Only single-species groups should be displayed on the home page."));
        }

        this.displayHeroUnit();

        this.displaySpeciesBanner(groups);

        this.displayExplanations();

        this.writeln("<hr class='home-divider'/>");
        
        this.displayHomePageSpecies(groups);
        
        this.displayNews();


        this.writeln("<hr class='home-divider'/>");

        this.displayBgeeButtons("end_buttons");

        this.displayMoreInfo();

        this.endDisplay();
        
        log.exit();
    }
    
    /**
     * Display the banner with species (without any interaction).
     * 
     * @param groups    A {@code List} of {@code SpeciesDataGroup} for which display the image.
     */
    private void displaySpeciesBanner(List<SpeciesDataGroup> groups) {
        log.entry(groups);
    
        StringBuilder homePageSpeciesSection = new StringBuilder();
        
        groups.stream().filter(sdg -> sdg.isSingleSpecies()).forEach(sdg -> {
            Species species = sdg.getMembers().get(0);
            Map<String,String> attrs = new HashMap<>();
            attrs.put("src", this.getSpeciesImageSrc(species, true));
            attrs.put("alt", htmlEntities(species.getShortName()));
            attrs.put("class", "species_img");
            homePageSpeciesSection.append(getHTMLTag("img", attrs));
        });
    
        this.writeln("<div id='bgee_species' class='row'>");
        this.writeln("<div class='hidden-xs col-sm-12'>");
        this.writeln(homePageSpeciesSection.toString());
        this.writeln("</div>");
        this.writeln("</div>");
    
        log.exit();
    }

    /**
     * Display the Bgee hero unit.
     */
    private void displayHeroUnit() {
        log.entry();
        
        String archiveClass = this.prop.isArchive()? "archive": "";

        this.writeln("<div id='bgee_hero' class='row " + archiveClass + "'>");

        String version = this.getWebAppVersion();
        if (version != null) {
            this.writeln("<span id='bgee_version'>version " + htmlEntities(version) + "</span>");
        }

        this.writeln("<div id='bgee_hp_logo'><img src='" + this.prop.getBgeeRootDirectory() + this.prop.getLogoImagesRootDirectory() 
                + "bgee13_hp_logo.png' alt='Bgee logo'></div>");
    
        this.writeln("<div class='mini_text'>Gene expression data in animals</div>");

        this.displayBgeeButtons("start_buttons");
    
        this.writeln("</div>"); // close bgee_hero row
    
        log.exit();
    }

    /**
     * Display the buttons that allow to access quickly to different pages of the Bgee web site.
     * 
     * @param divId    A {@code String} that is the ID of HTML 'div' element.
     */
    private void displayBgeeButtons(String divId) {
        log.entry(divId);
        
        RequestParameters urlTopAnat = this.getNewRequestParameters();
        urlTopAnat.setPage(RequestParameters.PAGE_TOP_ANAT);
        RequestParameters urlGeneSearch = this.getNewRequestParameters();
        urlGeneSearch.setPage(RequestParameters.PAGE_GENE);
        RequestParameters urlDownload = this.getNewRequestParameters();
        urlDownload.setPage(RequestParameters.PAGE_DOWNLOAD);
        
        this.writeln("<div id='" + divId + "'>");
        this.writeln("<a href='"+ urlTopAnat.getRequestURL() + 
                "'><span class='glyphicon glyphicon-stats'></span>Expression enrichment analysis</a>");
        this.writeln("<a href='"+ urlGeneSearch.getRequestURL() + 
                "'><span class='glyphicon glyphicon-search'></span>Gene search</a>");
        this.writeln("<a href='"+ urlDownload.getRequestURL() + 
                "'><span class='glyphicon glyphicon-download'></span>Download</a>");
        this.writeln("</div>"); // close start_buttons
        
        log.exit();
    }

    /**
     * Display explanations on Bgee web site.
     */
    private void displayExplanations() {
        log.entry();
        
        this.writeln("<div id='bgee_explanations' class='row home_page_section'>");
        
        this.writeln("<div class='col-sm-4'>");
        this.writeln("<h2>Gene expression data</h2>");
        this.writeln("<p>Bgee is a database to retrieve and compare gene expression patterns "
                + "in multiple animal species, produced from multiple data types "
                + "(RNA-Seq, Affymetrix, <em>in situ</em> hybridization, and EST data) "
                + "and from multiple data sets (including <a href='https://www.gtexportal.org/home/'" +
                " title='GTEx portal' target='_blank'>GTEx data</a>).</p>");
        this.writeln("</div>");
        
        this.writeln("<div class='col-sm-4'>");
        this.writeln("<h2>Simply normal</h2>");
        this.writeln("<p>Bgee is based exclusively on curated \"normal\", healthy, expression data "
                + "(e.g., no gene knock-out, no treatment, no disease), "
                + "to provide a comparable reference of normal gene expression.</p>");
        this.writeln("</div>");

        this.writeln("<div class='col-sm-4'>");
        this.writeln("<h2>Comparable between species</h2>");
        this.writeln("<p>Bgee produces calls of presence/absence of expression, "
                + "and of differential over-/under-expression, "
                + "integrated along with information of gene orthology, and of homology "
                + "between organs. This allows comparisons of expression patterns "
                + "between species.</p>");
        this.writeln("</div>");

        this.writeln("</div>"); // close bgee_explanations

        log.exit();
    }
    
    /**
     * Display species home page section with links to download pages.
     * 
     * @param groups    A {@code List} of {@code SpeciesDataGroup} for which display the image.
     */
    private void displayHomePageSpecies(List<SpeciesDataGroup> groups) {
        log.entry(groups);
        
        // Single species part
        String homePageSpeciesSection;
        try {
            homePageSpeciesSection = ((HtmlDownloadDisplay) this.getFactory().getDownloadDisplay())
                    .getSingleSpeciesSection(DownloadPageType.HOME_PAGE, groups, true);
        } catch (IOException|ClassCastException e) {
            return;
        }

        // Black banner when a species or a group is selected.
        homePageSpeciesSection += this.getDownloadPageLinkBanner();

        this.writeln(homePageSpeciesSection);
        
        log.exit();
    }

    /**
     * Get the banner of download page links as a HTML 'div' element.
     *
     * @return  the {@code String} that is the black banner of download page links, 
     *          as a HTML 'div' element.
     */
    private String getDownloadPageLinkBanner() {
        log.entry();

        StringBuilder banner = new StringBuilder();
        // This section is empty, it will be filled by JavaScript.
        banner.append("<div id='bgee_data_selection' class='row'>");
        // Cross to close the banner
        banner.append("<div id='bgee_data_selection_cross'>");
        banner.append("<img class='closing_cross' src='" + this.prop.getBgeeRootDirectory() + this.prop.getImagesRootDirectory() + "cross.png' " +
                "title='Close banner' alt='Cross' />");
        banner.append("</div>");

        // Section on the right of the black banner
        banner.append("<h1 class='col-xs-12 col-md-4'>"
                + "<span class='scientificname'></span>"
                + "<span class='commonname'></span></h1>");

        RequestParameters urlProcExprValues = this.getNewRequestParameters();
        urlProcExprValues.setPage(RequestParameters.PAGE_DOWNLOAD);
        urlProcExprValues.setAction(RequestParameters.ACTION_DOWLOAD_PROC_VALUE_FILES);
        RequestParameters urlGeneExprCalls = this.getNewRequestParameters();
        urlGeneExprCalls.setPage(RequestParameters.PAGE_DOWNLOAD);
        urlGeneExprCalls.setAction(RequestParameters.ACTION_DOWLOAD_CALL_FILES);
        banner.append("<ul class='col-xs-12 col-md-8 row'>");
        banner.append("<li class='col-xs-12 col-sm-6'><img class='bullet_point' src='" + this.prop.getBgeeRootDirectory() + this.prop.getImagesRootDirectory() + "arrow.png' alt='Arrow' />" +
                "<a id='processed_expression_values_link' class='data_page_link' href='" +
                urlProcExprValues.getRequestURL() + "' title='Bgee processed expression values'>" +
                "See RNA-Seq and Affymetrix data</a></li>");
        banner.append("<li class='col-xs-12 col-sm-6'><img class='bullet_point' src='" + this.prop.getBgeeRootDirectory() + this.prop.getImagesRootDirectory() + "arrow.png' alt='Arrow' />" +
                "<a id='gene_expression_calls_link' class='data_page_link' href='" +
                urlGeneExprCalls.getRequestURL() +
                "' title='Bgee gene expression calls'>See gene expression calls</a></li>");
        banner.append("</ul>");
        banner.append("</div>"); // close 

        return log.exit(banner.toString());
    }
    
    /**
     * Display Bgee news.
     */
    private void displayNews() {
        log.entry();
        
        RequestParameters urlTopAnat = this.getNewRequestParameters();
        urlTopAnat.setPage(RequestParameters.PAGE_TOP_ANAT);
        
        RequestParameters urlDownload = this.getNewRequestParameters();
        urlDownload.setPage(RequestParameters.PAGE_DOWNLOAD);
        
        RequestParameters urlDownloadProcValues = this.getNewRequestParameters();
        urlDownloadProcValues.setPage(RequestParameters.PAGE_DOWNLOAD);
        urlDownloadProcValues.setAction(RequestParameters.ACTION_DOWLOAD_PROC_VALUE_FILES);
        
        RequestParameters urlDownloadCalls = this.getNewRequestParameters();
        urlDownloadCalls.setPage(RequestParameters.PAGE_DOWNLOAD);
        urlDownloadCalls.setAction(RequestParameters.ACTION_DOWLOAD_CALL_FILES);
        
        RequestParameters urlCallDoc = this.getNewRequestParameters();
        urlCallDoc.setPage(RequestParameters.PAGE_DOCUMENTATION);
        urlCallDoc.setAction(RequestParameters.ACTION_DOC_CALL_DOWLOAD_FILES);
        
        RequestParameters urlGenePage = this.getNewRequestParameters();
        urlGenePage.setPage(RequestParameters.PAGE_GENE);

<<<<<<< HEAD
        RequestParameters urlSourcePage = this.getNewRequestParameters();
        urlSourcePage.setPage(RequestParameters.PAGE_SOURCE);

        RequestParameters urlPrivatePolicyPage = this.getNewRequestParameters();
        urlPrivatePolicyPage.setPage(RequestParameters.PAGE_PRIVACY_POLICY);

        RequestParameters urlFaqPage = this.getNewRequestParameters();
        urlFaqPage.setPage(RequestParameters.PAGE_DOCUMENTATION);
        urlFaqPage.setAction(RequestParameters.ACTION_DOC_FAQ);

        RequestParameters urlDatasetPage = this.getNewRequestParameters();
        urlDatasetPage.setPage(RequestParameters.PAGE_DOCUMENTATION);
        urlDatasetPage.setAction(RequestParameters.ACTION_DOC_DATA_SETS);

        RequestParameters urlGeneSearchHbb = this.getNewRequestParameters();
        urlGeneSearchHbb.setPage(RequestParameters.PAGE_GENE);
        urlGeneSearchHbb.setSearch("HBB");

        RequestParameters urlResourcesRPackages = this.getNewRequestParameters();
        urlResourcesRPackages.setPage(RequestParameters.PAGE_RESOURCES);
        urlResourcesRPackages.setAction(RequestParameters.ACTION_RESOURCES_R_PACKAGES);

        RequestParameters urlResourcesAnnotations = this.getNewRequestParameters();
        urlResourcesAnnotations.setPage(RequestParameters.PAGE_RESOURCES);
        urlResourcesAnnotations.setAction(RequestParameters.ACTION_RESOURCES_ANNOTATIONS);

        RequestParameters urlResourcesOntologies = this.getNewRequestParameters();
        urlResourcesOntologies.setPage(RequestParameters.PAGE_RESOURCES);
        urlResourcesOntologies.setAction(RequestParameters.ACTION_RESOURCES_ONTOLOGIES);

        RequestParameters urlResourcesSourceCode = this.getNewRequestParameters();
        urlResourcesSourceCode.setPage(RequestParameters.PAGE_RESOURCES);
        urlResourcesSourceCode.setAction(RequestParameters.ACTION_RESOURCES_SOURCE_CODE);

        RequestParameters urlMySQLDumps = this.getNewRequestParameters();
        urlMySQLDumps.setPage(RequestParameters.PAGE_DOWNLOAD);
        urlMySQLDumps.setAction(RequestParameters.ACTION_DOWNLOAD_MYSQL_DUMPS);
        
        RequestParameters urlSparql = this.getNewRequestParameters();
        urlSparql.setPage(RequestParameters.PAGE_SPARQL);

        RequestParameters urlCollaborations = this.getNewRequestParameters();
        urlCollaborations.setPage(RequestParameters.PAGE_COLLABORATIONS);

        this.writeln("<div id='bgee_news' class='panel panel-default'>");
        this.writeln("<div class='panel-heading'>");
        this.writeln("<span class='panel-title'>News"
                     + "    <span class='header_details'>(features are being added incrementally)"
                     + "</span></span>");
        this.writeln("</div>"); // close panel-heading
        
        this.writeln("<div class='panel-body'>");

        this.writeOneNews("2019-05",
                "<ul>" +
                "    <li>New resource pages: " +
                        "<a href='" + urlResourcesRPackages.getRequestURL() + "' title='R packages'>" + 
                        R_PACKAGES_PAGE_NAME + "</a>, " +
                        "<a href='" + urlResourcesAnnotations.getRequestURL() + "' title='Annotations'>" + 
                        ANNOTATIONS_PAGE_NAME + "</a>, " +
                        "<a href='" + urlResourcesOntologies.getRequestURL() + "' title='Ontologies'>" + 
                        ONTOLOGIES_PAGE_NAME + "</a> and " +
                        "<a href='" + urlResourcesSourceCode.getRequestURL() + "' title='Source code'>" + 
                        SOURCE_CODE_PAGE_NAME + "</a> pages.</li>" +
                "    <li>New <a href='" + urlMySQLDumps.getRequestURL() + "' title='MySQL dumps'>" + 
                        MYSQL_DUMPS_PAGE_NAME + "</a> and <a href='" + urlSparql.getRequestURL() + 
                        "' title='Bgee SPARQL endpoint'>SPARQL endpoint</a> pages.</li>" +
                "    <li>New <a href='" + urlCollaborations.getRequestURL() + 
                        "' title='Bgee collaborations'>Bgee collaborations</a> page.</li>" +
                "    <li>Update of the menu</li>" +
                "</ul>");

        this.writeOneNews("2019-05-12",
                "<ul>" +
                "    <li>Update of the <a href='" + urlGenePage.getRequestURL() +
                "    '>gene search page</a>:" +
                "    <ul>" +
                "        <li>Addition of a gene search result page (i.e. <a href='" +
                         urlGeneSearchHbb.getRequestURL() +
                "        ' title='Search genes with \"HBB\"'>search with \"HBB\"</a>)</li>" +
                "        <li>Improvement of the speed of autocompletion</li>" +
                "    </ul></li>" +
                "    <li>Modification of gene pages to display gene name synoyms," +
                "    and cross-references to other resources</li>" +
                "</ul>");

        this.writeOneNews("2019-04-05",
                  "<ul>"
                + "  <li>New <a href='" + urlPrivatePolicyPage.getRequestURL() 
                                + "'>privacy policy page</a></li>"
                + "  <li>New <a href='" + urlFaqPage.getRequestURL() + "'>FAQ page</a> "
                + "                where we address common user queries</li>"
                + "  <li>New <a href='" + urlDatasetPage.getRequestURL() + "'>documentation page</a>"
                + "             specific to GTEx project to learn how we integrated these data" 
                + "             into Bgee</li>"
=======
		RequestParameters urlSourcePage = this.getNewRequestParameters();
		urlSourcePage.setPage(RequestParameters.PAGE_SOURCE);

		RequestParameters urlPrivatePolicyPage = this.getNewRequestParameters();
		urlPrivatePolicyPage.setPage(RequestParameters.PAGE_PRIVACY_POLICY);

		RequestParameters urlFaqPage = this.getNewRequestParameters();
		urlFaqPage.setPage(RequestParameters.PAGE_DOCUMENTATION);
		urlFaqPage.setAction(RequestParameters.ACTION_DOC_FAQ);

		RequestParameters urlDatasetPage = this.getNewRequestParameters();
		urlDatasetPage.setPage(RequestParameters.PAGE_DOCUMENTATION);
		urlDatasetPage.setAction(RequestParameters.ACTION_DOC_DATA_SETS);

		RequestParameters urlGeneSearchHbb = this.getNewRequestParameters();
		urlGeneSearchHbb.setPage(RequestParameters.PAGE_GENE);
		urlGeneSearchHbb.setQuery("HBB");

		this.writeln("<div id='bgee_news' class='panel panel-default'>");
	    this.writeln("<div class='panel-heading'>");
	    this.writeln("<span class='panel-title'>News"
	                 + "    <span class='header_details'>(features are being added incrementally)"
	                 + "</span></span>");
	    this.writeln("</div>"); // close panel-heading
	    
	    this.writeln("<div class='panel-body'>");

		this.writeOneNews("2019-05-12",
		        "<ul>" +
		        "    <li>Update of the <a href='" + urlGenePage.getRequestURL() +
				"    '>gene search page</a>:" +
		        "    <ul>" +
				"        <li>Addition of a gene search result page (i.e. <a href='" +
		                 urlGeneSearchHbb.getRequestURL() +
				"        ' title='Search genes with \"HBB\"'>search with \"HBB\"</a>)</li>" +
				"        <li>Improvement of the speed of autocompletion</li>" +
				"    </ul></li>" +
				"    <li>Modification of gene pages to display gene name synoyms," +
				"    and cross-references to other resources</li>" +
				"</ul>");

		this.writeOneNews("2019-04-05",
				  "<ul>"
				+ "  <li>New <a href='" + urlPrivatePolicyPage.getRequestURL() 
								+ "'>privacy policy page</a></li>"
				+ "  <li>New <a href='" + urlFaqPage.getRequestURL() + "'>FAQ page</a> "
				+ "				where we address common user queries</li>"
				+ "  <li>New <a href='" + urlDatasetPage.getRequestURL() + "'>documentation page</a>"
				+ " 			specific to GTEx project to learn how we integrated these data" 
				+ " 			into Bgee</li>"
>>>>>>> 3882836a
                + "  <li>Update to Bgee 14.0 of the <a href='" + urlCallDoc.getRequestURL()+ "'>gene expression call documentation</a>"
                + "             </li>"
                + "  <li>Update of the <a href='" + urlSourcePage.getRequestURL()+ "'>data source page</a>"
                + "             to provide version information</li>"
                + "  <li>We have clarified our license; we have chosen CC0.</li>"
                + "  <li>Update of the menu</li>"
                + "</ul>");
                
        this.writeOneNews("2018-02-14", "Release of Bgee version 14.0:"
                + "<ul>"
                + "  <li>Release of the production version of Bgee release 14:"
                + "    <ul>"
                + "      <li><a href='" + urlTopAnat.getRequestURL()
                +            "' title='Perform gene expression enrichment tests with TopAnat'>"
                +            "TopAnat</a> can now be used based on Bgee 14 data.</li>"
                + "      <li><a href='" + urlGenePage.getRequestURL()
                +            "' title='Search expression call for a gene'>Gene expression calls</a> "
                +            "should now be properly retrieved for all genes.</li>"
                + "    </ul>"
                + "  </li>"
                + "</ul>"
                + "You can still access to Bgee 13 at <a title='Archive site Bgee version 13' "
                + "href='" + this.prop.getBgeeRootDirectory() + "bgee13' target='_blank'>" 
                + this.prop.getBgeeRootDirectory() + "bgee13</a>.");

        this.writeOneNews("2017-05-16", "Release of Bgee version 14-beta:"
                + "<ul>"
                + "  <li>12 new species, bringing the total to 29:"
                + "    <ul>"
                + "      <li>new mammal species: horse, rabbit, dog, cat, guinea pig, hedgehog;</li>"
                + "      <li>new Drosophila species: D. ananassae, D. mojavensis, D. pseudoobscura, D. simulans, D. virilis, D. yakuba.</li>"
                + "    </ul>"
                + "  </li>"
                + "  <li>All species now have RNA-Seq data.</li>"
                + "  <li>Addition of curated human RNA-Seq data from GTEx, removing unhealthy samples; see "
                + "      <a href='" + urlDownloadCalls.getRequestURL() + "#id1'>human data</a>.</li>"
                + "  <li>Improved quality annotation of calls: replacement of \"low quality\" / \"high quality\" by:"
                + "    <ul>"
                + "      <li>\"Gold\": ≥2 experiments with a high confidence calls;</li>"
                + "      <li>\"Silver\": 1 experiment with a high confidence call, or ≥2 experiments with low confidence calls;</li>"
                + "      <li>\"Bronze\": 1 experiment with a low confidence call; these are not shown by default.</li>"
                + "    </ul>"
                + "  </li>"
                + "  <li>Update of download pages to make it easier to chose files to retrieve; inclusion of gene ranks (as used in gene pages) in call files..</li>"
                + "</ul>"
                + "You can still access to Bgee 13 at <a title='Archive site Bgee version 13' "
                + "href='" + this.prop.getBgeeRootDirectory() + "bgee13' target='_blank'>"
                + this.prop.getBgeeRootDirectory() + "bgee13</a>.");

        this.writeOneNews("2016-07-06", "Release of Bgee version 13.2: "
                + "<ul>"
                + "<li>Major update of our gene page and ranking algorithm: "
                  + "<ul>"
                  + "<li>We are happy to announce that we have updated our ranking algorithm allowing "
                  + "to discover the most relevant anatomical entities and life stages where "
                  + "a gene is expressed. We hope that you will appreciate the noticeable improvements.</li>"
                  + "<li>The gene page has been updated to display the rank scores of conditions "
                  + "where a gene is expressed, allowing to easily identify major functional shifts "
                  + "in gene expression.</li>"
                  + "</ul>"
                + "Give a try to this updated ranking by searching for your favorite gene, "
                + "or by using the example links, on the <a href='" + urlGenePage.getRequestURL() 
                + "'>gene search page</a>.</li>"
                + "<li>We now display more information about the sources of data used in Bgee, "
                + "see the new <a href='" + urlSourcePage.getRequestURL() + "'>data source page</a>, "
                + "and new information added to the gene pages.</li>"
                + "</ul>");
        
        this.writeOneNews("2016-05-09", "Release of our new "
                + "<a href='https://bioconductor.org/packages/release/bioc/html/BgeeDB.html' class='external_link' target='_blank'>"
                + "BgeeDB R package</a>, a package for the annotation and gene expression "
                + "data download from Bgee database into R, and TopAnat analysis (see also "
                + "<a href='https://bioconductor.org/packages/release/bioc/html/BgeeDB.html' "
                + "class='external_link' target='_blank'>Bioconductor website</a>).");

        this.writeOneNews("2016-03-22", "Various improvements of our new interface.");
        
        this.writeOneNews("2016-03-09", "Release of our new <a href='" + urlGenePage.getRequestURL()
                          + "'>gene page</a>, allowing to discover the most relevant conditions where a gene is expressed. "
                          + "This update also includes an important revamping of our interfaces.");
        
        this.writeOneNews("2015-12-24", "Major update of <a href='" + urlTopAnat.getRequestURL()
                          + "' title='Perform gene expression enrichment tests with TopAnat'>TopAnat</a>. "
                          + "Happy Christmas!");
        
        this.writeOneNews("2015-11-24", "We are happy to release of our new exclusive tool "
                          + "for gene expression enrichment analyses: <a href='" + urlTopAnat.getRequestURL()
                          + "' title='Perform gene expression enrichment tests with TopAnat'>TopAnat</a>. "
                          + "This is a tool with absolutely no equivalent, developped in collaboration with "
                          + "the Web-Team  of the SIB Swiss Institute of Bioinformatics. Check it out!");
        this.writeOneNews("2015-08-26", "Update of the home page.");
        
        this.writeOneNews("2015-06-08", "Release of Bgee version 13.1: "
                          + "<ul>"
                          + "<li>Update of the website interfaces.</li>"
                          + "<li><a href='" + urlDownloadProcValues.getRequestURL()
                          + "'>New download page</a> providing processed expression values.</li>"
                          + "<li>Addition of mouse <i>in situ</i> data from MGI, see "
                          + "<a href='" + urlDownloadCalls.getRequestURL() + "#id2"
                          + "'>mouse data</a>.</li>"
                          + "<li>Differential expression data have been added for "
                          + "<a href='" + urlDownloadCalls.getRequestURL() + "#id3"
                          + "'>zebrafish</a>, <a href='" + urlDownloadCalls.getRequestURL() + "#id6"
                          + "'>chimpanzee</a>, <a href='" + urlDownloadCalls.getRequestURL() + "#id8"
                          + "'>gorilla</a>, and <a href='" + urlDownloadCalls.getRequestURL() + "#id19"
                          + "'>opossum</a>.</li>"
                          + "<li>Addition of new multi-species differential expression data, see "
                          + "for instance <a href='" + urlDownloadCalls.getRequestURL() + "#id9598_9544"
                          + "'>chimpanzee/macaque comparison</a>.</li>"
                          + "<li>New format to provide gene orthology information in multi-species files, "
                          + "see for instance <a href='" + urlCallDoc.getRequestURL() + "#oma_hog"
                          + "'>OMA Hierarchical orthologous groups documentation</a>.</li>"
                          + "<li>Removal of data incorrectly considered as normal in <i>C. elegans</i>, "
                          + "see <a href='" + urlDownloadCalls.getRequestURL() + "#id5"
                          + "'>worm data</a>.</li>"
                          + "<li>Improved filtering of propagated no-expression calls. As a result, "
                          + "complete expression calls files do not contain invalid conditions anymore.</li>"
                          + "<li>Filtering of invalid developmental stages for differential expression analyses.</li>"
                          + "</ul>");
        this.writeOneNews("2015-04-16", "Release of the multi-species " +
                          "differential expression data (across anatomy) for 6 groups, see <a href='" +
                          urlDownload.getRequestURL() + "' " + "title='Download overview'>" +
                          "download overview</a>.");
        this.writeOneNews("2015-03-03", "Release of the single-species " +
                          "differential expression data for 11 species, see <a href='" +
                          urlDownload.getRequestURL() + "' " + "title='Download overview'>" +
                          "download overview</a>.");
        this.writeOneNews("2014-12-19", "Release of the single-species " +
                          "expression data for 17 species, see <a href='" +
                          urlDownload.getRequestURL() + "' " + "title='Download overview'>" +
                          "download overview</a>.");
        
        this.writeln("</div>"); // close panel-body
        this.writeln("</div>"); // close panel
    
        log.exit();
    }

    /**
     * Display more information (for instance, image sources or 'view x site' link).
     */
    private void displayMoreInfo() {
        log.entry();
        
        this.writeln("<div id='bgee_more_info' class='row'>");
        
        this.writeln("<div class='col-xs-12 col-lg-9'>");
        this.writeln(getImageSources());
        this.writeln("</div>");

        this.writeln("<div class='col-xs-12 col-lg-3 archive_site'>");
        this.writeln("View archive sites:");
        this.writeln("<a title='Archive site Bgee version 12' href='" + 
                this.prop.getBgeeRootDirectory() + "bgee12' target='_blank'>version 12</a>");
        this.writeln("<a title='Archive site Bgee version 13' href='" +
                this.prop.getBgeeRootDirectory() + "bgee13' target='_blank'>version 13</a>");
        this.writeln("</div>");
        
        this.writeln("</div>"); // close bgee_more_info row
        
        log.exit();
    }

    /**
     * Display an unique news.
     * 
     * @param date          A {@code String} that is the date of the news. 
     * @param description   A {@code String} that is the description of the news.
     */
    private void writeOneNews(String date, String description) {
        log.entry(date, description);
        
        this.writeln("<div class='row'>");
        this.writeln("<div class='col-sm-offset-1 col-sm-2 col-lg-1 news-date'>");
        this.writeln(date);
        this.writeln("</div>");
        this.writeln("<div class='col-sm-9 col-lg-10 news-desc'>");
        this.writeln(description);
        this.writeln("</div>");
        this.writeln("</div>");
        
        log.exit();
    }
    
    @Override
    protected void includeJs() {
        log.entry();
        super.includeJs();
        //If you ever add new files, you need to edit bgee-webapp/pom.xml 
        //to correctly merge/minify them.
        this.includeJs("general.js");
        log.exit();
    }

    @Override
    protected void includeCss() {
        log.entry();
        super.includeCss();
        //If you ever add new files, you need to edit bgee-webapp/pom.xml 
        //to correctly merge/minify them.
        this.includeCss("general.css");
        log.exit();
    }
}<|MERGE_RESOLUTION|>--- conflicted
+++ resolved
@@ -299,7 +299,6 @@
         RequestParameters urlGenePage = this.getNewRequestParameters();
         urlGenePage.setPage(RequestParameters.PAGE_GENE);
 
-<<<<<<< HEAD
         RequestParameters urlSourcePage = this.getNewRequestParameters();
         urlSourcePage.setPage(RequestParameters.PAGE_SOURCE);
 
@@ -316,7 +315,7 @@
 
         RequestParameters urlGeneSearchHbb = this.getNewRequestParameters();
         urlGeneSearchHbb.setPage(RequestParameters.PAGE_GENE);
-        urlGeneSearchHbb.setSearch("HBB");
+        urlGeneSearchHbb.setQuery("HBB");
 
         RequestParameters urlResourcesRPackages = this.getNewRequestParameters();
         urlResourcesRPackages.setPage(RequestParameters.PAGE_RESOURCES);
@@ -395,58 +394,6 @@
                 + "  <li>New <a href='" + urlDatasetPage.getRequestURL() + "'>documentation page</a>"
                 + "             specific to GTEx project to learn how we integrated these data" 
                 + "             into Bgee</li>"
-=======
-		RequestParameters urlSourcePage = this.getNewRequestParameters();
-		urlSourcePage.setPage(RequestParameters.PAGE_SOURCE);
-
-		RequestParameters urlPrivatePolicyPage = this.getNewRequestParameters();
-		urlPrivatePolicyPage.setPage(RequestParameters.PAGE_PRIVACY_POLICY);
-
-		RequestParameters urlFaqPage = this.getNewRequestParameters();
-		urlFaqPage.setPage(RequestParameters.PAGE_DOCUMENTATION);
-		urlFaqPage.setAction(RequestParameters.ACTION_DOC_FAQ);
-
-		RequestParameters urlDatasetPage = this.getNewRequestParameters();
-		urlDatasetPage.setPage(RequestParameters.PAGE_DOCUMENTATION);
-		urlDatasetPage.setAction(RequestParameters.ACTION_DOC_DATA_SETS);
-
-		RequestParameters urlGeneSearchHbb = this.getNewRequestParameters();
-		urlGeneSearchHbb.setPage(RequestParameters.PAGE_GENE);
-		urlGeneSearchHbb.setQuery("HBB");
-
-		this.writeln("<div id='bgee_news' class='panel panel-default'>");
-	    this.writeln("<div class='panel-heading'>");
-	    this.writeln("<span class='panel-title'>News"
-	                 + "    <span class='header_details'>(features are being added incrementally)"
-	                 + "</span></span>");
-	    this.writeln("</div>"); // close panel-heading
-	    
-	    this.writeln("<div class='panel-body'>");
-
-		this.writeOneNews("2019-05-12",
-		        "<ul>" +
-		        "    <li>Update of the <a href='" + urlGenePage.getRequestURL() +
-				"    '>gene search page</a>:" +
-		        "    <ul>" +
-				"        <li>Addition of a gene search result page (i.e. <a href='" +
-		                 urlGeneSearchHbb.getRequestURL() +
-				"        ' title='Search genes with \"HBB\"'>search with \"HBB\"</a>)</li>" +
-				"        <li>Improvement of the speed of autocompletion</li>" +
-				"    </ul></li>" +
-				"    <li>Modification of gene pages to display gene name synoyms," +
-				"    and cross-references to other resources</li>" +
-				"</ul>");
-
-		this.writeOneNews("2019-04-05",
-				  "<ul>"
-				+ "  <li>New <a href='" + urlPrivatePolicyPage.getRequestURL() 
-								+ "'>privacy policy page</a></li>"
-				+ "  <li>New <a href='" + urlFaqPage.getRequestURL() + "'>FAQ page</a> "
-				+ "				where we address common user queries</li>"
-				+ "  <li>New <a href='" + urlDatasetPage.getRequestURL() + "'>documentation page</a>"
-				+ " 			specific to GTEx project to learn how we integrated these data" 
-				+ " 			into Bgee</li>"
->>>>>>> 3882836a
                 + "  <li>Update to Bgee 14.0 of the <a href='" + urlCallDoc.getRequestURL()+ "'>gene expression call documentation</a>"
                 + "             </li>"
                 + "  <li>Update of the <a href='" + urlSourcePage.getRequestURL()+ "'>data source page</a>"
