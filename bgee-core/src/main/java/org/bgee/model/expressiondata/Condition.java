package org.bgee.model.expressiondata;

import java.math.BigDecimal;
import java.util.Collection;
import java.util.Collections;
import java.util.Comparator;
import java.util.HashMap;
import java.util.HashSet;
import java.util.Map;
import java.util.Set;

import org.apache.logging.log4j.LogManager;
import org.apache.logging.log4j.Logger;
import org.bgee.model.anatdev.AnatEntity;
import org.bgee.model.anatdev.DevStage;
import org.bgee.model.anatdev.Sex;
import org.bgee.model.anatdev.Strain;
<<<<<<< HEAD
import org.bgee.model.anatdev.Sex.SexEnum;
=======
>>>>>>> 55d63a95
import org.bgee.model.expressiondata.baseelements.DataType;
import org.bgee.model.species.Species;

/**
 * This class describes the conditions related to gene expression. It notably captures 
 * the IDs of an anatomical entity and a developmental stage used in a gene expression condition. 
 * It could be easily extended to also manage other parameters, such as the sex of a sample, 
 * the strain, or other experimental conditions (gene knock-out, drug treatment, etc).
 * <p>
 * Users should acquire {@code Condition}s as part of a {@link ConditionGraph} or a {@link Call},
 * using a {@link CallService}.
 * <p>
 * Note that this class implements {@code Comparable<Condition>}, allowing to perform 
 * simple comparisons based on the attributes of this class. For an ordering based 
 * on the relations between {@code Condition}s, see {@link ConditionGraph#compare(Condition, Condition)}.
 * 
 * @author  Frederic Bastian
 * @author  Valentine Rech de Laval
 * @version Bgee 15, Mar. 2021
 * @since   Bgee 13. Sept. 2015
 */
//XXX: how to manage multi-species conditions? Should we have a class SingleSpeciesCondition 
//and a class MultiSpeciesCondition? Or, only a Condition, using a "SingleSpeciesAnatEntity" 
//or a "MultiSpeciesAnatEntity", etc?
public class Condition extends BaseCondition<Condition> implements Comparable<Condition> {
    private final static Logger log = LogManager.getLogger(Condition.class.getName());

    /**
     * A {@code Comparator} of {@code Condition}s used for {@link #compareTo(Condition)}.
     */
<<<<<<< HEAD
    private static final Comparator<Condition> COND_COMPARATOR = Comparator
=======
    public static final Comparator<Condition> COND_COMPARATOR = Comparator
>>>>>>> 55d63a95
            .<Condition, Condition>comparing(c -> c, BaseCondition.COND_COMPARATOR)
            .thenComparing(Condition::getSexId, Comparator.nullsLast(String::compareTo))
            .thenComparing(Condition::getStrainId, Comparator.nullsLast(String::compareTo))
            .thenComparing(c -> c.getSpecies().getId(), Comparator.nullsLast(Integer::compareTo));

    /**
     * A class allowing to extract all the entities from the condition parameters present
     * in a {@code Collection} of {@code Condition}s.
     *
     * @author  Frederic Bastian
     * @version Bgee 14, Oct. 2018
     * @since   Bgee 14, Oct. 2018
     */
    public static class ConditionEntities {
        private final Set<AnatEntity> anatEntities;
        private final Set<String> anatEntityIds;
        private final Set<DevStage> devStages;
        private final Set<String> devStageIds;
        private final Set<AnatEntity> cellTypes;
        private final Set<String> cellTypeIds;
        private final Set<Sex> sexes;
        private final Set<String> sexIds;
        private final Set<Strain> strains;
        private final Set<String> strainIds;
        private final Set<Species> species;
        private final Set<Integer> speciesIds;

        public ConditionEntities(Collection<Condition> conditions) {
            Set<AnatEntity> anatEntities = new HashSet<>();
            Set<String> anatEntityIds = new HashSet<>();
            Set<DevStage> devStages = new HashSet<>();
            Set<String> devStageIds = new HashSet<>();
            Set<AnatEntity> cellTypes = new HashSet<>();
            Set<String> cellTypeIds = new HashSet<>();
            Set<Sex> sexes = new HashSet<>();
            Set<String> sexIds = new HashSet<>();
            Set<Strain> strains = new HashSet<>();
            Set<String> strainIds = new HashSet<>();
            Set<Species> species = new HashSet<>();
            Set<Integer> speciesIds = new HashSet<>();
            if (conditions != null) {
                for (Condition cond: conditions) {
                    log.trace("Condition: {}", cond);
                    if (cond.getAnatEntity() != null) {
                        anatEntities.add(cond.getAnatEntity());
                        anatEntityIds.add(cond.getAnatEntityId());
                    }
                    if (cond.getDevStage() != null) {
                        devStages.add(cond.getDevStage());
                        devStageIds.add(cond.getDevStageId());
                    }
                    if (cond.getCellType() != null) {
                        cellTypes.add(cond.getCellType());
                        cellTypeIds.add(cond.getCellTypeId());
                    }
                    if (cond.getSex() != null) {
                        sexes.add(cond.getSex());
                        sexIds.add(cond.getSex().getId());
                    }
                    if (cond.getStrain() != null) {
                        strains.add(cond.getStrain());
                        strainIds.add(cond.getStrain().getId());
                    }
                    if (cond.getSpecies() != null) {
                        species.add(cond.getSpecies());
                        speciesIds.add(cond.getSpecies().getId());
                    }
                }
            }
            this.anatEntities = Collections.unmodifiableSet(anatEntities);
            this.anatEntityIds = Collections.unmodifiableSet(anatEntityIds);
            this.devStages = Collections.unmodifiableSet(devStages);
            this.devStageIds = Collections.unmodifiableSet(devStageIds);
            this.cellTypes = Collections.unmodifiableSet(cellTypes);
            this.cellTypeIds = Collections.unmodifiableSet(cellTypeIds);
            this.sexes = Collections.unmodifiableSet(sexes);
            this.sexIds = Collections.unmodifiableSet(sexIds);
            this.strains = Collections.unmodifiableSet(strains);
            this.strainIds = Collections.unmodifiableSet(strainIds);
            this.species = Collections.unmodifiableSet(species);
            this.speciesIds = Collections.unmodifiableSet(speciesIds);
        }

        public Set<AnatEntity> getAnatEntities() {
            return anatEntities;
        }
        public Set<String> getAnatEntityIds() {
            return anatEntityIds;
        }
        public Set<DevStage> getDevStages() {
            return devStages;
        }
        public Set<String> getDevStageIds() {
            return devStageIds;
        }
        public Set<AnatEntity> getCellTypes() {
            return cellTypes;
        }
        public Set<String> getCellTypeIds() {
            return cellTypeIds;
        }
        public Set<Sex> getSexes() {
            //Defensive copying because EnumSet cannot be made immutable
            return sexes;
        }
        public Set<String> getSexIds() {
            return sexIds;
        }
        public Set<Strain> getStrains() {
            return strains;
        }
        public Set<String> getStrainIds() {
            return strainIds;
        }
        public Set<Species> getSpecies() {
            return species;
        }
        public Set<Integer> getSpeciesIds() {
            return speciesIds;
        }

        @Override
        public int hashCode() {
            final int prime = 31;
            int result = 1;
            result = prime * result + ((anatEntities == null) ? 0 : anatEntities.hashCode());
            result = prime * result + ((anatEntityIds == null) ? 0 : anatEntityIds.hashCode());
            result = prime * result + ((cellTypeIds == null) ? 0 : cellTypeIds.hashCode());
            result = prime * result + ((cellTypes == null) ? 0 : cellTypes.hashCode());
            result = prime * result + ((devStageIds == null) ? 0 : devStageIds.hashCode());
            result = prime * result + ((devStages == null) ? 0 : devStages.hashCode());
            result = prime * result + ((sexes == null) ? 0 : sexes.hashCode());
            result = prime * result + ((sexIds == null) ? 0 : sexIds.hashCode());
            result = prime * result + ((species == null) ? 0 : species.hashCode());
            result = prime * result + ((speciesIds == null) ? 0 : speciesIds.hashCode());
            result = prime * result + ((strains == null) ? 0 : strains.hashCode());
            result = prime * result + ((strainIds == null) ? 0 : strainIds.hashCode());
            return result;
        }

        @Override
        public boolean equals(Object obj) {
            if (this == obj)
                return true;
            if (obj == null)
                return false;
            if (getClass() != obj.getClass())
                return false;
            ConditionEntities other = (ConditionEntities) obj;
            if (anatEntities == null) {
                if (other.anatEntities != null)
                    return false;
            } else if (!anatEntities.equals(other.anatEntities))
                return false;
            if (anatEntityIds == null) {
                if (other.anatEntityIds != null)
                    return false;
            } else if (!anatEntityIds.equals(other.anatEntityIds))
                return false;
            if (cellTypeIds == null) {
                if (other.cellTypeIds != null)
                    return false;
            } else if (!cellTypeIds.equals(other.cellTypeIds))
                return false;
            if (cellTypes == null) {
                if (other.cellTypes != null)
                    return false;
            } else if (!cellTypes.equals(other.cellTypes))
                return false;
            if (devStageIds == null) {
                if (other.devStageIds != null)
                    return false;
            } else if (!devStageIds.equals(other.devStageIds))
                return false;
            if (devStages == null) {
                if (other.devStages != null)
                    return false;
            } else if (!devStages.equals(other.devStages))
                return false;
            if (sexes == null) {
                if (other.sexes != null)
                    return false;
            } else if (!sexes.equals(other.sexes))
                return false;
            if (sexIds == null) {
                if (other.sexIds != null)
                    return false;
            } else if (!sexIds.equals(other.sexIds))
                return false;
            if (species == null) {
                if (other.species != null)
                    return false;
            } else if (!species.equals(other.species))
                return false;
            if (speciesIds == null) {
                if (other.speciesIds != null)
                    return false;
            } else if (!speciesIds.equals(other.speciesIds))
                return false;
            if (strains == null) {
                if (other.strains != null)
                    return false;
            } else if (!strains.equals(other.strains))
                return false;
            if (strainIds == null) {
                if (other.strainIds != null)
                    return false;
            } else if (!strainIds.equals(other.strainIds))
                return false;
            return true;
        }
    }

    /**
     * A {@code String} that represents the ID the root of all anat. entities
     * used in {@code Condition}s in Bgee.
     */
    public final static String ANAT_ENTITY_ROOT_ID = "BGEE:0000000";
    /**
     * A {@code String} that represents the ID the root of all dev. stages
     * used in {@code Condition}s in Bgee.
     */
    public final static String DEV_STAGE_ROOT_ID = "UBERON:0000104";
    /**
     * A {@code String} that represents the ID the root of all cell types
     * used in {@code Condition}s in Bgee.
     */
    public final static String CELL_TYPE_ROOT_ID = "GO:0005575";
    /**
     * A {@code String} that represents the root of all sexes
     * used in {@code Condition}s in Bgee.
     */
    public final static String SEX_ROOT_ID = SexEnum.ANY.getStringRepresentation();
    /**
     * A {@code String} that represents the standardized name of the root of all strains
     * used in {@code Condition}s in Bgee.
     */
    public final static String STRAIN_ROOT_ID = "wild-type";

    //*********************************
    //  ATTRIBUTES AND CONSTRUCTORS
    //*********************************

    private final Sex sex;
    
    private final Strain strain;
    /**
     * @see #getMaxRanksByDataType()
     */
    private final Map<DataType, BigDecimal> maxRanksByDataType;
    /**
     * @see #getGlobalMaxRanksByDataType()
     */
    private final Map<DataType, BigDecimal> globalMaxRanksByDataType;
    
    /**
     * Constructor providing the IDs of the anatomical entity, the developmental stage, 
     * and species ID of this {@code Condition}.
     *
     * @param anatEntity    The {@code AnatEntity} used in this gene expression condition,
     *                      without the descriptions loaded for lower memory usage.
     * @param devStage      The {@code DevStage} used in this gene expression condition,
     *                      without the descriptions loaded for lower memory usage.
     * @param cellType      The {@code AnatEntity} describing a cell type used in this 
     *                      gene expression condition, without the descriptions loaded 
     *                      for lower memory usage.
     * @param sex           The {@code Sex} used in this gene expression condition.
     * @param strain        The {@code Strain} used in this gene expression condition.
     * @param species       The {@code Species} considered in this gene expression condition.
     * @throws IllegalArgumentException If both {@code anatEntity} and {@code devStage} are {@code null}, 
     *                                  or if {@code speciesId} is less than 1.
     */
    public Condition(AnatEntity anatEntity, DevStage devStage, AnatEntity cellType, Sex sex, 
            Strain strain, Species species) throws IllegalArgumentException {
        this(anatEntity, devStage, cellType, sex, strain, species, null, null);
        if (anatEntity == null && devStage == null && cellType == null && sex == null && strain == null) {
            throw log.throwing(new IllegalArgumentException(
                    "The anat. entity, the dev. stage, the cell type, the sex, and the strain "
                    + "cannot be null at the same time."));
        }
    }

    /**
     * Constructor providing the IDs of the anatomical entity, the developmental stage, 
     * and species ID of this {@code Condition}.
     *
     * @param anatEntity                    The {@code AnatEntity} used in this gene expression condition,
     *                                      without the descriptions loaded for lower memory usage.
     * @param devStage                      The {@code DevStage} used in this gene expression condition,
     *                                      without the descriptions loaded for lower memory usage.
     * @param cellType                      The {@code AnatEntity} describing a cell type used in this 
     *                                      gene expression condition, without the descriptions loaded 
     *                                      for lower memory usage.
     * @param sex                           The {@code Sex} used in this gene expression condition.
     * @param strain                        The {@code String} describing the strain used in this 
     *                                      gene expression condition.
     * @param species                       The {@code Species} considered in this gene expression condition.
     * @param maxRanksByDataType            A {@code Map} where keys are {@code DataType}s,
     *                                      the associated values being {@code BigDecimal}s
     *                                      corresponding to the max rank for this data type,
     *                                      solely in this condition, not taking into account
     *                                      child conditions.
     * @param globalMaxRanksByDataType  A {@code Map} where keys are {@code DataType}s,
     *                                      the associated values being {@code BigDecimal}s
     *                                      corresponding to the max rank for this data type,
     *                                      taking into account this condition, but also all
     *                                      its child conditions.
     * @throws IllegalArgumentException     If both {@code anatEntity} and {@code devStage} are blanks
     *                                      or if {@code speciesId} is less than 1.
     */
    public Condition(AnatEntity anatEntity, DevStage devStage, AnatEntity cellType, Sex sex, 
            Strain strain, Species species, Map<DataType, BigDecimal> maxRanksByDataType,
            Map<DataType, BigDecimal> globalMaxRanksByDataType) throws IllegalArgumentException {
        super(anatEntity, devStage, cellType, species);
        this.strain = strain;
        this.sex = sex;
        this.maxRanksByDataType = Collections.unmodifiableMap(maxRanksByDataType == null?
                                    new HashMap<>(): maxRanksByDataType);
        this.globalMaxRanksByDataType = Collections.unmodifiableMap(
                globalMaxRanksByDataType == null? new HashMap<>(): globalMaxRanksByDataType);
    }

    //*********************************
    //  INSTANCE METHODS
    //*********************************
    /**
     * Determine whether the other {@code Condition} is more precise than this {@code Condition}. 
     * This method is only used for convenience, and actually delegates to 
     * {@link ConditionGraph#isConditionMorePrecise(Condition, Condition)}, with this {@code Condition} 
     * as first argument, and {@code other} as second argument. See this other method's description 
     * for more information.
     * 
     * @param other     A {@code Condition} to be checked whether it is more precise 
     *                  than this {@code Condition}.
     * @param graph     A {@code ConditionGraph} used to determine relations between {@code Condition}s. 
     *                  It should contain this {@code Condition} and {@code other}.
     * @return          {@code true} if {@code other} is more precise than this {@code Condition}. 
     * @throws IllegalArgumentException If this {@code Condition}, or {@code other}, are not registered to 
     *                                  {@code graph}.
     */
    public boolean isConditionMorePrecise(Condition other, ConditionGraph graph) throws IllegalArgumentException {
        log.traceEntry("{},{}", other, graph);
        return log.traceExit(graph.isConditionMorePrecise(this, other));
    }

    //*********************************
    //  GETTERS
    //*********************************
    /**
<<<<<<< HEAD
     * @return  The {@code Sex} used in this {@code Condition}.
=======
     * @return  The {@code Sex} used in this {@code Condition}. Can be {@code null}.
>>>>>>> 55d63a95
     */
    public Sex getSex() {
        return sex;
    }
    /**
     * @return  A {@code String} that is the ID of the sex 
     *          used in this gene expression condition.
     *          Can be {@code null}.
     */
    public String getSexId() {
        return sex == null? null : sex.getId();
    }
    /**
<<<<<<< HEAD
     * @return  The {@code Strain} used in this {@code Condition}.
=======
     * @return  The {@code Strain} used in this {@code Condition}. Can be {@code null}.
>>>>>>> 55d63a95
     */
    public Strain getStrain() {
        return strain;
    }
    /**
     * @return  A {@code String} that is the ID of the strain 
     *          used in this gene expression condition.
     *          Can be {@code null}.
     */
    public String getStrainId() {
        return strain == null? null : strain.getId();
    }
    /**
     * @return   A {@code Map} where keys are {@code DataType}s, the associated values being 
     *           {@code BigDecimal}s corresponding to the max rank for this data type,
     *           solely in this condition, not taking into account child conditions.
     */
    public Map<DataType, BigDecimal> getMaxRanksByDataType() {
        return maxRanksByDataType;
    }
    /**
     * @return  A {@code Map} where keys are {@code DataType}s, the associated values being
     *          {@code BigDecimal}s corresponding to the max rank for this data type,
     *          taking into account this condition, but also all its child conditions.
     */
    public Map<DataType, BigDecimal> getGlobalMaxRanksByDataType() {
        return globalMaxRanksByDataType;
    }

    //*********************************
    //  COMPARETO/HASHCODE/EQUALS/TOSTRING
    //*********************************
    /**
     * Performs a simple comparison based on the attributes of this class. For an ordering based 
     * on the relations between {@code Condition}s, see {@link ConditionGraph#compare(Condition, Condition)}.
     * 
     * @param other A {@code Condition} to be compared to this one.
     * @return      a negative {@code int}, zero, or a positive {@code int} 
     *              as the first argument is less than, equal to, or greater than the second.
     * @see ConditionGraph#compare(Condition, Condition)
     */
    @Override
    public int compareTo(Condition other) {
        return COND_COMPARATOR.compare(this, other);
    }

    //Note that we don't rely on maxRanksByDataType and globalMaxRanksByDataType for equals/hashCode.
    @Override
    public int hashCode() {
        final int prime = 31;
        int result = super.hashCode();
        result = prime * result + ((sex == null) ? 0 : sex.hashCode());
        result = prime * result + ((strain == null) ? 0 : strain.hashCode());
        return result;
    }
    @Override
    public boolean equals(Object obj) {
        if (this == obj) {
            return true;
        }
        if (!super.equals(obj)) {
            return false;
        }
        if (getClass() != obj.getClass()) {
            return false;
        }
        Condition other = (Condition) obj;
        if (sex == null) {
            if (other.sex != null)
                return false;
        } else if (!sex.equals(other.sex))
            return false;
        if (strain == null) {
            if (other.strain != null)
                return false;
        } else if (!strain.equals(other.strain))
            return false;
        return true;
    }

    @Override
    public String toString() {
        StringBuilder builder = new StringBuilder();
        builder.append("Condition [anatEntity=").append(getAnatEntity())
               .append(", devStage=").append(getDevStage())
               .append(", cellType=").append(getCellType())
               .append(", sex=").append(getSex())
               .append(", strain=").append(getStrain())
               .append(", species=").append(getSpecies())
               .append(", maxRanksByDataType=").append(maxRanksByDataType)
               .append(", globalMaxRanksByDataType=").append(globalMaxRanksByDataType)
               .append("]");
        return builder.toString();
    }
}<|MERGE_RESOLUTION|>--- conflicted
+++ resolved
@@ -15,10 +15,6 @@
 import org.bgee.model.anatdev.DevStage;
 import org.bgee.model.anatdev.Sex;
 import org.bgee.model.anatdev.Strain;
-<<<<<<< HEAD
-import org.bgee.model.anatdev.Sex.SexEnum;
-=======
->>>>>>> 55d63a95
 import org.bgee.model.expressiondata.baseelements.DataType;
 import org.bgee.model.species.Species;
 
@@ -49,11 +45,7 @@
     /**
      * A {@code Comparator} of {@code Condition}s used for {@link #compareTo(Condition)}.
      */
-<<<<<<< HEAD
-    private static final Comparator<Condition> COND_COMPARATOR = Comparator
-=======
     public static final Comparator<Condition> COND_COMPARATOR = Comparator
->>>>>>> 55d63a95
             .<Condition, Condition>comparing(c -> c, BaseCondition.COND_COMPARATOR)
             .thenComparing(Condition::getSexId, Comparator.nullsLast(String::compareTo))
             .thenComparing(Condition::getStrainId, Comparator.nullsLast(String::compareTo))
@@ -266,32 +258,6 @@
             return true;
         }
     }
-
-    /**
-     * A {@code String} that represents the ID the root of all anat. entities
-     * used in {@code Condition}s in Bgee.
-     */
-    public final static String ANAT_ENTITY_ROOT_ID = "BGEE:0000000";
-    /**
-     * A {@code String} that represents the ID the root of all dev. stages
-     * used in {@code Condition}s in Bgee.
-     */
-    public final static String DEV_STAGE_ROOT_ID = "UBERON:0000104";
-    /**
-     * A {@code String} that represents the ID the root of all cell types
-     * used in {@code Condition}s in Bgee.
-     */
-    public final static String CELL_TYPE_ROOT_ID = "GO:0005575";
-    /**
-     * A {@code String} that represents the root of all sexes
-     * used in {@code Condition}s in Bgee.
-     */
-    public final static String SEX_ROOT_ID = SexEnum.ANY.getStringRepresentation();
-    /**
-     * A {@code String} that represents the standardized name of the root of all strains
-     * used in {@code Condition}s in Bgee.
-     */
-    public final static String STRAIN_ROOT_ID = "wild-type";
 
     //*********************************
     //  ATTRIBUTES AND CONSTRUCTORS
@@ -403,11 +369,7 @@
     //  GETTERS
     //*********************************
     /**
-<<<<<<< HEAD
-     * @return  The {@code Sex} used in this {@code Condition}.
-=======
      * @return  The {@code Sex} used in this {@code Condition}. Can be {@code null}.
->>>>>>> 55d63a95
      */
     public Sex getSex() {
         return sex;
@@ -421,11 +383,7 @@
         return sex == null? null : sex.getId();
     }
     /**
-<<<<<<< HEAD
-     * @return  The {@code Strain} used in this {@code Condition}.
-=======
      * @return  The {@code Strain} used in this {@code Condition}. Can be {@code null}.
->>>>>>> 55d63a95
      */
     public Strain getStrain() {
         return strain;
