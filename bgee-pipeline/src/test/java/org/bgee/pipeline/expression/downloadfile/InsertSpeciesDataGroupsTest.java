--- conflicted
+++ resolved
@@ -63,286 +63,6 @@
     protected Logger getLogger() {
         return log;
     }
-<<<<<<< HEAD
-    
-    /**
-     * Test {@link InsertSpeciesDataGroups#insert()}.
-     * @throws IOException 
-     */
-    //Suppress warnings caused by the use of Mockito ArgumentCaptor. 
-    //suppress warnings caused by unclosed RandomAccessFile in temp folder. 
-    @SuppressWarnings({ "unchecked", "rawtypes", "resource" })
-    @Test
-    public void shouldInsertSpeciesDataGroups() throws IOException  {
-        
-        // First, we need a mock MySQLDAOManager, for the class to acquire mock DAOs. 
-        MockDAOManager mockManager = new MockDAOManager();
-
-        // Mock the call to MySQLSpeciesTO
-        MySQLSpeciesTOResultSet mockSpeciesTORs = createMockDAOResultSet(Arrays.asList(
-                new SpeciesTO("sp1", null, null, null, null, null, null, null, null, null, null),
-                new SpeciesTO("sp2", null, null, null, null, null, null, null, null, null, null),
-                new SpeciesTO("sp3", null, null, null, null, null, null, null, null, null, null)),
-                MySQLSpeciesTOResultSet.class);
-        when(mockManager.mockSpeciesDAO.getAllSpecies()).thenReturn(mockSpeciesTORs);
-
-        // Create temporary folders and files. 
-        File tmpFolder1 = testFolder.newFolder("folder1");
-        tmpFolder1.deleteOnExit();
-        File tmpFolder2 = testFolder.newFolder("folder2");
-        tmpFolder2.deleteOnExit();
-        File tmpFolder3 = testFolder.newFolder("folder3");
-        tmpFolder3.deleteOnExit();
-        File tmpFolder4 = testFolder.newFolder("sp2");
-        tmpFolder4.deleteOnExit();
-        
-        String fileExtension = ".tsv.zip";
-
-        // We create test files. We do not use createTempFile() because we cannot have 2 files
-        // having the same category because of random number added in file name. Files will be
-        // deleted because they are in a temporary folder, and we also called deleteOnExist 
-        //on the directories used.
-        File file1 = new File(tmpFolder1, "sp1_diffexpr-anatomy-complete" + fileExtension);
-        file1.createNewFile();
-        this.writeSeveralLines(file1);
-        new RandomAccessFile(file1, "rw").setLength(10000);
-
-        File file2 = new File(tmpFolder1, "sp1_diffexpr-anatomy-simple" + fileExtension);
-        file2.createNewFile();
-        this.writeOneLine(file2);
-        new RandomAccessFile(file2, "rw").setLength(200);
-
-        File file3 = new File(tmpFolder2, "sp1_Affymetrix_experiments_chips" + fileExtension);
-        file3.createNewFile();
-        this.writeSeveralLines(file3);
-        new RandomAccessFile(file3, "rw").setLength(30000);
-
-        File file4 = new File(tmpFolder4, "sp2_expr-complete" + fileExtension);
-        file4.createNewFile();
-        this.writeSeveralLines(file4);
-        new RandomAccessFile(file4, "rw").setLength(40000);  
-
-        File file5 = new File(tmpFolder4, "sp2_RNA-Seq_read_counts_RPKM_GSE41637" + fileExtension);
-        file5.createNewFile();
-        this.writeSeveralLines(file5);
-        new RandomAccessFile(file5, "rw").setLength(50000);  
-
-        File file6 = new File(tmpFolder3, "gp1_orthologs" + fileExtension);
-        file6.createNewFile();
-        this.writeSeveralLines(file6);
-        new RandomAccessFile(file6, "rw").setLength(60000);
-
-        File file7 = new File(tmpFolder3, "gp1_multi-diffexpr-anatomy-complete" + fileExtension);
-        file7.createNewFile();
-        this.writeSeveralLines(file7);
-        new RandomAccessFile(file7, "rw").setLength(70000);
-
-        File file8 = new File(tmpFolder3, "gp2_orthologs" + fileExtension);
-        file8.createNewFile();
-        this.writeSeveralLines(file8);
-        new RandomAccessFile(file8, "rw").setLength(80000);
-
-        File file9 = new File(tmpFolder3, "gp2_multi-diffexpr-development-simple" + fileExtension);
-        file9.createNewFile();
-        this.writeSeveralLines(file9);
-        new RandomAccessFile(file9, "rw").setLength(90000); 
-
-        // Create constructor parameters 
-        LinkedHashMap<String, Set<String>> groupToSpecies = new LinkedHashMap<>();
-        groupToSpecies.put("groupOneSpecies1", new HashSet<String>(Arrays.asList("sp1")));
-        groupToSpecies.put("groupOneSpecies2", new HashSet<String>(Arrays.asList("sp2")));
-        groupToSpecies.put("groupSeveralSpecies1", new HashSet<String>(Arrays.asList("sp1", "sp2")));
-        groupToSpecies.put("groupSeveralSpecies2", new HashSet<String>(Arrays.asList("sp3", "sp2")));
-        groupToSpecies.put("groupWithNoExistingFile", new HashSet<String>(Arrays.asList("sp3", "sp2")));
-        
-        Path tmpPath = testFolder.getRoot().toPath();
-        LinkedHashMap<String, Set<String>> groupToCategories = new LinkedHashMap<>();
-        groupToCategories.put("groupOneSpecies1", new HashSet<String>(Arrays.asList(
-                CategoryEnum.DIFF_EXPR_ANAT_COMPLETE.getStringRepresentation(),
-                CategoryEnum.DIFF_EXPR_ANAT_SIMPLE.getStringRepresentation(),
-                CategoryEnum.AFFY_ANNOT.getStringRepresentation())));
-        groupToCategories.put("groupOneSpecies2", new HashSet<String>(Arrays.asList(
-                CategoryEnum.EXPR_CALLS_COMPLETE.getStringRepresentation(),
-                CategoryEnum.RNASEQ_DATA.getStringRepresentation())));
-        groupToCategories.put("groupSeveralSpecies1", new HashSet<String>(Arrays.asList(
-                CategoryEnum.ORTHOLOG.getStringRepresentation(),
-                CategoryEnum.DIFF_EXPR_ANAT_COMPLETE.getStringRepresentation())));
-        groupToCategories.put("groupSeveralSpecies2", new HashSet<String>(Arrays.asList(
-                CategoryEnum.ORTHOLOG.getStringRepresentation(),
-                CategoryEnum.DIFF_EXPR_DEV_SIMPLE.getStringRepresentation())));
-        groupToCategories.put("groupWithNoExistingFile", new HashSet<String>(Arrays.asList(
-                CategoryEnum.DIFF_EXPR_DEV_SIMPLE.getStringRepresentation())));
-
-        LinkedHashMap<String, String> groupToReplacement = new LinkedHashMap<>();
-        groupToReplacement.put("groupOneSpecies1", "sp1");
-        groupToReplacement.put("groupOneSpecies2", "sp2");
-        groupToReplacement.put("groupSeveralSpecies1", "gp1");
-        groupToReplacement.put("groupSeveralSpecies2", "gp2");
-        groupToReplacement.put("groupWithNoExistingFile", "xx");
-
-        Map<String, String> singleSpCategoryToFilePathPattern = new HashMap<String, String>();
-        singleSpCategoryToFilePathPattern.put(CategoryEnum.DIFF_EXPR_ANAT_COMPLETE.getStringRepresentation(),
-                tmpPath.relativize(file1.toPath()).toString()
-                .replaceAll("sp1", InsertSpeciesDataGroups.STRING_TO_REPLACE));
-        singleSpCategoryToFilePathPattern.put(CategoryEnum.DIFF_EXPR_ANAT_SIMPLE.getStringRepresentation(),
-                tmpPath.relativize(file2.toPath()).toString()
-                .replaceAll("sp1", InsertSpeciesDataGroups.STRING_TO_REPLACE));
-        singleSpCategoryToFilePathPattern.put(CategoryEnum.AFFY_ANNOT.getStringRepresentation(),
-                tmpPath.relativize(file3.toPath()).toString()
-                .replaceAll("sp1", InsertSpeciesDataGroups.STRING_TO_REPLACE));
-        singleSpCategoryToFilePathPattern.put(CategoryEnum.EXPR_CALLS_COMPLETE.getStringRepresentation(),
-                tmpPath.relativize(file4.toPath()).toString()
-                .replaceAll("sp2", InsertSpeciesDataGroups.STRING_TO_REPLACE));
-        singleSpCategoryToFilePathPattern.put(CategoryEnum.RNASEQ_DATA.getStringRepresentation(),
-                tmpPath.relativize(file5.toPath()).toString()
-                .replaceAll("sp2", InsertSpeciesDataGroups.STRING_TO_REPLACE));
-
-        Map<String, String> multiSpCategoryToFilePathPattern = new HashMap<String, String>();
-        multiSpCategoryToFilePathPattern.put(CategoryEnum.ORTHOLOG.getStringRepresentation(),
-                tmpPath.relativize(file6.toPath()).toString()
-                .replaceAll("gp1", InsertSpeciesDataGroups.STRING_TO_REPLACE));
-        multiSpCategoryToFilePathPattern.put(CategoryEnum.DIFF_EXPR_ANAT_COMPLETE.getStringRepresentation(),
-                tmpPath.relativize(file7.toPath()).toString()
-                .replaceAll("gp1", InsertSpeciesDataGroups.STRING_TO_REPLACE));
-        multiSpCategoryToFilePathPattern.put(CategoryEnum.DIFF_EXPR_DEV_SIMPLE.getStringRepresentation(),
-                tmpPath.relativize(file9.toPath()).toString()
-                .replaceAll("gp2", InsertSpeciesDataGroups.STRING_TO_REPLACE));
-
-        // Insert data
-        InsertSpeciesDataGroups insert = new InsertSpeciesDataGroups(mockManager, 
-                groupToSpecies, groupToCategories, groupToReplacement, singleSpCategoryToFilePathPattern, 
-                multiSpCategoryToFilePathPattern, testFolder.getRoot().toString());
-        insert.insert();
-
-        // Verify arguments passed to insertSpeciesDataGroups()
-        Set<SpeciesDataGroupTO> expectedSpeciesDataGroupTOs = 
-                // It's fake IDs, they avoid to have one element only in the set
-                new HashSet<SpeciesDataGroupTO>(Arrays.asList(
-                        new SpeciesDataGroupTO("1", "groupOneSpecies1", null, 1),
-                        new SpeciesDataGroupTO("2", "groupOneSpecies2", null, 2),
-                        new SpeciesDataGroupTO("3", "groupSeveralSpecies1", null, 3),
-                        new SpeciesDataGroupTO("4", "groupSeveralSpecies2", null, 4)));
-        ArgumentCaptor<Set> speciesDataGroupTOsArg = ArgumentCaptor.forClass(Set.class);
-        verify(mockManager.mockSpeciesDataGroupDAO).
-            insertSpeciesDataGroups(speciesDataGroupTOsArg.capture());
-        Collection<SpeciesDataGroupTO> actualSpeciesDataGroupTOs = speciesDataGroupTOsArg.getValue();
-        if (!TOComparator.areTOCollectionsEqual(
-                expectedSpeciesDataGroupTOs, actualSpeciesDataGroupTOs, false)) {
-            throw new AssertionError("Incorrect SpeciesDataGroupTOs generated, expected " + 
-                    expectedSpeciesDataGroupTOs + ", but was " + speciesDataGroupTOsArg.getValue());
-        }
-
-        // Verify arguments passed to insertSpeciesToDataGroup()
-        Set<SpeciesToDataGroupTO> expectedSpeciesToDataGroupTOs = 
-                new HashSet<SpeciesToDataGroupTO>(Arrays.asList(
-                        new SpeciesToDataGroupTO("sp1", "1"),
-                        new SpeciesToDataGroupTO("sp2", "2"),
-                        new SpeciesToDataGroupTO("sp1", "3"),
-                        new SpeciesToDataGroupTO("sp2", "3"),
-                        new SpeciesToDataGroupTO("sp2", "4"),
-                        new SpeciesToDataGroupTO("sp3", "4")));
-        ArgumentCaptor<Set> speciesToDataGroupTOsArg = ArgumentCaptor.forClass(Set.class);
-        verify(mockManager.mockSpeciesDataGroupDAO).
-            insertSpeciesToDataGroup(speciesToDataGroupTOsArg.capture());
-        if (!TOComparator.areTOCollectionsEqual(
-                expectedSpeciesToDataGroupTOs, speciesToDataGroupTOsArg.getValue())) {
-            throw new AssertionError("Incorrect SpeciesToDataGroupTOs generated, expected " + 
-                expectedSpeciesToDataGroupTOs + ", but was " + speciesToDataGroupTOsArg.getValue());
-        }
-        
-        // Verify arguments passed to insertDownloadFiles(). The ID generation is random, 
-        // so we can't verify them, but we need to set them anyway, 
-        // to be properly stored in the Set (equals/hashCode solely based on ID).
-        Set<DownloadFileTO> expectedDownloadFileTOs = 
-                new HashSet<DownloadFileTO>(Arrays.asList(
-                        new DownloadFileTO("1", file1.getName(), null, 
-                                tmpPath.relativize(file1.toPath()).toString(), 
-                                file1.length(), CategoryEnum.DIFF_EXPR_ANAT_COMPLETE, "1"),
-                        // file2 has less than 3 lines, so it is considered as empty
-//                        new DownloadFileTO("2", file2.getName(), null, 
-//                                tmpPath.relativize(file2.toPath()).toString(), 
-//                                file2.length(), CategoryEnum.DIFF_EXPR_ANAT_SIMPLE, "1"),
-                        new DownloadFileTO("3", file3.getName(), null, 
-                                tmpPath.relativize(file3.toPath()).toString(), 
-                                file3.length(), CategoryEnum.AFFY_ANNOT, "1"),
-                        new DownloadFileTO("4", file4.getName(), null, 
-                                tmpPath.relativize(file4.toPath()).toString(),  
-                                file4.length(), CategoryEnum.EXPR_CALLS_COMPLETE, "2"),
-                        new DownloadFileTO("5", file5.getName(), null, 
-                                tmpPath.relativize(file5.toPath()).toString(),  
-                                file5.length(), CategoryEnum.RNASEQ_DATA, "2"),
-                        new DownloadFileTO("6", file6.getName(), null, 
-                                tmpPath.relativize(file6.toPath()).toString(),  
-                                file6.length(), CategoryEnum.ORTHOLOG,  "3"),
-                        new DownloadFileTO("7", file7.getName(), null, 
-                                tmpPath.relativize(file7.toPath()).toString(),  
-                                file7.length(), CategoryEnum.DIFF_EXPR_ANAT_COMPLETE, "3"),
-                        new DownloadFileTO("8", file8.getName(), null, 
-                                tmpPath.relativize(file8.toPath()).toString(),  
-                                file8.length(), CategoryEnum.ORTHOLOG, "4"),
-                        new DownloadFileTO("9", file9.getName(), null, 
-                                tmpPath.relativize(file9.toPath()).toString(), 
-                                file9.length(), CategoryEnum.DIFF_EXPR_DEV_SIMPLE, "4")));
-        ArgumentCaptor<Set> downloadFileTOsArg = ArgumentCaptor.forClass(Set.class);
-        verify(mockManager.mockDownloadFileDAO).insertDownloadFiles(downloadFileTOsArg.capture());
-        if (!TOComparator.areTOCollectionsEqual(
-                expectedDownloadFileTOs, downloadFileTOsArg.getValue(), false)) {
-            throw new AssertionError("Incorrect DownloadFileTOs generated, expected " + 
-                    expectedDownloadFileTOs + ", but was " + downloadFileTOsArg.getValue());
-        }
-        
-        // Tests with incorrect arguments provided
-        Set<String> groupOneSpecies2 = null;
-        try {
-            // Store element to restore in proper state afterwards.
-            groupOneSpecies2 = groupToCategories.remove("groupOneSpecies2");
-            insert = new InsertSpeciesDataGroups(mockManager, groupToSpecies, groupToCategories,
-                    groupToReplacement, singleSpCategoryToFilePathPattern,
-                    multiSpCategoryToFilePathPattern, testFolder.getRoot().toString());
-            fail("An exception should be thrown");
-        } catch (IllegalArgumentException e) {
-            /// Test passed, restore the removed element
-            groupToCategories.put("groupOneSpecies2", groupOneSpecies2);
-        }
-
-        try {
-            // Store element to restore in proper state afterwards.
-            groupToCategories.get("groupOneSpecies2").remove(
-                    CategoryEnum.RNASEQ_DATA.getStringRepresentation());
-            insert = new InsertSpeciesDataGroups(mockManager, groupToSpecies, groupToCategories,
-                    groupToReplacement, singleSpCategoryToFilePathPattern,
-                    multiSpCategoryToFilePathPattern, testFolder.getRoot().toString());
-            fail("An exception should be thrown");
-        } catch (IllegalArgumentException e) {
-            /// Test passed, restore the removed element
-            groupToCategories.get("groupOneSpecies2").add(
-                    CategoryEnum.RNASEQ_DATA.getStringRepresentation());
-        }
-    }
-    
-    /**
-     * Write one line in {@code file}.
-     * <p>
-     * In fact, we obtain a file with two lines because of the default line separator is
-     * added to the end of the line.
-     * 
-     * @param file          A {@code File} that is the file to be used to write line.
-     * @throws IOException  If an error occurred while writing line.
-     */
-    private void writeOneLine(File file) throws IOException {
-        FileUtils.writeLines(file, Arrays.asList("One line"));
-    }
-
-    /**
-     * Write several lines in {@code file}.
-     * 
-     * @param file          A {@code File} that is the file to be used to write lines.
-     * @throws IOException  If an error occurred while writing lines.
-     */
-    private void writeSeveralLines(File file) throws IOException {
-        FileUtils.writeLines(file, Arrays.asList("First line", "Second line"));
-    }
-=======
 //    
 //    /**
 //     * Test {@link InsertSpeciesDataGroups#insert()}.
@@ -621,5 +341,4 @@
 //    private void writeSeveralLines(File file) throws IOException {
 //        FileUtils.writeLines(file, Arrays.asList("First line", "Second line"));
 //    }
->>>>>>> 4bf6846d
 }