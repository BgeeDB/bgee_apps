package org.bgee.pipeline.expression.downloadfile;

import java.io.File;
import java.io.FileWriter;
import java.io.IOException;
import java.math.BigDecimal;
import java.math.RoundingMode;
import java.nio.file.Files;
import java.nio.file.Paths;
import java.nio.file.StandardCopyOption;
import java.text.NumberFormat;
import java.util.ArrayList;
import java.util.Arrays;
import java.util.Collections;
import java.util.Comparator;
import java.util.EnumSet;
import java.util.HashMap;
import java.util.HashSet;
import java.util.Iterator;
import java.util.LinkedHashMap;
import java.util.List;
import java.util.Locale;
import java.util.Map;
import java.util.NoSuchElementException;
import java.util.Set;
import java.util.function.Function;
import java.util.function.Supplier;
import java.util.stream.Collectors;
import java.util.stream.Stream;

import org.apache.logging.log4j.LogManager;
import org.apache.logging.log4j.Logger;
import org.bgee.model.Service;
import org.bgee.model.ServiceFactory;
import org.bgee.model.anatdev.AnatEntity;
import org.bgee.model.anatdev.DevStage;
import org.bgee.model.expressiondata.Call.ExpressionCall;
import org.bgee.model.expressiondata.CallFilter.ExpressionCallFilter;
import org.bgee.model.expressiondata.CallService;
import org.bgee.model.expressiondata.Condition;
import org.bgee.model.expressiondata.ConditionGraph;
import org.bgee.model.expressiondata.baseelements.CallType;
import org.bgee.model.expressiondata.baseelements.DataQuality;
import org.bgee.model.expressiondata.baseelements.DataType;
import org.bgee.model.expressiondata.baseelements.SummaryCallType.ExpressionSummary;
import org.bgee.model.expressiondata.baseelements.SummaryQuality;
import org.bgee.model.gene.Gene;
import org.bgee.model.gene.GeneFilter;
import org.bgee.model.ontology.Ontology;
import org.bgee.model.species.Species;
import org.bgee.pipeline.CommandRunner;
import org.bgee.pipeline.Utils;
import org.bgee.pipeline.uberon.Uberon;
import org.obolibrary.oboformat.parser.OBOFormatParserException;
import org.semanticweb.owlapi.model.OWLClass;
import org.semanticweb.owlapi.model.OWLOntologyCreationException;
import org.supercsv.cellprocessor.Optional;
import org.supercsv.cellprocessor.constraint.StrNotNullOrEmpty;
import org.supercsv.cellprocessor.ift.CellProcessor;
import org.supercsv.io.CsvBeanWriter;
import org.supercsv.io.ICsvBeanWriter;

import owltools.graph.OWLGraphWrapper;

/**
 * Allows to generate download files providing rank score information. 
 * 
 * @author  Frederic Bastian
 * @author  Julien Wollbrett
 * @version Bgee 14 Oct 2018
 * @since   Bgee 13 July 2016
 */
//XXX: generate a simple file providing the max rank? A bit boring as we have nothing 
//in bgee-core to do it for now.
public class GenerateRankFile {
    private final static Logger log = LogManager.getLogger(GenerateRankFile.class.getName());
    
    /**
     * Functional interface created to be able to inject ConditionGraph by providing a supplier.
     * TODO: to remove once we'll have created an UtilsFactory in bgee-core 
     */
    @FunctionalInterface
    protected static interface TriFunction<T, U, V, R> {
        public R apply(T t, U u, V v);
    }
    
    /**
     * A bean to store all requested information to be written in output files. 
     */
    public static class ExpressionCallBean {
        private final String geneId;
        private final String geneName;
        private final String anatEntityId;
        private final String anatEntityName;
        private final String devStageId;
        private final String devStageName;
        private final String formattedRank;
        private final boolean affymetrixData;
        private final boolean estData;
        private final boolean inSituData;
        private final boolean rnaSeqData;
        private final boolean redundant;
        private final List<String> btoXRefs;
        
        public ExpressionCallBean(String geneId, String geneName, String anatEntityId, 
                String anatEntityName, String devStageId, String devStageName, String formattedRank, 
                boolean affymetrixData, boolean estData, boolean inSituData, boolean rnaSeqData, 
                boolean redundant, List<String> btoXRefs) {
            
            this.geneId = geneId;
            this.geneName = geneName;
            this.anatEntityId = anatEntityId;
            this.anatEntityName = anatEntityName;
            this.devStageId = devStageId;
            this.devStageName = devStageName;
            this.formattedRank = formattedRank;
            this.affymetrixData = affymetrixData;
            this.estData = estData;
            this.inSituData = inSituData;
            this.rnaSeqData = rnaSeqData;
            this.redundant = redundant;
            this.btoXRefs = btoXRefs;
        }
        
        public String getGeneId() {
            return geneId;
        }
        public String getGeneName() {
            return geneName;
        }
        public String getAnatEntityId() {
            return anatEntityId;
        }
        public String getAnatEntityName() {
            return anatEntityName;
        }
        public String getDevStageId() {
            return devStageId;
        }
        public String getDevStageName() {
            return devStageName;
        }
        public String getFormattedRank() {
            return formattedRank;
        }
        public boolean isAffymetrixData() {
            return affymetrixData;
        }
        public boolean isEstData() {
            return estData;
        }
        public boolean isInSituData() {
            return inSituData;
        }
        public boolean isRnaSeqData() {
            return rnaSeqData;
        }
        public boolean isRedundant() {
            return redundant;
        }
        public List<String> getBtoXRefs() {
            return btoXRefs;
        }
    }
    
    /**
     * A {@code Function} accepting a {@code BigDecimal} and returning a formatted {@code String}. 
     * It is more convenient than directly using a {@code NumberFormat}, as we might need 
     * additional formatting operation. 
     */
    private static final Function<BigDecimal, String> FORMATTER = d -> {
        NumberFormat formatter = NumberFormat.getInstance(Locale.US);
        formatter.setMaximumFractionDigits(2);
        formatter.setMinimumFractionDigits(2);
        formatter.setGroupingUsed(false);
        formatter.setRoundingMode(RoundingMode.HALF_UP);
        log.debug(d);
        return formatter.format(d);
    };
    
    /**
     * Generate a file name and return the related {@code File} according to the arguments. 
     * 
     * @param species           A {@code Species} which the file is created for.
     * @param anatEntityOnly    A {@code boolean} defining whether the file is generated  
     *                          by grouping data by gene-anatomical entity (if {@code true}), 
     *                          or by considering all condition information (such as developmental stage, 
     *                          if {@code false}).
     * @param dataType          The {@code DataType} that is considered to generate the file. 
     *                          If {@code null}, then all data types were considered. 
     * @param outputDir         A {@code String} that is the path to the directory where the file is stored.
     * @param tmpFile           A {@code boolean} defining whether a temp file name should be returned 
     *                          (if {@code true}), or the name of the final file (if {@code false}).
     * @return                  A {@code File} pointing to a file with a name capturing information 
     *                          about the arguments, to be stored in {@code outputDir}.
     */
    protected static File getOutputFile(Species species, boolean anatEntityOnly, DataType dataType, 
            String outputDir, boolean tmpFile) {
        log.entry(species, anatEntityOnly, dataType, outputDir, tmpFile);
        
        String fileName = species.getId().toString();
        if (anatEntityOnly) {
            fileName += "_anat_entity";
        } else {
            fileName += "_condition";
        }
        if (dataType == null) {
            fileName += "_all_data";
        } else {
            fileName += "_" + dataType.getStringRepresentation().toLowerCase(Locale.ENGLISH).replace(" ", "-");
        }
        fileName += "_" + species.getScientificName().replace(" ", "_");
        fileName += ".tsv";
        if (tmpFile) {
            fileName += ".tmp";
        }
        
        return log.exit(Paths.get(outputDir, fileName).toFile());
    }
    /**
     * Create the header to be used by SuperCSV for writing the file. 
     * 
     * @param anatEntityOnly    A {@code boolean} defining whether the file is generated  
     *                          by grouping data by gene-anatomical entity (if {@code true}), 
     *                          or by considering all condition information (such as developmental stage, 
     *                          if {@code false}).
     * @param dataType          The {@code DataType} that is considered to generate the file. 
     *                          If {@code null}, then all data types were considered. 
     * @return                  An {@code Array} of {@code String}s to be used as header of the file.
     * @see #getColToAttributeMapping(boolean, DataType)
     * @see #getCellProcessors(boolean, DataType)
     */
    protected static String[] getFileHeader(boolean anatEntityOnly, DataType dataType) {
        log.entry(anatEntityOnly, dataType);
        
        int arrLength = 6 + (anatEntityOnly? 0: 2) + (dataType != null? 0: 0);
        String[] header = new String[arrLength];
        header[0] = "Ensembl gene ID";
        header[1] = "gene name";
        header[2] = "anatomical entity ID";
        header[3] = "anatomical entity name";
        int i = 4;
        if (!anatEntityOnly) {
            header[i] = "developmental stage ID";
            i++;
            header[i] = "developmental stage name";
            i++;
        }
        header[i] = "rank score";
        i++;
        //XXX: deactivate this until MySQLExpressionCallDAO is debugged. 
//        if (dataType == null) {
//            header[i] = "Affymetrix data";
//            i++;
//            header[i] = "EST data";
//            i++;
//            header[i] = "in situ hybridization data";
//            i++;
//            header[i] = "RNA-Seq data";
//            i++;
//        }
        //XXX: deactivate because too slow
//        header[i] = "is redundant";
//        i++;
        header[i] = "XRefs to BTO";
        i++;
        
        return log.exit(header);
    }
    /**
     * Create a mapping from columns of the TSV file to attributes of the {@code ExpressionCallBean}.
     *  
     * @param anatEntityOnly    A {@code boolean} defining whether the file is generated  
     *                          by grouping data by gene-anatomical entity (if {@code true}), 
     *                          or by considering all condition information (such as developmental stage, 
     *                          if {@code false}).
     * @param dataType          The {@code DataType} that is considered to generate the file. 
     *                          If {@code null}, then all data types were considered. 
     * @return                  An {@code Array} of {@code String}s providing the names of the attributes 
     *                          of {@code ExpressionCallBean} in the same order as the columns 
     *                          they should be written in.
     * @see #getFileHeader(boolean, DataType)
     * @see #getCellProcessors(boolean, DataType)
     */
    private static String[] getColToAttributeMapping(boolean anatEntityOnly, DataType dataType) {
        log.entry(anatEntityOnly, dataType);
    
        int arrLength = 6 + (anatEntityOnly? 0: 2) + (dataType != null? 0: 0);
        String[] colToAttribute = new String[arrLength];
        colToAttribute[0] = "geneId";
        colToAttribute[1] = "geneName";
        colToAttribute[2] = "anatEntityId";
        colToAttribute[3] = "anatEntityName";
        int i = 4;
        if (!anatEntityOnly) {
            colToAttribute[i] = "devStageId";
            i++;
            colToAttribute[i] = "devStageName";
            i++;
        }
        colToAttribute[i] = "formattedRank";
        i++;
        //XXX: deactivate this until MySQLExpressionCallDAO is debugged. 
//        if (dataType == null) {
//            colToAttribute[i] = "affymetrixData";
//            i++;
//            colToAttribute[i] = "estData";
//            i++;
//            colToAttribute[i] = "inSituData";
//            i++;
//            colToAttribute[i] = "rnaSeqData";
//            i++;
//        }
        //XXX: deactivate because too slow
//        colToAttribute[i] = "redundant";
//        i++;
        colToAttribute[i] = "btoXRefs";
        i++;
        
        return log.exit(colToAttribute);
    }
    /**
     * Define the {@code CellProcessor}s for writing the TSV file. 
     * 
     * @param anatEntityOnly    A {@code boolean} defining whether the file is generated  
     *                          by grouping data by gene-anatomical entity (if {@code true}), 
     *                          or by considering all condition information (such as developmental stage, 
     *                          if {@code false}).
     * @param dataType          The {@code DataType} that is considered to generate the file. 
     *                          If {@code null}, then all data types were considered. 
     * @return                  An {@code Array} of {@code CellProcessor}s in the same order 
     *                          as the columns they should process.
     * @see #getFileHeader(boolean, DataType)
     * @see #getColToAttributeMapping(boolean, DataType)
     */
    private static CellProcessor[] getCellProcessors(boolean anatEntityOnly, DataType dataType) {
        log.entry(anatEntityOnly, dataType);
        
        int arrLength = 6 + (anatEntityOnly? 0: 2) + (dataType != null? 0: 0);
        CellProcessor[] processors = new CellProcessor[arrLength];
        processors[0] = new StrNotNullOrEmpty();
        processors[1] = new Optional();
        processors[2] = new StrNotNullOrEmpty();
        processors[3] = new StrNotNullOrEmpty();
        int i = 4;
        if (!anatEntityOnly) {
            processors[i] = new StrNotNullOrEmpty();
            i++;
            processors[i] = new StrNotNullOrEmpty();
            i++;
        }
        processors[i] = new StrNotNullOrEmpty();
        i++;
        //XXX: deactivate this until MySQLExpressionCallDAO is debugged. 
//        if (dataType == null) {
//            processors[i] = new FmtBool("T", "F");
//            i++;
//            processors[i] = new FmtBool("T", "F");
//            i++;
//            processors[i] = new FmtBool("T", "F");
//            i++;
//            processors[i] = new FmtBool("T", "F");
//            i++;
//        }
        //XXX: deactivate because too slow
//        processors[i] = new FmtBool("T", "F");
//        i++;
        processors[i] = new Optional(new Utils.FmtMultipleStringValues());
        i++;
        
        return log.exit(processors);
    }
    /**
     * <ul>
     * <li>If the first element in {@code args} is "generateRankFiles", the action 
     * will be to generate download files providing rank information. 
     * Following elements in {@code args} must then be: 
     *   <ol>
     *   <li>A list of NCBI species IDs (e.g., {@code 9606}) to generate files for, separated by 
     *   {@link org.bgee.pipeline.CommandRunner#LIST_SEPARATOR}. To select all species, provide 
     *   an empty list by using {@link org.bgee.pipeline.CommandRunner#EMPTY_LIST}.
     *   <li>path to the Uberon ontology file to extract XRefs to BTO from.
     *   TODO: when Uberon xrefs will have been inserted into the database, use them, 
     *   rather than needing to provide an ontology. 
     *   <li>A boolean ("true", "false") defining whether results should present one row per gene-organ, 
     *   or one row per gene-condition (complete information)
     *   <li>path to the output directory where to store the generated files.
     *   <li>OPTIONAL: a data type for which to generate the files. If this argument is not provided, 
     *   then all possible files will be generated (one file considering all data types, 
     *   on file considering only Affymetrix, etc). If it is equal to {@code ALL}, then only 
     *   the file considering all data types will be generated, if it is equal to a specific data type 
     *   ({@code AFFYMETRIX}, {@code EST}, {@code IN_SITU}, {@code RNA_SEQ}, ), then only 
     *   the file for this data type will be generated. 
     *   </ol>
     * </ul>
     * 
     * @param args  An {@code Array} of {@code String}s containing the requested parameters.
     * @throws OBOFormatParserException     If an error occurred while parsing an ontology file.
     * @throws OWLOntologyCreationException If an error occurred while loading an Ontology.
     * @throws IOException                  If an error occurred while parsing an ontology file 
     *                                      or writing output file.
     */
    public static void main(String[] args) 
            throws OBOFormatParserException, OWLOntologyCreationException, IOException {
        log.entry((Object[]) args);
        
        if (args[0].equalsIgnoreCase("generateRankFiles")) {
            if (args.length != 5 && args.length != 6) {
                throw log.throwing(new IllegalArgumentException(
                        "Incorrect number of arguments provided, expected 5 or 6 arguments, "
                        + args.length + " provided."));
            }
            
            Set<Integer> speciesIds = new HashSet<>(CommandRunner.parseListArgumentAsInt(args[1]));
            String pathToUberon = args[2];
            boolean anatEntityOnly = Boolean.parseBoolean(args[3]);
            String outputDir = args[4];
            //no data type provided will generate all data type files: with all data, with affy only, etc
            //We don't use an EnumSet to be able to store "null", which means "one file with all data". 
            //TODO: to change when a DataType.ALL will be implemented. 
            Set<DataType> dataTypes = new HashSet<DataType>(Arrays.asList(DataType.values()));
            dataTypes.add(null);
            if (args.length == 6) {
                dataTypes = dataTypes.stream().filter(
                        type -> type == null && args[5].equalsIgnoreCase("ALL") || 
                                type != null && args[5].equalsIgnoreCase(type.name()))
                        .collect(Collectors.toSet());
                if (dataTypes.isEmpty()) {
                    throw log.throwing(new IllegalArgumentException("Unrecognized data type: " + args[5]));
                }
                log.info("datatype(s) for which rank files will be generated : {}", dataTypes);
            }
            
            GenerateRankFile generator = new GenerateRankFile(pathToUberon);
            generator.generateRankFiles(speciesIds, anatEntityOnly, dataTypes, outputDir);
            
        } else {
            throw log.throwing(new UnsupportedOperationException("The following action " +
                    "is not recognized: " + args[0]));
        }
        
        log.exit();
    }
    
    
    
    /**
     * A {@code Supplier} of {@code ServiceFactory}s to be able to provide one to each thread.
     */
    private final Supplier<ServiceFactory> serviceFactorySupplier;
    /**
     * The {@code Uberon} utility to extract XRefs to BTO.
     */
    //TODO: when Uberon xrefs will have been inserted into the database, use them, 
    //rather than needing to provide an ontology. 
    private final Uberon uberonOnt;
  
    
    
    /**
     * @param pathToUberon                  A {@code String} that is the path to the Uberon ontology.
     * @throws OBOFormatParserException     If an error occurred while parsing the ontology file.
     * @throws OWLOntologyCreationException If an error occurred while loading the Ontology.
     * @throws IOException                  If an error occurred while parsing the ontology file
     */
    public GenerateRankFile(String pathToUberon) 
            throws OBOFormatParserException, OWLOntologyCreationException, IOException {
        this(ServiceFactory::new, new Uberon(pathToUberon));
    }
    /**
     * @param serviceFactorySupplier    A {@code Supplier} of {@code ServiceFactory}s 
     *                                  to be able to provide one to each thread.
     * @param uberonOnt                 An {@code Uberon} utiliy to extract XRefs to BTO from.
     */
    public GenerateRankFile(Supplier<ServiceFactory> serviceFactorySupplier, Uberon uberonOnt) {
        this.serviceFactorySupplier = serviceFactorySupplier;
        this.uberonOnt = uberonOnt;
    }
    
    
    
    /**
     * Generate rank files for all requested species and data types, in parallel. 
     *
     * @param speciesIds        A {@code Set} of {@code String}s that are the IDs of the species 
     *                          for which the files should be generated. If {@code null} or empty, 
     *                          all species are considered. 
     * @param anatEntityOnly    A {@code boolean} defining whether the files should be generated  
     *                          by grouping data by gene-anatomical entity (if {@code true}), 
     *                          or by considering all condition information (such as developmental stage, 
     *                          if {@code false}).
     * @param dataTypes         A {@code Set} of {@code DataType}s for which a file should be generated, 
     *                          considering only this data type. If it contains a {@code null} value, 
     *                          then a file considering all data types will be generated. 
     *                          Cannot be {@code null} nor empty. 
     * @param outputDir         A {@code String} that is the path to the directory where to store 
     *                          the generated files.
     * @throws IllegalArgumentException If a species ID is not recognized, or {@code dataTypes} 
     *                                  is {@code null} or empty. 
     * @throws RuntimeException         If an error occurs while generating the files. 
     *                                  It is not a checked exception because we use parallel {@code Stream}s.
     */
    public void generateRankFiles(Set<Integer> speciesIds, boolean anatEntityOnly, Set<DataType> dataTypes, 
            String outputDir) throws IllegalArgumentException {
        log.entry(speciesIds, anatEntityOnly, dataTypes, outputDir);
        
        if (dataTypes == null || dataTypes.isEmpty()) {
            throw log.throwing(new IllegalArgumentException("Data types must be specified."));
        }
        
        ServiceFactory serviceFactory = this.serviceFactorySupplier.get();
        //Retrieve requested species, or all species if none were requested
        Set<Integer> retrievedSpeciesIds = serviceFactory.getSpeciesService().loadSpeciesByIds(
                speciesIds, false).stream().map(s -> s.getId()).collect(Collectors.toSet());
        if (speciesIds != null && !speciesIds.isEmpty() && !retrievedSpeciesIds.containsAll(speciesIds)) {
            throw log.throwing(new IllegalArgumentException("Some species IDs were not recognized: "
                    + speciesIds.stream().filter(id -> !retrievedSpeciesIds.contains(id))
                    .collect(Collectors.toSet()).toString()));
        }
        
        //generation of files are independent, so we can safely go multi-threading
        retrievedSpeciesIds.parallelStream().forEach(speciesId -> dataTypes.parallelStream().forEach(
                dataType -> {
                    try {
                        this.generateSpeciesRankFile(speciesId, anatEntityOnly, dataType, outputDir);
                    } catch (IOException e) {
                        throw log.throwing(new RuntimeException(e));
                    }
                }));
        
        log.exit();
    }
    
    /**
     * Generate a rank file for a given species and data type specification. 
     * 
     * @param speciesId         A {@code String} that are the ID of the species which to generate 
     *                          the file for. 
     * @param anatEntityOnly    A {@code boolean} defining whether the file should be generated  
     *                          by grouping data by gene-anatomical entity (if {@code true}), 
     *                          or by considering all condition information (such as developmental stage, 
     *                          if {@code false}).
     * @param dataType          The {@code DataType} that should be considered to generate the file. 
     *                          If {@code null}, then all data types are considered. 
     * @param outputDir         A {@code String} that is the path to the directory where to store 
     *                          the generated file.
     * @throws IllegalArgumentException If the species ID is not recognized. 
     * @throws IOException             If an error occurs while writing the file. 
     */
    public void generateSpeciesRankFile(Integer speciesId, boolean anatEntityOnly, DataType dataType, 
            String outputDir) throws IllegalArgumentException, IOException {
        log.entry(speciesId, anatEntityOnly, dataType, outputDir);

        //********************
        // DATA RETRIEVAL
        //********************
        ServiceFactory serviceFactory = this.serviceFactorySupplier.get();
        //Retrieve the species 
        Species species = null;
        try {
            species = serviceFactory.getSpeciesService().loadSpeciesByIds(
                    new HashSet<>(Arrays.asList(speciesId)), false).stream().findFirst().get();
        } catch (NoSuchElementException e) {
            throw log.throwing(new IllegalArgumentException("No species with ID " + speciesId));
        }
        assert species != null;
        
        //Retrieve the genes of the species, mapped to their gene IDs, notably to display their names
        Map<String, Gene> genes = serviceFactory.getGeneService()
                .loadGenes(new GeneFilter(speciesId))
                .collect(Collectors.toMap(g -> g.getEnsemblGeneId(), g -> g));
        
        //Load ontologies with all data for the requested species, will avoid to make one query 
        //for each gene
        //If only anat. entities are needed devStageOntology does not need to be created
        Ontology<AnatEntity, String> anatEntityOnt = serviceFactory.getOntologyService()
                .getAnatEntityOntology(speciesId, null);
        Ontology<DevStage, String> devStageOnt = null;
        if (!anatEntityOnly) {
            devStageOnt = serviceFactory.getOntologyService().getDevStageOntology(speciesId, null);
        }
        
        //Query expression data for the species. 
        Iterator<ExpressionCall> callIt = this.getExpressionCalls(speciesId, anatEntityOnly, 
                dataType, serviceFactory).iterator();
        

        //********************
        // COMPUTATIONS AND WRITING INTO FILE
        //********************
        //Open TSV file for writing. We'll write in tmp file and will move it at the end 
        //if everything worked fine
        File tmpOutputFile = getOutputFile(species, anatEntityOnly, dataType, outputDir, true);
        Files.deleteIfExists(tmpOutputFile.toPath());
        String[] header = getFileHeader(anatEntityOnly, dataType);
        String[] colToAttribute = getColToAttributeMapping(anatEntityOnly, dataType);
        CellProcessor[] processors = getCellProcessors(anatEntityOnly, dataType);
        boolean rowWritten = false;
        try (ICsvBeanWriter beanWriter = new CsvBeanWriter(new FileWriter(tmpOutputFile), 
                Utils.TSVCOMMENTED)) {
            
            // write the header
            beanWriter.writeHeader(header);
        
            
            //We load all data from one gene at a time in memory, for clustering and redundancy discovery, 
            //and write them into file
            List<ExpressionCall> singleGeneExprCalls = new ArrayList<>();
            String geneId = null;
            String previousGeneId = null;
            while (callIt.hasNext()) {
                rowWritten = true;
                ExpressionCall call = callIt.next();
                geneId = call.getGene().getEnsemblGeneId();
                
                if (previousGeneId != null && !geneId.equals(previousGeneId)) {
                    assert previousGeneId.compareTo(geneId) < 0: 
                        "Calls should be ordered by ascending gene IDs";
                    //launch the computations and writing into file for the previous gene. 
                    //Note that the List will be reordered
                    this.processAndWriteToFile(singleGeneExprCalls, genes.get(previousGeneId), 
                            anatEntityOnt, devStageOnt, 
                            beanWriter, colToAttribute, processors);
                    //start a new accumulation of calls for the new gene
                    singleGeneExprCalls = new ArrayList<>();
                }
                singleGeneExprCalls.add(call);
                previousGeneId = geneId;
            }
            //computation and writing for last iterated gene
            if (!singleGeneExprCalls.isEmpty()) {
                assert geneId != null && geneId.equals(previousGeneId);
                this.processAndWriteToFile(singleGeneExprCalls, genes.get(geneId), 
                        anatEntityOnt, devStageOnt, 
                        beanWriter, colToAttribute, processors);
            }
        }
        if (!rowWritten) {
            Files.deleteIfExists(tmpOutputFile.toPath());
        } else {
            File outputFile = getOutputFile(species, anatEntityOnly, dataType, outputDir, false);
            Files.deleteIfExists(outputFile.toPath());
            Files.move(tmpOutputFile.toPath(), outputFile.toPath(), StandardCopyOption.REPLACE_EXISTING);
        }
        
        log.exit();
    }
    
    /**
     * Retrieve {@code ExpressionCall}s from a {@code CallService}.
     * 
     * @param speciesId         A {@code String} that are the ID of the species which to retrieve 
     *                          the calls for.
     * @param anatEntityOnly    A {@code boolean} defining whether the calls should be retrieved  
     *                          by grouping data by gene-anatomical entity (if {@code true}), 
     *                          or by considering all condition information (such as developmental stage, 
     *                          if {@code false}).
     * @param dataType          The {@code DataType} that should be considered to retrieve the calls. 
     *                          If {@code null}, then all data types are considered. 
     * @param serviceFactory    A {@code ServiceFactory} to retrieve Bgee services from.
     * @return                  A {@code Stream} of the {@code ExpressionCall}s retrieved. 
     */
    private Stream<ExpressionCall> getExpressionCalls(Integer speciesId, boolean anatEntityOnly, 
            DataType dataType, ServiceFactory serviceFactory) {
        log.entry(speciesId, anatEntityOnly, dataType, serviceFactory);
        
        LinkedHashMap<CallService.OrderingAttribute, Service.Direction> serviceOrdering = 
                new LinkedHashMap<>();
        //The ordering by gene ID is essential here, because we will load into memory 
        //all data from one gene at a time, for clustering and redundancy discovery. 
        //The ordering by rank is not mandatory, for a given gene we are going to reorder anyway
        serviceOrdering.put(CallService.OrderingAttribute.GENE_ID, Service.Direction.ASC);
        serviceOrdering.put(CallService.OrderingAttribute.GLOBAL_RANK, Service.Direction.ASC);
        //XXX: originally we wanted to order using ExpressionCall.RankComparator, 
        //to detect redundant calls and order most precise conditions first, 
        //but it is too slow, so we do a basic ordering in the query
        serviceOrdering.put(CallService.OrderingAttribute.ANAT_ENTITY_ID, Service.Direction.ASC);
<<<<<<< HEAD
        if (!anatEntityOnly) {
            serviceOrdering.put(CallService.OrderingAttribute.DEV_STAGE_ID, Service.Direction.ASC);
        }
        
        Set<CallService.Attribute> attrs = EnumSet.of(
                CallService.Attribute.GENE, CallService.Attribute.ANAT_ENTITY_ID, 
                CallService.Attribute.MEAN_RANK);
        if (!anatEntityOnly) {
            attrs.add(CallService.Attribute.DEV_STAGE_ID);
=======

        Map<CallType.Expression, Boolean> obsDataFilter = new HashMap<>();
        obsDataFilter.put(CallType.Expression.EXPRESSED, true);

        // Attributes that have to be retrieved
        Set<CallService.Attribute> attrs = EnumSet.of(CallService.Attribute.GENE, CallService.Attribute.ANAT_ENTITY_ID,
                CallService.Attribute.GLOBAL_MEAN_RANK);

        // Do not want to create a List containing only one null value
        List<DataType> dataTypeFilters = null;
        if(dataType != null){
            dataTypeFilters = Arrays.asList(dataType);
>>>>>>> 1455ef3d
        }
        
        Map<ExpressionSummary, SummaryQuality> summarySilverCallTypeQualityFilter = new HashMap<>();
        summarySilverCallTypeQualityFilter.put(ExpressionSummary.EXPRESSED, SummaryQuality.SILVER);
        
        // XXX: deactivate this until MySQLExpressionCallDAO is debugged.
        // if (dataType == null) {
        // attrs.add(CallService.Attribute.CALL_DATA);
        // attrs.add(CallService.Attribute.GLOBAL_DATA_QUALITY);
        // }
        CallService service = serviceFactory.getCallService();
        // if anatEntity only we need to retrieve silver calls for anat entity and then retrieve
        // bronze calls for condition in order to retrieve the smallest rank for all dev stages.
        if (anatEntityOnly) {
            Stream<ExpressionCall> organCalls = service.loadExpressionCalls(
                    new ExpressionCallFilter(summarySilverCallTypeQualityFilter,
                            Collections.singleton(new GeneFilter(speciesId)), null, dataTypeFilters, obsDataFilter,
                            true, null),
                    //service ordering is null because we need to retrieve highest rank for bronze organ-stage calls
                    //before sorting by rank
                    attrs, null);

            attrs.add(CallService.Attribute.DEV_STAGE_ID);
            serviceOrdering.put(CallService.OrderingAttribute.DEV_STAGE_ID, Service.Direction.ASC);
            Map<ExpressionSummary, SummaryQuality> summaryCondCallTypeQualityFilter = new HashMap<>();
            summaryCondCallTypeQualityFilter.put(ExpressionSummary.EXPRESSED, SummaryQuality.BRONZE);

            // Create a Map of Map where first key is the ensembl geneId, second
            // key is an anatEntityId and the value is the highest rank
            Map<String, Map<String, BigDecimal>> minRankByAnatEntityIdByGeneId =
                    service.loadExpressionCalls(
                                new ExpressionCallFilter(summaryCondCallTypeQualityFilter,
                                        Collections.singleton(new GeneFilter(speciesId)), null, dataTypeFilters,
                                        obsDataFilter, true, true),
                                attrs, serviceOrdering)
                            .collect(Collectors.groupingBy(
                                    c -> c.getGene().getEnsemblGeneId(),
                                    Collectors.toMap(c -> c.getCondition().getAnatEntityId(),
                                            c -> c.getGlobalMeanRank(),
                                            (l1, l2) -> {
                                                if (l1.compareTo(l2) > 0) {
                                                    return l2;
                                                }
                                                return l1;
                                            }))
                            );
            
            //Create a comparator that will be used to order ExpressionCall. Once we retrieved the best 
            //rank for each ExpressionCall we can order them.
            Comparator<ExpressionCall> callComparator = Comparator
                    .comparing((ExpressionCall call) -> call.getGene().getEnsemblGeneId())
                    .thenComparing(call -> call.getGlobalMeanRank())
                    .thenComparing(call -> call.getCondition().getAnatEntityId());
            
            return log.exit(organCalls
                    .map(call -> {
                        BigDecimal minRank = minRankByAnatEntityIdByGeneId.get(call.getGene().getEnsemblGeneId())
                                .get(call.getCondition().getAnatEntityId());
                        if (minRank == null) {
                            throw log.throwing(new IllegalStateException("Minimum rank should not be null for gene "
                                    + call.getGene().getEnsemblGeneId() + " and anat. entity "
                                    + call.getCondition().getAnatEntityId() +".\n"
                                    + "One anat. entity only condition has no corresponding anatEntity + devStage condition"));
                        }
                        return new ExpressionCall(call.getGene(), call.getCondition(), call.getDataPropagation(), 
                                call.getSummaryCallType(), call.getSummaryQuality(), call.getCallData(), 
                                minRank, null);
                    })
                    .sorted(callComparator));
        }

        // Now, we manage the retrieving of calls by considering anatEntity and devStage
        serviceOrdering.put(CallService.OrderingAttribute.DEV_STAGE_ID, Service.Direction.ASC);
        attrs.add(CallService.Attribute.DEV_STAGE_ID);
        return log.exit(service.loadExpressionCalls(
                new ExpressionCallFilter(summarySilverCallTypeQualityFilter,
                        Collections.singleton(new GeneFilter(speciesId)),
                        null, dataTypeFilters, obsDataFilter, true, true),
                attrs,
                serviceOrdering));

    }

    /**
     * Process and write to file all the {@code ExpressionCall}s related to one gene.
     * 
     * @param singleGeneExprCalls   A {@code List} of all {@code ExpressionCall}s related to one gene. 
     *                              Note that it will be reordered. 
     * @param gene                  The {@code Gene} the {@code ExpressionCall}s are related to.
     * @param anatEntityOnt         An {@code Ontology} containing all the {@code AnatEntity}s 
     *                              of the related species. Will be used to obtain {@code ConditionGraph}s. 
     * @param devStageOnt           An {@code Ontology} containing all the {@code DevStage}s 
     *                              of the related species. Will be used to obtain {@code ConditionGraph}s.
     * @param beanWriter            An {@code ICsvBeanWriter} used to write {@code ExpressionCallBean}s 
     *                              into a TSV file.
     * @param colToAttribute        An {@code Array} of {@code String}s providing the names 
     *                              of the attributes of {@code ExpressionCallBean} in the same order 
     *                              as the columns they should be written in. 
     *                              See {@link #getColToAttributeMapping(boolean, DataType)}.
     * @param processors            An {@code Array} of {@code CellProcessor}s in the same order 
     *                              as the columns they should process.
     *                              See {@link #getCellProcessors(boolean, DataType)}.
     * @throws RuntimeException         If an error occurs while generating the file. 
     *                                  It is not a checked exception because we use {@code Stream}s.
     */
    private void processAndWriteToFile(List<ExpressionCall> singleGeneExprCalls, 
            Gene gene, Ontology<AnatEntity, String> anatEntityOnt, Ontology<DevStage, String> devStageOnt, 
            ICsvBeanWriter beanWriter, String[] colToAttribute, CellProcessor[] processors) 
                    throws RuntimeException {
        log.entry(singleGeneExprCalls, gene, anatEntityOnt, devStageOnt, 
                beanWriter, colToAttribute, processors);
        
        this.mapCallsToBeans(singleGeneExprCalls, gene, anatEntityOnt, devStageOnt)
        .forEachOrdered(bean -> {
            try {
                beanWriter.write(bean, colToAttribute, processors);
            } catch (Exception e) {
                throw log.throwing(new RuntimeException(e));
            }
        });

        log.exit();
    }

    /**
     * Process the {@code ExpressionCall}s related to one gene and map them to {@code ExpressionCallBean}s.
     * 
     * @param singleGeneExprCalls   A {@code List} of all {@code ExpressionCall}s related to one gene. 
     *                              Note that it will be reordered. 
     * @param gene                  The {@code Gene} the {@code ExpressionCall}s are related to.
     * @param anatEntityOnt         An {@code Ontology} containing all the {@code AnatEntity}s 
     *                              of the related species. Will be used to obtain {@code ConditionGraph}s. 
     * @param devStageOnt           An {@code Ontology} containing all the {@code DevStage}s 
     *                              of the related species. Will be used to obtain {@code ConditionGraph}s.
     * @return                      A {@code Stream} of {@code ExpressionCallBean}s. The {@code Stream} 
     *                              is sorted, it is important, and the sort might be different 
     *                              than the input list of {@code ExpressionCall}s.
     */
    private Stream<ExpressionCallBean> mapCallsToBeans(List<ExpressionCall> singleGeneExprCalls, 
            Gene gene, Ontology<AnatEntity, String> anatEntityOnt, Ontology<DevStage, String> devStageOnt) {
        log.entry(singleGeneExprCalls, gene, anatEntityOnt, devStageOnt);

        //Instantiate a ConditionGraph for computations and for display purpose
        ServiceFactory serviceFactory = this.serviceFactorySupplier.get();
        ConditionGraph conditionGraph = serviceFactory.getConditionGraphService().loadConditionGraph( 
                singleGeneExprCalls.stream().map(ExpressionCall::getCondition).collect(Collectors.toSet()), 
                anatEntityOnt, devStageOnt);

        //XXX: deactivate because too slow
//      //first, we rank the calls with the ExpressionCall.RankComparator, it is mandatory 
//      //for correct detection of redundant calls and consistency with the display. 
//      Collections.sort(singleGeneExprCalls, this.rankComparatorSupplier.apply(conditionGraph));
//      //identify redundant calls
//      Set<ExpressionCall> redundantCalls = this.redundantCallsFuncSupplier.apply(
//              singleGeneExprCalls, conditionGraph);
        
        //map ExpressionCalls to ExpressionCallBean to be written in output file
        return log.exit(singleGeneExprCalls.stream().map(c -> {
            if (!gene.getEnsemblGeneId().equals(c.getGene().getEnsemblGeneId())) {
                throw log.throwing(new IllegalArgumentException("The provided gene does not correspond to "
                        + "the expression calls."));
            }
            
            Condition cond = c.getCondition();
            AnatEntity anatEntity = conditionGraph.getAnatEntityOntology().getElement(cond.getAnatEntityId());
            DevStage devStage = null;
            // if only anat. entities are requested, devStage can be null
            if(cond.getDevStageId() != null){
                devStage = conditionGraph.getDevStageOntology().getElement(cond.getDevStageId());
            }
            //generate a Map DataType -> presence/absence of data
            Map<DataType, Boolean> dataTypeToStatus = Arrays.stream(DataType.values())
                    .collect(Collectors.toMap(
                            type -> type, 
                            type -> c.getCallData().stream().anyMatch(
                                    callData -> type.equals(callData.getDataType()) && 
                                    c.getSummaryQuality() != null && 
                                    !DataQuality.NODATA.equals(c.getSummaryQuality()))));
            return new ExpressionCallBean(
                c.getGene().getEnsemblGeneId(), gene.getName(), 
                cond.getAnatEntityId(), anatEntity == null? null: anatEntity.getName(), 
                cond.getDevStageId(), devStage == null? null: devStage.getName(), 
                FORMATTER.apply(c.getMeanRank()), 
                dataTypeToStatus.get(DataType.AFFYMETRIX), 
                dataTypeToStatus.get(DataType.EST), 
                dataTypeToStatus.get(DataType.IN_SITU), 
                dataTypeToStatus.get(DataType.RNA_SEQ), 
                /*redundantCalls.contains(c)*/ false, 
                this.getBTOXRefs(c));
        }));
    }

    /**
     * Retrieve the XRefs to BTO for the anatomical entity retrieved from an {@code ExpressionCall}.
     * @param call  The {@code ExpressionCall} to retrieve the anat. entity ID from.
     * @return      A {@code List} of {@code String}s that are XRefs to BTO for the call, 
     *              in the order they were retrieved from Uberon.
     */
    //TODO: when Uberon xrefs will have been inserted into the database, use them, 
    //rather than needing to provide an ontology. 
    private List<String> getBTOXRefs(ExpressionCall call) {
        log.entry(call);
        
        //hack for adult mammalian kidney UBERON:0000082
        if ("UBERON:0000082".equals(call.getCondition().getAnatEntityId())) {
            return log.exit(Arrays.asList("BTO:0000671"));
        }

        OWLGraphWrapper wrapper = this.uberonOnt.getOntologyUtils().getWrapper();
        OWLClass cls = wrapper.getOWLClassByIdentifier(call.getCondition().getAnatEntityId(), true);
        List<String> xrefs = null;
        if (cls != null) {
            xrefs = wrapper.getXref(cls).stream().filter(xref -> xref.startsWith("BTO:"))
                    .collect(Collectors.toList());
        }
        return log.exit(xrefs == null || xrefs.isEmpty()? null: xrefs);
    }
}<|MERGE_RESOLUTION|>--- conflicted
+++ resolved
@@ -675,7 +675,6 @@
         //to detect redundant calls and order most precise conditions first, 
         //but it is too slow, so we do a basic ordering in the query
         serviceOrdering.put(CallService.OrderingAttribute.ANAT_ENTITY_ID, Service.Direction.ASC);
-<<<<<<< HEAD
         if (!anatEntityOnly) {
             serviceOrdering.put(CallService.OrderingAttribute.DEV_STAGE_ID, Service.Direction.ASC);
         }
@@ -685,20 +684,15 @@
                 CallService.Attribute.MEAN_RANK);
         if (!anatEntityOnly) {
             attrs.add(CallService.Attribute.DEV_STAGE_ID);
-=======
+        }
 
         Map<CallType.Expression, Boolean> obsDataFilter = new HashMap<>();
         obsDataFilter.put(CallType.Expression.EXPRESSED, true);
-
-        // Attributes that have to be retrieved
-        Set<CallService.Attribute> attrs = EnumSet.of(CallService.Attribute.GENE, CallService.Attribute.ANAT_ENTITY_ID,
-                CallService.Attribute.GLOBAL_MEAN_RANK);
 
         // Do not want to create a List containing only one null value
         List<DataType> dataTypeFilters = null;
         if(dataType != null){
             dataTypeFilters = Arrays.asList(dataType);
->>>>>>> 1455ef3d
         }
         
         Map<ExpressionSummary, SummaryQuality> summarySilverCallTypeQualityFilter = new HashMap<>();
@@ -737,7 +731,7 @@
                             .collect(Collectors.groupingBy(
                                     c -> c.getGene().getEnsemblGeneId(),
                                     Collectors.toMap(c -> c.getCondition().getAnatEntityId(),
-                                            c -> c.getGlobalMeanRank(),
+                                            c -> c.getMeanRank(),
                                             (l1, l2) -> {
                                                 if (l1.compareTo(l2) > 0) {
                                                     return l2;
@@ -750,7 +744,7 @@
             //rank for each ExpressionCall we can order them.
             Comparator<ExpressionCall> callComparator = Comparator
                     .comparing((ExpressionCall call) -> call.getGene().getEnsemblGeneId())
-                    .thenComparing(call -> call.getGlobalMeanRank())
+                    .thenComparing(call -> call.getMeanRank())
                     .thenComparing(call -> call.getCondition().getAnatEntityId());
             
             return log.exit(organCalls
