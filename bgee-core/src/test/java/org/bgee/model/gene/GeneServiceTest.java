package org.bgee.model.gene;

import org.bgee.model.Entity;
import org.bgee.model.ServiceFactory;
import org.bgee.model.TestAncestor;
import org.bgee.model.dao.api.DAOManager;
import org.bgee.model.dao.api.gene.GeneDAO;
import org.bgee.model.dao.api.gene.GeneDAO.GeneBioTypeTO;
import org.bgee.model.dao.api.gene.GeneDAO.GeneBioTypeTOResultSet;
import org.bgee.model.dao.api.gene.GeneDAO.GeneTO;
import org.bgee.model.dao.api.gene.GeneDAO.GeneTOResultSet;
import org.bgee.model.dao.api.gene.GeneXRefDAO;
import org.bgee.model.dao.api.gene.GeneXRefDAO.GeneXRefTO;
import org.bgee.model.dao.api.gene.GeneXRefDAO.GeneXRefTOResultSet;
import org.bgee.model.dao.api.gene.HierarchicalGroupDAO;
import org.bgee.model.dao.api.gene.HierarchicalGroupDAO.HierarchicalNodeToGeneTO;
import org.bgee.model.dao.api.gene.HierarchicalGroupDAO.HierarchicalNodeToGeneTOResultSet;
import org.bgee.model.species.Species;
import org.bgee.model.species.SpeciesService;
import org.junit.Ignore;
import org.junit.Test;

import java.util.Arrays;
import java.util.Collection;
import java.util.HashMap;
import java.util.HashSet;
import java.util.Map;
import java.util.Set;
import java.util.stream.Collectors;

import static org.junit.Assert.assertEquals;
import static org.mockito.Mockito.mock;
import static org.mockito.Mockito.when;

/**
 * This class holds the unit tests for the {@code GeneService} class.
 * 
 * @author  Valentine Rech de Laval
 * @author  Philippe Moret
<<<<<<< HEAD
 * @version Bgee 14, Apr. 2019
=======
 * @author  Julien Wollbrett
 * @version Bgee 14, Aug. 2018
>>>>>>> 677d9372
 * @since   Bgee 13, Nov. 2015
 */
public class GeneServiceTest extends TestAncestor {


    /**
     * Test {@link GeneService#loadGenes(Collection)}.
     */
    @Test
    public void shouldLoadGenes() {
        // initialize mocks
        DAOManager managerMock = mock(DAOManager.class);
        ServiceFactory serviceFactory = mock(ServiceFactory.class);
        when(serviceFactory.getDAOManager()).thenReturn(managerMock);

        // Mock SpeciesService
        SpeciesService speciesService = mock(SpeciesService.class);
        when(serviceFactory.getSpeciesService()).thenReturn(speciesService);
<<<<<<< HEAD
        Set<Species> species = new HashSet<>(Arrays.asList(
            new Species(11), new Species(22), new Species(44)));
        Map<Integer, Species> speciesMap = species.stream()
                .collect(Collectors.toMap(Entity::getId, s -> s));
        when(speciesService.loadSpeciesMap(speciesIds, false)).thenReturn(speciesMap);
        
        // Mock GeneDAO
=======
>>>>>>> 677d9372
        Map<Integer, Set<String>> filtersToMap = new HashMap<>();
        filtersToMap.put(11, new HashSet<>(Arrays.asList("ID1")));
        filtersToMap.put(22, new HashSet<>(Arrays.asList("ID2")));
        filtersToMap.put(44, new HashSet<>(Arrays.asList("ID4")));
        Map<Integer, Species> speciesMap = new HashMap<>();
        speciesMap.put(11, new Species(11));
        speciesMap.put(22, new Species(22));
        speciesMap.put(44, new Species(44));
        when(speciesService.loadSpeciesMap(filtersToMap.keySet(), false)).thenReturn(speciesMap);
        
        // Mock GeneDAO
        GeneDAO dao = mock(GeneDAO.class);
        when(managerMock.getGeneDAO()).thenReturn(dao);
        GeneTOResultSet mockGeneRs = getMockResultSet(GeneTOResultSet.class,
                Arrays.asList(new GeneTO(1, "ID1", "Name1", "Desc1", 11, 1, 1, true, 1),
                        new GeneTO(2, "ID2", "Name2", "Desc2", 22, 1, 1, true, 1),
                        new GeneTO(4, "ID4", "Name4", "Desc4", 44, 2, 1, true, 1)));
        when(dao.getGenesBySpeciesAndGeneIds(filtersToMap)).thenReturn(mockGeneRs);
        GeneBioTypeTOResultSet mockBioTypeRs = getMockResultSet(GeneBioTypeTOResultSet.class,
                Arrays.asList(new GeneBioTypeTO(1, "type1"), new GeneBioTypeTO(2, "type2")));
        when(dao.getGeneBioTypes()).thenReturn(mockBioTypeRs);

        // Test
        Set<Gene> expectedGenes = new HashSet<>();
<<<<<<< HEAD
        expectedGenes.add(new Gene("ID1", "Name1", "Desc1", null, null, new Species(11), 1));
        expectedGenes.add(new Gene("ID2", "Name2", "Desc2", null, null, new Species(22), 1));
        expectedGenes.add(new Gene("ID4", "Name4", "Desc4", null, null, new Species(44), 1));
=======
        expectedGenes.add(new Gene("ID1", "Name1", "Desc1", new Species(11), new GeneBioType("type1"), 1));
        expectedGenes.add(new Gene("ID2", "Name2", "Desc2", new Species(22), new GeneBioType("type1"), 1));
        expectedGenes.add(new Gene("ID4", "Name4", "Desc4", new Species(44), new GeneBioType("type2"), 1));
>>>>>>> 677d9372
        
        GeneService service = new GeneService(serviceFactory);
        Set<GeneFilter> geneFilters = new HashSet<>();
        geneFilters.add(new GeneFilter(11, "ID1"));
        geneFilters.add(new GeneFilter(22, "ID2"));
        geneFilters.add(new GeneFilter(44, "ID4"));
        assertEquals("Incorrect gene to keywords mapping",
                expectedGenes, service.loadGenes(geneFilters).collect(Collectors.toSet()));
    }
    
    /**
     * Test {@link GeneService#loadGenesByAnyId(Collection, boolean)}.
     */
    @Test
    public void shouldLoadGenesByAnyId() {
        // Initialize mocks
        DAOManager managerMock = mock(DAOManager.class);
        ServiceFactory serviceFactory = mock(ServiceFactory.class);
        when(serviceFactory.getDAOManager()).thenReturn(managerMock);
        SpeciesService speciesService = mock(SpeciesService .class);
        when(serviceFactory.getSpeciesService()).thenReturn(speciesService);
        GeneXRefDAO geneXrefDao = mock(GeneXRefDAO.class);
        when(managerMock.getGeneXRefDAO()).thenReturn(geneXrefDao);
        GeneDAO geneDao = mock(GeneDAO.class);
        when(managerMock.getGeneDAO()).thenReturn(geneDao);
        
        // Initialize params
        Set<String> inputIds = new HashSet<>(Arrays.asList("ID1", "OtherID1",
                "OtherID2", "OtherID4", "UnknownID"));

        // Mock the GeneXrefDAO response
        GeneXRefTOResultSet mockGeneXRefRs = getMockResultSet(GeneXRefTOResultSet.class,
                Arrays.asList(new GeneXRefTO(1, "OtherID1", null, null),
                        new GeneXRefTO(2, "OtherID2", null, null),
                        new GeneXRefTO(22, "OtherID2", null, null),
                        new GeneXRefTO(4, "OtherID4", null, null)));
        when(geneXrefDao.getGeneXRefsByXRefIds(inputIds, 
                Arrays.asList(GeneXRefDAO.Attribute.BGEE_GENE_ID, GeneXRefDAO.Attribute.XREF_ID)))
                .thenReturn(mockGeneXRefRs);

<<<<<<< HEAD
        // Mock the SpeciesService response
        Map<Integer, Species> speciesMap = new HashMap<>();
        speciesMap.put(1, new Species(1));
        Map<Integer, Species> speciesMap2 = new HashMap<>();
        speciesMap2.put(1, new Species(1));
        speciesMap2.put(2, new Species(2));
        when(speciesService.loadSpeciesMap(null, false)).thenReturn(speciesMap).thenReturn(speciesMap2);

        // Mock the GeneDAO response from cross-ref ids
        Set<Integer> bgeeGeneIds = new HashSet<>(Arrays.asList(1, 2, 22, 4));
        GeneTOResultSet mockGeneRs1 = getMockResultSet(GeneTOResultSet.class,
                Arrays.asList(new GeneTO(1, "ID1", "Name1a", null, 1, null, null, null, 1),
                        new GeneTO(2, "ID2", "Name2", null, 1, null, null, null, 1),
                        new GeneTO(22, "ID22", "Name22", null, 1, null, null, null, 1),
                        new GeneTO(4, "ID4", "Name4", null, 1, null, null, null, 1)));
        when(geneDao.getGenesByBgeeIds(bgeeGeneIds)).thenReturn(mockGeneRs1);

        // Mock the GeneDAO response from ensembl ids
        GeneTOResultSet mockGeneRs2 = getMockResultSet(GeneTOResultSet.class,
                Arrays.asList(new GeneTO(1, "ID1", "Name1a", null, 1, null, null, null, 1),
                        new GeneTO(11, "ID1", "Name1b", null, 2, null, null, null, 1)));
        when(geneDao.getGenesByIds(new HashSet<>(Arrays.asList("ID1", "UnknownID"))))
                .thenReturn(mockGeneRs2);
=======
        GeneTOResultSet mockGeneRs = getMockResultSet(GeneTOResultSet.class,
                Arrays.asList(new GeneTO(1, "ID1", "Name1", null, 11, 1, null, null, 1),
                        new GeneTO(2, "ID2", "Name2", null, 22, 2, null, null, 1)));
        when(geneDao.getGeneBySearchTerm(term, null, 1, 100)).thenReturn(mockGeneRs);
        GeneBioTypeTOResultSet mockBioTypeRs = getMockResultSet(GeneBioTypeTOResultSet.class,
                Arrays.asList(new GeneBioTypeTO(1, "type1"), new GeneBioTypeTO(2, "type2")));
        when(geneDao.getGeneBioTypes()).thenReturn(mockBioTypeRs);

        Map<Integer, Species> speciesMap = new HashMap<>();
        speciesMap.put(11, new Species(11));
        speciesMap.put(22, new Species(22));
        when(spService.loadSpeciesMap(new HashSet<>(Arrays.asList(11, 22)), false))
            .thenReturn(speciesMap);
>>>>>>> 677d9372
        
        Map<String,Set<Gene>> expectedMap = new HashMap<>();
        expectedMap.put("ID1", new HashSet<>(Arrays.asList(
                new Gene("ID1", "Name1a", null, null, null, new Species(1), 1),
                new Gene("ID1", "Name1b", null, null, null, new Species(2), 1))));
        expectedMap.put("OtherID1", new HashSet<>(Arrays.asList(
                new Gene("ID1", "Name1a", null, null, null, new Species(1), 1))));
        expectedMap.put("OtherID2", new HashSet<>(Arrays.asList(
                new Gene("ID2", "Name2",  null, null, null, new Species(1), 1),
                new Gene("ID22", "Name22",  null, null, null, new Species(1), 1))));
        expectedMap.put("OtherID4", new HashSet<>(
                Arrays.asList(new Gene("ID4", "Name4", null, null, null, new Species(1), 1))));
        expectedMap.put("UnknownID", new HashSet<>());

        GeneService service = new GeneService(serviceFactory);
        assertEquals("Incorrect genes", expectedMap, service.loadGenesByAnyId(inputIds, false)
                .collect(Collectors.toMap(Map.Entry::getKey, Map.Entry::getValue)));
    }
    
    @Test
<<<<<<< HEAD
    @Ignore("Test ignored until the method getOrthologs() is re-implemented.")
=======
    @Ignore
>>>>>>> 677d9372
    public void testGetOrthologies() {
        DAOManager managerMock = mock(DAOManager.class);
        ServiceFactory serviceFactory = mock(ServiceFactory.class);
        when(serviceFactory.getDAOManager()).thenReturn(managerMock);
        
        // Mock HierarchicalGroupDAO
        HierarchicalGroupDAO hgDao = mock(HierarchicalGroupDAO.class);
        when(managerMock.getHierarchicalGroupDAO()).thenReturn(hgDao);
        HierarchicalNodeToGeneTOResultSet resultSet = getMockResultSet(HierarchicalNodeToGeneTOResultSet.class, 
                Arrays.asList(new HierarchicalNodeToGeneTO(1, 123, 3),
                        new HierarchicalNodeToGeneTO(1, 124, 3),
                        new HierarchicalNodeToGeneTO(2, 223, 4)));
        when(hgDao.getOMANodeToGene(1234, null)).thenReturn(resultSet);
        
        // Mock SpeciesService
        SpeciesService speciesService = mock(SpeciesService.class);
        when(serviceFactory.getSpeciesService()).thenReturn(speciesService);
        Map<Integer, Species> speciesMap = new HashMap<>();
        speciesMap.put(11, new Species(11));
        speciesMap.put(22, new Species(22));
        speciesMap.put(44, new Species(44));
        when(speciesService.loadSpeciesMap(new HashSet<>(), false)).thenReturn(speciesMap);

        
        // Mock GeneService
        GeneDAO geneDao = mock(GeneDAO.class);
        when(managerMock.getGeneDAO()).thenReturn(geneDao);
        GeneTOResultSet mockGeneRs = getMockResultSet(GeneTOResultSet.class,
            Arrays.asList(new GeneTO(123, "ID1", "Name1", "Desc1", 11, 1, 1, true, 1),
                    new GeneTO(124, "ID2", "Name2", "Desc2", 22, 1, 1, true, 1),
                    new GeneTO(223, "ID4", "Name4", "Desc4", 44, 2, 1, true, 1)));
        when(geneDao.getGenesBySpeciesIds(null)).thenReturn(mockGeneRs);
        GeneBioTypeTOResultSet mockBioTypeRs = getMockResultSet(GeneBioTypeTOResultSet.class,
                Arrays.asList(new GeneBioTypeTO(1, "type1"), new GeneBioTypeTO(2, "type2")));
        when(geneDao.getGeneBioTypes()).thenReturn(mockBioTypeRs);

        // Test
        GeneService service = new GeneService(serviceFactory);
        Map<Integer, Set<Gene>> expected = new HashMap<>();
        expected.put(1, new HashSet<>(Arrays.asList(
<<<<<<< HEAD
            new Gene("ID1", "Name1", "Desc1", null, null, new Species(11), 1), 
            new Gene("ID2", "Name2", "Desc2", null, null, new Species(22), 1))));
        expected.put(2, new HashSet<>(Arrays.asList(
            new Gene("ID4", "Name4", "Desc4", null, null, new Species(44), 1))));
=======
            new Gene("ID1", "Name1", "Desc1", new Species(11), new GeneBioType("type1"), 1), 
            new Gene("ID2", "Name2", "Desc2", new Species(22), new GeneBioType("type1"), 1))));
        expected.put(2, new HashSet<>(Arrays.asList(
            new Gene("ID4", "Name4", "Desc4", new Species(44), new GeneBioType("type2"), 1))));
>>>>>>> 677d9372
        Map<Integer, Set<Gene>> actual = service.getOrthologs(1234, null);
        assertEquals(expected, actual);
    }
}<|MERGE_RESOLUTION|>--- conflicted
+++ resolved
@@ -19,9 +19,10 @@
 import org.bgee.model.species.SpeciesService;
 import org.junit.Ignore;
 import org.junit.Test;
+import org.mockito.invocation.InvocationOnMock;
+import org.mockito.stubbing.Answer;
 
 import java.util.Arrays;
-import java.util.Collection;
 import java.util.HashMap;
 import java.util.HashSet;
 import java.util.Map;
@@ -37,16 +38,11 @@
  * 
  * @author  Valentine Rech de Laval
  * @author  Philippe Moret
-<<<<<<< HEAD
+ * @author  Julien Wollbrett
  * @version Bgee 14, Apr. 2019
-=======
- * @author  Julien Wollbrett
- * @version Bgee 14, Aug. 2018
->>>>>>> 677d9372
  * @since   Bgee 13, Nov. 2015
  */
 public class GeneServiceTest extends TestAncestor {
-
 
     /**
      * Test {@link GeneService#loadGenes(Collection)}.
@@ -61,25 +57,16 @@
         // Mock SpeciesService
         SpeciesService speciesService = mock(SpeciesService.class);
         when(serviceFactory.getSpeciesService()).thenReturn(speciesService);
-<<<<<<< HEAD
         Set<Species> species = new HashSet<>(Arrays.asList(
             new Species(11), new Species(22), new Species(44)));
         Map<Integer, Species> speciesMap = species.stream()
                 .collect(Collectors.toMap(Entity::getId, s -> s));
-        when(speciesService.loadSpeciesMap(speciesIds, false)).thenReturn(speciesMap);
-        
-        // Mock GeneDAO
-=======
->>>>>>> 677d9372
+        when(speciesService.loadSpeciesMap(speciesMap.keySet(), false)).thenReturn(speciesMap);
+
         Map<Integer, Set<String>> filtersToMap = new HashMap<>();
         filtersToMap.put(11, new HashSet<>(Arrays.asList("ID1")));
         filtersToMap.put(22, new HashSet<>(Arrays.asList("ID2")));
         filtersToMap.put(44, new HashSet<>(Arrays.asList("ID4")));
-        Map<Integer, Species> speciesMap = new HashMap<>();
-        speciesMap.put(11, new Species(11));
-        speciesMap.put(22, new Species(22));
-        speciesMap.put(44, new Species(44));
-        when(speciesService.loadSpeciesMap(filtersToMap.keySet(), false)).thenReturn(speciesMap);
         
         // Mock GeneDAO
         GeneDAO dao = mock(GeneDAO.class);
@@ -95,15 +82,9 @@
 
         // Test
         Set<Gene> expectedGenes = new HashSet<>();
-<<<<<<< HEAD
-        expectedGenes.add(new Gene("ID1", "Name1", "Desc1", null, null, new Species(11), 1));
-        expectedGenes.add(new Gene("ID2", "Name2", "Desc2", null, null, new Species(22), 1));
-        expectedGenes.add(new Gene("ID4", "Name4", "Desc4", null, null, new Species(44), 1));
-=======
-        expectedGenes.add(new Gene("ID1", "Name1", "Desc1", new Species(11), new GeneBioType("type1"), 1));
-        expectedGenes.add(new Gene("ID2", "Name2", "Desc2", new Species(22), new GeneBioType("type1"), 1));
-        expectedGenes.add(new Gene("ID4", "Name4", "Desc4", new Species(44), new GeneBioType("type2"), 1));
->>>>>>> 677d9372
+        expectedGenes.add(new Gene("ID1", "Name1", "Desc1", null, null, new Species(11), new GeneBioType("type1"), 1));
+        expectedGenes.add(new Gene("ID2", "Name2", "Desc2", null, null, new Species(22), new GeneBioType("type1"), 1));
+        expectedGenes.add(new Gene("ID4", "Name4", "Desc4", null, null, new Species(44), new GeneBioType("type2"), 1));
         
         GeneService service = new GeneService(serviceFactory);
         Set<GeneFilter> geneFilters = new HashSet<>();
@@ -113,7 +94,7 @@
         assertEquals("Incorrect gene to keywords mapping",
                 expectedGenes, service.loadGenes(geneFilters).collect(Collectors.toSet()));
     }
-    
+
     /**
      * Test {@link GeneService#loadGenesByAnyId(Collection, boolean)}.
      */
@@ -144,57 +125,50 @@
                 Arrays.asList(GeneXRefDAO.Attribute.BGEE_GENE_ID, GeneXRefDAO.Attribute.XREF_ID)))
                 .thenReturn(mockGeneXRefRs);
 
-<<<<<<< HEAD
         // Mock the SpeciesService response
         Map<Integer, Species> speciesMap = new HashMap<>();
         speciesMap.put(1, new Species(1));
         Map<Integer, Species> speciesMap2 = new HashMap<>();
         speciesMap2.put(1, new Species(1));
         speciesMap2.put(2, new Species(2));
+        //XXX: was null attribute before merge, let's see if it works like that
         when(speciesService.loadSpeciesMap(null, false)).thenReturn(speciesMap).thenReturn(speciesMap2);
 
         // Mock the GeneDAO response from cross-ref ids
         Set<Integer> bgeeGeneIds = new HashSet<>(Arrays.asList(1, 2, 22, 4));
         GeneTOResultSet mockGeneRs1 = getMockResultSet(GeneTOResultSet.class,
-                Arrays.asList(new GeneTO(1, "ID1", "Name1a", null, 1, null, null, null, 1),
-                        new GeneTO(2, "ID2", "Name2", null, 1, null, null, null, 1),
-                        new GeneTO(22, "ID22", "Name22", null, 1, null, null, null, 1),
-                        new GeneTO(4, "ID4", "Name4", null, 1, null, null, null, 1)));
+                Arrays.asList(new GeneTO(1, "ID1", "Name1a", null, 1, 1, null, null, 1),
+                        new GeneTO(2, "ID2", "Name2", null, 1, 1, null, null, 1),
+                        new GeneTO(22, "ID22", "Name22", null, 1, 1, null, null, 1),
+                        new GeneTO(4, "ID4", "Name4", null, 1, 1, null, null, 1)));
         when(geneDao.getGenesByBgeeIds(bgeeGeneIds)).thenReturn(mockGeneRs1);
 
         // Mock the GeneDAO response from ensembl ids
         GeneTOResultSet mockGeneRs2 = getMockResultSet(GeneTOResultSet.class,
-                Arrays.asList(new GeneTO(1, "ID1", "Name1a", null, 1, null, null, null, 1),
-                        new GeneTO(11, "ID1", "Name1b", null, 2, null, null, null, 1)));
-        when(geneDao.getGenesByIds(new HashSet<>(Arrays.asList("ID1", "UnknownID"))))
+                Arrays.asList(new GeneTO(1, "ID1", "Name1a", null, 1, 1, null, null, 1),
+                        new GeneTO(11, "ID1", "Name1b", null, 2, 1, null, null, 1)));
+        when(geneDao.getGenesByEnsemblGeneIds(new HashSet<>(Arrays.asList("ID1", "UnknownID"))))
                 .thenReturn(mockGeneRs2);
-=======
-        GeneTOResultSet mockGeneRs = getMockResultSet(GeneTOResultSet.class,
-                Arrays.asList(new GeneTO(1, "ID1", "Name1", null, 11, 1, null, null, 1),
-                        new GeneTO(2, "ID2", "Name2", null, 22, 2, null, null, 1)));
-        when(geneDao.getGeneBySearchTerm(term, null, 1, 100)).thenReturn(mockGeneRs);
-        GeneBioTypeTOResultSet mockBioTypeRs = getMockResultSet(GeneBioTypeTOResultSet.class,
-                Arrays.asList(new GeneBioTypeTO(1, "type1"), new GeneBioTypeTO(2, "type2")));
-        when(geneDao.getGeneBioTypes()).thenReturn(mockBioTypeRs);
-
-        Map<Integer, Species> speciesMap = new HashMap<>();
-        speciesMap.put(11, new Species(11));
-        speciesMap.put(22, new Species(22));
-        when(spService.loadSpeciesMap(new HashSet<>(Arrays.asList(11, 22)), false))
-            .thenReturn(speciesMap);
->>>>>>> 677d9372
+
+        when(geneDao.getGeneBioTypes()).thenAnswer(
+                new Answer<GeneBioTypeTOResultSet>() {
+                    public GeneBioTypeTOResultSet answer(InvocationOnMock invocation) {
+                        return getMockResultSet(GeneBioTypeTOResultSet.class,
+                                Arrays.asList(new GeneBioTypeTO(1, "type1"), new GeneBioTypeTO(2, "type2")));
+                    }
+                });
         
         Map<String,Set<Gene>> expectedMap = new HashMap<>();
         expectedMap.put("ID1", new HashSet<>(Arrays.asList(
-                new Gene("ID1", "Name1a", null, null, null, new Species(1), 1),
-                new Gene("ID1", "Name1b", null, null, null, new Species(2), 1))));
+                new Gene("ID1", "Name1a", null, null, null, new Species(1), new GeneBioType("type1"), 1),
+                new Gene("ID1", "Name1b", null, null, null, new Species(2), new GeneBioType("type1"), 1))));
         expectedMap.put("OtherID1", new HashSet<>(Arrays.asList(
-                new Gene("ID1", "Name1a", null, null, null, new Species(1), 1))));
+                new Gene("ID1", "Name1a", null, null, null, new Species(1), new GeneBioType("type1"), 1))));
         expectedMap.put("OtherID2", new HashSet<>(Arrays.asList(
-                new Gene("ID2", "Name2",  null, null, null, new Species(1), 1),
-                new Gene("ID22", "Name22",  null, null, null, new Species(1), 1))));
+                new Gene("ID2", "Name2",  null, null, null, new Species(1), new GeneBioType("type1"), 1),
+                new Gene("ID22", "Name22",  null, null, null, new Species(1), new GeneBioType("type1"), 1))));
         expectedMap.put("OtherID4", new HashSet<>(
-                Arrays.asList(new Gene("ID4", "Name4", null, null, null, new Species(1), 1))));
+                Arrays.asList(new Gene("ID4", "Name4", null, null, null, new Species(1), new GeneBioType("type1"), 1))));
         expectedMap.put("UnknownID", new HashSet<>());
 
         GeneService service = new GeneService(serviceFactory);
@@ -203,11 +177,7 @@
     }
     
     @Test
-<<<<<<< HEAD
     @Ignore("Test ignored until the method getOrthologs() is re-implemented.")
-=======
-    @Ignore
->>>>>>> 677d9372
     public void testGetOrthologies() {
         DAOManager managerMock = mock(DAOManager.class);
         ServiceFactory serviceFactory = mock(ServiceFactory.class);
@@ -248,17 +218,10 @@
         GeneService service = new GeneService(serviceFactory);
         Map<Integer, Set<Gene>> expected = new HashMap<>();
         expected.put(1, new HashSet<>(Arrays.asList(
-<<<<<<< HEAD
-            new Gene("ID1", "Name1", "Desc1", null, null, new Species(11), 1), 
-            new Gene("ID2", "Name2", "Desc2", null, null, new Species(22), 1))));
+            new Gene("ID1", "Name1", "Desc1", null, null, new Species(11), new GeneBioType("type1"), 1), 
+            new Gene("ID2", "Name2", "Desc2", null, null, new Species(22), new GeneBioType("type1"), 1))));
         expected.put(2, new HashSet<>(Arrays.asList(
-            new Gene("ID4", "Name4", "Desc4", null, null, new Species(44), 1))));
-=======
-            new Gene("ID1", "Name1", "Desc1", new Species(11), new GeneBioType("type1"), 1), 
-            new Gene("ID2", "Name2", "Desc2", new Species(22), new GeneBioType("type1"), 1))));
-        expected.put(2, new HashSet<>(Arrays.asList(
-            new Gene("ID4", "Name4", "Desc4", new Species(44), new GeneBioType("type2"), 1))));
->>>>>>> 677d9372
+            new Gene("ID4", "Name4", "Desc4", null, null, new Species(44), new GeneBioType("type2"), 1))));
         Map<Integer, Set<Gene>> actual = service.getOrthologs(1234, null);
         assertEquals(expected, actual);
     }
