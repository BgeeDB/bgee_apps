package org.bgee.controller;

import org.apache.logging.log4j.LogManager;
import org.apache.logging.log4j.Logger;
import org.bgee.TestAncestor;
import org.bgee.controller.exception.InvalidRequestException;
import org.bgee.controller.exception.PageNotFoundException;
import org.bgee.model.ServiceFactory;
import org.bgee.model.gene.Gene;
import org.bgee.model.gene.GeneBioType;
<<<<<<< HEAD
import org.bgee.model.gene.GeneMatch;
import org.bgee.model.gene.GeneMatch.MatchSource;
import org.bgee.model.gene.GeneMatchResult;
import org.bgee.model.gene.GeneMatchResultService;
=======
import org.bgee.model.search.SearchMatch;
import org.bgee.model.search.SearchMatch.MatchSource;
import org.bgee.model.search.SearchMatchResult;
import org.bgee.model.search.SearchMatchResultService;
>>>>>>> daaf2e51
import org.bgee.model.species.Species;
import org.bgee.view.SearchDisplay;
import org.bgee.view.ViewFactory;
import org.junit.Ignore;
import org.junit.Test;

import javax.servlet.http.HttpServletResponse;
import java.io.IOException;
import java.util.Collections;
import java.util.List;

import static org.junit.Assert.fail;
import static org.mockito.Mockito.*;

/**
 * Unit tests for {@link CommandSearch}.
 *
 * @author  Valentine Rech de Laval
 * @version Bgee 14, Mar. 2018
 * @since   Bgee 14, Mar. 2018
 */
public class CommandSearchTest extends TestAncestor {
    private final static Logger log = LogManager.getLogger(CommandSearchTest.class.getName());

    @Override
    protected Logger getLogger() {
        return log;
    }

    /**
     * Test {@link CommandSearch#processRequest()}.
     * @throws InvalidRequestException
     */
    @Test
    //FIXME: no idea how up-to-date this test is
    @Ignore
    public void shouldProcessRequest() throws IOException, InvalidRequestException {

        //mock Services
        ServiceFactory serviceFac = mock(ServiceFactory.class);
        GeneMatchResultService geneMatchService = mock(GeneMatchResultService.class);
        when(serviceFac.getGeneMatchResultService(any(BgeeProperties.class))).thenReturn(geneMatchService);

        List<SearchMatch<Gene>> geneMatches = Collections.singletonList(new SearchMatch<Gene>(
                new Gene("geneId", "name", "description", null, null, new Species(1), new GeneBioType("b"), 1),
<<<<<<< HEAD
                "synonym", MatchSource.ID));
        GeneMatchResult result = new GeneMatchResult(10000, geneMatches);
        when(geneMatchService.searchByTerm("gene", null, 0, 1)).thenReturn(result);
=======
                "synonym", MatchSource.ID, Gene.class));
        SearchMatchResult<Gene> result = new SearchMatchResult<Gene>(10000, geneMatches, Gene.class);
        when(searchMatchService.searchGenesByTerm("gene", null, 0, 1)).thenReturn(result);
>>>>>>> daaf2e51

        //mock view
        ViewFactory viewFac = mock(ViewFactory.class);
        SearchDisplay display = mock(SearchDisplay.class);
        when(viewFac.getSearchDisplay()).thenReturn(display);

        RequestParameters params = mock(RequestParameters.class);
        when(params.getQuery()).thenReturn("gene");
        when(params.getAction()).thenReturn(RequestParameters.ACTION_AUTO_COMPLETE_GENE_SEARCH);

        CommandSearch controller = new CommandSearch(mock(HttpServletResponse.class), params,
                mock(BgeeProperties.class), viewFac, serviceFac);

        params = mock(RequestParameters.class);
        when(params.getAction()).thenReturn("any action");
        URLParameters urlParams = mock(URLParameters.class);
        when(params.getUrlParametersInstance()).thenReturn(urlParams);
        when(params.getUrlParametersInstance().getParamAction()).thenReturn(null);

        controller = new CommandSearch(mock(HttpServletResponse.class), params,
                mock(BgeeProperties.class), viewFac, serviceFac);
        try {
            controller.processRequest();
            fail("A PageNotFoundException should be thrown");
        } catch (PageNotFoundException e) { 
            // test passed
        }
    }
}<|MERGE_RESOLUTION|>--- conflicted
+++ resolved
@@ -8,17 +8,10 @@
 import org.bgee.model.ServiceFactory;
 import org.bgee.model.gene.Gene;
 import org.bgee.model.gene.GeneBioType;
-<<<<<<< HEAD
-import org.bgee.model.gene.GeneMatch;
-import org.bgee.model.gene.GeneMatch.MatchSource;
-import org.bgee.model.gene.GeneMatchResult;
-import org.bgee.model.gene.GeneMatchResultService;
-=======
 import org.bgee.model.search.SearchMatch;
 import org.bgee.model.search.SearchMatch.MatchSource;
 import org.bgee.model.search.SearchMatchResult;
 import org.bgee.model.search.SearchMatchResultService;
->>>>>>> daaf2e51
 import org.bgee.model.species.Species;
 import org.bgee.view.SearchDisplay;
 import org.bgee.view.ViewFactory;
@@ -59,20 +52,14 @@
 
         //mock Services
         ServiceFactory serviceFac = mock(ServiceFactory.class);
-        GeneMatchResultService geneMatchService = mock(GeneMatchResultService.class);
-        when(serviceFac.getGeneMatchResultService(any(BgeeProperties.class))).thenReturn(geneMatchService);
+        SearchMatchResultService geneMatchService = mock(SearchMatchResultService.class);
+        when(serviceFac.getSearchMatchResultService(any(BgeeProperties.class))).thenReturn(geneMatchService);
 
         List<SearchMatch<Gene>> geneMatches = Collections.singletonList(new SearchMatch<Gene>(
                 new Gene("geneId", "name", "description", null, null, new Species(1), new GeneBioType("b"), 1),
-<<<<<<< HEAD
-                "synonym", MatchSource.ID));
-        GeneMatchResult result = new GeneMatchResult(10000, geneMatches);
-        when(geneMatchService.searchByTerm("gene", null, 0, 1)).thenReturn(result);
-=======
                 "synonym", MatchSource.ID, Gene.class));
         SearchMatchResult<Gene> result = new SearchMatchResult<Gene>(10000, geneMatches, Gene.class);
-        when(searchMatchService.searchGenesByTerm("gene", null, 0, 1)).thenReturn(result);
->>>>>>> daaf2e51
+        when(geneMatchService.searchGenesByTerm("gene", null, 0, 1)).thenReturn(result);
 
         //mock view
         ViewFactory viewFac = mock(ViewFactory.class);
