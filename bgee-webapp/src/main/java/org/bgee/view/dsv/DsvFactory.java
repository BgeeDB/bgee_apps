--- conflicted
+++ resolved
@@ -64,15 +64,13 @@
         throw log.throwing(new UnsupportedOperationException("Not available for TSV/CSV display"));
     }
 
-<<<<<<< HEAD
 	@Override
 	public GeneDisplay getGeneDisplay() throws IOException {
         throw log.throwing(new UnsupportedOperationException("Not available for TSV/CSV display"));
 	}
-=======
+
     @Override
     public SpeciesDisplay getSpeciesDisplay() throws IOException {
         throw log.throwing(new UnsupportedOperationException("Not available for TSV/CSV display"));
     }
->>>>>>> e1fda4c4
 }