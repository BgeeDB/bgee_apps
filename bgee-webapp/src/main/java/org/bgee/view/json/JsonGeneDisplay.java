--- conflicted
+++ resolved
@@ -48,17 +48,7 @@
     }
 
     @Override
-<<<<<<< HEAD
-    public void displayGeneHomePage() {
-        throw log.throwing(new UnsupportedOperationException("Not available for JSON display"));
-
-    }
-
-    @Override
     public void displayGeneSearchResult(String searchTerm, SearchMatchResult<Gene> result) {
-=======
-    public void displayGeneSearchResult(String searchTerm, GeneMatchResult result) {
->>>>>>> fb1987e3
         log.traceEntry("{}. {}", searchTerm, result);
         LinkedHashMap<String, Object> resultHashMap = new LinkedHashMap<String, Object>();
         resultHashMap.put("query", searchTerm);
