--- conflicted
+++ resolved
@@ -164,7 +164,6 @@
             new Parameter<Boolean>("display_rp",
             false, false, null, false, false, 5, DEFAULT_FORMAT, Boolean.class);
     
-<<<<<<< HEAD
     
     /**
      * A {@code Parameter<String>} representing a gene id, typically for the gene page.
@@ -172,10 +171,8 @@
      * Corresponds to the URL parameter "gene_id".
      */
     private static final Parameter<String> GENE_ID = 
-    		new Parameter<String>("gene_id", false,true, false, 50, DEFAULT_FORMAT, String.class);
+    		new Parameter<String>("gene_id", false,false, null, false, false, 50, DEFAULT_FORMAT, String.class);
     
-//    /**
-=======
     /**
      * A {@code Parameter<String>} that contains the species IDs used 
      * as key to store parameters on the disk.
@@ -308,7 +305,6 @@
             DEFAULT_MAX_SIZE, DEFAULT_FORMAT, Integer.class);
 
     //    /**
->>>>>>> e1fda4c4
 //     * A {@code Parameter<Boolean>} to determine whether all anatomical structures of 
 //     * an ontology should be displayed. (and not only structures with the parent manually
 //     * expanded by the user). Category of the parameter: ontology display parameter.
