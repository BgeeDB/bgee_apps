--- conflicted
+++ resolved
@@ -9,10 +9,7 @@
 import org.apache.logging.log4j.Logger;
 import org.bgee.controller.BgeeProperties;
 import org.bgee.controller.RequestParameters;
-<<<<<<< HEAD
-=======
 import org.bgee.model.search.SearchMatchResult;
->>>>>>> daaf2e51
 import org.bgee.view.SearchDisplay;
 
 /**
@@ -76,13 +73,10 @@
 
 		log.traceExit();
 	}
-<<<<<<< HEAD
-=======
 
     @Override
     public void displayDefaultSphinxSearchResult(String searchTerm,
             SearchMatchResult<?> result) {
         throw log.throwing(new UnsupportedOperationException("Not available for XML display"));
     }
->>>>>>> daaf2e51
 }