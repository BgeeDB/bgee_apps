--- conflicted
+++ resolved
@@ -132,7 +132,6 @@
                 + "<br>" + this.getTitle("Unification of multi-species vertebrate anatomy ontologies for comparative biology in Uberon")
                 + "<br><em>in</em> " + this.getPeriodical("J Biomed Semantics") + " (2014): 5:21. "
                 + "[<a target='_blank' href='https://www.ncbi.nlm.nih.gov/pmc/articles/PMC4089931/' " 
-<<<<<<< HEAD
                 + "title='Unification of multi-species vertebrate anatomy ontologies for comparative biology in Uberon'>url</a>] "
                 + "<a href='ftp://ftp.bgee.org/general/citation04.ris'>RIS</a></li>");
         this.writeln("<li>For the use of the BgeeDB R package: "
@@ -141,17 +140,6 @@
                 + "for gene list enrichment tests."
                 + "<br><em>in</em> F1000Research. "
                 + "[<a target='_blank' href='https://f1000research.com/articles/5-2748/v2' " 
-=======
-                + "title='Unification of multi-species vertebrate anatomy ontologies for comparative biology in Uberon'"
-                + "property='schema:url'>url</a>] "
-                + "<a href='ftp://ftp.bgee.org/general/citation04.ris' property='schema:sameAs'>RIS</a></li>");
-        this.writeln("<li typeof='schema:ScholarlyArticle'>For the use of the BgeeDB R package: "
-                + "<br>" + this.getAuthors(Arrays.asList("Komljenovic A", "Roux J", "Robinson-Rechavi M", "Bastian F"))
-                + "<br>" + this.getTitle("BgeeDB, an R package for retrieval of curated expression datasets and "
-                + "for gene list enrichment tests")
-                + "<br><em>in</em> " + this.getPeriodical("F1000Research")
-                + " [<a target='_blank' href='https://f1000research.com/articles/5-2748/v1' " 
->>>>>>> 1185ae37
                 + "title='BgeeDB, an R package for retrieval of curated expression datasets and "
                 + "for gene list enrichment tests' property='schema:url'>url</a>] "
                 + "<a href='ftp://ftp.bgee.org/general/citation05.ris' property='schema:sameAs'>RIS</a></li>");
