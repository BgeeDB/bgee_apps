package org.bgee.model.dao.mysql.gene;

import java.sql.SQLException;
import java.util.Collection;
import java.util.Comparator;
import java.util.EnumSet;
import java.util.HashMap;
import java.util.HashSet;
import java.util.Iterator;
import java.util.LinkedHashMap;
import java.util.Map;
import java.util.Map.Entry;
import java.util.Set;
import java.util.stream.Collectors;

import org.apache.commons.lang3.StringUtils;
import org.apache.logging.log4j.LogManager;
import org.apache.logging.log4j.Logger;
import org.bgee.model.dao.api.exception.DAOException;
import org.bgee.model.dao.api.gene.GeneDAO;
import org.bgee.model.dao.mysql.MySQLDAO;
import org.bgee.model.dao.mysql.connector.BgeePreparedStatement;
import org.bgee.model.dao.mysql.connector.MySQLDAOManager;
import org.bgee.model.dao.mysql.connector.MySQLDAOResultSet;
import org.bgee.model.dao.mysql.exception.UnrecognizedColumnException;

/**
 * A {@code GeneDAO} for MySQL.
 * 
 * @author Valentine Rech de Laval
 * @version Bgee 13
 * @see org.bgee.model.dao.api.gene.GeneDAO.GeneTO
 * @since Bgee 13
 */
public class MySQLGeneDAO extends MySQLDAO<GeneDAO.Attribute> implements GeneDAO {

<<<<<<< HEAD
    /**
     * {@code Logger} of the class.
     */
    private final static Logger log = LogManager.getLogger(MySQLGeneDAO.class.getName());

    private static final String GENE_TABLE_NAME = "gene";
    /**
     * A {@code String} that is the field name for Bgee internal gene IDs.
     */
    public static final String BGEE_GENE_ID = "bgeeGeneId";

    /**
     * Constructor providing the {@code MySQLDAOManager} that this
     * {@code MySQLDAO} will use to obtain {@code BgeeConnection}s.
     * 
     * @param manager
     *            The {@code MySQLDAOManager} to use.
     * @throws IllegalArgumentException
     *             If {@code manager} is {@code null}.
     */
    public MySQLGeneDAO(MySQLDAOManager manager) throws IllegalArgumentException {
        super(manager);
    }

    @Override
    public GeneTOResultSet getAllGenes() throws DAOException {
        log.entry();
        return log.exit(getGenes(null, null, null));
    }

    @Override
    public GeneTOResultSet getGenesBySpeciesIds(Collection<Integer> speciesIds) throws DAOException {
        log.entry(speciesIds);
        return log.exit(this.getGenes(convertSpeciesIdsTOMap(speciesIds), null, null));
    }

    @Override
    public GeneTOResultSet getGenesWithDataBySpeciesIds(Collection<Integer> speciesIds) throws DAOException {
        log.entry(speciesIds);
        return log.exit(this.getGenes(convertSpeciesIdsTOMap(speciesIds), null, true));
    }

    @Override
    public GeneTOResultSet getGenesByIds(Collection<String> geneIds) throws DAOException {
        log.entry(geneIds);
        Map<Integer, Set<String>> speToGeneMap = new HashMap<>();
        //sanity checks on geneIds will be performed by the getGenes method
        speToGeneMap.put(null, geneIds == null? null: new HashSet<>(geneIds));
        return log.exit(getGenes(speToGeneMap, null, null));
    }

    @Override
    public GeneTOResultSet getGeneBySearchTerm(String searchTerm, Collection<Integer> speciesIds,
            int limitStart, int resultPerPage) {
        log.entry(searchTerm, speciesIds, limitStart, resultPerPage);

        String sql = "select distinct t1.* " + 
                "from gene as t1 "
                + "INNER JOIN species ON t1.speciesId = species.speciesId "
                + "left outer join "
                    + "(SELECT * FROM geneNameSynonym WHERE geneNameSynonym like ?) as t2 "
                + "on t1.bgeeGeneId = t2.bgeeGeneId "
                + "where (t1.geneId like ? or t1.geneName like ? or t2.geneNameSynonym like ?) ";

        if (speciesIds != null && !speciesIds.isEmpty()) {

            sql += " and (";
            for (int i = 0; i < speciesIds.size(); i++) {

                if (i > 0) {
                    sql += " or ";
                }
                sql += " t1.speciesId = ? ";
            }
            sql += ") ";
        }

        sql += "order by if (t1.geneId like ?, CHAR_LENGTH(t1.geneId), "
                + "if (t1.geneName like ?, CHAR_LENGTH(t1.geneName), CHAR_LENGTH(t2.geneNameSynonym))), "
                + "species.speciesDisplayOrder, "
                + "if (t1.geneId like ?, t1.geneId, if (t1.geneName like ?, t1.geneName, t2.geneNameSynonym))";
=======
	/**
	 * {@code Logger} of the class.
	 */
	private final static Logger log = LogManager.getLogger(MySQLGeneDAO.class.getName());

	private static final String GENE_TABLE_NAME = "gene";

	/**
	 * Constructor providing the {@code MySQLDAOManager} that this
	 * {@code MySQLDAO} will use to obtain {@code BgeeConnection}s.
	 * 
	 * @param manager
	 *            The {@code MySQLDAOManager} to use.
	 * @throws IllegalArgumentException
	 *             If {@code manager} is {@code null}.
	 */
	public MySQLGeneDAO(MySQLDAOManager manager) throws IllegalArgumentException {
		super(manager);
	}

	@Override
	public GeneTOResultSet getAllGenes() throws DAOException {
		log.entry();

		// Construct sql query
		String sql = this.generateSelectClause(this.getAttributes(), GENE_TABLE_NAME);

		sql += " FROM " + GENE_TABLE_NAME;
		// we don't use a try-with-resource, because we return a pointer to the
		// results,
		// not the actual results, so we should not close this
		// BgeePreparedStatement.
		try {
			return log.exit(new MySQLGeneTOResultSet(this.getManager().getConnection().prepareStatement(sql)));
		} catch (SQLException e) {
			throw log.throwing(new DAOException(e));
		}
	}

	@Override
	public GeneTOResultSet getGenesBySpeciesIds(Set<String> speciesIds) throws DAOException {
		log.entry(speciesIds);
		return log.exit(this.getGenesBySpeciesIds(speciesIds, null));
	}

	@Override
	public GeneTOResultSet getGenesByIds(Set<String> geneIds) throws DAOException {
		log.entry(geneIds);
		return log.exit(getGenesBySpeciesIds(null, geneIds));
	}

	@Override
	public GeneTOResultSet getGeneBySearchTerm(String searchTerm, Set<String> speciesIds, int limitStart,
	        int resultPerPage) {

		String sql = "select distinct t1.*";

		//fix issue#173
		sql += ", IF (t1.geneId LIKE ?,"
		            + "CHAR_LENGTH(t1.geneId), "
		            + "IF (t1.geneName LIKE ?, CHAR_LENGTH(t1.geneName), CHAR_LENGTH(t2.geneNameSynonym))) "
		        + "AS matchLength"
		        + ", IF (t1.geneId LIKE ?, t1.geneId, IF (t1.geneName LIKE ?, t1.geneName, t2.geneNameSynonym)) "
		        + "AS termMatch"
		        + ", species.speciesDisplayOrder";

		sql += " from gene as t1 "
		        + "INNER JOIN species ON t1.speciesId = species.speciesId "
		        + "left outer join "
		            + "(SELECT * FROM geneNameSynonym WHERE geneNameSynonym like ?) as t2 "
		        + "on t1.geneId = t2.geneId "
		        + "where (t1.geneId like ? or t1.geneName like ? or t2.geneNameSynonym like ?) ";

		if (speciesIds != null && !speciesIds.isEmpty()) {

			sql += " and (";
			for (int i = 0; i < speciesIds.size(); i++) {

				if (i > 0) {
					sql += " or ";
				}
				sql += " t1.speciesId = ? ";
			}
			sql += ") ";
		}

		sql += "order by matchLength, "
                + "species.speciesDisplayOrder, "
		        + "termMatch ";
>>>>>>> ee9079f8

        if (resultPerPage != 0) {
            sql += "limit ?, ?";
        }

<<<<<<< HEAD
        try {
            BgeePreparedStatement preparedStatement = this.getManager().getConnection().prepareStatement(sql);
            preparedStatement.setString(1, "%" + searchTerm + "%");
            preparedStatement.setString(2, searchTerm + "%");
            preparedStatement.setString(3, "%" + searchTerm + "%");
            preparedStatement.setString(4, "%" + searchTerm + "%");
            int i = 5;

            if (speciesIds != null && !speciesIds.isEmpty()) {
                Iterator<Integer> speciesIdIterator = speciesIds.iterator();
                while (speciesIdIterator.hasNext()) {
                    preparedStatement.setInt(i, speciesIdIterator.next());
                    i++;
                }
            }
            preparedStatement.setString(i, searchTerm + "%");
            i++;
            preparedStatement.setString(i, "%" + searchTerm + "%");
            i++;
            preparedStatement.setString(i, searchTerm + "%");
            i++;
            preparedStatement.setString(i, "%" + searchTerm + "%");
            i++;
            if (resultPerPage != 0) {
                preparedStatement.setInt(i, ((limitStart - 1) * resultPerPage));
                i++;
                preparedStatement.setInt(i, resultPerPage);
                i++;
            }

            return log.exit(new MySQLGeneTOResultSet(preparedStatement));
        } catch (SQLException e) {
            throw log.throwing(new DAOException(e));
        }
    }
    
    @Override
    public GeneTOResultSet getGenesBySpeciesAndGeneIds(Map<Integer, Set<String>> speciesIdToGeneIds)
            throws DAOException {
        log.entry(speciesIdToGeneIds);
        return log.exit(this.getGenes(speciesIdToGeneIds, null, null));
    }
    
    private GeneTOResultSet getGenes(Map<Integer, Set<String>> speciesIdToGeneIds, 
            Collection<Integer> bgeeGeneIds, Boolean withExprData) throws DAOException {
        log.entry(speciesIdToGeneIds, bgeeGeneIds, withExprData);
        
        if (speciesIdToGeneIds != null &&
                speciesIdToGeneIds.containsKey(null) && speciesIdToGeneIds.size() != 1) {
            throw log.throwing(new IllegalArgumentException(
                    "If a null species ID is provided, it should ne the only Entry in the Map."));
        }

        //need a LinkedHashMap for consistent setting of the query parameters.
        //Copy it with Collectors.toMap to create copies of the gene ID Sets.
        LinkedHashMap<Integer, Set<String>> clonedSpeciesIdToGeneIds = speciesIdToGeneIds == null?
                new LinkedHashMap<>(): speciesIdToGeneIds.entrySet().stream()
                //eliminate entries with no species IDs and no gene IDs
                .filter(e -> e.getKey() != null || e.getValue() != null && !e.getValue().isEmpty())
                //sort the the species IDs for maximizing chances of cache hits.
                //Gene IDs in the Set values will be sorted by the method BgeePreparedStatement.setIntegers
                .sorted(Comparator.comparing(e -> e.getKey(),
                        //null species ID is allowed for method such as getGenesByIds,
                        //but in that case it should be the only entry in the Map
                        Comparator.nullsLast(Comparator.naturalOrder())))
                .collect(Collectors.toMap(
                        e -> {
                            if (e.getKey() != null && e.getKey() <= 0) {
                                throw log.throwing(new IllegalArgumentException(
                                        "No species ID can be less than 1"));
                            }
                            return e.getKey();
                        },
                        e -> {
                            if (e.getValue() == null) {
                                return new HashSet<>();
                            }
                            if (e.getValue().stream().anyMatch(geneId -> StringUtils.isBlank(geneId))) {
                                throw log.throwing(new IllegalArgumentException("No gene ID can be null"));
                            }
                            return new HashSet<>(e.getValue());
                        }, 
                        (v1, v2) -> {throw new IllegalStateException("Impossible to have duplicated keys.");},
                        () -> new LinkedHashMap<>()));
        Set<Integer> clonedBgeeGeneIds = bgeeGeneIds == null? new HashSet<>(): new HashSet<>(bgeeGeneIds);

        String sql = this.generateSelectClause(this.getAttributes(), GENE_TABLE_NAME);

        sql += " FROM " + GENE_TABLE_NAME;

        if (!clonedSpeciesIdToGeneIds.isEmpty() || !clonedBgeeGeneIds.isEmpty() || 
                Boolean.TRUE.equals(withExprData)) {
            sql += " WHERE ";
        }
        if (clonedSpeciesIdToGeneIds.values().stream().anyMatch(geneIds -> !geneIds.isEmpty())) {
            sql += clonedSpeciesIdToGeneIds.entrySet().stream().map(
                    e -> {
                        String where = "";
                        //a null species ID key is allowed for methods such as getGenesbyIds,
                        //but it should be the only entry in the Map then.
                        if (e.getKey() != null) {
                            where += GENE_TABLE_NAME + ".speciesId = ?";
                            if (!e.getValue().isEmpty()) {
                                where += " AND ";
                            }
                        }
                        if (!e.getValue().isEmpty()) {
                            where += GENE_TABLE_NAME + ".geneId IN ("
                                     + BgeePreparedStatement.generateParameterizedQueryString(
                                            e.getValue().size()) + ")";
                        }
                        return where;
                    }).collect(Collectors.joining(" OR ", "(", ") "));
        } else if (!clonedSpeciesIdToGeneIds.isEmpty()) {
            sql += GENE_TABLE_NAME + ".speciesId IN ("
                   + BgeePreparedStatement.generateParameterizedQueryString(
                           clonedSpeciesIdToGeneIds.size())
                   + ") ";
        }
        
        if (!clonedBgeeGeneIds.isEmpty()) {
            if (!clonedSpeciesIdToGeneIds.isEmpty()) {
                sql += " AND ";
            }
            sql += GENE_TABLE_NAME + ".bgeeGeneId IN (" 
                   + BgeePreparedStatement.generateParameterizedQueryString(clonedBgeeGeneIds.size())
                   + ")";
        }
        if (Boolean.TRUE.equals(withExprData)) {
            if (!clonedSpeciesIdToGeneIds.isEmpty() || !clonedBgeeGeneIds.isEmpty()) {
                sql += " AND ";
            }
            sql += "EXISTS (SELECT 1 FROM expression WHERE expression.bgeeGeneId = " 
                   + GENE_TABLE_NAME + ".bgeeGeneId)";
        }

        // we don't use a try-with-resource, because we return a pointer to the results,
        // not the actual results, so we should not close this BgeePreparedStatement.
        try {
            BgeePreparedStatement stmt = this.getManager().getConnection().prepareStatement(sql);
            int offsetParamIndex = 1;
            for (Entry<Integer, Set<String>> speToGenes: clonedSpeciesIdToGeneIds.entrySet()) {
                if (speToGenes.getKey() != null) {
                    stmt.setInt(offsetParamIndex, speToGenes.getKey());
                    offsetParamIndex++;
                }
                if (!speToGenes.getValue().isEmpty()) {
                    stmt.setStrings(offsetParamIndex, speToGenes.getValue(), true);
                    offsetParamIndex += speToGenes.getValue().size();
                }
            }
            if (!clonedBgeeGeneIds.isEmpty()) {
                stmt.setIntegers(offsetParamIndex, clonedBgeeGeneIds, true);
                offsetParamIndex += clonedBgeeGeneIds.size();
            }

            return log.exit(new MySQLGeneTOResultSet(stmt));
        } catch (SQLException e) {
            throw log.throwing(new DAOException(e));
        }
    }

    // ***************************************************************************
    // METHODS NOT PART OF THE bgee-dao-api, USED BY THE PIPELINE AND NOT MEANT
    // TO BE EXPOSED TO THE PUBLIC API.
    // ***************************************************************************

    @Override
    public int updateGenes(Collection<GeneTO> genes, Collection<GeneDAO.Attribute> attributesToUpdate)
            throws DAOException, IllegalArgumentException {
        log.entry(genes, attributesToUpdate);

        if (genes == null || genes.isEmpty()) {
            throw log.throwing(new IllegalArgumentException("No gene is given, then no gene is updated"));
        }
        if (attributesToUpdate == null || attributesToUpdate.isEmpty()) {
            throw log.throwing(new IllegalArgumentException("No attribute is given, then no gene is updated"));
        }
        // if
        // (attributesToUpdate.contains(GeneDAO.Attribute.ANCESTRAL_OMA_NODE_ID)
        // ||
        // attributesToUpdate.contains(GeneDAO.Attribute.ANCESTRAL_OMA_TAXON_ID))
        // {
        // throw log.throwing(new IllegalArgumentException(
        // "'Ancestral OMA' attributes are not store in database, then no gene
        // is updated"));
        // }

        int geneUpdatedCount = 0;
        // Construct sql query according to currents attributes
        StringBuilder sql = new StringBuilder();

        for (GeneDAO.Attribute attribute : attributesToUpdate) {
            if (sql.length() == 0) {
                sql.append("UPDATE gene SET ");
            } else {
                sql.append(", ");
            }
            sql.append(this.attributeToString(attribute) + " = ?");
        }
        sql.append(" WHERE bgeeGeneId = ?");

        try (BgeePreparedStatement stmt = this.getManager().getConnection().prepareStatement(sql.toString())) {
            for (GeneTO gene : genes) {
                int i = 1;
                for (GeneDAO.Attribute attribute : attributesToUpdate) {
                    if (attribute.equals(GeneDAO.Attribute.NAME)) {
                        stmt.setString(i++, gene.getName());
                    } else if (attribute.equals(GeneDAO.Attribute.DESCRIPTION)) {
                        stmt.setString(i++, gene.getDescription());
                    } else if (attribute.equals(GeneDAO.Attribute.SPECIES_ID)) {
                        stmt.setInt(i++, gene.getSpeciesId());
                    } else if (attribute.equals(GeneDAO.Attribute.GENE_BIO_TYPE_ID)) {
                        stmt.setInt(i++, gene.getGeneBioTypeId());
                    } else if (attribute.equals(GeneDAO.Attribute.OMA_PARENT_NODE_ID)) {
                        stmt.setInt(i++, gene.getOMAParentNodeId());
                    } else if (attribute.equals(GeneDAO.Attribute.ENSEMBL_GENE)) {
                        stmt.setBoolean(i++, gene.isEnsemblGene());
                    }
                }
                stmt.setInt(i, gene.getId());
                geneUpdatedCount += stmt.executeUpdate();
                stmt.clearParameters();
            }
            return log.exit(geneUpdatedCount);
        } catch (SQLException e) {
            throw log.throwing(new DAOException(e));
        }
    }

    /**
     * Generates the SELECT clause of a MySQL query used to retrieve
     * {@code GeneTO}s.
     * 
     * @param attributes
     *            A {@code Set} of {@code Attribute}s defining the
     *            columns/information the query should retrieve.
     * @param diffExprTableName
     *            A {@code String} defining the name of the gene table used.
     * @return A {@code String} containing the SELECT clause for the requested
     *         query.
     * @throws IllegalArgumentException
     *             If one {@code Attribute} of {@code attributes} is unknown.
     */
    private String generateSelectClause(Set<GeneDAO.Attribute> attributes, String geneTableName)
            throws IllegalArgumentException {
        log.entry(attributes, geneTableName);

        Set<GeneDAO.Attribute> attributesToUse = new HashSet<GeneDAO.Attribute>(attributes);
        if (attributes == null || attributes.isEmpty()) {
            attributesToUse = EnumSet.allOf(GeneDAO.Attribute.class);
        }

        String sql = "";
        for (GeneDAO.Attribute attribute : attributesToUse) {

            if (sql.isEmpty()) {
                sql += "SELECT ";
                // does the attributes requested ensure that there will be no
                // duplicated results?
                if (!attributesToUse.contains(GeneDAO.Attribute.ID)) {
                    sql += "DISTINCT ";
                }
            } else {
                sql += ", ";
            }
            sql += geneTableName + "." + this.attributeToString(attribute);
        }
        return log.exit(sql);
    }

    /**
     * Returns a {@code String} that correspond to the given
     * {@code GeneDAO.Attribute}.
     * 
     * @param attribute
     *            An {code GeneDAO.Attribute} that is the attribute to convert
     *            into a {@code String}.
     * @return A {@code String} that corresponds to the given
     *         {@code GeneDAO.Attribute}
     * @throws IllegalArgumentException
     *             If the {@code attribute} is unknown.
     */
    /*
     * We kept this method, as opposed other DAOs, because is redundantly used
     * in this class
     */
    private String attributeToString(GeneDAO.Attribute attribute) throws IllegalArgumentException {
        log.entry(attribute);

        String label = null;
        if (attribute.equals(GeneDAO.Attribute.ID)) {
            label = "bgeeGeneId";
        } else if (attribute.equals(GeneDAO.Attribute.ENSEMBL_ID)) {
            label = "geneId";
        } else if (attribute.equals(GeneDAO.Attribute.NAME)) {
            label = "geneName";
        } else if (attribute.equals(GeneDAO.Attribute.DESCRIPTION)) {
            label = "geneDescription";
        } else if (attribute.equals(GeneDAO.Attribute.SPECIES_ID)) {
            label = "speciesId";
        } else if (attribute.equals(GeneDAO.Attribute.GENE_BIO_TYPE_ID)) {
            label = "geneBioTypeId";
        } else if (attribute.equals(GeneDAO.Attribute.OMA_PARENT_NODE_ID)) {
            label = "OMAParentNodeId";
        } else if (attribute.equals(GeneDAO.Attribute.ENSEMBL_GENE)) {
            label = "ensemblGene";
            // } else if
            // (attribute.equals(GeneDAO.Attribute.ANCESTRAL_OMA_NODE_ID)) {
            // label = "ancestralOMANodeId";
            // } else if
            // (attribute.equals(GeneDAO.Attribute.ANCESTRAL_OMA_TAXON_ID)) {
            // label = "ancestralOMATaxonId";
        } else if (attribute.equals(GeneDAO.Attribute.GENE_MAPPED_TO_SAME_GENE_ID_COUNT)) {
            label = "geneMappedToGeneIdCount";
        } else {
            throw log.throwing(new IllegalArgumentException(
                    "The attribute provided (" + attribute.toString() + ") is unknown for " + GeneDAO.class.getName()));
        }
        return log.exit(label);
    }

    private Map<Integer, Set<String>> convertSpeciesIdsTOMap(Collection<Integer> speciesIds) {
        log.entry(speciesIds);
        return log.exit(speciesIds == null? null: speciesIds.stream()
                .collect(Collectors.toMap(id -> {
                    if (id == null || id <= 0) {
                        throw log.throwing(new IllegalStateException(
                                "No species ID can be null or less than 1."));
                    }
                    return id;
                }, id -> new HashSet<>(), (v1, v2) -> v1)));
    }

    /**
     * A {@code MySQLDAOResultSet} specific to {@code GeneTO}.
     * 
     * @author Valentine Rech de Laval
     * @version Bgee 13
     * @since Bgee 13
     */
    public class MySQLGeneTOResultSet extends MySQLDAOResultSet<GeneTO> implements GeneTOResultSet {

        /**
         * Delegates to
         * {@link MySQLDAOResultSet#MySQLDAOResultSet(BgeePreparedStatement)}
         * super constructor.
         * 
         * @param statement
         *            The first {@code BgeePreparedStatement} to execute a query
         *            on.
         */
        private MySQLGeneTOResultSet(BgeePreparedStatement statement) {
            super(statement);
        }

        @Override
        protected GeneTO getNewTO() {
            log.entry();
            String geneId = null, geneName = null, geneDescription = null;
            Integer id = null, speciesId = null, geneBioTypeId = null, OMAParentNodeId = null,
                    geneMappedToGeneIdCount = null;
            Boolean ensemblGene = null;
            // Get results
            for (Entry<Integer, String> column : this.getColumnLabels().entrySet()) {
                try {
                    if (column.getValue().equals("bgeeGeneId")) {
                        id = this.getCurrentResultSet().getInt(column.getKey());

                    } else if (column.getValue().equals("geneId")) {
                        geneId = this.getCurrentResultSet().getString(column.getKey());

                    } else if (column.getValue().equals("geneName")) {
                        geneName = this.getCurrentResultSet().getString(column.getKey());

                    } else if (column.getValue().equals("geneDescription")) {
                        geneDescription = this.getCurrentResultSet().getString(column.getKey());

                    } else if (column.getValue().equals("speciesId")) {
                        speciesId = this.getCurrentResultSet().getInt(column.getKey());

                    } else if (column.getValue().equals("geneBioTypeId")) {
                        geneBioTypeId = this.getCurrentResultSet().getInt(column.getKey());

                    } else if (column.getValue().equals("OMAParentNodeId")) {
                        OMAParentNodeId = this.getCurrentResultSet().getInt(column.getKey());

                    } else if (column.getValue().equals("ensemblGene")) {
                        ensemblGene = this.getCurrentResultSet().getBoolean(column.getKey());

                    } else if (column.getValue().equals("geneMappedToGeneIdCount")) {
                        geneMappedToGeneIdCount = this.getCurrentResultSet().getInt(column.getKey());

                    } else {
                        throw log.throwing(new UnrecognizedColumnException(column.getValue()));
                    }
                } catch (SQLException e) {
                    throw log.throwing(new DAOException(e));
                }
            }
            // Set GeneTO
            return log.exit(new GeneTO(id, geneId, geneName, geneDescription, speciesId, geneBioTypeId, OMAParentNodeId,
                    ensemblGene, geneMappedToGeneIdCount));
        }
    }
=======
		try {
			BgeePreparedStatement preparedStatement = this.getManager().getConnection().prepareStatement(sql);
            preparedStatement.setString(1, searchTerm + "%");
            preparedStatement.setString(2, "%" + searchTerm + "%");
            preparedStatement.setString(3, searchTerm + "%");
            preparedStatement.setString(4, "%" + searchTerm + "%");
            preparedStatement.setString(5, "%" + searchTerm + "%");
            preparedStatement.setString(6, searchTerm + "%");
			preparedStatement.setString(7, "%" + searchTerm + "%");
			preparedStatement.setString(8, "%" + searchTerm + "%");
			int i = 9;

			if (speciesIds != null && !speciesIds.isEmpty()) {
				Iterator<String> speciesIdIterator = speciesIds.iterator();
				while (speciesIdIterator.hasNext()) {
					preparedStatement.setString(i, speciesIdIterator.next());
					i++;
				}
			}
			if (resultPerPage != 0) {
				preparedStatement.setInt(i, ((limitStart - 1) * resultPerPage));
				i++;
				preparedStatement.setInt(i, resultPerPage);
				i++;
			}

			return log.exit(new MySQLGeneTOResultSet(preparedStatement));
		} catch (SQLException e) {
			throw log.throwing(new DAOException(e));
		}
	}

	@Override
	public GeneTOResultSet getGenesBySpeciesIds(Set<String> speciesIds, Set<String> geneIds) throws DAOException {
		log.entry(speciesIds, geneIds);

		String sql = this.generateSelectClause(this.getAttributes(), GENE_TABLE_NAME);

		sql += " FROM " + GENE_TABLE_NAME;

		boolean filterBySpeciesIDs = speciesIds != null && !speciesIds.isEmpty();
		boolean filterByGeneIDsFilter = geneIds != null && !geneIds.isEmpty();

		if (filterBySpeciesIDs || filterByGeneIDsFilter) {
			sql += " WHERE ";
		}
		if (filterBySpeciesIDs) {
			sql += "gene.speciesId IN (" + BgeePreparedStatement.generateParameterizedQueryString(speciesIds.size())
			        + ")";
		}
		if (filterBySpeciesIDs && filterByGeneIDsFilter) {
			sql += " AND ";
		}
		if (filterByGeneIDsFilter) {
			sql += "gene.geneId IN (" + BgeePreparedStatement.generateParameterizedQueryString(geneIds.size()) + ")";
		}

		// we don't use a try-with-resource, because we return a pointer to the
		// results,
		// not the actual results, so we should not close this
		// BgeePreparedStatement.
		try {
			BgeePreparedStatement stmt = this.getManager().getConnection().prepareStatement(sql);
			if (filterBySpeciesIDs) {
				stmt.setStringsToIntegers(1, speciesIds, true);
			}

			int offsetParamIndex = (filterBySpeciesIDs ? speciesIds.size() + 1 : 1);
			if (filterByGeneIDsFilter) {
				stmt.setStrings(offsetParamIndex, geneIds, true);
			}

			return log.exit(new MySQLGeneTOResultSet(stmt));
		} catch (SQLException e) {
			throw log.throwing(new DAOException(e));
		}
	}

	// ***************************************************************************
	// METHODS NOT PART OF THE bgee-dao-api, USED BY THE PIPELINE AND NOT MEANT
	// TO BE EXPOSED TO THE PUBLIC API.
	// ***************************************************************************

	@Override
	public int updateGenes(Collection<GeneTO> genes, Collection<GeneDAO.Attribute> attributesToUpdate)
	        throws DAOException, IllegalArgumentException {
		log.entry(genes, attributesToUpdate);

		if (genes == null || genes.isEmpty()) {
			throw log.throwing(new IllegalArgumentException("No gene is given, then no gene is updated"));
		}
		if (attributesToUpdate == null || attributesToUpdate.isEmpty()) {
			throw log.throwing(new IllegalArgumentException("No attribute is given, then no gene is updated"));
		}
		// if
		// (attributesToUpdate.contains(GeneDAO.Attribute.ANCESTRAL_OMA_NODE_ID)
		// ||
		// attributesToUpdate.contains(GeneDAO.Attribute.ANCESTRAL_OMA_TAXON_ID))
		// {
		// throw log.throwing(new IllegalArgumentException(
		// "'Ancestral OMA' attributes are not store in database, then no gene
		// is updated"));
		// }

		int geneUpdatedCount = 0;
		// Construct sql query according to currents attributes
		StringBuilder sql = new StringBuilder();

		for (GeneDAO.Attribute attribute : attributesToUpdate) {
			if (sql.length() == 0) {
				sql.append("UPDATE gene SET ");
			} else {
				sql.append(", ");
			}
			sql.append(this.attributeToString(attribute) + " = ?");
		}
		sql.append(" WHERE geneId = ?");

		try (BgeePreparedStatement stmt = this.getManager().getConnection().prepareStatement(sql.toString())) {
			for (GeneTO gene : genes) {
				int i = 1;
				for (GeneDAO.Attribute attribute : attributesToUpdate) {
					if (attribute.equals(GeneDAO.Attribute.NAME)) {
						stmt.setString(i++, gene.getName());
					} else if (attribute.equals(GeneDAO.Attribute.DESCRIPTION)) {
						stmt.setString(i++, gene.getDescription());
					} else if (attribute.equals(GeneDAO.Attribute.SPECIES_ID)) {
						stmt.setInt(i++, gene.getSpeciesId());
					} else if (attribute.equals(GeneDAO.Attribute.GENE_BIO_TYPE_ID)) {
						stmt.setInt(i++, gene.getGeneBioTypeId());
					} else if (attribute.equals(GeneDAO.Attribute.OMA_PARENT_NODE_ID)) {
						stmt.setInt(i++, gene.getOMAParentNodeId());
					} else if (attribute.equals(GeneDAO.Attribute.ENSEMBL_GENE)) {
						stmt.setBoolean(i++, gene.isEnsemblGene());
					}
				}
				stmt.setString(i, gene.getId());
				geneUpdatedCount += stmt.executeUpdate();
				stmt.clearParameters();
			}
			return log.exit(geneUpdatedCount);
		} catch (SQLException e) {
			throw log.throwing(new DAOException(e));
		}
	}

	/**
	 * Generates the SELECT clause of a MySQL query used to retrieve
	 * {@code GeneTO}s.
	 * 
	 * @param attributes
	 *            A {@code Set} of {@code Attribute}s defining the
	 *            columns/information the query should retrieve.
	 * @param diffExprTableName
	 *            A {@code String} defining the name of the gene table used.
	 * @return A {@code String} containing the SELECT clause for the requested
	 *         query.
	 * @throws IllegalArgumentException
	 *             If one {@code Attribute} of {@code attributes} is unknown.
	 */
	private String generateSelectClause(Set<GeneDAO.Attribute> attributes, String geneTableName)
	        throws IllegalArgumentException {
		log.entry(attributes, geneTableName);

		Set<GeneDAO.Attribute> attributesToUse = new HashSet<GeneDAO.Attribute>(attributes);
		if (attributes == null || attributes.isEmpty()) {
			attributesToUse = EnumSet.allOf(GeneDAO.Attribute.class);
		}

		String sql = "";
		for (GeneDAO.Attribute attribute : attributesToUse) {

			if (sql.isEmpty()) {
				sql += "SELECT ";
				// does the attributes requested ensure that there will be no
				// duplicated results?
				if (!attributesToUse.contains(GeneDAO.Attribute.ID)) {
					sql += "DISTINCT ";
				}
			} else {
				sql += ", ";
			}
			sql += geneTableName + "." + this.attributeToString(attribute);
		}
		return log.exit(sql);
	}

	/**
	 * Returns a {@code String} that correspond to the given
	 * {@code GeneDAO.Attribute}.
	 * 
	 * @param attribute
	 *            An {code GeneDAO.Attribute} that is the attribute to convert
	 *            into a {@code String}.
	 * @return A {@code String} that corresponds to the given
	 *         {@code GeneDAO.Attribute}
	 * @throws IllegalArgumentException
	 *             If the {@code attribute} is unknown.
	 */
	/*
	 * We kept this method, as opposed other DAOs, because is redundantly used
	 * in this class
	 */
	private String attributeToString(GeneDAO.Attribute attribute) throws IllegalArgumentException {
		log.entry(attribute);

		String label = null;
		if (attribute.equals(GeneDAO.Attribute.ID)) {
			label = "geneId";
		} else if (attribute.equals(GeneDAO.Attribute.NAME)) {
			label = "geneName";
		} else if (attribute.equals(GeneDAO.Attribute.DESCRIPTION)) {
			label = "geneDescription";
		} else if (attribute.equals(GeneDAO.Attribute.SPECIES_ID)) {
			label = "speciesId";
		} else if (attribute.equals(GeneDAO.Attribute.GENE_BIO_TYPE_ID)) {
			label = "geneBioTypeId";
		} else if (attribute.equals(GeneDAO.Attribute.OMA_PARENT_NODE_ID)) {
			label = "OMAParentNodeId";
		} else if (attribute.equals(GeneDAO.Attribute.ENSEMBL_GENE)) {
			label = "ensemblGene";
			// } else if
			// (attribute.equals(GeneDAO.Attribute.ANCESTRAL_OMA_NODE_ID)) {
			// label = "ancestralOMANodeId";
			// } else if
			// (attribute.equals(GeneDAO.Attribute.ANCESTRAL_OMA_TAXON_ID)) {
			// label = "ancestralOMATaxonId";
		} else {
			throw log.throwing(new IllegalArgumentException(
			        "The attribute provided (" + attribute.toString() + ") is unknown for " + GeneDAO.class.getName()));
		}
		return log.exit(label);
	}

	/**
	 * A {@code MySQLDAOResultSet} specific to {@code GeneTO}.
	 * 
	 * @author Valentine Rech de Laval
	 * @version Bgee 13
	 * @since Bgee 13
	 */
	public class MySQLGeneTOResultSet extends MySQLDAOResultSet<GeneTO> implements GeneTOResultSet {

		/**
		 * Delegates to
		 * {@link MySQLDAOResultSet#MySQLDAOResultSet(BgeePreparedStatement)}
		 * super constructor.
		 * 
		 * @param statement
		 *            The first {@code BgeePreparedStatement} to execute a query
		 *            on.
		 */
		private MySQLGeneTOResultSet(BgeePreparedStatement statement) {
			super(statement);
		}

		@Override
		protected GeneTO getNewTO() {
			log.entry();
			String geneId = null, geneName = null, geneDescription = null;
			Integer speciesId = null, geneBioTypeId = null, OMAParentNodeId = null;
			Boolean ensemblGene = null;
			// Get results
			for (Entry<Integer, String> column : this.getColumnLabels().entrySet()) {
				try {
					if (column.getValue().equals("geneId")) {
						geneId = this.getCurrentResultSet().getString(column.getKey());

					} else if (column.getValue().equals("geneName")) {
						geneName = this.getCurrentResultSet().getString(column.getKey());

					} else if (column.getValue().equals("geneDescription")) {
						geneDescription = this.getCurrentResultSet().getString(column.getKey());

					} else if (column.getValue().equals("speciesId")) {
						speciesId = this.getCurrentResultSet().getInt(column.getKey());

					} else if (column.getValue().equals("geneBioTypeId")) {
						geneBioTypeId = this.getCurrentResultSet().getInt(column.getKey());

					} else if (column.getValue().equals("OMAParentNodeId")) {
						OMAParentNodeId = this.getCurrentResultSet().getInt(column.getKey());

					} else if (column.getValue().equals("ensemblGene")) {
						ensemblGene = this.getCurrentResultSet().getBoolean(column.getKey());

					} else if (column.getValue().equals("matchLength") || column.getValue().equals("termMatch") ||
					        column.getValue().equals("speciesDisplayOrder")) {
                        //nothing here, these columns are retrieved solely to fix issue#173
                    } else {
						throw log.throwing(new UnrecognizedColumnException(column.getValue()));
					}
				} catch (SQLException e) {
					throw log.throwing(new DAOException(e));
				}
			}
			// Set GeneTO
			return log.exit(new GeneTO(geneId, geneName, geneDescription, speciesId, geneBioTypeId, OMAParentNodeId,
			        ensemblGene));
		}
	}
>>>>>>> ee9079f8
}<|MERGE_RESOLUTION|>--- conflicted
+++ resolved
@@ -34,7 +34,6 @@
  */
 public class MySQLGeneDAO extends MySQLDAO<GeneDAO.Attribute> implements GeneDAO {
 
-<<<<<<< HEAD
     /**
      * {@code Logger} of the class.
      */
@@ -91,8 +90,18 @@
             int limitStart, int resultPerPage) {
         log.entry(searchTerm, speciesIds, limitStart, resultPerPage);
 
-        String sql = "select distinct t1.* " + 
-                "from gene as t1 "
+        String sql = "select distinct t1.*";
+
+        //fix issue#173
+        sql += ", IF (t1.geneId LIKE ?,"
+                    + "CHAR_LENGTH(t1.geneId), "
+                    + "IF (t1.geneName LIKE ?, CHAR_LENGTH(t1.geneName), CHAR_LENGTH(t2.geneNameSynonym))) "
+                + "AS matchLength"
+                + ", IF (t1.geneId LIKE ?, t1.geneId, IF (t1.geneName LIKE ?, t1.geneName, t2.geneNameSynonym)) "
+                + "AS termMatch"
+                + ", species.speciesDisplayOrder";
+
+        sql += " from gene as t1 "
                 + "INNER JOIN species ON t1.speciesId = species.speciesId "
                 + "left outer join "
                     + "(SELECT * FROM geneNameSynonym WHERE geneNameSynonym like ?) as t2 "
@@ -112,114 +121,25 @@
             sql += ") ";
         }
 
-        sql += "order by if (t1.geneId like ?, CHAR_LENGTH(t1.geneId), "
-                + "if (t1.geneName like ?, CHAR_LENGTH(t1.geneName), CHAR_LENGTH(t2.geneNameSynonym))), "
+        sql += "order by matchLength, "
                 + "species.speciesDisplayOrder, "
-                + "if (t1.geneId like ?, t1.geneId, if (t1.geneName like ?, t1.geneName, t2.geneNameSynonym))";
-=======
-	/**
-	 * {@code Logger} of the class.
-	 */
-	private final static Logger log = LogManager.getLogger(MySQLGeneDAO.class.getName());
-
-	private static final String GENE_TABLE_NAME = "gene";
-
-	/**
-	 * Constructor providing the {@code MySQLDAOManager} that this
-	 * {@code MySQLDAO} will use to obtain {@code BgeeConnection}s.
-	 * 
-	 * @param manager
-	 *            The {@code MySQLDAOManager} to use.
-	 * @throws IllegalArgumentException
-	 *             If {@code manager} is {@code null}.
-	 */
-	public MySQLGeneDAO(MySQLDAOManager manager) throws IllegalArgumentException {
-		super(manager);
-	}
-
-	@Override
-	public GeneTOResultSet getAllGenes() throws DAOException {
-		log.entry();
-
-		// Construct sql query
-		String sql = this.generateSelectClause(this.getAttributes(), GENE_TABLE_NAME);
-
-		sql += " FROM " + GENE_TABLE_NAME;
-		// we don't use a try-with-resource, because we return a pointer to the
-		// results,
-		// not the actual results, so we should not close this
-		// BgeePreparedStatement.
-		try {
-			return log.exit(new MySQLGeneTOResultSet(this.getManager().getConnection().prepareStatement(sql)));
-		} catch (SQLException e) {
-			throw log.throwing(new DAOException(e));
-		}
-	}
-
-	@Override
-	public GeneTOResultSet getGenesBySpeciesIds(Set<String> speciesIds) throws DAOException {
-		log.entry(speciesIds);
-		return log.exit(this.getGenesBySpeciesIds(speciesIds, null));
-	}
-
-	@Override
-	public GeneTOResultSet getGenesByIds(Set<String> geneIds) throws DAOException {
-		log.entry(geneIds);
-		return log.exit(getGenesBySpeciesIds(null, geneIds));
-	}
-
-	@Override
-	public GeneTOResultSet getGeneBySearchTerm(String searchTerm, Set<String> speciesIds, int limitStart,
-	        int resultPerPage) {
-
-		String sql = "select distinct t1.*";
-
-		//fix issue#173
-		sql += ", IF (t1.geneId LIKE ?,"
-		            + "CHAR_LENGTH(t1.geneId), "
-		            + "IF (t1.geneName LIKE ?, CHAR_LENGTH(t1.geneName), CHAR_LENGTH(t2.geneNameSynonym))) "
-		        + "AS matchLength"
-		        + ", IF (t1.geneId LIKE ?, t1.geneId, IF (t1.geneName LIKE ?, t1.geneName, t2.geneNameSynonym)) "
-		        + "AS termMatch"
-		        + ", species.speciesDisplayOrder";
-
-		sql += " from gene as t1 "
-		        + "INNER JOIN species ON t1.speciesId = species.speciesId "
-		        + "left outer join "
-		            + "(SELECT * FROM geneNameSynonym WHERE geneNameSynonym like ?) as t2 "
-		        + "on t1.geneId = t2.geneId "
-		        + "where (t1.geneId like ? or t1.geneName like ? or t2.geneNameSynonym like ?) ";
-
-		if (speciesIds != null && !speciesIds.isEmpty()) {
-
-			sql += " and (";
-			for (int i = 0; i < speciesIds.size(); i++) {
-
-				if (i > 0) {
-					sql += " or ";
-				}
-				sql += " t1.speciesId = ? ";
-			}
-			sql += ") ";
-		}
-
-		sql += "order by matchLength, "
-                + "species.speciesDisplayOrder, "
-		        + "termMatch ";
->>>>>>> ee9079f8
+                + "termMatch ";
 
         if (resultPerPage != 0) {
             sql += "limit ?, ?";
         }
 
-<<<<<<< HEAD
         try {
             BgeePreparedStatement preparedStatement = this.getManager().getConnection().prepareStatement(sql);
-            preparedStatement.setString(1, "%" + searchTerm + "%");
-            preparedStatement.setString(2, searchTerm + "%");
-            preparedStatement.setString(3, "%" + searchTerm + "%");
+            preparedStatement.setString(1, searchTerm + "%");
+            preparedStatement.setString(2, "%" + searchTerm + "%");
+            preparedStatement.setString(3, searchTerm + "%");
             preparedStatement.setString(4, "%" + searchTerm + "%");
-            int i = 5;
+            preparedStatement.setString(5, "%" + searchTerm + "%");
+            preparedStatement.setString(6, searchTerm + "%");
+            preparedStatement.setString(7, "%" + searchTerm + "%");
+            preparedStatement.setString(8, "%" + searchTerm + "%");
+            int i = 9;
 
             if (speciesIds != null && !speciesIds.isEmpty()) {
                 Iterator<Integer> speciesIdIterator = speciesIds.iterator();
@@ -228,14 +148,6 @@
                     i++;
                 }
             }
-            preparedStatement.setString(i, searchTerm + "%");
-            i++;
-            preparedStatement.setString(i, "%" + searchTerm + "%");
-            i++;
-            preparedStatement.setString(i, searchTerm + "%");
-            i++;
-            preparedStatement.setString(i, "%" + searchTerm + "%");
-            i++;
             if (resultPerPage != 0) {
                 preparedStatement.setInt(i, ((limitStart - 1) * resultPerPage));
                 i++;
@@ -606,6 +518,9 @@
                     } else if (column.getValue().equals("geneMappedToGeneIdCount")) {
                         geneMappedToGeneIdCount = this.getCurrentResultSet().getInt(column.getKey());
 
+                    } else if (column.getValue().equals("matchLength") || column.getValue().equals("termMatch") ||
+                            column.getValue().equals("speciesDisplayOrder")) {
+                        //nothing here, these columns are retrieved solely to fix issue#173
                     } else {
                         throw log.throwing(new UnrecognizedColumnException(column.getValue()));
                     }
@@ -618,307 +533,4 @@
                     ensemblGene, geneMappedToGeneIdCount));
         }
     }
-=======
-		try {
-			BgeePreparedStatement preparedStatement = this.getManager().getConnection().prepareStatement(sql);
-            preparedStatement.setString(1, searchTerm + "%");
-            preparedStatement.setString(2, "%" + searchTerm + "%");
-            preparedStatement.setString(3, searchTerm + "%");
-            preparedStatement.setString(4, "%" + searchTerm + "%");
-            preparedStatement.setString(5, "%" + searchTerm + "%");
-            preparedStatement.setString(6, searchTerm + "%");
-			preparedStatement.setString(7, "%" + searchTerm + "%");
-			preparedStatement.setString(8, "%" + searchTerm + "%");
-			int i = 9;
-
-			if (speciesIds != null && !speciesIds.isEmpty()) {
-				Iterator<String> speciesIdIterator = speciesIds.iterator();
-				while (speciesIdIterator.hasNext()) {
-					preparedStatement.setString(i, speciesIdIterator.next());
-					i++;
-				}
-			}
-			if (resultPerPage != 0) {
-				preparedStatement.setInt(i, ((limitStart - 1) * resultPerPage));
-				i++;
-				preparedStatement.setInt(i, resultPerPage);
-				i++;
-			}
-
-			return log.exit(new MySQLGeneTOResultSet(preparedStatement));
-		} catch (SQLException e) {
-			throw log.throwing(new DAOException(e));
-		}
-	}
-
-	@Override
-	public GeneTOResultSet getGenesBySpeciesIds(Set<String> speciesIds, Set<String> geneIds) throws DAOException {
-		log.entry(speciesIds, geneIds);
-
-		String sql = this.generateSelectClause(this.getAttributes(), GENE_TABLE_NAME);
-
-		sql += " FROM " + GENE_TABLE_NAME;
-
-		boolean filterBySpeciesIDs = speciesIds != null && !speciesIds.isEmpty();
-		boolean filterByGeneIDsFilter = geneIds != null && !geneIds.isEmpty();
-
-		if (filterBySpeciesIDs || filterByGeneIDsFilter) {
-			sql += " WHERE ";
-		}
-		if (filterBySpeciesIDs) {
-			sql += "gene.speciesId IN (" + BgeePreparedStatement.generateParameterizedQueryString(speciesIds.size())
-			        + ")";
-		}
-		if (filterBySpeciesIDs && filterByGeneIDsFilter) {
-			sql += " AND ";
-		}
-		if (filterByGeneIDsFilter) {
-			sql += "gene.geneId IN (" + BgeePreparedStatement.generateParameterizedQueryString(geneIds.size()) + ")";
-		}
-
-		// we don't use a try-with-resource, because we return a pointer to the
-		// results,
-		// not the actual results, so we should not close this
-		// BgeePreparedStatement.
-		try {
-			BgeePreparedStatement stmt = this.getManager().getConnection().prepareStatement(sql);
-			if (filterBySpeciesIDs) {
-				stmt.setStringsToIntegers(1, speciesIds, true);
-			}
-
-			int offsetParamIndex = (filterBySpeciesIDs ? speciesIds.size() + 1 : 1);
-			if (filterByGeneIDsFilter) {
-				stmt.setStrings(offsetParamIndex, geneIds, true);
-			}
-
-			return log.exit(new MySQLGeneTOResultSet(stmt));
-		} catch (SQLException e) {
-			throw log.throwing(new DAOException(e));
-		}
-	}
-
-	// ***************************************************************************
-	// METHODS NOT PART OF THE bgee-dao-api, USED BY THE PIPELINE AND NOT MEANT
-	// TO BE EXPOSED TO THE PUBLIC API.
-	// ***************************************************************************
-
-	@Override
-	public int updateGenes(Collection<GeneTO> genes, Collection<GeneDAO.Attribute> attributesToUpdate)
-	        throws DAOException, IllegalArgumentException {
-		log.entry(genes, attributesToUpdate);
-
-		if (genes == null || genes.isEmpty()) {
-			throw log.throwing(new IllegalArgumentException("No gene is given, then no gene is updated"));
-		}
-		if (attributesToUpdate == null || attributesToUpdate.isEmpty()) {
-			throw log.throwing(new IllegalArgumentException("No attribute is given, then no gene is updated"));
-		}
-		// if
-		// (attributesToUpdate.contains(GeneDAO.Attribute.ANCESTRAL_OMA_NODE_ID)
-		// ||
-		// attributesToUpdate.contains(GeneDAO.Attribute.ANCESTRAL_OMA_TAXON_ID))
-		// {
-		// throw log.throwing(new IllegalArgumentException(
-		// "'Ancestral OMA' attributes are not store in database, then no gene
-		// is updated"));
-		// }
-
-		int geneUpdatedCount = 0;
-		// Construct sql query according to currents attributes
-		StringBuilder sql = new StringBuilder();
-
-		for (GeneDAO.Attribute attribute : attributesToUpdate) {
-			if (sql.length() == 0) {
-				sql.append("UPDATE gene SET ");
-			} else {
-				sql.append(", ");
-			}
-			sql.append(this.attributeToString(attribute) + " = ?");
-		}
-		sql.append(" WHERE geneId = ?");
-
-		try (BgeePreparedStatement stmt = this.getManager().getConnection().prepareStatement(sql.toString())) {
-			for (GeneTO gene : genes) {
-				int i = 1;
-				for (GeneDAO.Attribute attribute : attributesToUpdate) {
-					if (attribute.equals(GeneDAO.Attribute.NAME)) {
-						stmt.setString(i++, gene.getName());
-					} else if (attribute.equals(GeneDAO.Attribute.DESCRIPTION)) {
-						stmt.setString(i++, gene.getDescription());
-					} else if (attribute.equals(GeneDAO.Attribute.SPECIES_ID)) {
-						stmt.setInt(i++, gene.getSpeciesId());
-					} else if (attribute.equals(GeneDAO.Attribute.GENE_BIO_TYPE_ID)) {
-						stmt.setInt(i++, gene.getGeneBioTypeId());
-					} else if (attribute.equals(GeneDAO.Attribute.OMA_PARENT_NODE_ID)) {
-						stmt.setInt(i++, gene.getOMAParentNodeId());
-					} else if (attribute.equals(GeneDAO.Attribute.ENSEMBL_GENE)) {
-						stmt.setBoolean(i++, gene.isEnsemblGene());
-					}
-				}
-				stmt.setString(i, gene.getId());
-				geneUpdatedCount += stmt.executeUpdate();
-				stmt.clearParameters();
-			}
-			return log.exit(geneUpdatedCount);
-		} catch (SQLException e) {
-			throw log.throwing(new DAOException(e));
-		}
-	}
-
-	/**
-	 * Generates the SELECT clause of a MySQL query used to retrieve
-	 * {@code GeneTO}s.
-	 * 
-	 * @param attributes
-	 *            A {@code Set} of {@code Attribute}s defining the
-	 *            columns/information the query should retrieve.
-	 * @param diffExprTableName
-	 *            A {@code String} defining the name of the gene table used.
-	 * @return A {@code String} containing the SELECT clause for the requested
-	 *         query.
-	 * @throws IllegalArgumentException
-	 *             If one {@code Attribute} of {@code attributes} is unknown.
-	 */
-	private String generateSelectClause(Set<GeneDAO.Attribute> attributes, String geneTableName)
-	        throws IllegalArgumentException {
-		log.entry(attributes, geneTableName);
-
-		Set<GeneDAO.Attribute> attributesToUse = new HashSet<GeneDAO.Attribute>(attributes);
-		if (attributes == null || attributes.isEmpty()) {
-			attributesToUse = EnumSet.allOf(GeneDAO.Attribute.class);
-		}
-
-		String sql = "";
-		for (GeneDAO.Attribute attribute : attributesToUse) {
-
-			if (sql.isEmpty()) {
-				sql += "SELECT ";
-				// does the attributes requested ensure that there will be no
-				// duplicated results?
-				if (!attributesToUse.contains(GeneDAO.Attribute.ID)) {
-					sql += "DISTINCT ";
-				}
-			} else {
-				sql += ", ";
-			}
-			sql += geneTableName + "." + this.attributeToString(attribute);
-		}
-		return log.exit(sql);
-	}
-
-	/**
-	 * Returns a {@code String} that correspond to the given
-	 * {@code GeneDAO.Attribute}.
-	 * 
-	 * @param attribute
-	 *            An {code GeneDAO.Attribute} that is the attribute to convert
-	 *            into a {@code String}.
-	 * @return A {@code String} that corresponds to the given
-	 *         {@code GeneDAO.Attribute}
-	 * @throws IllegalArgumentException
-	 *             If the {@code attribute} is unknown.
-	 */
-	/*
-	 * We kept this method, as opposed other DAOs, because is redundantly used
-	 * in this class
-	 */
-	private String attributeToString(GeneDAO.Attribute attribute) throws IllegalArgumentException {
-		log.entry(attribute);
-
-		String label = null;
-		if (attribute.equals(GeneDAO.Attribute.ID)) {
-			label = "geneId";
-		} else if (attribute.equals(GeneDAO.Attribute.NAME)) {
-			label = "geneName";
-		} else if (attribute.equals(GeneDAO.Attribute.DESCRIPTION)) {
-			label = "geneDescription";
-		} else if (attribute.equals(GeneDAO.Attribute.SPECIES_ID)) {
-			label = "speciesId";
-		} else if (attribute.equals(GeneDAO.Attribute.GENE_BIO_TYPE_ID)) {
-			label = "geneBioTypeId";
-		} else if (attribute.equals(GeneDAO.Attribute.OMA_PARENT_NODE_ID)) {
-			label = "OMAParentNodeId";
-		} else if (attribute.equals(GeneDAO.Attribute.ENSEMBL_GENE)) {
-			label = "ensemblGene";
-			// } else if
-			// (attribute.equals(GeneDAO.Attribute.ANCESTRAL_OMA_NODE_ID)) {
-			// label = "ancestralOMANodeId";
-			// } else if
-			// (attribute.equals(GeneDAO.Attribute.ANCESTRAL_OMA_TAXON_ID)) {
-			// label = "ancestralOMATaxonId";
-		} else {
-			throw log.throwing(new IllegalArgumentException(
-			        "The attribute provided (" + attribute.toString() + ") is unknown for " + GeneDAO.class.getName()));
-		}
-		return log.exit(label);
-	}
-
-	/**
-	 * A {@code MySQLDAOResultSet} specific to {@code GeneTO}.
-	 * 
-	 * @author Valentine Rech de Laval
-	 * @version Bgee 13
-	 * @since Bgee 13
-	 */
-	public class MySQLGeneTOResultSet extends MySQLDAOResultSet<GeneTO> implements GeneTOResultSet {
-
-		/**
-		 * Delegates to
-		 * {@link MySQLDAOResultSet#MySQLDAOResultSet(BgeePreparedStatement)}
-		 * super constructor.
-		 * 
-		 * @param statement
-		 *            The first {@code BgeePreparedStatement} to execute a query
-		 *            on.
-		 */
-		private MySQLGeneTOResultSet(BgeePreparedStatement statement) {
-			super(statement);
-		}
-
-		@Override
-		protected GeneTO getNewTO() {
-			log.entry();
-			String geneId = null, geneName = null, geneDescription = null;
-			Integer speciesId = null, geneBioTypeId = null, OMAParentNodeId = null;
-			Boolean ensemblGene = null;
-			// Get results
-			for (Entry<Integer, String> column : this.getColumnLabels().entrySet()) {
-				try {
-					if (column.getValue().equals("geneId")) {
-						geneId = this.getCurrentResultSet().getString(column.getKey());
-
-					} else if (column.getValue().equals("geneName")) {
-						geneName = this.getCurrentResultSet().getString(column.getKey());
-
-					} else if (column.getValue().equals("geneDescription")) {
-						geneDescription = this.getCurrentResultSet().getString(column.getKey());
-
-					} else if (column.getValue().equals("speciesId")) {
-						speciesId = this.getCurrentResultSet().getInt(column.getKey());
-
-					} else if (column.getValue().equals("geneBioTypeId")) {
-						geneBioTypeId = this.getCurrentResultSet().getInt(column.getKey());
-
-					} else if (column.getValue().equals("OMAParentNodeId")) {
-						OMAParentNodeId = this.getCurrentResultSet().getInt(column.getKey());
-
-					} else if (column.getValue().equals("ensemblGene")) {
-						ensemblGene = this.getCurrentResultSet().getBoolean(column.getKey());
-
-					} else if (column.getValue().equals("matchLength") || column.getValue().equals("termMatch") ||
-					        column.getValue().equals("speciesDisplayOrder")) {
-                        //nothing here, these columns are retrieved solely to fix issue#173
-                    } else {
-						throw log.throwing(new UnrecognizedColumnException(column.getValue()));
-					}
-				} catch (SQLException e) {
-					throw log.throwing(new DAOException(e));
-				}
-			}
-			// Set GeneTO
-			return log.exit(new GeneTO(geneId, geneName, geneDescription, speciesId, geneBioTypeId, OMAParentNodeId,
-			        ensemblGene));
-		}
-	}
->>>>>>> ee9079f8
 }