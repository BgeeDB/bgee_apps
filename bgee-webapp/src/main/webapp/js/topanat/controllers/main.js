--- conflicted
+++ resolved
@@ -913,9 +913,6 @@
             if (timer) {
                 $interval.cancel(timer);
             }
-
-            statuscounter = 0;
-
         }
 
         /*
@@ -1085,20 +1082,7 @@
                         } else {
 
                             vm.jobStatus = data.status;
-<<<<<<< HEAD
-                            vm.message = lang.jobProgressBookmark+"<br/>"+lang.jobProgress+vm.jobId;
-                            
-                            //scroll to result container with information about job, 
-                            //otherwise it is possible to miss it.
-                            if (statuscounter == 1) {
-                                $timeout(function(){
-                                    $window.document.getElementById('resultContainer').scrollIntoView();
-                                }, 500);
-                            }
-
-=======
                             vm.message = lang.jobProgressBookmark+"<br/>"+lang.jobProgress+vm.jobId+'. ('+vm.jobStatus+') ';
->>>>>>> 0341fa45
                         }
                     },
 
