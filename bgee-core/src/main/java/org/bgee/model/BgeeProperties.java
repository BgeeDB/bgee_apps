--- conflicted
+++ resolved
@@ -143,23 +143,15 @@
     /**
      * A {@code String} that is the key to access to the System property that contains 
      * the Bioconductor release number to use to install {@code R} packages for topAnat.
-     * 
-<<<<<<< HEAD
-     * @see #BIOCONDUCTOR_RELEASE_NUMBER
-=======
+     *
      * @see #BIOCONDUCTOR_RELEASE_NUMBER_DEFAULT
->>>>>>> 51851055
      */
     public final static String BIOCONDUCTOR_RELEASE_NUMBER_KEY = "org.bgee.core.bioconductorReleaseNumber";
     /**
      * A {@code String} that is the default value of the Bioconductor release number to use to load
      * {@code R} packages for the topAnat analysis.
-     * 
-<<<<<<< HEAD
-     * @see #TOP_ANAT_R_WORKING_DIRECTORY_KEY
-=======
+     *
      * @see #BIOCONDUCTOR_RELEASE_NUMBER_KEY
->>>>>>> 51851055
      */
     public final static String BIOCONDUCTOR_RELEASE_NUMBER_DEFAULT = "3.11";
 
