--- conflicted
+++ resolved
@@ -483,11 +483,7 @@
                  startIndex += clonedSourceFilter.size();
              }
              if (isTargetFilter) {
-<<<<<<< HEAD
-                 stmt.setObjects(startIndex, clonedSourceFilter, true, cls);
-=======
                  stmt.setObjects(startIndex, clonedTargetFilter, true, cls);
->>>>>>> 8bf43ade
                  startIndex += clonedTargetFilter.size();
              }
              if (isRelationStatusFilter) {
