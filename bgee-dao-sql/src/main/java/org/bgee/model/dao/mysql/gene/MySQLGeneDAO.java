package org.bgee.model.dao.mysql.gene;

import java.sql.SQLException;
import java.util.Collection;
import java.util.Comparator;
import java.util.EnumSet;
import java.util.HashMap;
import java.util.HashSet;
import java.util.Iterator;
import java.util.LinkedHashMap;
import java.util.Map;
import java.util.Map.Entry;
import java.util.Set;
import java.util.stream.Collectors;

import org.apache.commons.lang3.StringUtils;
import org.apache.logging.log4j.LogManager;
import org.apache.logging.log4j.Logger;
import org.bgee.model.dao.api.exception.DAOException;
import org.bgee.model.dao.api.gene.GeneDAO;
import org.bgee.model.dao.mysql.MySQLDAO;
import org.bgee.model.dao.mysql.connector.BgeePreparedStatement;
import org.bgee.model.dao.mysql.connector.MySQLDAOManager;
import org.bgee.model.dao.mysql.connector.MySQLDAOResultSet;
import org.bgee.model.dao.mysql.exception.UnrecognizedColumnException;

/**
 * A {@code GeneDAO} for MySQL.
 * 
 * @author Valentine Rech de Laval
 * @version Bgee 13
 * @see org.bgee.model.dao.api.gene.GeneDAO.GeneTO
 * @since Bgee 13
 */
public class MySQLGeneDAO extends MySQLDAO<GeneDAO.Attribute> implements GeneDAO {

    /**
     * {@code Logger} of the class.
     */
    private final static Logger log = LogManager.getLogger(MySQLGeneDAO.class.getName());

    private static final String GENE_TABLE_NAME = "gene";
    /**
     * A {@code String} that is the field name for Bgee internal gene IDs.
     */
    public static final String BGEE_GENE_ID = "bgeeGeneId";

    /**
     * Constructor providing the {@code MySQLDAOManager} that this
     * {@code MySQLDAO} will use to obtain {@code BgeeConnection}s.
     * 
     * @param manager
     *            The {@code MySQLDAOManager} to use.
     * @throws IllegalArgumentException
     *             If {@code manager} is {@code null}.
     */
    public MySQLGeneDAO(MySQLDAOManager manager) throws IllegalArgumentException {
        super(manager);
    }

    @Override
    public GeneTOResultSet getAllGenes() throws DAOException {
        log.entry();
        return log.exit(getGenes(null, null, null));
    }

    @Override
    public GeneTOResultSet getGenesBySpeciesIds(Collection<Integer> speciesIds) throws DAOException {
        log.entry(speciesIds);
        return log.exit(this.getGenes(convertSpeciesIdsTOMap(speciesIds), null, null));
    }

    @Override
    public GeneTOResultSet getGenesWithDataBySpeciesIds(Collection<Integer> speciesIds) throws DAOException {
        log.entry(speciesIds);
        return log.exit(this.getGenes(convertSpeciesIdsTOMap(speciesIds), null, true));
    }

    @Override
    public GeneTOResultSet getGenesByIds(Collection<String> geneIds) throws DAOException {
        log.entry(geneIds);
        Map<Integer, Set<String>> speToGeneMap = new HashMap<>();
        //sanity checks on geneIds will be performed by the getGenes method
        speToGeneMap.put(null, geneIds == null? null: new HashSet<>(geneIds));
        return log.exit(getGenes(speToGeneMap, null, null));
    }

    @Override
    public GeneTOResultSet getGeneBySearchTerm(String searchTerm, Collection<Integer> speciesIds,
            int limitStart, int resultPerPage) {
        log.entry(searchTerm, speciesIds, limitStart, resultPerPage);

<<<<<<< HEAD
        String sql = "select distinct t1.* " + 
                "from gene as t1 "
=======
        String sql = "select distinct t1.*";

        //fix issue#173
        sql += ", IF (t1.geneId LIKE ?,"
                    + "CHAR_LENGTH(t1.geneId), "
                    + "IF (t1.geneName LIKE ?, CHAR_LENGTH(t1.geneName), CHAR_LENGTH(t2.geneNameSynonym))) "
                + "AS matchLength"
                + ", IF (t1.geneId LIKE ?, t1.geneId, IF (t1.geneName LIKE ?, t1.geneName, t2.geneNameSynonym)) "
                + "AS termMatch"
                + ", species.speciesDisplayOrder";

        sql += " from gene as t1 "
>>>>>>> 8bf43ade
                + "INNER JOIN species ON t1.speciesId = species.speciesId "
                + "left outer join "
                    + "(SELECT * FROM geneNameSynonym WHERE geneNameSynonym like ?) as t2 "
                + "on t1.bgeeGeneId = t2.bgeeGeneId "
                + "where (t1.geneId like ? or t1.geneName like ? or t2.geneNameSynonym like ?) ";

        if (speciesIds != null && !speciesIds.isEmpty()) {

            sql += " and (";
            for (int i = 0; i < speciesIds.size(); i++) {

                if (i > 0) {
                    sql += " or ";
                }
                sql += " t1.speciesId = ? ";
            }
            sql += ") ";
        }

<<<<<<< HEAD
        sql += "order by if (t1.geneId like ?, CHAR_LENGTH(t1.geneId), "
                + "if (t1.geneName like ?, CHAR_LENGTH(t1.geneName), CHAR_LENGTH(t2.geneNameSynonym))), "
                + "species.speciesDisplayOrder, "
                + "if (t1.geneId like ?, t1.geneId, if (t1.geneName like ?, t1.geneName, t2.geneNameSynonym))";
=======
        sql += "order by matchLength, "
                + "species.speciesDisplayOrder, "
                + "termMatch ";
>>>>>>> 8bf43ade

        if (resultPerPage != 0) {
            sql += "limit ?, ?";
        }

        try {
            BgeePreparedStatement preparedStatement = this.getManager().getConnection().prepareStatement(sql);
<<<<<<< HEAD
            preparedStatement.setString(1, "%" + searchTerm + "%");
            preparedStatement.setString(2, searchTerm + "%");
            preparedStatement.setString(3, "%" + searchTerm + "%");
            preparedStatement.setString(4, "%" + searchTerm + "%");
            int i = 5;
=======
            preparedStatement.setString(1, searchTerm + "%");
            preparedStatement.setString(2, "%" + searchTerm + "%");
            preparedStatement.setString(3, searchTerm + "%");
            preparedStatement.setString(4, "%" + searchTerm + "%");
            preparedStatement.setString(5, "%" + searchTerm + "%");
            preparedStatement.setString(6, searchTerm + "%");
            preparedStatement.setString(7, "%" + searchTerm + "%");
            preparedStatement.setString(8, "%" + searchTerm + "%");
            int i = 9;
>>>>>>> 8bf43ade

            if (speciesIds != null && !speciesIds.isEmpty()) {
                Iterator<Integer> speciesIdIterator = speciesIds.iterator();
                while (speciesIdIterator.hasNext()) {
                    preparedStatement.setInt(i, speciesIdIterator.next());
                    i++;
                }
            }
<<<<<<< HEAD
            preparedStatement.setString(i, searchTerm + "%");
            i++;
            preparedStatement.setString(i, "%" + searchTerm + "%");
            i++;
            preparedStatement.setString(i, searchTerm + "%");
            i++;
            preparedStatement.setString(i, "%" + searchTerm + "%");
            i++;
=======
>>>>>>> 8bf43ade
            if (resultPerPage != 0) {
                preparedStatement.setInt(i, ((limitStart - 1) * resultPerPage));
                i++;
                preparedStatement.setInt(i, resultPerPage);
                i++;
            }

            return log.exit(new MySQLGeneTOResultSet(preparedStatement));
        } catch (SQLException e) {
            throw log.throwing(new DAOException(e));
        }
    }
    
    @Override
    public GeneTOResultSet getGenesBySpeciesAndGeneIds(Map<Integer, Set<String>> speciesIdToGeneIds)
            throws DAOException {
        log.entry(speciesIdToGeneIds);
        return log.exit(this.getGenes(speciesIdToGeneIds, null, null));
    }
    
    private GeneTOResultSet getGenes(Map<Integer, Set<String>> speciesIdToGeneIds, 
            Collection<Integer> bgeeGeneIds, Boolean withExprData) throws DAOException {
        log.entry(speciesIdToGeneIds, bgeeGeneIds, withExprData);
        
        if (speciesIdToGeneIds != null &&
                speciesIdToGeneIds.containsKey(null) && speciesIdToGeneIds.size() != 1) {
            throw log.throwing(new IllegalArgumentException(
                    "If a null species ID is provided, it should ne the only Entry in the Map."));
        }

        //need a LinkedHashMap for consistent setting of the query parameters.
        //Copy it with Collectors.toMap to create copies of the gene ID Sets.
        LinkedHashMap<Integer, Set<String>> clonedSpeciesIdToGeneIds = speciesIdToGeneIds == null?
                new LinkedHashMap<>(): speciesIdToGeneIds.entrySet().stream()
                //eliminate entries with no species IDs and no gene IDs
                .filter(e -> e.getKey() != null || e.getValue() != null && !e.getValue().isEmpty())
                //sort the the species IDs for maximizing chances of cache hits.
                //Gene IDs in the Set values will be sorted by the method BgeePreparedStatement.setIntegers
                .sorted(Comparator.comparing(e -> e.getKey(),
                        //null species ID is allowed for method such as getGenesByIds,
                        //but in that case it should be the only entry in the Map
                        Comparator.nullsLast(Comparator.naturalOrder())))
                .collect(Collectors.toMap(
                        e -> {
                            if (e.getKey() != null && e.getKey() <= 0) {
                                throw log.throwing(new IllegalArgumentException(
                                        "No species ID can be less than 1"));
                            }
                            return e.getKey();
                        },
                        e -> {
                            if (e.getValue() == null) {
                                return new HashSet<>();
                            }
                            if (e.getValue().stream().anyMatch(geneId -> StringUtils.isBlank(geneId))) {
                                throw log.throwing(new IllegalArgumentException("No gene ID can be null"));
                            }
                            return new HashSet<>(e.getValue());
                        }, 
                        (v1, v2) -> {throw new IllegalStateException("Impossible to have duplicated keys.");},
                        () -> new LinkedHashMap<>()));
        Set<Integer> clonedBgeeGeneIds = bgeeGeneIds == null? new HashSet<>(): new HashSet<>(bgeeGeneIds);

        String sql = this.generateSelectClause(this.getAttributes(), GENE_TABLE_NAME);

        sql += " FROM " + GENE_TABLE_NAME;

        if (!clonedSpeciesIdToGeneIds.isEmpty() || !clonedBgeeGeneIds.isEmpty() || 
                Boolean.TRUE.equals(withExprData)) {
            sql += " WHERE ";
        }
        if (clonedSpeciesIdToGeneIds.values().stream().anyMatch(geneIds -> !geneIds.isEmpty())) {
            sql += clonedSpeciesIdToGeneIds.entrySet().stream().map(
                    e -> {
                        String where = "";
                        //a null species ID key is allowed for methods such as getGenesbyIds,
                        //but it should be the only entry in the Map then.
                        if (e.getKey() != null) {
                            where += GENE_TABLE_NAME + ".speciesId = ?";
                            if (!e.getValue().isEmpty()) {
                                where += " AND ";
                            }
                        }
                        if (!e.getValue().isEmpty()) {
                            where += GENE_TABLE_NAME + ".geneId IN ("
                                     + BgeePreparedStatement.generateParameterizedQueryString(
                                            e.getValue().size()) + ")";
                        }
                        return where;
                    }).collect(Collectors.joining(" OR ", "(", ") "));
        } else if (!clonedSpeciesIdToGeneIds.isEmpty()) {
            sql += GENE_TABLE_NAME + ".speciesId IN ("
                   + BgeePreparedStatement.generateParameterizedQueryString(
                           clonedSpeciesIdToGeneIds.size())
                   + ") ";
        }
        
        if (!clonedBgeeGeneIds.isEmpty()) {
            if (!clonedSpeciesIdToGeneIds.isEmpty()) {
                sql += " AND ";
            }
            sql += GENE_TABLE_NAME + ".bgeeGeneId IN (" 
                   + BgeePreparedStatement.generateParameterizedQueryString(clonedBgeeGeneIds.size())
                   + ")";
        }
        if (Boolean.TRUE.equals(withExprData)) {
            if (!clonedSpeciesIdToGeneIds.isEmpty() || !clonedBgeeGeneIds.isEmpty()) {
                sql += " AND ";
            }
            sql += "EXISTS (SELECT 1 FROM expression WHERE expression.bgeeGeneId = " 
                   + GENE_TABLE_NAME + ".bgeeGeneId)";
        }

        // we don't use a try-with-resource, because we return a pointer to the results,
        // not the actual results, so we should not close this BgeePreparedStatement.
        try {
            BgeePreparedStatement stmt = this.getManager().getConnection().prepareStatement(sql);
            int offsetParamIndex = 1;
            for (Entry<Integer, Set<String>> speToGenes: clonedSpeciesIdToGeneIds.entrySet()) {
                if (speToGenes.getKey() != null) {
                    stmt.setInt(offsetParamIndex, speToGenes.getKey());
                    offsetParamIndex++;
                }
                if (!speToGenes.getValue().isEmpty()) {
                    stmt.setStrings(offsetParamIndex, speToGenes.getValue(), true);
                    offsetParamIndex += speToGenes.getValue().size();
                }
            }
            if (!clonedBgeeGeneIds.isEmpty()) {
                stmt.setIntegers(offsetParamIndex, clonedBgeeGeneIds, true);
                offsetParamIndex += clonedBgeeGeneIds.size();
            }

            return log.exit(new MySQLGeneTOResultSet(stmt));
        } catch (SQLException e) {
            throw log.throwing(new DAOException(e));
        }
    }

    // ***************************************************************************
    // METHODS NOT PART OF THE bgee-dao-api, USED BY THE PIPELINE AND NOT MEANT
    // TO BE EXPOSED TO THE PUBLIC API.
    // ***************************************************************************

    @Override
    public int updateGenes(Collection<GeneTO> genes, Collection<GeneDAO.Attribute> attributesToUpdate)
            throws DAOException, IllegalArgumentException {
        log.entry(genes, attributesToUpdate);

        if (genes == null || genes.isEmpty()) {
            throw log.throwing(new IllegalArgumentException("No gene is given, then no gene is updated"));
        }
        if (attributesToUpdate == null || attributesToUpdate.isEmpty()) {
            throw log.throwing(new IllegalArgumentException("No attribute is given, then no gene is updated"));
        }
        // if
        // (attributesToUpdate.contains(GeneDAO.Attribute.ANCESTRAL_OMA_NODE_ID)
        // ||
        // attributesToUpdate.contains(GeneDAO.Attribute.ANCESTRAL_OMA_TAXON_ID))
        // {
        // throw log.throwing(new IllegalArgumentException(
        // "'Ancestral OMA' attributes are not store in database, then no gene
        // is updated"));
        // }

        int geneUpdatedCount = 0;
        // Construct sql query according to currents attributes
        StringBuilder sql = new StringBuilder();

        for (GeneDAO.Attribute attribute : attributesToUpdate) {
            if (sql.length() == 0) {
                sql.append("UPDATE gene SET ");
            } else {
                sql.append(", ");
            }
            sql.append(this.attributeToString(attribute) + " = ?");
        }
        sql.append(" WHERE bgeeGeneId = ?");

        try (BgeePreparedStatement stmt = this.getManager().getConnection().prepareStatement(sql.toString())) {
            for (GeneTO gene : genes) {
                int i = 1;
                for (GeneDAO.Attribute attribute : attributesToUpdate) {
                    if (attribute.equals(GeneDAO.Attribute.NAME)) {
                        stmt.setString(i++, gene.getName());
                    } else if (attribute.equals(GeneDAO.Attribute.DESCRIPTION)) {
                        stmt.setString(i++, gene.getDescription());
                    } else if (attribute.equals(GeneDAO.Attribute.SPECIES_ID)) {
                        stmt.setInt(i++, gene.getSpeciesId());
                    } else if (attribute.equals(GeneDAO.Attribute.GENE_BIO_TYPE_ID)) {
                        stmt.setInt(i++, gene.getGeneBioTypeId());
                    } else if (attribute.equals(GeneDAO.Attribute.OMA_PARENT_NODE_ID)) {
                        stmt.setInt(i++, gene.getOMAParentNodeId());
                    } else if (attribute.equals(GeneDAO.Attribute.ENSEMBL_GENE)) {
                        stmt.setBoolean(i++, gene.isEnsemblGene());
                    }
                }
                stmt.setInt(i, gene.getId());
                geneUpdatedCount += stmt.executeUpdate();
                stmt.clearParameters();
            }
            return log.exit(geneUpdatedCount);
        } catch (SQLException e) {
            throw log.throwing(new DAOException(e));
        }
    }

    /**
     * Generates the SELECT clause of a MySQL query used to retrieve
     * {@code GeneTO}s.
     * 
     * @param attributes
     *            A {@code Set} of {@code Attribute}s defining the
     *            columns/information the query should retrieve.
     * @param diffExprTableName
     *            A {@code String} defining the name of the gene table used.
     * @return A {@code String} containing the SELECT clause for the requested
     *         query.
     * @throws IllegalArgumentException
     *             If one {@code Attribute} of {@code attributes} is unknown.
     */
    private String generateSelectClause(Set<GeneDAO.Attribute> attributes, String geneTableName)
            throws IllegalArgumentException {
        log.entry(attributes, geneTableName);

        Set<GeneDAO.Attribute> attributesToUse = new HashSet<GeneDAO.Attribute>(attributes);
        if (attributes == null || attributes.isEmpty()) {
            attributesToUse = EnumSet.allOf(GeneDAO.Attribute.class);
        }

        String sql = "";
        for (GeneDAO.Attribute attribute : attributesToUse) {

            if (sql.isEmpty()) {
                sql += "SELECT ";
                // does the attributes requested ensure that there will be no
                // duplicated results?
                if (!attributesToUse.contains(GeneDAO.Attribute.ID)) {
                    sql += "DISTINCT ";
                }
            } else {
                sql += ", ";
            }
            sql += geneTableName + "." + this.attributeToString(attribute);
        }
        return log.exit(sql);
    }

    /**
     * Returns a {@code String} that correspond to the given
     * {@code GeneDAO.Attribute}.
     * 
     * @param attribute
     *            An {code GeneDAO.Attribute} that is the attribute to convert
     *            into a {@code String}.
     * @return A {@code String} that corresponds to the given
     *         {@code GeneDAO.Attribute}
     * @throws IllegalArgumentException
     *             If the {@code attribute} is unknown.
     */
    /*
     * We kept this method, as opposed other DAOs, because is redundantly used
     * in this class
     */
    private String attributeToString(GeneDAO.Attribute attribute) throws IllegalArgumentException {
        log.entry(attribute);

        String label = null;
        if (attribute.equals(GeneDAO.Attribute.ID)) {
            label = "bgeeGeneId";
        } else if (attribute.equals(GeneDAO.Attribute.ENSEMBL_ID)) {
            label = "geneId";
        } else if (attribute.equals(GeneDAO.Attribute.NAME)) {
            label = "geneName";
        } else if (attribute.equals(GeneDAO.Attribute.DESCRIPTION)) {
            label = "geneDescription";
        } else if (attribute.equals(GeneDAO.Attribute.SPECIES_ID)) {
            label = "speciesId";
        } else if (attribute.equals(GeneDAO.Attribute.GENE_BIO_TYPE_ID)) {
            label = "geneBioTypeId";
        } else if (attribute.equals(GeneDAO.Attribute.OMA_PARENT_NODE_ID)) {
            label = "OMAParentNodeId";
        } else if (attribute.equals(GeneDAO.Attribute.ENSEMBL_GENE)) {
            label = "ensemblGene";
            // } else if
            // (attribute.equals(GeneDAO.Attribute.ANCESTRAL_OMA_NODE_ID)) {
            // label = "ancestralOMANodeId";
            // } else if
            // (attribute.equals(GeneDAO.Attribute.ANCESTRAL_OMA_TAXON_ID)) {
            // label = "ancestralOMATaxonId";
        } else if (attribute.equals(GeneDAO.Attribute.GENE_MAPPED_TO_SAME_GENE_ID_COUNT)) {
            label = "geneMappedToGeneIdCount";
        } else {
            throw log.throwing(new IllegalArgumentException(
                    "The attribute provided (" + attribute.toString() + ") is unknown for " + GeneDAO.class.getName()));
        }
        return log.exit(label);
    }

    private Map<Integer, Set<String>> convertSpeciesIdsTOMap(Collection<Integer> speciesIds) {
        log.entry(speciesIds);
        return log.exit(speciesIds == null? null: speciesIds.stream()
                .collect(Collectors.toMap(id -> {
                    if (id == null || id <= 0) {
                        throw log.throwing(new IllegalStateException(
                                "No species ID can be null or less than 1."));
                    }
                    return id;
                }, id -> new HashSet<>(), (v1, v2) -> v1)));
    }

    /**
     * A {@code MySQLDAOResultSet} specific to {@code GeneTO}.
     * 
     * @author Valentine Rech de Laval
     * @version Bgee 13
     * @since Bgee 13
     */
    public class MySQLGeneTOResultSet extends MySQLDAOResultSet<GeneTO> implements GeneTOResultSet {

        /**
         * Delegates to
         * {@link MySQLDAOResultSet#MySQLDAOResultSet(BgeePreparedStatement)}
         * super constructor.
         * 
         * @param statement
         *            The first {@code BgeePreparedStatement} to execute a query
         *            on.
         */
        private MySQLGeneTOResultSet(BgeePreparedStatement statement) {
            super(statement);
        }

        @Override
        protected GeneTO getNewTO() {
            log.entry();
            String geneId = null, geneName = null, geneDescription = null;
            Integer id = null, speciesId = null, geneBioTypeId = null, OMAParentNodeId = null,
                    geneMappedToGeneIdCount = null;
            Boolean ensemblGene = null;
            // Get results
            for (Entry<Integer, String> column : this.getColumnLabels().entrySet()) {
                try {
                    if (column.getValue().equals("bgeeGeneId")) {
                        id = this.getCurrentResultSet().getInt(column.getKey());

                    } else if (column.getValue().equals("geneId")) {
                        geneId = this.getCurrentResultSet().getString(column.getKey());

                    } else if (column.getValue().equals("geneName")) {
                        geneName = this.getCurrentResultSet().getString(column.getKey());

                    } else if (column.getValue().equals("geneDescription")) {
                        geneDescription = this.getCurrentResultSet().getString(column.getKey());

                    } else if (column.getValue().equals("speciesId")) {
                        speciesId = this.getCurrentResultSet().getInt(column.getKey());

                    } else if (column.getValue().equals("geneBioTypeId")) {
                        geneBioTypeId = this.getCurrentResultSet().getInt(column.getKey());

                    } else if (column.getValue().equals("OMAParentNodeId")) {
                        OMAParentNodeId = this.getCurrentResultSet().getInt(column.getKey());

                    } else if (column.getValue().equals("ensemblGene")) {
                        ensemblGene = this.getCurrentResultSet().getBoolean(column.getKey());

                    } else if (column.getValue().equals("geneMappedToGeneIdCount")) {
                        geneMappedToGeneIdCount = this.getCurrentResultSet().getInt(column.getKey());

<<<<<<< HEAD
=======
                    } else if (column.getValue().equals("matchLength") || column.getValue().equals("termMatch") ||
                            column.getValue().equals("speciesDisplayOrder")) {
                        //nothing here, these columns are retrieved solely to fix issue#173
>>>>>>> 8bf43ade
                    } else {
                        throw log.throwing(new UnrecognizedColumnException(column.getValue()));
                    }
                } catch (SQLException e) {
                    throw log.throwing(new DAOException(e));
                }
            }
            // Set GeneTO
            return log.exit(new GeneTO(id, geneId, geneName, geneDescription, speciesId, geneBioTypeId, OMAParentNodeId,
                    ensemblGene, geneMappedToGeneIdCount));
        }
    }
}<|MERGE_RESOLUTION|>--- conflicted
+++ resolved
@@ -90,10 +90,6 @@
             int limitStart, int resultPerPage) {
         log.entry(searchTerm, speciesIds, limitStart, resultPerPage);
 
-<<<<<<< HEAD
-        String sql = "select distinct t1.* " + 
-                "from gene as t1 "
-=======
         String sql = "select distinct t1.*";
 
         //fix issue#173
@@ -106,7 +102,6 @@
                 + ", species.speciesDisplayOrder";
 
         sql += " from gene as t1 "
->>>>>>> 8bf43ade
                 + "INNER JOIN species ON t1.speciesId = species.speciesId "
                 + "left outer join "
                     + "(SELECT * FROM geneNameSynonym WHERE geneNameSynonym like ?) as t2 "
@@ -126,16 +121,9 @@
             sql += ") ";
         }
 
-<<<<<<< HEAD
-        sql += "order by if (t1.geneId like ?, CHAR_LENGTH(t1.geneId), "
-                + "if (t1.geneName like ?, CHAR_LENGTH(t1.geneName), CHAR_LENGTH(t2.geneNameSynonym))), "
-                + "species.speciesDisplayOrder, "
-                + "if (t1.geneId like ?, t1.geneId, if (t1.geneName like ?, t1.geneName, t2.geneNameSynonym))";
-=======
         sql += "order by matchLength, "
                 + "species.speciesDisplayOrder, "
                 + "termMatch ";
->>>>>>> 8bf43ade
 
         if (resultPerPage != 0) {
             sql += "limit ?, ?";
@@ -143,13 +131,6 @@
 
         try {
             BgeePreparedStatement preparedStatement = this.getManager().getConnection().prepareStatement(sql);
-<<<<<<< HEAD
-            preparedStatement.setString(1, "%" + searchTerm + "%");
-            preparedStatement.setString(2, searchTerm + "%");
-            preparedStatement.setString(3, "%" + searchTerm + "%");
-            preparedStatement.setString(4, "%" + searchTerm + "%");
-            int i = 5;
-=======
             preparedStatement.setString(1, searchTerm + "%");
             preparedStatement.setString(2, "%" + searchTerm + "%");
             preparedStatement.setString(3, searchTerm + "%");
@@ -159,7 +140,6 @@
             preparedStatement.setString(7, "%" + searchTerm + "%");
             preparedStatement.setString(8, "%" + searchTerm + "%");
             int i = 9;
->>>>>>> 8bf43ade
 
             if (speciesIds != null && !speciesIds.isEmpty()) {
                 Iterator<Integer> speciesIdIterator = speciesIds.iterator();
@@ -168,17 +148,6 @@
                     i++;
                 }
             }
-<<<<<<< HEAD
-            preparedStatement.setString(i, searchTerm + "%");
-            i++;
-            preparedStatement.setString(i, "%" + searchTerm + "%");
-            i++;
-            preparedStatement.setString(i, searchTerm + "%");
-            i++;
-            preparedStatement.setString(i, "%" + searchTerm + "%");
-            i++;
-=======
->>>>>>> 8bf43ade
             if (resultPerPage != 0) {
                 preparedStatement.setInt(i, ((limitStart - 1) * resultPerPage));
                 i++;
@@ -549,12 +518,9 @@
                     } else if (column.getValue().equals("geneMappedToGeneIdCount")) {
                         geneMappedToGeneIdCount = this.getCurrentResultSet().getInt(column.getKey());
 
-<<<<<<< HEAD
-=======
                     } else if (column.getValue().equals("matchLength") || column.getValue().equals("termMatch") ||
                             column.getValue().equals("speciesDisplayOrder")) {
                         //nothing here, these columns are retrieved solely to fix issue#173
->>>>>>> 8bf43ade
                     } else {
                         throw log.throwing(new UnrecognizedColumnException(column.getValue()));
                     }
