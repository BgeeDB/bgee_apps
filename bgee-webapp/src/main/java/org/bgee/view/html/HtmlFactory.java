package org.bgee.view.html;

import java.io.IOException;

import javax.servlet.http.HttpServletResponse;

import org.apache.logging.log4j.LogManager;
import org.apache.logging.log4j.Logger;
import org.bgee.controller.BgeeProperties;
import org.bgee.controller.RequestParameters;
import org.bgee.view.*;

/**
 * {@code ViewFactory} that returns all displays for the HTML view.
 * 
 * @author  Mathieu Seppey
 * @author  Valentine Rech de Laval
 * @version Bgee 14, May 2019
 * @since   Bgee 13, July 2014
 */
public class HtmlFactory extends ViewFactory {
    
    private final static Logger log = LogManager.getLogger(HtmlFactory.class.getName());
    
    /**
     * A {@code JsonHelper} used to read/write variables in JSON, to be provided to views 
     * returned by this {@code HtmlFactory}.
     */
    private final JsonHelper jsonHelper;
    /**
     * Delegates to {@link #HtmlFactory(HttpServletResponse, RequestParameters, BgeeProperties, JsonHelper)} 
     * by providing a {@code null} argument as {@code JsonHelper} argument.
     * 
     * @param response          A {@code HttpServletResponse} that will be used to display the page to 
     *                          the client
     * @param requestParameters The {@code RequestParameters} that handles the parameters of the 
     *                          current request.
     * @param prop              An instance of {@code BgeeProperties} to provide the all 
     *                          the properties values
     */
    public HtmlFactory(HttpServletResponse response, RequestParameters requestParameters,
            BgeeProperties prop) {
        this(response, requestParameters, prop, null);
    }
    /**
     * Constructor 
     * 
     * @param response          A {@code HttpServletResponse} that will be used to display the page to 
     *                          the client
     * @param requestParameters The {@code RequestParameters} that handles the parameters of the 
     *                          current request.
     * @param prop              An instance of {@code BgeeProperties} to provide the all 
     *                          the properties values
     * @param jsonHelper        A {@code JsonHelper} used to read/write variables in JSON, 
     *                          to be provided to views returned by this {@code HtmlFactory}. 
     *                          If {@code null}, the default {@code JsonHelper} implemenatation 
     *                          is used.
     */
	public HtmlFactory(HttpServletResponse response, RequestParameters requestParameters,
	        BgeeProperties prop, JsonHelper jsonHelper) {
    	super(response, requestParameters, prop);
    	
    	if (jsonHelper == null) {
    	    this.jsonHelper = new JsonHelper(prop, requestParameters);
    	} else {
    	    this.jsonHelper = jsonHelper;
	    }
    }
    
	@Override
	public DownloadDisplay getDownloadDisplay()  throws IOException {
	    log.entry();
		return log.exit(new HtmlDownloadDisplay(this.response, this.requestParameters,
		        this.prop, this.jsonHelper, this));
	}

	@Override
	public GeneralDisplay getGeneralDisplay() throws IOException {
	    log.entry();
		return log.exit(new HtmlGeneralDisplay(this.response, this.requestParameters,
		        this.prop, this));
	}

    @Override
    public ErrorDisplay getErrorDisplay() throws IOException {
        log.entry();
        return log.exit(new HtmlErrorDisplay(this.response, this.requestParameters,
                this.prop, this));
    }

    @Override
    public DocumentationDisplay getDocumentationDisplay() throws IOException {
        log.entry();
        return log.exit(new HtmlDocumentationDisplay(
                this.response, this.requestParameters, this.prop, this));
    }

    @Override
    public AboutDisplay getAboutDisplay() throws IOException {
        log.entry();
        return log.exit(new HtmlAboutDisplay(this.response, this.requestParameters, this.prop, this));
    }

    @Override
    public PrivacyPolicyDisplay getPrivacyPolicyDisplay() throws IOException {
        log.entry();
        return log.exit(new HtmlPrivacyPolicyDisplay(this.response, this.requestParameters, this.prop, this));
    }

    @Override
    public CollaborationDisplay getCollaborationDisplay() throws IOException {
        log.entry();
        return log.exit(new HtmlCollaborationDisplay(
                this.response, this.requestParameters, this.prop, this));
    }

    @Override
    public TopAnatDisplay getTopAnatDisplay() throws IOException {
        log.entry();
        return log.exit(new HtmlTopAnatDisplay(this.response, this.requestParameters, this.prop, this));
    }
    
	@Override
	public GeneDisplay getGeneDisplay() throws IOException {
		log.entry();
		return log.exit(new HtmlGeneDisplay(response, requestParameters, prop, jsonHelper, this));
	}

    @Override
    public ExpressionComparisonDisplay getExpressionComparisonDisplay() throws IOException {
        log.entry();
        return log.exit(new HtmlExpressionComparisonDisplay(response, requestParameters, prop, jsonHelper, this));
    }

    @Override
    public RawDataDisplay getRawCallDisplay() throws IOException {
        log.entry();
        return log.exit(new HtmlRawDataDisplay(response, requestParameters, prop, jsonHelper, this));
    }

    @Override
	public SourceDisplay getSourceDisplay() throws IOException {
	    log.entry();
	    return log.exit(new HtmlSourceDisplay(this.response, this.requestParameters, this.prop, this));
	}
	
    @Override
    public SpeciesDisplay getSpeciesDisplay() throws IOException {
        throw log.throwing(new UnsupportedOperationException("Not available for HTML display"));
    }
	@Override
	public SearchDisplay getSearchDisplay() throws IOException {
        throw log.throwing(new UnsupportedOperationException("Not available for HTML display"));
	}
    @Override
    public DAODisplay getDAODisplay() throws IOException {
        log.entry();
        throw log.throwing(new UnsupportedOperationException("Not available for HTML display"));
    }
    @Override
    public JobDisplay getJobDisplay() throws IOException {
        log.entry();
        return log.exit(new HtmlJobDisplay(this.response, this.requestParameters, this.prop, this));
    }
    @Override
	public RPackageDisplay getRPackageDisplay() throws IOException {
	    log.entry();
	    throw log.throwing(new UnsupportedOperationException("Not available for HTML display"));
	}
    @Override
    public FaqDisplay getFaqDisplay() throws IOException {
        log.entry();
        return log.exit(new HtmlFaqDisplay(this.response, this.requestParameters, this.prop, this));
    }
<<<<<<< HEAD
    @Override
    public SparqlDisplay getSparqlDisplay() throws IOException {
        log.entry();
        return log.exit(new HtmlSparqlDisplay(this.response, this.requestParameters, this.prop, this));
    }
    @Override
    public ResourcesDisplay getResourceDisplay() throws IOException {
        log.entry();
        return log.exit(new HtmlResourcesDisplay(this.response, this.requestParameters, this.prop, this));
=======

    @Override
    public AnatomicalSimilarityDisplay getAnatomicalSimilarityDisplay() throws IOException {
        log.entry();
        return log.exit(new HtmlAnatomicalSimilarityDisplay(
                this.response, this.requestParameters, this.prop, this));
>>>>>>> 0612b00d
    }
}<|MERGE_RESOLUTION|>--- conflicted
+++ resolved
@@ -172,23 +172,23 @@
         log.entry();
         return log.exit(new HtmlFaqDisplay(this.response, this.requestParameters, this.prop, this));
     }
-<<<<<<< HEAD
+
     @Override
     public SparqlDisplay getSparqlDisplay() throws IOException {
         log.entry();
         return log.exit(new HtmlSparqlDisplay(this.response, this.requestParameters, this.prop, this));
     }
+
     @Override
     public ResourcesDisplay getResourceDisplay() throws IOException {
         log.entry();
         return log.exit(new HtmlResourcesDisplay(this.response, this.requestParameters, this.prop, this));
-=======
+    }
 
     @Override
     public AnatomicalSimilarityDisplay getAnatomicalSimilarityDisplay() throws IOException {
         log.entry();
         return log.exit(new HtmlAnatomicalSimilarityDisplay(
                 this.response, this.requestParameters, this.prop, this));
->>>>>>> 0612b00d
     }
 }