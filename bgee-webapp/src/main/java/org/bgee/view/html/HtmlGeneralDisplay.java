--- conflicted
+++ resolved
@@ -57,25 +57,6 @@
             throw log.throwing(new IllegalArgumentException(
                     "Only single-species groups should be displayed on the home page."));
         }
-<<<<<<< HEAD
-        this.writeln(this.displayHomePageSpecies(groups));
-
-        this.writeln("<h2 class='box_title'>Browse Bgee content</h2>");
-        this.writeln("<div class='bgee_section'>");
-
-		this.writeln(getGeneSearchBox());
-
-        RequestParameters urlDownloadGenerator = this.getNewRequestParameters();
-        urlDownloadGenerator.setPage(RequestParameters.PAGE_DOWNLOAD);
-        
-        RequestParameters urlDocGenerator = this.getNewRequestParameters();
-        urlDocGenerator.setPage(RequestParameters.PAGE_DOCUMENTATION);
-
-        RequestParameters urlDownloadProcValuesGenerator = this.getNewRequestParameters();
-        urlDownloadProcValuesGenerator.setPage(RequestParameters.PAGE_DOWNLOAD);
-        urlDownloadProcValuesGenerator.setAction(RequestParameters.ACTION_DOWLOAD_PROC_VALUE_FILES);
-=======
->>>>>>> 953662b5
 
         this.displayStartBanner();
 
