package org.bgee.model.anatdev;

import java.util.Collection;
import java.util.EnumSet;
import java.util.HashSet;
import java.util.Set;
import java.util.stream.Collectors;
import java.util.stream.Stream;

import org.apache.logging.log4j.LogManager;
import org.apache.logging.log4j.Logger;
import org.bgee.model.Service;
import org.bgee.model.ServiceFactory;
import org.bgee.model.dao.api.anatdev.StageDAO;
import org.bgee.model.dao.api.anatdev.StageDAO.StageTO;
import org.bgee.model.dao.api.anatdev.mapping.StageGroupingDAO.GroupToStageTO;

/**
 * A {@link Service} to obtain {@link DevStage} objects. 
 * Users should use the {@link org.bgee.model.ServiceFactory} to obtain {@code DevStageService}s.
 * 
 * @author  Valentine Rech de Laval
 * @author  Frederic Bastian
 * @author  Philippe Moret
 * @version Bgee 14 Mar. 2017
 * @since   Bgee 13, Nov. 2015
 */
public class DevStageService extends Service {

    private final static Logger log = LogManager.getLogger(DevStageService.class.getName());

    /**
     * @param serviceFactory            The {@code ServiceFactory} to be used to obtain {@code Service}s 
     *                                  and {@code DAOManager}.
     * @throws IllegalArgumentException If {@code serviceFactory} is {@code null}.
     */
    public DevStageService(ServiceFactory serviceFactory) {
        super(serviceFactory);
    }

    /**
     * Retrieve grouping {@code DevStage}s for the given species IDs and level.
     * 
     * @param speciesIds    A {@code Collection} of {@code Integer}s that are IDs of species 
     *                      for which to return the {@code DevStage}s.
     * @param level         An {@code Integer} that is the level of dev. stages 
     *                      for which to return the {@code DevStage}s.
     * @return              A {@code List} of {@code DevStage}s that are the grouping 
     *                      dev. stages for {@code speciesIds} and {@code level}.
     */
    public Set<DevStage> loadGroupingDevStages(Collection<Integer> speciesIds, Integer level) {
        log.entry(speciesIds, level);
        return log.exit(getDaoManager().getStageDAO().getStages(
                    speciesIds == null? null: new HashSet<>(speciesIds),
                    true, null, true, level, null)
                .stream()
                .map(DevStageService::mapFromTO)
                .collect(Collectors.toSet()));
    }

    /**
     * Retrieve {@code DevStage}s for the requested species developmental stage IDs,
     * with all dev. stage descriptions loaded. 
     * If a stage in {@code stageIds} does not exists according to the species filtering, 
     * it will not be returned.
     * 
     * @param speciesIds    A {@code Collection} of {@code Integer}s that are the IDs of species 
     *                      to filter developmental stages to retrieve. Can be {@code null} or empty.
     * @param anySpecies    A {@code Boolean} defining, when {@code speciesIds} contains several IDs, 
     *                      whether the stages retrieved should be valid in any 
     *                      of the requested species (if {@code true}), or in all 
     *                      of the requested species (if {@code false} or {@code null}).
     * @param stageIds      A {@code Collection} of {@code String}s that are IDs of developmental
     *                      stages to retrieve. Can be {@code null} or empty.
     * @return              A {@code Stream} of {@code DevStage}s retrieved for the requested parameters,
     *                      with all descriptions loaded.
     */
    public Stream<DevStage> loadDevStages(Collection<Integer> speciesIds, Boolean anySpecies, 
            Collection<String> stageIds) {
        log.entry(speciesIds, anySpecies, stageIds, true);
        return log.exit(this.loadDevStages(speciesIds, anySpecies, stageIds, true));
    }
    /**
     * Retrieve {@code DevStage}s for the requested species filtering and developmental stage IDs. 
     * If a stage in {@code stageIds} does not exists according to the species filtering, 
     * it will not be returned.
     * 
     * @param speciesIds        A {@code Collection} of {@code Integer}s that are the IDs of species 
     *                          to filter developmental stages to retrieve. Can be {@code null} or empty.
     * @param anySpecies        A {@code Boolean} defining, when {@code speciesIds} contains several IDs, 
     *                          whether the stages retrieved should be valid in any 
     *                          of the requested species (if {@code true}), or in all 
     *                          of the requested species (if {@code false} or {@code null}).
     * @param stageIds          A {@code Collection} of {@code String}s that are IDs of developmental
     *                          stages to retrieve. Can be {@code null} or empty.
     * @param withDescription   A {@code boolean} defining whether the description of the {@code DevStage}s
     *                          should be retrieved (higher memory usage).
     * @return                  A {@code Stream} of {@code DevStage}s retrieved for the requested parameters.
     */
    public Stream<DevStage> loadDevStages(Collection<Integer> speciesIds, Boolean anySpecies, 
            Collection<String> stageIds, boolean withDescription) {
        log.entry(speciesIds, anySpecies, stageIds, withDescription);
        return log.exit(getDaoManager().getStageDAO().getStages(
<<<<<<< HEAD
                    speciesIds == null? null: new HashSet<>(speciesIds), 
                    anySpecies, 
                    stageIds == null? null: new HashSet<>(stageIds), 
                    null, null,
=======
                    speciesIds, anySpecies, stageIds, null, null,
>>>>>>> 8bf43ade
                    withDescription? null: EnumSet.complementOf(EnumSet.of(StageDAO.Attribute.DESCRIPTION)))
                .stream()
                .map(DevStageService::mapFromTO));
    }

    /**
     * Load developmental stage similarities from provided {@code taxonId} and {@code speciesIds}.
     * 
     * @param taxonId       An {@code Integer} that is the NCBI ID of the taxon for which the similarity 
     *                      annotations should be valid, including all its ancestral taxa.
     * @param speciesIds    A {@code Set} of {@code Integer}s that are the IDs of the species
     *                      for which the similarity annotations should be restricted.
     *                      If empty or {@code null} all available species are used.
     * @return              The {@code Set} of {@link DevStageSimilarity} that are dev. stage 
     *                      similarities from provided {@code taxonId} and {@code speciesIds}.
     */
    public Set<DevStageSimilarity> loadDevStageSimilarities(Integer taxonId, Set<Integer> speciesIds) {
       log.entry(taxonId, speciesIds);
       return log.exit(this.getDaoManager().getStageGroupingDAO().getGroupToStage(
               taxonId, speciesIds == null? null: new HashSet<>(speciesIds)).stream()
             .collect(Collectors.groupingBy(GroupToStageTO::getGroupId)) // group by groupId
                  .entrySet().stream()
                  .map(e -> new DevStageSimilarity(e.getKey(),              // map to DevStageSimilarity
                          e.getValue().stream()
                              .map(GroupToStageTO::getStageId)
                              .collect(Collectors.toSet())))
                  .collect(Collectors.toSet()));
    }

    /**
     * Maps {@link StageTO} to a {@link DevStage}.
     * 
     * @param stageTO   The {@link StageTO} to map.
     * @return          The mapped {@link DevStage}.
     */
    private static DevStage mapFromTO(StageTO stageTO) {
        log.entry(stageTO);
        if (stageTO == null) {
            return log.exit(null);
        }

        return log.exit(new DevStage(stageTO.getId(), stageTO.getName(), 
                stageTO.getDescription(), stageTO.getLeftBound(), stageTO.getRightBound(), 
                stageTO.getLevel(), stageTO.isTooGranular(), stageTO.isGroupingStage()));
    }


}<|MERGE_RESOLUTION|>--- conflicted
+++ resolved
@@ -101,14 +101,7 @@
             Collection<String> stageIds, boolean withDescription) {
         log.entry(speciesIds, anySpecies, stageIds, withDescription);
         return log.exit(getDaoManager().getStageDAO().getStages(
-<<<<<<< HEAD
-                    speciesIds == null? null: new HashSet<>(speciesIds), 
-                    anySpecies, 
-                    stageIds == null? null: new HashSet<>(stageIds), 
-                    null, null,
-=======
                     speciesIds, anySpecies, stageIds, null, null,
->>>>>>> 8bf43ade
                     withDescription? null: EnumSet.complementOf(EnumSet.of(StageDAO.Attribute.DESCRIPTION)))
                 .stream()
                 .map(DevStageService::mapFromTO));
