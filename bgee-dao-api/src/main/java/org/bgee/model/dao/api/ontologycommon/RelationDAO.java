package org.bgee.model.dao.api.ontologycommon;

import java.util.Collection;
import java.util.Set;

import org.apache.logging.log4j.LogManager;
import org.apache.logging.log4j.Logger;
import org.bgee.model.dao.api.DAO;
import org.bgee.model.dao.api.DAOResultSet;
import org.bgee.model.dao.api.EntityTO;
import org.bgee.model.dao.api.TransferObject;
import org.bgee.model.dao.api.exception.DAOException;
import org.bgee.model.dao.api.ontologycommon.RelationDAO.RelationTO.RelationStatus;
import org.bgee.model.dao.api.ontologycommon.RelationDAO.RelationTO.RelationType;

/**
 * DAO defining queries using or retrieving {@link RelationTO}s. 
 * 
 * @author  Valentine Rech de Laval
 * @author  Frederic Bastian
 * @version Bgee 14, Feb. 2017
 * @since   Bgee 13
 * @see RelationTO
 */
public interface RelationDAO extends DAO<RelationDAO.Attribute> {
    /**
     * {@code Enum} used to define the attributes to populate in the {@code RelationTO}s 
     * obtained from this {@code RelationDAO}.
     * <ul>
     * <li>{@code RELATIONID}: corresponds to {@link RelationTO#getId()}.
     * <li>{@code SOURCEID}: corresponds to {@link RelationTO#getSourceId()}.
     * <li>{@code TARGETID}: corresponds to {@link RelationTO#getTargetId()}.
     * <li>{@code RELATIONTYPE}: corresponds to {@link RelationTO#getRelationType()}.
     * <li>{@code RELATIONSTATUS}: corresponds to {@link RelationTO#getRelationStatus()}.
     * </ul>
     * @see org.bgee.model.dao.api.DAO#setAttributes(Collection)
     * @see org.bgee.model.dao.api.DAO#setAttributes(Enum[])
     * @see org.bgee.model.dao.api.DAO#clearAttributes()
     */
    public enum Attribute implements DAO.Attribute {
        RELATION_ID("id"), SOURCE_ID("sourceId"), TARGET_ID("targetId"), 
        RELATION_TYPE("relationType"), RELATION_STATUS("relationStatus");

        /**
         * A {@code String} that is the corresponding field name in {@code RelationTO} class.
         * @see {@link Attribute#getTOFieldName()}
         */
        private final String fieldName;
        
        private Attribute(String fieldName) {
            this.fieldName = fieldName;
        }

        @Override
        public String getTOFieldName() {
            return this.fieldName;
        }
    }

    /**
     * Retrieve anatomical entity relations from data source. The relations 
     * can be filtered by species IDs, by {@code RelationType}s, and {@code RelationStatus}. 
     * The relations retrieved are valid in any of the provided species (and not in all of the provided species).
     * <p>
     * The relations are retrieved and returned as a {@code RelationTOResultSet}. It is the 
     * responsibility of the caller to close this {@code DAOResultSet} once results are retrieved.
     * 
     * @param speciesIds        A {@code Set} of {@code Integer}s that are the IDs of species 
     *                          to retrieve relations for.
     * @param relationTypes     A {@code Set} of {@code RelationType}s that are the relation 
     *                          types allowing to filter the relations to retrieve.
     * @param relationStatus    A {@code Set} of {@code RelationStatus} that are the status
     *                          allowing to filter the relations to retrieve.
     * @return                  A {@code RelationTOResultSet} allowing to retrieve anatomical 
     *                          entity relations from data source.
     * @throws DAOException If an error occurred when accessing the data source. 
     */
    public RelationTOResultSet<String> getAnatEntityRelationsBySpeciesIds(Set<Integer> speciesIds,
            Set<RelationType> relationTypes, Set<RelationStatus> relationStatus) throws DAOException;

    /**
     * Retrieve anatomical entity relations from data source. The relations can be filtered  
     * by species IDs, source and/or target anatomical entity IDs, {@code RelationType}s, 
     * and {@code RelationStatus}.
     * <p>
     * The relations are retrieved and returned as a {@code RelationTOResultSet}. It is the 
     * responsibility of the caller to close this {@code DAOResultSet} once results are retrieved.
     * 
     * @param speciesIds            A {@code Collection} of {@code Integer}s that are the IDs of species 
     *                              to retrieve relations for. Can be {@code null} or empty.
     * @param anySpecies            A {@code Boolean} defining, when {@code speciesIds} contains several IDs, 
     *                              whether the relations retrieved should be valid in any 
     *                              of the requested species (if {@code true}), or in all 
     *                              of the requested species (if {@code false} or {@code null}).
     * @param sourceAnatEntityIds   A {@code Collection} of {@code String}s that are the IDs of anat. entities 
     *                              that should be the sources of the retrieved relations. 
     *                              Can be {@code null} or empty.
     * @param targetAnatEntityIds   A {@code Collection} of {@code String}s that are the IDs of anat. entities 
     *                              that should be the targets of the retrieved relations. 
     *                              Can be {@code null} or empty.
     * @param sourceOrTarget        A {@code Boolean} defining, when both {@code sourceAnatEntityIds} 
     *                              and {@code targetAnatEntityIds} are not empty, 
     *                              whether the relations retrieved should have one of {@code sourceAnatEntityIds} 
     *                              as source <strong>and/or</strong> one of {@code targetAnatEntityIds} as target 
     *                              (if {@code true}), or, one of {@code sourceAnatEntityIds} 
     *                              as source <strong>and</strong> one of {@code targetAnatEntityIds} as target 
     *                              (if {@code false} or {@code null}).
     * @param relationTypes         A {@code Collection} of {@code RelationType}s that are the relation 
     *                              types allowing to filter the relations to retrieve.
     *                              Can be {@code null} or empty.
     * @param relationStatus        A {@code Collection} of {@code RelationStatus} that are the status
     *                              allowing to filter the relations to retrieve.
     *                              Can be {@code null} or empty.
     * @param attributes            A {@code Collection} of {@code RelationDAO.Attribute}s 
     *                              defining the attributes to populate in the returned 
     *                              {@code RelationTO}s. If {@code null} or empty, 
     *                              all attributes are populated. 
     * @return                      A {@code RelationTOResultSet} allowing to retrieve anatomical 
     *                              entity relations from data source.
     * @throws DAOException If an error occurred when accessing the data source. 
     */
    public RelationTOResultSet<String> getAnatEntityRelations(Collection<Integer> speciesIds, Boolean anySpecies, 
            Collection<String> sourceAnatEntityIds, Collection<String> targetAnatEntityIds, Boolean sourceOrTarget, 
            Collection<RelationType> relationTypes, Collection<RelationStatus> relationStatus, 
            Collection<RelationDAO.Attribute> attributes) throws DAOException;

    /**
     * Retrieve all relations between stages from data source. The relations 
     * can be filtered by species IDs or {@code RelationStatus} (the only parenthood 
     * relations between stages are "is_a" relations).
     * <p>
     * The relations are retrieved and returned as a {@code RelationTOResultSet}. It is the 
     * responsibility of the caller to close this {@code DAOResultSet} once results are retrieved.
     * 
     * @param speciesIds        A {@code Set} of {@code Integer}s that are the IDs of species 
     *                          to retrieve relations for.
     * @param relationStatus    A {@code Set} of {@code RelationStatus} that are the status
     *                          allowing to filter the relations to retrieve.
     * @return              A {@code RelationTOResultSet} allowing to retrieve stage relations 
     *                      from data source.
     * @throws DAOException If an error occurred when accessing the data source. 
     */
    public RelationTOResultSet<String> getStageRelationsBySpeciesIds(Set<Integer> speciesIds, 
            Set<RelationStatus> relationStatus) throws DAOException;

    /**
     * Retrieve developmental stage relations from data source. The relations can be filtered  
     * by species IDs, source and/or target dev. stage IDs, and {@code RelationStatus}.
     * <p>
     * The relations are retrieved and returned as a {@code RelationTOResultSet}. It is the 
     * responsibility of the caller to close this {@code DAOResultSet} once results are retrieved.
     * 
     * @param speciesIds            A {@code Collection} of {@code Integer}s that are the IDs of species 
     *                              to retrieve relations for. Can be {@code null} or empty.
     * @param anySpecies            A {@code Boolean} defining, when {@code speciesIds} contains several IDs, 
     *                              whether the relations retrieved should be valid in any 
     *                              of the requested species (if {@code true}), or in all 
     *                              of the requested species (if {@code false} or {@code null}).
     * @param sourceDevStageIds     A {@code Collection} of {@code String}s that are the IDs of dev. stages
     *                              that should be the sources of the retrieved relations. 
     *                              Can be {@code null} or empty.
     * @param targetDevStageIds     A {@code Collection} of {@code String}s that are the IDs of dev. stages
     *                              that should be the targets of the retrieved relations. 
     *                              Can be {@code null} or empty.
     * @param sourceOrTarget        A {@code Boolean} defining, when both {@code sourceDevStageIds} 
     *                              and {@code targetDevStageIds} are not empty, 
     *                              whether the relations retrieved should have one of {@code sourceDevStageIds} 
     *                              as source <strong>and/or</strong> one of {@code targetDevStageIds} as target 
     *                              (if {@code true}), or, one of {@code sourceDevStageIds} 
     *                              as source <strong>and</strong> one of {@code targetDevStageIds} as target 
     *                              (if {@code false} or {@code null}).
     * @param relationStatus        A {@code Collection} of {@code RelationStatus} that are the status
     *                              allowing to filter the relations to retrieve.
     *                              Can be {@code null} or empty.
     * @param attributes            A {@code Collection} of {@code RelationDAO.Attribute}s 
     *                              defining the attributes to populate in the returned 
     *                              {@code RelationTO}s. If {@code null} or empty, 
     *                              all attributes are populated. 
     * @return                      A {@code RelationTOResultSet} allowing to retrieve 
     *                              stage relations from data source.
     * @throws DAOException If an error occurred when accessing the data source. 
     */
    public RelationTOResultSet<String> getStageRelations(Collection<Integer> speciesIds, Boolean anySpecies, 
            Collection<String> sourceDevStageIds, Collection<String> targetDevStageIds, Boolean sourceOrTarget, 
            Collection<RelationStatus> relationStatus, 
            Collection<RelationDAO.Attribute> attributes) throws DAOException;
    
    /**
     * Retrieve relations between taxa from data source. The relations can be filtered  
     * by source and/or target taxon IDs, and {@code RelationStatus}.
     * <p>
     * The relations are retrieved and returned as a {@code RelationTOResultSet}. It is the 
     * responsibility of the caller to close this {@code DAOResultSet} once results are retrieved.
     * 
     * @param sourceTaxIds          A {@code Collection} of {@code Integer}s that are the IDs of taxa
     *                              that should be the sources of the retrieved relations. 
     *                              Can be {@code null} or empty.
     * @param targetTaxIds          A {@code Collection} of {@code Integer}s that are the IDs of taxa
     *                              that should be the targets of the retrieved relations. 
     *                              Can be {@code null} or empty.
     * @param sourceOrTarget        A {@code Boolean} defining, when both {@code sourceTaxIds} 
     *                              and {@code targetTaxIds} are not empty, 
     *                              whether the relations retrieved should have one of {@code sourceTaxIds} 
     *                              as source <strong>and/or</strong> one of {@code targetTaxIds} as target 
     *                              (if {@code true}), or, one of {@code sourceTaxIds} 
     *                              as source <strong>and</strong> one of {@code targetTaxIds} as target 
     *                              (if {@code false} or {@code null}).
     * @param relationStatus        A {@code Collection} of {@code RelationStatus} that are the status
     *                              allowing to filter the relations to retrieve.
     *                              Can be {@code null} or empty.
     * @param attributes            A {@code Collection} of {@code RelationDAO.Attribute}s 
     *                              defining the attributes to populate in the returned 
     *                              {@code RelationTO}s. If {@code null} or empty, 
     *                              all attributes are populated. 
     * @return                      A {@code RelationTOResultSet} allowing to retrieve 
     *                              taxon relations from data source.
     * @throws DAOException If an error occurred when accessing the data source. 
     */
    public RelationTOResultSet<Integer> getTaxonRelations(Collection<Integer> sourceTaxIds, 
        Collection<Integer> targetTaxIds, Boolean sourceOrTarget, Collection<RelationStatus> relationStatus, 
        Collection<RelationDAO.Attribute> attributes);
    

    /**
     * Inserts the provided anatomical entity relations into the Bgee database, represented as a 
     * {@code Collection} of {@code RelationTO}s.
     * 
     * @param relationTOs   A {@code Collection} of {@code RelationTO}s to be inserted as anatomical 
     *                      entity relations into the database.
     * @return              An {@code int} that is the number of inserted anatomical entity 
     *                      relations.
     * @throws IllegalArgumentException If {@code relationTOs} is empty or null.
     * @throws DAOException If an {@code Exception} occurred while trying to insert relations.
     */
    public int insertAnatEntityRelations(Collection<RelationTO<String>> relationTOs) 
            throws DAOException, IllegalArgumentException;

    /**
     * Insert the provided relations between Gene Ontology terms into the Bgee database, 
     * represented as a {@code Collection} of {@code RelationTO}s. 
     * 
     * @param relationTOs   A {@code Collection} of {@code RelationTO}s to be inserted 
     *                      into the database.
     * @return              An {@code int} that is the number of inserted relations.
     * @throws IllegalArgumentException If {@code relationTOs} is empty or null.
     * @throws DAOException If an {@code Exception} occurred while trying to insert relations.
     */
    public int insertGeneOntologyRelations(Collection<RelationTO<String>> relationTOs) 
            throws DAOException, IllegalArgumentException;

    /**
     * {@code DAOResultSet} specifics to {@code RelationTO}s
     * 
     * @author Valentine Rech de Laval
     * @version Bgee 13
     * @since Bgee 13
     * 
     * @param <T> the type of target and source IDs in related {@code RelationTO}s.
     */
    public interface RelationTOResultSet<T> extends DAOResultSet<RelationTO<T>> {

    }

    /**
     * A {@code TransferObject} representing a relation between two members of an ontology, 
     * as stored in the Bgee database. 
     * <p>
     * As relations are oriented, this class defines a parent term (see {@link #getTargetId()} 
     * and a descent term (see {@link #getSourceId()}). The type of the relation 
     * can be specified (see {@link #getRelationType()}). The relation can be direct, 
     * or indirect (see {@link #getRelationStatus()}).
     * <p>
     * Note that this class is one of the few {@code TransferObject}s that are not 
     * an {@link org.bgee.model.dao.api.EntityTO}.
     * 
     * @author Frederic Bastian
     * @author Valentine Rech de Laval
     * @version Bgee 13
     * @since Bgee 13
     * 
     * @param <T> the type of target and source IDs
     */
    public class RelationTO<T> extends EntityTO<Integer> {

        private static final long serialVersionUID = 6320202680108735124L;

        /**
         * {@code Logger} of the class. 
         */
        private final static Logger log = LogManager.getLogger(RelationTO.class.getName());

        /**
         * List the different relation types allowed in the Bgee database. 
         * Bgee makes no distinction between is_a and part_of relations, so they are merged 
         * into one single enum type. Enum types available: 
         * <ul>
         * <li>{@code ISA_PARTOF}
         * <li>{@code DEVELOPSFROM}
         * <li>{@code TRANSFORMATIONOF}
         * </ul>
         * 
         * @author Frederic Bastian
         * @version Bgee 13
         * @see RelationTO#getRelationType()
         * @since Bgee 13
         */
        public enum RelationType implements EnumDAOField {
            ISA_PARTOF("is_a part_of"), DEVELOPSFROM("develops_from"), 
            TRANSFORMATIONOF("transformation_of");
            
            /**
             * Convert the {@code String} representation of a relation type (for instance, 
             * retrieved from a database) into a {@code RelationType}. This method 
             * compares {@code representation} to the value returned by 
             * {@link #getStringRepresentation()}, as well as to the value 
             * returned by {@link Enum#name()}, for each {@code RelationType}.
             * 
             * @param representation    A {@code String} representing a relation type.
             * @return                  A {@code RelationType} corresponding to {@code representation}.
             * @throws IllegalArgumentException If {@code representation} does not correspond 
             *                                  to any {@code RelationType}.
             */
            public static final RelationType convertToRelationType(String representation) {
                log.entry(representation);
                return log.exit(TransferObject.convert(RelationType.class, representation));
            }

            /**
             * See {@link #getStringRepresentation()}
             */
            private final String stringRepresentation;
            
            /**
             * Constructor providing the {@code String} representation 
             * of this {@code RelationType}.
             * 
             * @param stringRepresentation  A {@code String} corresponding to 
             *                              this {@code RelationType}.
             */
            private RelationType(String stringRepresentation) {
                this.stringRepresentation = stringRepresentation;
            }
            
            /**
             * @return  A {@code String} that is the representation 
             *          for this {@code RelationType}, for instance to be used in a database.
             */
            public String getStringRepresentation() {
                return this.stringRepresentation;
            }
            
            @Override
            public String toString() {
                return this.getStringRepresentation();
            }
        }

        /**
         * List the different relation status allowed in the Bgee database. Enum types available: 
         * <ul>
         * <li>{@code DIRECT}
         * <li>{@code INDIRECT}
         * <li>{@code REFLEXIVE}
         * </ul>
         * 
         * @author Valentine Rech de Laval
         * @author Frederic Bastian
         * @version Bgee 13
         * @see RelationTO#getRelationStatus()
         * @since Bgee 13
         */
        public enum RelationStatus implements EnumDAOField {
            DIRECT("direct"), INDIRECT("indirect"), REFLEXIVE("reflexive");
            
            /**
             * Convert the {@code String} representation of a relation status (for instance, 
             * retrieved from a database) into a {@code RelationStatus}. This method 
             * compares {@code representation} to the value returned by 
             * {@link #getStringRepresentation()}, as well as to the value 
             * returned by {@link Enum#name()}, for each {@code RelationStatus}.
             * 
             * @param representation    A {@code String} representing a relation status.
             * @return                  A {@code RelationStatus} corresponding to {@code representation}.
             * @throws IllegalArgumentException If {@code representation} does not correspond 
             *                                  to any {@code RelationStatus}.
             */
            public static final RelationStatus convertToRelationStatus(String representation) {
                log.entry(representation);
                return log.exit(TransferObject.convert(RelationStatus.class, representation));
            }

            /**
             * See {@link #getStringRepresentation()}
             */
            private final String stringRepresentation;
            
            /**
             * Constructor providing the {@code String} representation 
             * of this {@code RelationStatus}.
             * 
             * @param stringRepresentation  A {@code String} corresponding to 
             *                              this {@code RelationStatus}.
             */
            private RelationStatus(String stringRepresentation) {
                this.stringRepresentation = stringRepresentation;
            }
            
            /**
             * @return  A {@code String} that is the representation 
             *          for this {@code RelationStatus}, for instance to be used in a database.
             */
            public String getStringRepresentation() {
                return this.stringRepresentation;
            }
            
            @Override
            public String toString() {
                return this.getStringRepresentation();
            }
        }
        
        /**
         * A {@code T} that is the OBO-like ID of the parent term of this relation.
         * For instance, if {@code GO:0000080 "mitotic G1 phase" part_of 
         * GO:0051329 "mitotic interphase"}, then this {@code targetId} is 
         * {@code GO:0051329}.
         * @see #sourceId
         */
        private final T targetId;
        
        /**
         * A {@code T} that is the OBO-like ID of the parent term of this relation.
         * For instance, if {@code GO:0000080 "mitotic G1 phase" part_of 
         * GO:0051329 "mitotic interphase"}, then this {@code sourceId} is 
         * {@code GO:0000080}.
         * @see #targetId
         */
        private final T sourceId;
        
        /**
         * A {@link RelationType} that is the type of this relation in the Bgee database. 
         * These types might not always correspond to the OBO standard relation name.
         * If this attribute is {@code null}, it means that the relation type 
         * is not specified.
         */
        private final RelationType relationType;
        
        /**
         * A {@code RelationStatus} defining whether the relation between {@code targetId} 
         * and {@code sourceId} is direct (for instance, A is_a B), or indirect 
         * (for instance, A is_a B is_a C, therefore there is an indirect composed 
         * relation between A and C: A is_a C), or reflexive.
         */
        private final RelationStatus relationStatus;

        /**
         * Constructor providing the ID of the parent term in the relation (see 
         * {@link #getTargetId()} for more details), and the ID of the descent term 
         * (see {@link #getSourceId()}). The type of the relation (see {@link 
         * #getRelationType()}) is unspecified, and the relation is assumed to be direct 
         * (see {@link #getRelationStatus()}).
         * <p>
         * The relation ID, the relation type, and the relation status are set to {@code null}.
         * 
         * @param sourceId         A {@code T} that is the ID of the descent term.
         * @param targetId          A {@code T} that is the ID of the parent term.
         * @see RelationTO#RelationTO(String, String, String, RelationType, RelationStatus)
         */
        public RelationTO(T sourceId, T targetId) {
            this(null, sourceId, targetId, null, null);
        }
        /**
         * Constructor providing the ID of the parent term in the relation (see 
         * {@link #getTargetId()} for more details), the ID of the descent term 
         * (see {@link #getSourceId()}), the type of the relation (see {@link 
         * #getRelationType()}), and defining whether this relation is direct,  
         * indirect, or reflexive (see {@link #getRelationStatus()}).
         * <p>
         * All of these parameters are optional, so they can be {@code null} when not used.
         * 
         * @param relationId        An {@code Integer} that is the ID of this relation.
         * @param sourceId          A {@code T} that is the ID of the descent term.
         * @param targetId          A {@code T} that is the ID of the parent term.
         * @param relType           A {@code RelationType} defining the type of the relation.
         * @param relationStatus    A {@code RelationStatus} defining whether the relation
         *                          is direct, indirect, or reflexive.
         * @see RelationTO#RelationTO(Object, Object)
         */
        public RelationTO(Integer relationId, T sourceId, T targetId, 
                RelationType relType, RelationStatus relationStatus) {
            super(relationId);
            this.sourceId = sourceId;
            this.targetId = targetId;
            this.relationType = relType;
            this.relationStatus = relationStatus;
        }

        /**
         * @return  A {@code T} that is the OBO-like ID of the parent term of this relation.
         *          For instance, if {@code GO:0000080 "mitotic G1 phase" part_of 
         *          GO:0051329 "mitotic interphase"}, then this {@code targetId} is 
         *          {@code GO:0051329}.
         * @see #getSourceId()
         */
        public T getTargetId() {
            return this.targetId;
        }
        /**
         * @return  A {@code T} that is the OBO-like ID of the child term of this relation.
         *          For instance, if {@code GO:0000080 "mitotic G1 phase" part_of 
         *          GO:0051329 "mitotic interphase"}, then this {@code sourceId} is 
         *          {@code GO:0000080}.
         * @see #getTargetId()
         */
        public T getSourceId() {
            return this.sourceId;
        }
        /**
         * @return  A {@link RelationType} that is the type of this relation. 
         *          These types might not always correspond to the OBO standard relation name.
         */
        public RelationType getRelationType() {
            return this.relationType;
        }
        /**
         * @return  A {@code RelationStatus} defining whether the relation between {@code targetId} 
         *          and {@code sourceId} is direct (for instance, A is_a B), indirect 
         *          (for instance, A is_a B is_a C, therefore there is an indirect composed 
         *          relation between A and C: A is_a C), or reflexive (special for each anatomical 
         *          entity, where anatEntityTargetId is equal to anatEntitySourceId).
         */
        public RelationStatus getRelationStatus() {
            return this.relationStatus;
        }

        @Override
        public String toString() {
            return "Relation ID: " + this.getId() + " - Source ID: " + this.getSourceId() + 
                    " - Target ID: " + this.getTargetId() + 
                    " - Relation type: " + this.getRelationType() + 
                    " - Relation status: " + this.getRelationStatus();
        }
<<<<<<< HEAD
=======

        //FIXME: I thought TOs never implement hashCode and equals
        //(we use the TOComparator instead for tests)
        @Override
        public int hashCode() {
            final int prime = 31;
            int result = 1;
            result = prime * result + ((this.getSourceId() == null) ? 0 : this.getSourceId().hashCode());
            result = prime * result + ((this.getTargetId() == null) ? 0 : this.getTargetId().hashCode());
            result = prime * result + ((this.getRelationType() == null) ? 0 : this.getRelationType().hashCode());
            result = prime * result + ((this.getRelationStatus() == null) ? 0 : this.getRelationStatus().hashCode());
            return result;
        }
        @Override
        public boolean equals(Object obj) {
            if (this == obj) {
                return true;
            }
            if (obj == null) {
                return false;
            }
            if (getClass() != obj.getClass()) {
                return false;
            }
            RelationTO<?> other = (RelationTO<?>) obj;
            if (this.getSourceId() == null) {
                if (other.getSourceId() != null) {
                    return false;
                }
            } else if (!this.getSourceId().equals(other.getSourceId())) {
                return false;
            }
            if (this.getTargetId() == null) {
                if (other.getTargetId() != null) {
                    return false;
                }
            } else if (!this.getTargetId().equals(other.getTargetId())) {
                return false;
            }
            if (this.getRelationType() == null) {
                if (other.getRelationType() != null) {
                    return false;
                }
            } else if (!this.getRelationType().equals(other.getRelationType())) {
                return false;
            }
            if (this.getRelationStatus() == null) {
                if (other.getRelationStatus() != null) {
                    return false;
                }
            } else if (!this.getRelationStatus().equals(other.getRelationStatus())) {
                return false;
            }
            return true;
        }
>>>>>>> 8bf43ade
    }

}<|MERGE_RESOLUTION|>--- conflicted
+++ resolved
@@ -540,8 +540,6 @@
                     " - Relation type: " + this.getRelationType() + 
                     " - Relation status: " + this.getRelationStatus();
         }
-<<<<<<< HEAD
-=======
 
         //FIXME: I thought TOs never implement hashCode and equals
         //(we use the TOComparator instead for tests)
@@ -597,7 +595,6 @@
             }
             return true;
         }
->>>>>>> 8bf43ade
     }
 
 }