package org.bgee.model.species;

import static org.junit.Assert.assertEquals;
import static org.mockito.Mockito.mock;
import static org.mockito.Mockito.when;

import java.util.Arrays;
import java.util.HashMap;
import java.util.HashSet;
import java.util.List;
import java.util.Map;
import java.util.Set;

import org.bgee.model.TestAncestor;
import org.bgee.model.dao.api.DAOManager;
import org.bgee.model.dao.api.source.SourceToSpeciesDAO;
import org.bgee.model.dao.api.source.SourceToSpeciesDAO.SourceToSpeciesTO;
import org.bgee.model.dao.api.source.SourceToSpeciesDAO.SourceToSpeciesTO.InfoType;
import org.bgee.model.dao.api.source.SourceToSpeciesDAO.SourceToSpeciesTOResultSet;
import org.bgee.model.dao.api.species.SpeciesDAO;
import org.bgee.model.dao.api.species.SpeciesDAO.SpeciesTO;
import org.bgee.model.dao.api.species.SpeciesDAO.SpeciesTOResultSet;
import org.bgee.model.expressiondata.baseelements.DataType;
import org.bgee.model.source.Source;
import org.bgee.model.source.SourceService;
import org.junit.Test;

/**
 * This class holds the unit tests for the {@code SpeciesService} class.
 * 
 * @author  Philippe Moret
 * @author  Valentine Rech de Laval
 * @version Bgee 13, July 2016
 * @since   Bgee 13
 */
public class SpeciesServiceTest extends TestAncestor {

	@Test
	public void testLoadSpeciesInDataGroups() {
		// initialize mocks
		DAOManager managerMock = mock(DAOManager.class);
        SpeciesDAO speciesDAOMock = mock(SpeciesDAO.class);
        when(managerMock.getSpeciesDAO()).thenReturn(speciesDAOMock);
        SourceToSpeciesDAO sourceToSpeciesDAOMock = mock(SourceToSpeciesDAO.class);
        when(managerMock.getSourceToSpeciesDAO()).thenReturn(sourceToSpeciesDAOMock);
		
		// mock behavior
        List<SpeciesTO> speciesTos = Arrays.asList(
                new SpeciesTO("9606", "human", "Homo", "sapiens", "4312", "3241",
                        "version1", "321", null), 
                new SpeciesTO("1234", "name", "genus", "someSpecies", "1123", "3432241",
                        "versionA", "1321", null));
        // ResultSet cannot be reused. As we have 2 tests, we need 2 ResultSet
        SpeciesTOResultSet speciesRS = getMockResultSet(SpeciesTOResultSet.class, speciesTos);
        SpeciesTOResultSet speciesRS2 = getMockResultSet(SpeciesTOResultSet.class, speciesTos);
		when(speciesDAOMock.getSpeciesFromDataGroups()).thenReturn(speciesRS).thenReturn(speciesRS2);
		
<<<<<<< HEAD
		SourceToSpeciesTOResultSet sToSpRS = getMockResultSet(SourceToSpeciesTOResultSet.class, 
		        Arrays.asList(
		                new SourceToSpeciesTO("s1", "9606", SourceToSpeciesTO.DataType.EST, InfoType.DATA),
		                new SourceToSpeciesTO("s1", "9606", SourceToSpeciesTO.DataType.IN_SITU, InfoType.DATA),
                        new SourceToSpeciesTO("s2", "9606", SourceToSpeciesTO.DataType.AFFYMETRIX, InfoType.ANNOTATION),
                        new SourceToSpeciesTO("s3", "9606", SourceToSpeciesTO.DataType.RNA_SEQ, InfoType.DATA),
		                new SourceToSpeciesTO("s2", "1234", SourceToSpeciesTO.DataType.IN_SITU, InfoType.ANNOTATION)));
		when(sourceToSpeciesDAOMock.getSourceToSpecies(null, 
		        new HashSet<String>(Arrays.asList("9606", "1234")), null, null, null)).thenReturn(sToSpRS);

		Set<Species> expectedSpecies = new HashSet<>(Arrays.asList(
		        new Species("9606", "human", null, "Homo", "sapiens", "version1"), 
		        new Species("1234", "name", null, "genus", "someSpecies", "versionA")));
=======
		Set<Species> expected = new HashSet<>(Arrays.asList(
		        new Species("9606", "human", null, "Homo", "sapiens", "version1", "4312"), 
		        new Species("1234", "name", null, "genus", "someSpecies", "versionA", "1123")));
>>>>>>> 5b197d6a

		SourceService sourceService = mock(SourceService.class);
		when(sourceService.loadAllSources(false)).thenReturn(
		        Arrays.asList(new Source("s1"), new Source("s2"), new Source("s3")));

		// actual use of the service
        SpeciesService speciesService = new SpeciesService(managerMock, sourceService);
		assertEquals(expectedSpecies, speciesService.loadSpeciesInDataGroups(false));
		
		Map<Source, Set<DataType>> forData9606 = new HashMap<>();
        forData9606.put(new Source("s1"), new HashSet<DataType>(Arrays.asList(DataType.EST, DataType.IN_SITU)));
        forData9606.put(new Source("s3"), new HashSet<DataType>(Arrays.asList(DataType.RNA_SEQ)));
        Map<Source, Set<DataType>> forAnnot9606 = new HashMap<>();
        forAnnot9606.put(new Source("s2"), new HashSet<DataType>(Arrays.asList(DataType.AFFYMETRIX)));
        Map<Source, Set<DataType>> forAnnot1234 = new HashMap<>();
        forAnnot1234.put(new Source("s2"), new HashSet<DataType>(Arrays.asList(DataType.IN_SITU)));
        expectedSpecies.clear();
        expectedSpecies.add(new Species("9606", "human", null, "Homo", "sapiens", "version1", 
                forData9606, forAnnot9606));
        expectedSpecies.add(new Species("1234", "name", null, "genus", "someSpecies", "versionA", 
                null, forAnnot1234));

		assertEquals(expectedSpecies, speciesService.loadSpeciesInDataGroups(true));
	}
	
	@Test
	public void testLoadSpeciesByIds() {
	    // initialize mocks
	    DAOManager managerMock = mock(DAOManager.class);
	    SpeciesDAO speciesDAOMock = mock(SpeciesDAO.class);
        when(managerMock.getSpeciesDAO()).thenReturn(speciesDAOMock);
        SourceToSpeciesDAO sourceToSpeciesDAOMock = mock(SourceToSpeciesDAO.class);
        when(managerMock.getSourceToSpeciesDAO()).thenReturn(sourceToSpeciesDAOMock);

	    // mock behavior
        List<SpeciesTO> speciesTos = Arrays.asList(
                new SpeciesTO("9606", "human", "Homo", "sapiens", "4312", "3241",
                        "version1", "321", null), 
                new SpeciesTO("1234", "name", "genus", "someSpecies", "1123", "3432241",
                        "versionA", "1321", null));
        // ResultSet cannot be reused. As we have 2 tests, we need 2 ResultSet
	    Set<String> speciesIds = new HashSet<>(Arrays.asList("9606", "1234"));
        SpeciesTOResultSet speciesRS = getMockResultSet(SpeciesTOResultSet.class, speciesTos);
        SpeciesTOResultSet speciesRS2 = getMockResultSet(SpeciesTOResultSet.class, speciesTos);
        when(speciesDAOMock.getSpeciesByIds(speciesIds)).thenReturn(speciesRS).thenReturn(speciesRS2);

	    SourceToSpeciesTOResultSet sToSpRS = getMockResultSet(SourceToSpeciesTOResultSet.class, 
	            Arrays.asList(
	                    new SourceToSpeciesTO("s1", "9606", SourceToSpeciesTO.DataType.EST, InfoType.DATA),
	                    new SourceToSpeciesTO("s1", "9606", SourceToSpeciesTO.DataType.IN_SITU, InfoType.DATA),
	                    new SourceToSpeciesTO("s2", "9606", SourceToSpeciesTO.DataType.AFFYMETRIX, InfoType.ANNOTATION),
	                    new SourceToSpeciesTO("s3", "9606", SourceToSpeciesTO.DataType.RNA_SEQ, InfoType.DATA),
	                    new SourceToSpeciesTO("s2", "1234", SourceToSpeciesTO.DataType.IN_SITU, InfoType.ANNOTATION)));
	    when(sourceToSpeciesDAOMock.getSourceToSpecies(null, 
	            new HashSet<String>(Arrays.asList("9606", "1234")), null, null, null)).thenReturn(sToSpRS);

	    SourceService sourceService = mock(SourceService.class);
	    when(sourceService.loadAllSources(false)).thenReturn(
	            Arrays.asList(new Source("s1"), new Source("s2"), new Source("s3")));

	    // actual use of the service
	    SpeciesService service = new SpeciesService(managerMock, sourceService);
	    Set<Species> expected = new HashSet<>(Arrays.asList(
<<<<<<< HEAD
	            new Species("9606", "human", null, "Homo", "sapiens", "version1"),
	            new Species("1234", "name", null, "genus", "someSpecies", "versionA")));
        assertEquals(expected, service.loadSpeciesByIds(speciesIds, false));
        
        Map<Source, Set<DataType>> forData9606 = new HashMap<>();
        forData9606.put(new Source("s1"), new HashSet<DataType>(Arrays.asList(DataType.EST, DataType.IN_SITU)));
        forData9606.put(new Source("s3"), new HashSet<DataType>(Arrays.asList(DataType.RNA_SEQ)));
        Map<Source, Set<DataType>> forAnnot9606 = new HashMap<>();
        forAnnot9606.put(new Source("s2"), new HashSet<DataType>(Arrays.asList(DataType.AFFYMETRIX)));
        Map<Source, Set<DataType>> forAnnot1234 = new HashMap<>();
        forAnnot1234.put(new Source("s2"), new HashSet<DataType>(Arrays.asList(DataType.IN_SITU)));
        expected.clear();
        expected.add(new Species("9606", "human", null, "Homo", "sapiens", "version1", 
                forData9606, forAnnot9606));
        expected.add(new Species("1234", "name", null, "genus", "someSpecies", "versionA", 
                null, forAnnot1234));
=======
	            new Species("9606", "human", null, "Homo", "sapiens", "version1", "4312"),
	            new Species("1234", "name", null, "genus", "someSpecies", "versionA", "1123")));
>>>>>>> 5b197d6a

        assertEquals(expected, service.loadSpeciesByIds(speciesIds, true));
	}
}<|MERGE_RESOLUTION|>--- conflicted
+++ resolved
@@ -55,7 +55,6 @@
         SpeciesTOResultSet speciesRS2 = getMockResultSet(SpeciesTOResultSet.class, speciesTos);
 		when(speciesDAOMock.getSpeciesFromDataGroups()).thenReturn(speciesRS).thenReturn(speciesRS2);
 		
-<<<<<<< HEAD
 		SourceToSpeciesTOResultSet sToSpRS = getMockResultSet(SourceToSpeciesTOResultSet.class, 
 		        Arrays.asList(
 		                new SourceToSpeciesTO("s1", "9606", SourceToSpeciesTO.DataType.EST, InfoType.DATA),
@@ -67,13 +66,8 @@
 		        new HashSet<String>(Arrays.asList("9606", "1234")), null, null, null)).thenReturn(sToSpRS);
 
 		Set<Species> expectedSpecies = new HashSet<>(Arrays.asList(
-		        new Species("9606", "human", null, "Homo", "sapiens", "version1"), 
-		        new Species("1234", "name", null, "genus", "someSpecies", "versionA")));
-=======
-		Set<Species> expected = new HashSet<>(Arrays.asList(
 		        new Species("9606", "human", null, "Homo", "sapiens", "version1", "4312"), 
 		        new Species("1234", "name", null, "genus", "someSpecies", "versionA", "1123")));
->>>>>>> 5b197d6a
 
 		SourceService sourceService = mock(SourceService.class);
 		when(sourceService.loadAllSources(false)).thenReturn(
@@ -137,9 +131,8 @@
 	    // actual use of the service
 	    SpeciesService service = new SpeciesService(managerMock, sourceService);
 	    Set<Species> expected = new HashSet<>(Arrays.asList(
-<<<<<<< HEAD
-	            new Species("9606", "human", null, "Homo", "sapiens", "version1"),
-	            new Species("1234", "name", null, "genus", "someSpecies", "versionA")));
+	            new Species("9606", "human", null, "Homo", "sapiens", "version1", "4312"),
+	            new Species("1234", "name", null, "genus", "someSpecies", "versionA", "1123")));
         assertEquals(expected, service.loadSpeciesByIds(speciesIds, false));
         
         Map<Source, Set<DataType>> forData9606 = new HashMap<>();
@@ -154,10 +147,6 @@
                 forData9606, forAnnot9606));
         expected.add(new Species("1234", "name", null, "genus", "someSpecies", "versionA", 
                 null, forAnnot1234));
-=======
-	            new Species("9606", "human", null, "Homo", "sapiens", "version1", "4312"),
-	            new Species("1234", "name", null, "genus", "someSpecies", "versionA", "1123")));
->>>>>>> 5b197d6a
 
         assertEquals(expected, service.loadSpeciesByIds(speciesIds, true));
 	}
