--- conflicted
+++ resolved
@@ -10,7 +10,6 @@
 import org.bgee.controller.BgeeProperties;
 import org.bgee.controller.RequestParameters;
 import org.bgee.view.TopAnatDisplay;
-import org.bgee.view.html.HtmlDownloadDisplay.DownloadPageType;
 
 /**
  * This class generates the HTML views relative to topAnat.
@@ -52,8 +51,6 @@
         RequestParameters urlGenerator = this.getNewRequestParameters();
         urlGenerator.setPage(RequestParameters.PAGE_DOWNLOAD);
         urlGenerator.setAction(RequestParameters.ACTION_DOWLOAD_PROC_VALUE_FILES);
-<<<<<<< HEAD
-=======
 
 //        this.writeln("<div id='bgee_introduction'>");
 //        this.writeln("<p>GO-like enrichment of anatomical terms, mapped to genes by expression patterns</p>");
@@ -82,47 +79,16 @@
         "<p class='browsehappy'>You are using an <strong>outdated</strong> browser. Please <a href='http://browsehappy.com/'>upgrade your" +
             "browser</a> to improve your experience.</p>" +
         "<![endif]-->");
->>>>>>> 8bf43ade
 
-        this.writeln("<h1>TopAnat - Gene Expression Enrichment</h1>");
+        //FB: I really hate this ribbon :p
+        //this.writeln("<div class='corner-ribbon top-left sticky red shadow'>Beta</div>");
         
-        this.writeln("<div id='bgee_introduction'>");
-        this.writeln("<p>GO-like enrichment of anatomical terms, mapped to genes by expression patterns</p>");
-        this.writeln("<p class='alert alert-danger'>While we are solving issues with TopAnat in Bgee 14, we invite you to use TopAnat in "
-                + "<a title='TopAnat page of Bgee 13' href='http://bgee.org/bgee13/?page=top_anat' target='_blank'>"
-                + "Bgee 13</a>.</p>");
+        this.writeln("<div style='margin-left: 20px; margin-right: 20px' ng-view=''>" +
+
+        "</div>");
+
+        //End AngularJS module container
         this.writeln("</div>");
-        
-        // FIXME enable when TopAnat will work on Bgee 14. We do it here, to avoid the waiting page
-//        //AngularJS module container
-//        this.writeln("<div ng-app='app'>");
-//
-//        
-//        this.writeln("<div id='appLoading' class='loader'>" + 
-//        		"<!-- BEGIN: Actual animated container. -->" + 
-//        		"<div class='anim-cover'>" + 
-//        			"<div class='messaging'>" +
-//        				"<h1>" + 
-//        					"<li class='fa fa-circle-o-notch fa-spin'></li> TopAnat is Loading" +
-//        				"</h1>" + 
-//        			"</div>" + 
-//        		"</div>" +
-//        	"</div>");
-//    
-//        this.writeln("<!--[if lt IE 7]>" +
-//        "<p class='browsehappy'>You are using an <strong>outdated</strong> browser. Please <a href='http://browsehappy.com/'>upgrade your" +
-//            "browser</a> to improve your experience.</p>" +
-//        "<![endif]-->");
-//
-//        //FB: I really hate this ribbon :p
-//        //this.writeln("<div class='corner-ribbon top-left sticky red shadow'>Beta</div>");
-//        
-//        this.writeln("<div style='margin-left: 20px; margin-right: 20px' ng-view=''>" +
-//
-//        "</div>");
-//
-//        //End AngularJS module container
-//        this.writeln("</div>");
 
 
         
