--- conflicted
+++ resolved
@@ -84,8 +84,6 @@
 
         this.writeln("<p>The SPARQL endpoint and '" + EASY_BGEE_NAME + "' are available and free " +
                 "to use for other projects or applications.</p>");
-<<<<<<< HEAD
-=======
 
 
         // INODE
@@ -107,7 +105,6 @@
 
 
         // OMA
->>>>>>> 597da139
         this.writeln("<h2>OMA</h2>");
 
         this.writeln("<p>The <a href='https://omabrowser.org/oma/home/' target='_blank' rel='noopener'>OMA " +
