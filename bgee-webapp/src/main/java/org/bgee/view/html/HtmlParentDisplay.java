package org.bgee.view.html;

import java.io.IOException;
import java.time.ZoneId;
import java.time.ZonedDateTime;
import java.util.Map;

import javax.servlet.http.HttpServletResponse;

import org.apache.commons.lang3.StringEscapeUtils;
import org.apache.commons.lang3.StringUtils;
import org.apache.logging.log4j.LogManager;
import org.apache.logging.log4j.Logger;
import org.bgee.controller.BgeeProperties;
import org.bgee.controller.RequestParameters;
import org.bgee.model.species.Species;
import org.bgee.view.ConcreteDisplayParent;
import org.bgee.view.JsonHelper;
import org.bgee.view.ViewFactory;

/**
 * Parent of all display for the HTML view.
 *
 * @author  Mathieu Seppey
 * @author  Frederic Bastian
 * @author  Valentine Rech de Laval
 * @author  Philippe Moret
 * @author  Sebastien Moretti
<<<<<<< HEAD
 * @version Bgee 14, Apr. 2019
=======
 * @version Bgee 14, May 2019
>>>>>>> 003ccf67
 * @since   Bgee 13, Jul. 2014
 */
public class HtmlParentDisplay extends ConcreteDisplayParent {

    private final static Logger log = LogManager.getLogger(HtmlParentDisplay.class.getName());

    /**
     * A {@code String} that is the page name of the 'processed expression values' download page.
     */
    protected final static String PROCESSED_EXPR_VALUES_PAGE_NAME = "Processed expression values";
    /**
     * A {@code String} that is the page name of the 'gene expression calls' download page.
     */
    protected final static String GENE_EXPR_CALLS_PAGE_NAME = "Gene expression calls";
    /**
     * A {@code String} that is the page name of the 'gene expression calls' download page.
     */
    protected final static String TOP_ANAT_PAGE_NAME = "TopAnat: Expression enrichment analysis";
    
    /**
     * A {@code String} to be used in {@code class} attribute.
     */
    protected static final String CENTERED_ELEMENT_CLASS = 
            "col-xs-12 col-xs-offset-0 col-sm-offset-1 col-sm-10";

    /**
     * A {@code String} to be used in {@code class} attribute.
     */
    protected static final String BGEE_R_PACKAGE_URL = 
            "https://bioconductor.org/packages/release/bioc/html/BgeeDB.html";

    /**
     * A {@code String} to be used in {@code class} attribute.
     */
    protected static final String BGEE_GITHUB_URL = "https://github.com/BgeeDB";
    
    /**
     * A {@code String} that is the URL of the licence CC0 of Creative Commons.
     */
    protected static final String LICENCE_CC0_URL =
            "https://creativecommons.org/publicdomain/zero/1.0/";

    /**
<<<<<<< HEAD
     * A {@code String} that is the ID of the human species. 
     */
    private static final int HUMAN_SPECIES_ID = 9606;
=======
     * A {@code String} that is the name of the 'Bgee Lite' database.
     */
    protected final static String BGEE_LITE_NAME = "'Bgee Lite'";
>>>>>>> 003ccf67

    /**
     * Escape HTML entities in the provided {@code String}
     * @param stringToWrite A {@code String} that contains the HTML to escape
     * @return  The escaped HTML
     */
    protected static String htmlEntities(String stringToWrite) {
        log.entry(stringToWrite);
        try {                            
            return log.exit(StringEscapeUtils.escapeHtml4(stringToWrite).replaceAll("'", "&apos;"));
        } catch (Exception e) {
            log.catching(e);
            return log.exit("");
        }
    }

    /**
     * Helper method to get an html tag
     * @param name    A {@code String} representing the name of the element 
     * @param content A {@code String} reprensenting the content of the element
     * @return The HTML code as {@code String}.
     */
     protected static String getHTMLTag(String name, String content) {
         log.entry(name, content);
         return log.exit(getHTMLTag(name, null, content));
     }
     
     /**
      * Helper method to get an html tag with attributes set. 
      * @param name          A {@code String} representing the name of the element 
      * @param attributes    A {@code Map} where keys are attribute names and values are attribute values.
      * @return The HTML code as {@code String}
      */
     protected static String getHTMLTag(String name, Map<String, String> attributes) {
         log.entry(name, attributes);
         return log.exit(getHTMLTag(name, attributes, null));
     }
     
     /**
      * Helper method to get an html tag
      * @param name          A {@code String} representing the name of the element 
      * @param attributes    A {@code Map} where keys are attribute names and values are attribute values.
      *                      Can be {@code null} or empty. 
      * @param content       A {@code String} representing the content of the element
      * @return The HTML code as {@code String}.
      */
     protected static String getHTMLTag(String name, Map<String, String> attributes, String content) {
         log.entry(name, attributes, content);
         
         StringBuilder sb = new StringBuilder();
         sb.append("<").append(name); 
         if (attributes != null) {
             for (Map.Entry<String, String> attr: attributes.entrySet()) {
                 sb.append(" ").append(attr.getKey()).append("='").append(attr.getValue()).append("'");
             }
         }
         sb.append(">");
         if (StringUtils.isNotBlank(content)) {
             sb.append(content);
         }
         if (!name.equals("img")) {
             sb.append("</").append(name).append(">");
         }
         return log.exit(sb.toString());
     }

     /**
     * Get the single feature logo with a description as a HTML 'div' element.
     *
     * @param url           A {@code String} that is the URL of the link.
     * @param externalLink  A {@code boolean} defining whether the link points to a Bgee 
     *                      internal URL, or an external resource (in which case a 'target' 
     *                      attribute with the '_blank' value will be append to the link). 
     *                      If {@code true}, the link points to an external resource.
     * @param title         A {@code String} that is the title and the alternate text of the image.
     * @param figcaption    A {@code String} that is the caption of the 'figure' element.
     * @param imgPath       A {@code String} that is the path of the image.
     * @param desc          A {@code String} that is the description of this feature.
     * @return              A {@code String} that is the single feature logo as a HTML 'div' element,
     *                      formated in HTML and HTML escaped if necessary.
     */
    protected static String getSingleFeatureLogo(
            String url, boolean externalLink, String title, String figcaption, 
            String imgPath, String desc) {
        log.entry(url, externalLink, title, figcaption, imgPath, desc);
        
        StringBuilder feature = new StringBuilder();
        feature.append("<div class='single_feature'>");
        feature.append("<a href='" + url + "' title='" + title + "'"
                + (externalLink ? " target='_blank'" : "") + ">" +
                "<figure><img src='" + imgPath + "' alt='" + title + " logo' />" +
                "<figcaption>" + figcaption + "</figcaption>" +
                "</figure></a>");
        if (desc != null && !desc.isEmpty()) {
            feature.append("<p>" + desc + "</p>");
        }
        feature.append("</div>");
        
        return log.exit(feature.toString());
    }

    /**
      * The {@code JsonHelper} used to read/write variables into JSON.
      */
     private final JsonHelper jsonHelper;

     /**
      * A {@code String} defining the character encoding for encoding query strings.
      */
     private final String charEncoding;

     
     /**
      * Constructor providing the necessary dependencies, except the {@code JsonHelper}, 
      * that will thus be based on the default implementation.
      * 
      * @param response          A {@code HttpServletResponse} that will be used to display the 
      *                          page to the client
      * @param requestParameters The {@code RequestParameters} that handles the parameters of the 
      *                          current request.
      * @param prop              A {@code BgeeProperties} instance that contains the properties
      *                          to use.
      * @param factory           The {@code HtmlFactory} that was used to instantiate this object.
      * 
      * @throws IllegalArgumentException If {@code factory} is {@code null}.
      * @throws IOException              If there is an issue when trying to get or to use the
      *                                  {@code PrintWriter} 
      * @see #HtmlParentDisplay(HttpServletResponse, RequestParameters, BgeeProperties, JsonHelper, HtmlFactory)
      */
     public HtmlParentDisplay(HttpServletResponse response, RequestParameters requestParameters, 
             BgeeProperties prop, HtmlFactory factory) throws IllegalArgumentException, IOException {
         this(response, requestParameters, prop, null, factory);
     }
    /**
     * Constructor providing the necessary dependencies.
     * 
     * @param response          A {@code HttpServletResponse} that will be used to display the 
     *                          page to the client
     * @param requestParameters The {@code RequestParameters} that handles the parameters of the 
     *                          current request.
     * @param prop              A {@code BgeeProperties} instance that contains the properties
     *                          to use.
     * @param jsonHelper        A {@code JsonHelper} used to read/write variables into JSON. 
     * @param factory           The {@code HtmlFactory} that was used to instantiate this object.
     * 
     * @throws IllegalArgumentException If {@code factory} is {@code null}.
     * @throws IOException              If there is an issue when trying to get or to use the
     *                                  {@code PrintWriter} 
     */
    public HtmlParentDisplay(HttpServletResponse response, RequestParameters requestParameters, 
            BgeeProperties prop, JsonHelper jsonHelper, HtmlFactory factory) 
                    throws IllegalArgumentException, IOException {
        super(response, requestParameters, prop, factory);
        this.charEncoding = this.getRequestParameters().getCharacterEncoding();
        this.jsonHelper = jsonHelper;
    }
    
    @Override
    protected String getContentType() {
        log.entry();
        return log.exit("text/html");
    }

    public void emptyDisplay() {
        log.entry();
        this.sendHeaders();
        this.writeln("");
        log.exit();
    }
    
    /**
     * URL encode the provided {@code String}, with the character encoding used to generate URLs. 
     * 
     * @param stringToWrite A {@code String} to be encoded.
     * @return              The encoded {@code String}.
     */
    protected String urlEncode(String stringToWrite) {
        log.entry(stringToWrite);
        try {                            
            return log.exit(java.net.URLEncoder.encode(stringToWrite, this.charEncoding));
        } catch (Exception e) {
            log.catching(e);
            return log.exit("");
        }
    }

    /**
     * Display the start of the HTML page (common to all pages).
     *
     * @param title A {@code String} that is the title to be used for the page. 
     */
    protected void startDisplay(String title) {
        log.entry(title);
        this.sendHeaders();
        this.writeln("<!DOCTYPE html>");
        this.writeln("<html lang='en' class='no-js'>");
        this.writeln("<head>");
        this.writeln("<meta charset='UTF-8'>");
        this.writeln("<meta name='viewport' content='width=device-width, initial-scale=1.0'>");
        this.writeln("<title>"+title+"</title>");
        this.writeln("<meta name='description' content='Bgee allows to automatically"
                + " compare gene expression patterns between species, by referencing"
                + " expression data on anatomical ontologies, and designing homology"
                + " relationships between them.'/>");
        this.writeln("<meta name='keywords' content='bgee, gene expression, "
                + "evolution, ontology, anatomy, development, evo-devo database, "
                + "anatomical ontology, developmental ontology, gene expression "
                + "evolution'/>");
        this.writeln("<meta name='dcterms.rights' content='Bgee copyright 2007/"
                + ZonedDateTime.now(ZoneId.of("Europe/Zurich")).getYear()
                + " UNIL' />");
        this.writeln("<link rel='shortcut icon' type='image/x-icon' href='"
                + this.prop.getBgeeRootDirectory() + this.prop.getImagesRootDirectory() + "favicon.ico'/>");
        this.includeCss(); // load default css files, and css files specific of a view 
                           // (views must override this method if needed)
        this.includeJs();  // load default js files, and css files specific of a view 
                           // (views must override this method if needed)
        //google analytics
        //TODO: add the UA ID to properties. If no UA ID defined, do not display the google analytics code.
        //This will notably allow to stop messing up the google analytics results with our development tests 
        //(there would be no UA ID defined in test resource properties)
        this.writeln("<script>");
        this.writeln("(function(i,s,o,g,r,a,m){i['GoogleAnalyticsObject']=r;i[r]=i[r]||function(){");
        this.writeln("(i[r].q=i[r].q||[]).push(arguments)},i[r].l=1*new Date();a=s.createElement(o),");
        this.writeln("m=s.getElementsByTagName(o)[0];a.async=1;a.src=g;m.parentNode.insertBefore(a,m)");
        this.writeln("})(window,document,'script','//www.google-analytics.com/analytics.js','ga');");
        this.writeln("ga('create', 'UA-18281910-2', 'auto');");
        this.writeln("ga('set', 'anonymizeIp', true);");
        this.writeln("ga('send', 'pageview');");
        this.writeln("</script>");
        
        this.writeln("</head>");
        
        this.writeln("<body>");
        this.writeln("<noscript>Sorry, your browser does not support JavaScript!</noscript>");
        this.writeln("<div id='bgee_top'><span id='TOP'></span></div>");
        this.writeln("<div id='sib_container' class='container-fluid'>");
        //FIXME: I noticed that this header disappear in printed version
        this.displayBgeeHeader();
        this.displayArchiveMessage();
        this.displayWarningMessage();
        this.writeln("<div id='sib_body'>");

        log.exit();
    }

    /**
     * Display the end of the HTML page (common to all pages).
     */
    protected void endDisplay() {
        log.entry();

        this.writeln("</div>"); // close sib_body
        
        //FIXME: I noticed that this footer disappear in printed version
        this.writeln("<nav id='bgee_footer' class='navbar navbar-default'>");
        this.writeln("<div class='container-fluid'>");

        this.writeln("<ul class='nav navbar-nav'>");
        this.writeln("    <li><a href='https://www.sib.swiss' target='_blank'>SIB Swiss Institute of Bioinformatics</a></li>");
        this.writeln("    <li>");
        this.writeln("        <a rel='license' href='" + LICENCE_CC0_URL + "' target='_blank'>");
        this.writeln("            <img src='" + this.prop.getBgeeRootDirectory() + this.prop.getImagesRootDirectory() + 
                                    "cc-zero.png' alt='CC0' />");
        this.writeln("        </a>");
        this.writeln("    </li>");
        this.writeln("</ul>");
        

        this.writeln("<ul class='nav navbar-nav navbar-right'>");
        this.writeln("<li><a class='js-tooltip js-copy' " +
                "data-copy='" + this.getRequestParameters().getStableRequestURL() + "' " +
                "data-toggle='tooltip' data-placement='top' " +
                "data-original-title='Click to copy to clipboard'>Copy permanent link</a>");
        this.writeln("<li><a href='#TOP' id='sib_footer_gototop'>"
                + "<span class='glyphicon glyphicon-menu-up'></span> Back to the top</a></li>");
        this.writeln("</ul>");
        
        this.writeln("</div>"); // close container
        this.writeln("</nav>"); // close bgee_footer nev

        this.writeln("<div id='bgee_privacy_banner'>");
        // This section is empty, it will be filled by common.js.
        this.writeln("    <p id='bgee_privacy_banner_text' class='col-sm-9 col-lg-10'></p>");
        this.writeln("    <a id='bgee_privacy_banner_accept' class='col-sm-3 col-lg-2'>Do not show this banner again</a>");
        this.writeln("</div>"); // close privacy-panel

        this.writeln("</div>"); // close sib_container
        
        this.writeln("</body>");
        this.writeln("</html>");
        log.exit();
    }

    /**
     * Display the Bgee header of the HTML page.
     */
    private void displayBgeeHeader() {
        log.entry();
        
        RequestParameters urlTopAnat = this.getNewRequestParameters();
        urlTopAnat.setPage(RequestParameters.PAGE_TOP_ANAT);

        RequestParameters urlGeneSearch = this.getNewRequestParameters();
        urlGeneSearch.setPage(RequestParameters.PAGE_GENE);

        RequestParameters urlDownload = this.getNewRequestParameters();
        urlDownload.setPage(RequestParameters.PAGE_DOWNLOAD);
        
        RequestParameters urlDownloadProcValueFile = this.getNewRequestParameters();
        urlDownloadProcValueFile.setPage(RequestParameters.PAGE_DOWNLOAD);
        urlDownloadProcValueFile.setAction(RequestParameters.ACTION_DOWLOAD_PROC_VALUE_FILES);
        
        RequestParameters urlDownloadExprCallFiles = this.getNewRequestParameters();
        urlDownloadExprCallFiles.setPage(RequestParameters.PAGE_DOWNLOAD);
        urlDownloadExprCallFiles.setAction(RequestParameters.ACTION_DOWLOAD_CALL_FILES);

        RequestParameters urlDocDataSets = this.getNewRequestParameters();
        urlDocDataSets.setPage(RequestParameters.PAGE_DOCUMENTATION);
        urlDocDataSets.setAction(RequestParameters.ACTION_DOC_DATA_SETS);

        RequestParameters urlDocExprCallFiles = this.getNewRequestParameters();
        urlDocExprCallFiles.setPage(RequestParameters.PAGE_DOCUMENTATION);
        urlDocExprCallFiles.setAction(RequestParameters.ACTION_DOC_CALL_DOWLOAD_FILES);

        RequestParameters urlDocTopAnat = this.getNewRequestParameters();
        urlDocTopAnat.setPage(RequestParameters.PAGE_DOCUMENTATION);
        urlDocTopAnat.setAction(RequestParameters.ACTION_DOC_TOP_ANAT);
        
        RequestParameters urlFaq = this.getNewRequestParameters();
        urlFaq.setPage(RequestParameters.PAGE_DOCUMENTATION);
        urlFaq.setAction(RequestParameters.ACTION_DOC_FAQ);

        RequestParameters urlBgeeSources = this.getNewRequestParameters();
        urlBgeeSources.setPage(RequestParameters.PAGE_SOURCE);

        RequestParameters urlAbout = this.getNewRequestParameters();
        urlAbout.setPage(RequestParameters.PAGE_ABOUT);

        RequestParameters urlPrivacyPolicy = this.getNewRequestParameters();
        urlPrivacyPolicy.setPage(RequestParameters.PAGE_PRIVACY_POLICY);
        
        RequestParameters urlCollaborations = this.getNewRequestParameters();
        urlCollaborations.setPage(RequestParameters.PAGE_COLLABORATIONS);

        // Navigation bar
        StringBuilder navbar = new StringBuilder();

        String navbarClass = this.prop.isArchive()? "navbar-archive": "navbar-default";
        
        navbar.append("<nav id='bgee-menu' class='navbar ").append(navbarClass).append("'>");

        // Brand and toggle get grouped for better mobile display
        navbar.append("<div class='navbar-header'>");
        navbar.append("<button type='button' class='navbar-toggle collapsed' data-toggle='collapse' "
                + "data-target='#bgee-navbar' aria-expanded='false'>");
        navbar.append("<span class='sr-only'>Toggle navigation</span>");
        navbar.append("<span class='icon-bar'></span>");
        navbar.append("<span class='icon-bar'></span>");
        navbar.append("<span class='icon-bar'></span>");
        navbar.append("</button>");
        navbar.append("<a class='navbar-brand' href='").append(this.getNewRequestParameters().getRequestURL())
                .append("' title='Go to Bgee home page'><img id='bgee_logo' src='")
                .append(this.prop.getBgeeRootDirectory()).append(this.prop.getLogoImagesRootDirectory())
                .append("bgee13_hp_logo.png' alt='Bgee logo'></a>");

        navbar.append("</div>"); //close navbar-header

        // Nav links
        navbar.append("<div id='bgee-navbar' class='collapse navbar-collapse'>");
        
        // Left nav links
        navbar.append("<ul class='nav navbar-nav'>");
        
        // Analysis
        navbar.append("<li class='dropdown'>");
        navbar.append("<a href='#' class='dropdown-toggle' data-toggle='dropdown' role='button' "
              + "aria-haspopup='true' aria-expanded='false'>Analysis <span class='caret'></span></a>");
        navbar.append("<ul class='dropdown-menu'>");
        navbar.append("<li><a title='TopAnat: Enrichment analyses of expression localization' href='")
                .append(urlTopAnat.getRequestURL()).append("'>").append(TOP_ANAT_PAGE_NAME)
                .append("</a></li>");
        navbar.append("<li><a href='" + BGEE_R_PACKAGE_URL + "' target='_blank'>"
                + "BgeeDB R package</a></li>");
        navbar.append("</ul>");
        navbar.append("</li>");

        // Search
        // For the moment, we only have gene search 
        navbar.append("<li class='dropdown'>");
        navbar.append("<a href='#' class='dropdown-toggle' data-toggle='dropdown' role='button' "
              + "aria-haspopup='true' aria-expanded='false'>Search <span class='caret'></span></a>");
        navbar.append("<ul class='dropdown-menu'>");
        navbar.append("<li><a title='Gene search' href='").append(urlGeneSearch.getRequestURL())
                .append("'>Gene search</a></li>");
        navbar.append("</ul>");
        navbar.append("</li>");

        // Download
        navbar.append("<li class='dropdown'>");
        navbar.append("<a href='#' class='dropdown-toggle' data-toggle='dropdown' role='button' "
              + "aria-haspopup='true' aria-expanded='false'>Download <span class='caret'></span></a>");
        navbar.append("<ul class='dropdown-menu'>");
        navbar.append("<li><a href='").append(urlDownload.getRequestURL())
                .append("'>Download overview</a></li>");
        navbar.append("<li><a href='").append(urlDownloadExprCallFiles.getRequestURL()).append("'>")
                .append(GENE_EXPR_CALLS_PAGE_NAME).append("</a></li>");
        navbar.append("<li><a href='").append(urlDownloadProcValueFile.getRequestURL()).append("'>")
                .append(PROCESSED_EXPR_VALUES_PAGE_NAME).append("</a></li>");
        navbar.append("<li><a href='" + BGEE_R_PACKAGE_URL + "' target='_blank'>"
                + "BgeeDB R package</a></li>");
        navbar.append("<li><a href='" + BGEE_GITHUB_URL + "' target='_blank'>"
                + "BgeeDB GitHub repository</a></li>");
        navbar.append("</ul>");
        navbar.append("</li>");

        // Documentation
        navbar.append("<li class='dropdown'>");
        navbar.append("<a href='#' class='dropdown-toggle' data-toggle='dropdown' role='button' "
              + "aria-haspopup='true' aria-expanded='false'>Documentation <span class='caret'></span></a>");
        navbar.append("<ul class='dropdown-menu'>");
        navbar.append("<li><a title='See how to access to GTEx data' href='")
                .append(urlDocDataSets.getRequestURL()).append("'>GTEx in Bgee</a></li>");
        navbar.append("<li><a title='TopAnat documentation' href='").append(urlDocTopAnat.getRequestURL())
                .append("'>").append(TOP_ANAT_PAGE_NAME).append("</a></li>");
        navbar.append("<li><a title='Gene expression call files documentation' href='")
                .append(urlDocExprCallFiles.getRequestURL()).append("'>").append(GENE_EXPR_CALLS_PAGE_NAME)
                .append("</a></li>");
//        navbar.append("<li><a title='Processed expression value files documentation' href='" + 
//            urlDocProcValueFiles.getRequestURL() + "'>" + PROCESSED_EXPR_VALUES_PAGE_NAME + "</a></li>");
        navbar.append("<li><a href='https://bioconductor.org/packages/release/bioc/manuals/BgeeDB/man/BgeeDB.pdf'"
                + " target='_blank'>BgeeDB R package</a></li>");
        navbar.append("<li><a href='").append(urlFaq.getRequestURL()).append("'>FAQ</a></li>");
        navbar.append("</ul>");
        navbar.append("</li>");
        
        // About
        navbar.append("<li class='dropdown'>");
        navbar.append("<a href='#' class='dropdown-toggle' data-toggle='dropdown' role='button' "
                + "aria-haspopup='true' aria-expanded='false'>About <span class='caret'></span></a>");
        navbar.append("<ul class='dropdown-menu'>");
        navbar.append("<li><a href='").append(urlAbout.getRequestURL()).append("'>About Bgee</a></li>");
        navbar.append("<li><a href='").append(urlCollaborations.getRequestURL())
                .append("'>Bgee collaborations</a></li>");
        navbar.append("<li><a href='").append(urlBgeeSources.getRequestURL())
                .append("'>Bgee sources</a></li>");
        navbar.append("<li><a href='https://bgeedb.wordpress.com' target='_blank'>Bgee blog</a></li>");
        navbar.append("<li><a href='").append(urlPrivacyPolicy.getRequestURL()).append("'>Bgee privacy notice</a></li>");
        navbar.append("</ul>");
        navbar.append("</li>");
        
        // Help
        navbar.append("<li>").append(this.getObfuscateHelpEmail()).append("</li>");

        navbar.append("</ul>"); // close left nav links

        // Right nav links
        navbar.append("<ul class='nav navbar-nav navbar-right'>");
        
        // R package
        navbar.append("<li><a title='See our R package' target='_blank' href='" + BGEE_R_PACKAGE_URL + "'>" +
                "<img class='social-img' alt='R logo' src='")
                .append(this.prop.getLogoImagesRootDirectory()).append("r_logo.png'></a></li>");

        // Twitter
        navbar.append("<li><a title='Follow @Bgeedb on Twitter' target='_blank' href='https://twitter.com/Bgeedb'>" +
                "<img class='social-img' alt='Twitter logo' src='").append(this.prop.getBgeeRootDirectory())
                .append(this.prop.getLogoImagesRootDirectory()).append("twitter_logo.png'></a></li>");

        // SIB
        navbar.append("<li><a id='sib_brand' href='https://www.sib.swiss' target='_blank' " + 
                "title='Link to the SIB Swiss Institute of Bioinformatics'><img src='")
                .append(this.prop.getBgeeRootDirectory()).append(this.prop.getLogoImagesRootDirectory())
                .append("sib_emblem.png' alt='SIB Swiss Institute of Bioinformatics' /></a></li>");

        navbar.append("</ul>");  // close right nav links
        
        navbar.append("</div>"); // close nav links

        navbar.append("</nav>"); // close navbar navbar-default
        
        this.writeln(navbar.toString());
        log.exit();
    }
    
    /**
     * Display a warning message on all pages if {@link BgeeProperties#getWarningMessage()} 
     * returns a non-blank value (see {@link #prop}).
     */
    private void displayWarningMessage() {
        log.entry();
        
        if (StringUtils.isNotBlank(this.prop.getWarningMessage())) {
            this.writeln("<div class='alert alert-warning'>" + 
                htmlEntities(this.prop.getWarningMessage()) + 
            "</div>");
        }
        
        log.exit();
    }

    /**
     * Display a archive message on all pages if {@link BgeeProperties#isArchive()}
     * returns {@code true} (see {@link #prop}).
     */
    private void displayArchiveMessage() {
        log.entry();

        if (this.prop.isArchive()) {
            this.write("<div class='alert alert-danger'> This is an old version of Bgee ");

            String version = this.getWebAppVersion();
            if (version != null) {
                this.write("(version " + version + ") ");
            }

            if (StringUtils.isNotBlank(this.prop.getBgeeCurrentUrl())) {
                this.write("<a href=' "+this.prop.getBgeeCurrentUrl()+"' class='alert-link'" +
                        " title='Access last version of Bgee'>Access last version of Bgee</a>");
            }
            
            this.writeln("</div>");
        }

        log.exit();
    }

    /**
     * @return  The {@code String} that is the HTML code of the contact link in menu.
     */
    //TODO move javascript in common.js
    private String getObfuscateHelpEmail() {
        return getObfuscateEmailLink("%48%65%6C%70");
    }

    /**
     * @return  The {@code String} that is the HTML code of the contact link in text,
     *          displaying 'Bgee e-mail'.
     */
    protected String getObfuscateBgeeEmail() {
        return getObfuscateEmailLink("%42%67%65%65%20%65%2D%6D%61%69%6C");
    }

    /**
     * @return  The {@code String} that is the HTML code of the contact link in text,
     *          displaying 'e-mail'.
     */
    protected String getObfuscateEmail() {
        return getObfuscateEmailLink("%65%2D%6D%61%69%6C");
    }
    
    private String getObfuscateEmailLink(String encodedLinkText) {
        return "<script type='text/javascript'>eval(unescape("
                + "'%66%75%6E%63%74%69%6F%6E%20%70%67%72%65%67%67%5F%74%72%61%6E%73%70%6F%73%65"
                + "%31%28%68%29%20%7B%76%61%72%20%73%3D%27%61%6D%6C%69%6F%74%42%3A%65%67%40%65"
                + "%69%73%2E%62%77%73%73%69%73%27%3B%76%61%72%20%72%3D%27%27%3B%66%6F%72%28%76"
                + "%61%72%20%69%3D%30%3B%69%3C%73%2E%6C%65%6E%67%74%68%3B%69%2B%2B%2C%69%2B%2B"
                + "%29%7B%72%3D%72%2B%73%2E%73%75%62%73%74%72%69%6E%67%28%69%2B%31%2C%69%2B%32"
                + "%29%2B%73%2E%73%75%62%73%74%72%69%6E%67%28%69%2C%69%2B%31%29%7D%68%2E%68%72"
                + "%65%66%3D%72%3B%7D%64%6F%63%75%6D%65%6E%74%2E%77%72%69%74%65%28%27%3C%61%20"
                + "%68%72%65%66%3D%22%23%22%20%6F%6E%4D%6F%75%73%65%4F%76%65%72%3D%22%6A%61%76"
                + "%61%73%63%72%69%70%74%3A%70%67%72%65%67%67%5F%74%72%61%6E%73%70%6F%73%65%31"
                + "%28%74%68%69%73%29%22%20%6F%6E%46%6F%63%75%73%3D%22%6A%61%76%61%73%63%72%69"
                + "%70%74%3A%70%67%72%65%67%67%5F%74%72%61%6E%73%70%6F%73%65%31%28%74%68%69%73"
                + "%29%22%3E" + encodedLinkText + "%3C%2F%61%3E%27%29%3B'));</script>";
    }

    /**
     * Get the main logo of the documentation page, as HTML 'div' element.
     *
     * @return  A {@code String} that is the main documentation logo as HTML 'div' element,
     *          formated in HTML and HTML escaped if necessary.
     */
    protected String getMainDocumentationLogo() {
        log.entry();
        
        RequestParameters urlDocumentationGenerator = this.getNewRequestParameters();
        urlDocumentationGenerator.setPage(RequestParameters.PAGE_DOCUMENTATION);
    
        return log.exit(HtmlParentDisplay.getSingleFeatureLogo(
                urlDocumentationGenerator.getRequestURL(), false, 
                "Bgee documentation page", "Documentation", 
                this.prop.getBgeeRootDirectory() + this.prop.getLogoImagesRootDirectory() + "doc_logo.png", null));
    }

//    /**
//     * Get the main logo of the download page, as HTML 'div' element.
//     *
//     * @return  A {@code String} that is the main download logo as HTML 'div' element,
//     *          formated in HTML and HTML escaped if necessary.
//     */
//    protected String getMainDownloadLogo() {
//        log.entry();
//        
//        RequestParameters urlDownloadGenerator = this.getNewRequestParameters();
//        urlDownloadGenerator.setPage(RequestParameters.PAGE_DOWNLOAD);
//    
//        return log.exit(HtmlParentDisplay.getSingleFeatureLogo(urlDownloadGenerator.getRequestURL(), 
//                "Bgee expression data page", "Expression data", 
//                this.prop.getLogoImagesRootDirectory() + "download_logo.png", 
//                "Calls of baseline presence/absence of expression, "
//                + "and of differential over-/under-expression."));
//    }

    /**
     * Get the feature logos of the download page, as HTML 'div' elements.
     *
     * @return  A {@code String} that is the feature download logos as HTML 'div' elements,
     *          formated in HTML and HTML escaped if necessary.
     */
    protected String getFeatureDownloadLogos() {
        log.entry();

        RequestParameters urlDownloadRefExprGenerator = this.getNewRequestParameters();
        urlDownloadRefExprGenerator.setPage(RequestParameters.PAGE_DOWNLOAD);
        urlDownloadRefExprGenerator.setAction(RequestParameters.ACTION_DOWLOAD_PROC_VALUE_FILES);

        RequestParameters urlDownloadCallsGenerator = this.getNewRequestParameters();
        urlDownloadCallsGenerator.setPage(RequestParameters.PAGE_DOWNLOAD);
        urlDownloadCallsGenerator.setAction(RequestParameters.ACTION_DOWLOAD_CALL_FILES);
        
        StringBuilder logos = new StringBuilder(); 
        
        logos.append(HtmlParentDisplay.getSingleFeatureLogo(
                urlDownloadCallsGenerator.getRequestURL(), false, 
                "Bgee " + GENE_EXPR_CALLS_PAGE_NAME.toLowerCase() + " page", GENE_EXPR_CALLS_PAGE_NAME, 
                this.prop.getBgeeRootDirectory() + this.prop.getLogoImagesRootDirectory() + "expr_calls_logo.png", 
                "Calls of baseline presence/absence of expression, "
                + "and of differential over-/under-expression, in single or multiple species."));

        logos.append(HtmlParentDisplay.getSingleFeatureLogo(
                urlDownloadRefExprGenerator.getRequestURL(), false, 
                "Bgee " + PROCESSED_EXPR_VALUES_PAGE_NAME.toLowerCase() + " page", 
                PROCESSED_EXPR_VALUES_PAGE_NAME,
                this.prop.getBgeeRootDirectory() + this.prop.getLogoImagesRootDirectory() + "proc_values_logo.png", 
                "Annotations and processed expression data (e.g., read counts, TPM and "
                + "RPKM values, Affymetrix probeset signal intensities)."));
        
        return log.exit(logos.toString());
    }
    
    /**
     * TODO comment
     */
    protected String displayHelpLink(String cat, String display) {
        //TODO: to provide the cat, use a html5 data- attribute rather than 
        //a formatted String for the class attribute
        log.entry(cat, display);
        return log.exit("<span class='help'><a href='#' class='help|" + 
                cat + "'>" + display + "</a></span>");
    }
    
    /**
     * TODO comment
     */
    protected String displayHelpLink(String cat) {
        log.entry(cat);
        return log.exit(this.displayHelpLink(cat, "[?]"));
    }

    /**
     * Write HTML code allowing to include common javascript files. Subclasses needing to include 
     * additional javascript files must override this method. 
     * <p>
     * <strong>Important</strong>:
     * <ul>
     * <li>Javascript files should always be included by calling {@link #includeJs(String)}. 
     * {@link #includeJs(String)} will set the proper directory, and will automatically 
     * define versioned file names.
     * <li>{@code super.includeJs()} should always be called by these overriding methods, 
     * unless the aim is to generate a special page not using the common Bgee javascript libraries.
     * </ul>
     * @see #includeJs(String)
     */
    protected void includeJs() {
        log.entry();
        if (!this.prop.isMinify()) {
            this.includeJs("lib/jquery.min.js");
            this.includeJs("lib/jquery_plugins/jquery.visible.min.js");
            this.includeJs("lib/jquery_plugins/jquery-ui.min.js");
            this.includeJs("lib/jquery_plugins/toastr.min.js");
            //we need to add the bootstrap JS file after jQuery JS file to override it for tooltip
            this.includeJs("lib/jquery_plugins/bootstrap.min.js");
            this.includeJs("bgeeproperties.js");
            this.includeJs("urlparameters.js");
            this.includeJs("requestparameters.js");
            this.includeJs("common.js");
        } else {
            //If you ever add new files, you need to edit bgee-webapp/pom.xml 
            //to correctly merge/minify them.
            this.includeJs("vendor_common.js");
            this.includeJs("script_common.js");
        }
        log.exit();
    }
    /**
     * Write the HTML code allowing to include the javascript file named {@code fileName}. 
     * This method will notably retrieve the directory hosting the files, and will 
     * define the versioned file name corresponding to {@code fileName}, as hosted 
     * on the server. HTML is written using {@link #writeln(String)}.
     * <strong>It should be called only within a {@link #includeJs()} method, whether overridden 
     * or not.</strong>.
     * 
     * @param fileName  The original name of the javascript file to include.
     * @see #getVersionedJsFileName(String)
     */
    protected void includeJs(String fileName) {
        log.entry(fileName);
        this.writeln("<script type='text/javascript' src='" +
                this.prop.getBgeeRootDirectory() + this.prop.getJavascriptFilesRootDirectory() + 
                this.getVersionedJsFileName(fileName) + "'></script>");
        log.exit();
    }
    /**
     * Transform the name of a javascript file into a name including version information, 
     * following the pattern used for javascript files hosted on the server. This is to avoid 
     * caching issues. The extension to use for version information is provided by 
     * {@link BgeeProperties#getJavascriptVersionExtension()}. 
     * <p>
     * For instance, if {@code getJavascriptVersionExtension} returns "-13", 
     * and if {@code originalFileName} is equal to "common.js", the value returned 
     * by this method will be: "common-13.js".
     * <p>
     * For simplicity, only file names ending with '.js' are accepted, otherwise, 
     * an {@code IllegalArgumentException} is thrown.
     * 
     * @param originalFileName  A {@code String} that is the name of a javascript file, 
     *                          ending with ".js", to transform into a versioned file name.
     * @return                  A {@code String} that is the versioned javascript file name, 
     *                          as used on the server, including the version extension 
     *                          returned by {@link BgeeProperties#getJavascriptVersionExtension()}.
     */
    protected String getVersionedJsFileName(String originalFileName) {
        log.entry(originalFileName);
        if (!originalFileName.endsWith(".js")) {
            throw log.throwing(new IllegalArgumentException("The provided file name "
                    + "must end with an extension '.js'."));
        }
        //if no version info was provided, or if we don't want to use the minified files, 
        //return original name.
        if (StringUtils.isBlank(this.prop.getJavascriptVersionExtension()) || 
                !this.prop.isMinify()) {
            return log.exit(originalFileName);
        }
        return log.exit(originalFileName.replaceAll("(.+?)\\.js", 
                "$1." + this.prop.getJavascriptVersionExtension() + ".js"));
    }
    
    /**
     * Write HTML code allowing to include common CSS files. Subclasses needing to include 
     * additional CSS files must override this method. 
     * <p>
     * <strong>Important</strong>:
     * <ul>
     * <li>CSS files should always be included by calling {@link #includeCss(String)}. 
     * {@link #includeCss(String)} will set the proper directory, and will automatically 
     * define versioned file names.
     * <li>{@code super.includeCss()} should always be called by these overriding methods, 
     * unless the aim is to generate a special page not using the common CSS definitions.
     * </ul>
     * @see #includeCss(String)
     */
    protected void includeCss() {
        if (!this.prop.isMinify()) {
            this.includeCss("lib/jquery_plugins/jquery-ui.min.css");
            this.includeCss("lib/jquery_plugins/jquery-ui.structure.min.css");
            this.includeCss("lib/jquery_plugins/jquery-ui.theme.min.css");
            this.includeCss("lib/jquery_plugins/toastr.min.css");
            //we need to add the bootstrap CSS file after jQuery CSS file to override it for tooltip
            this.includeCss("lib/jquery_plugins/bootstrap.min.css");
            //we need to add the Bgee CSS files at the end, to override CSS file from bootstrap
            this.includeCss("bgee.css");  
        } else {
            //If you ever add new files, you need to edit bgee-webapp/pom.xml 
            //to correctly merge/minify them.
            //the CSS files need to keep their relative location to other paths the same, 
            //this is why we keep their location and don't merge them all
            this.includeCss("lib/jquery_plugins/vendor_common.css");
            //we need to add the Bgee CSS files at the end, to override CSS file from bootstrap
            this.includeCss("common.css"); 
        }
    }
    /**
     * Write the HTML code allowing to include the CSS file named {@code fileName}. 
     * This method will notably retrieve the directory hosting the files, and will 
     * define the versioned file name corresponding to {@code fileName}, as hosted 
     * on the server. HTML is written using {@link #writeln(String)}.
     * <strong>It should be called only within a {@link #includeCss()} method, whether overridden 
     * or not.</strong>.
     * 
     * @param fileName  The original name of the CSS file to include.
     * @see #getVersionedCssFileName(String)
     */
    protected void includeCss(String fileName) {
        log.entry(fileName);
        this.writeln("<link rel='stylesheet' type='text/css' href='"
                + this.prop.getBgeeRootDirectory() + this.prop.getCssFilesRootDirectory() 
                + this.getVersionedCssFileName(fileName) + "'/>");
        log.exit();
    }
    /**
     * Transform the name of a CSS file into a name including version information, 
     * following the pattern used for CSS files hosted on the server. This is to avoid 
     * caching issues. The extension to use for version information is provided by 
     * {@link BgeeProperties#getCssVersionExtension()}. 
     * <p>
     * For instance, if {@code getCssVersionExtension} returns "-13", 
     * and if {@code originalFileName} is equal to "bgee.css", the value returned 
     * by this method will be: "bgee-13.css".
     * <p>
     * For simplicity, only file names ending with '.css' are accepted, otherwise, 
     * an {@code IllegalArgumentException} is thrown.
     * 
     * @param originalFileName  A {@code String} that is the name of a CSS file, 
     *                          ending with ".css", to transform into a versioned file name.
     * @return                  A {@code String} that is the versioned CSS file name, 
     *                          as used on the server, including the version extension 
     *                          returned by {@link BgeeProperties#getCssVersionExtension()}.
     */
    protected String getVersionedCssFileName(String originalFileName) {
        log.entry(originalFileName);
        if (!originalFileName.endsWith(".css")) {
            throw log.throwing(new IllegalArgumentException("The provided file name "
                    + "must end with an extension '.css'."));
        }
        //if no version info was provided, or if we don't want to use the minified files, 
        //return original name.
        if (StringUtils.isBlank(this.prop.getCssVersionExtension()) || 
                !this.prop.isMinify()) {
            return log.exit(originalFileName);
        }
        return log.exit(originalFileName.replaceAll("(.+?)\\.css", 
                "$1." + this.prop.getCssVersionExtension() + ".css"));
    }

    /**
     * Return a new {@code RequestParameters} object to be used to generate URLs. 
     * This new {@code RequestParameters} will use the same {@code URLParameters} 
     * as those returned by {@link #getRequestParameters()} when calling 
     * {@link RequestParameters#getUrlParametersInstance()}, 
     * and the {@code BgeeProperties} {@link #prop}. 
     * Also, parameters will be URL encoded, and parameter separator will be {@code &amp;}.
     * 
     * @return  A newly created RequestParameters object.
     */
    protected RequestParameters getNewRequestParameters() {
        log.entry();
        return log.exit(new RequestParameters(
                this.getRequestParameters().getUrlParametersInstance(), 
                this.prop, true, "&amp;"));
    }

    /**
     * @return  The {@code HtmlFactory} that instantiated this object. This method is provided 
     *          only for convenience to avoid having to cast the {@code Viewfactory} returned by 
     *          {@link #getFactory()}.
     */
    protected HtmlFactory getHtmlFactory() {
        return (HtmlFactory) super.getFactory();
    }
    /**
     * @return  The {@code ViewFactory} that instantiated this object, of type {@code HtmlFactory}.
     *          See {@link #getHtmlFactory()} for a method returning directly the factory 
     *          as a {@code HtmlFactory}.
     */
    @Override
    //method overridden only to provide more accurate javadoc
    protected ViewFactory getFactory() {
        return super.getFactory();
    }
    
    /**
     * @return  The {@code JsonHelper} used to read/write variables into JSON.
     */
    protected JsonHelper getJsonHelper() {
        return jsonHelper;
    }
    
    /**
     * Get the images sources of a download page as a HTML 'div' element. 
     *
     * @return  the {@code String} that is the images sources as HTML 'div' element.
     */
    protected static String getImageSources() {
        log.entry();

        String commonsWikipedia = "https://commons.wikimedia.org/wiki";
        String gnuOrg           = "https://www.gnu.org/copyleft/fdl.html";
        String creativeCommons  = "https://creativecommons.org";
        StringBuilder sources = new StringBuilder();
        sources.append("<p id='creativecommons_title'>Images from Wikimedia Commons. In most cases, pictures corresponds to the sequenced strains. <a>Show information about original images.</a></p>");
        sources.append("<div id='creativecommons'>");
        sources.append("<p><i>Homo sapiens</i> picture by Leonardo da Vinci (Life time: 1519) [Public domain]. <a target='_blank' href='" + commonsWikipedia + "/File:Da_Vinci%27s_Anatomical_Man.jpg#mediaviewer/File:Da_Vinci%27s_Anatomical_Man.jpg'>See <i>H. sapiens</i> picture via Wikimedia Commons</a></p>");
        sources.append("<p><i>Mus musculus</i> picture by Rasbak [<a target='_blank' href='" + gnuOrg + "'>GFDL</a> or <a target='_blank' href='" + creativeCommons + "/licenses/by-sa/3.0/'>CC-BY-SA-3.0</a>], <a target='_blank' href='" + commonsWikipedia + "/File%3AApodemus_sylvaticus_bosmuis.jpg'>See <i>M. musculus</i> picture via Wikimedia Commons</a></p>");
        sources.append("<p><i>Danio rerio</i> picture by Azul (Own work) [see page for license], <a target='_blank' href='" + commonsWikipedia + "/File%3AZebrafisch.jpg'>See <i>D. rerio</i> picture via Wikimedia Commons</a></p>");
        sources.append("<p><i>Drosophila melanogaster</i> picture by Andr&eacute; Karwath aka Aka (Own work) [<a target='_blank' href='" + creativeCommons + "/licenses/by-sa/2.5'>CC-BY-SA-2.5</a>], <a target='_blank' href='" + commonsWikipedia + "/File%3ADrosophila_melanogaster_-_side_(aka).jpg'>See <i>D. melanogaster</i> picture via Wikimedia Commons</a></p>");
        sources.append("<p><i>Caenorhabditis elegans</i> picture by Bob Goldstein, UNC Chapel Hill http://bio.unc.edu/people/faculty/goldstein/ (Own work) [<a target='_blank' href='" + creativeCommons + "/licenses/by-sa/3.0'>CC-BY-SA-3.0</a>], <a target='_blank' href='" + commonsWikipedia + "/File%3ACelegansGoldsteinLabUNC.jpg'>See <i>C. elegans</i> picture via Wikimedia Commons</a></p>");
        sources.append("<p><i>Pan troglodytes</i> picture by Thomas Lersch (Own work) [<a target='_blank' href='" + gnuOrg + "'>GFDL</a>, <a target='_blank' href='" + creativeCommons + "/licenses/by-sa/3.0/'>CC-BY-SA-3.0</a> or <a target='_blank' href='" + creativeCommons + "/licenses/by/2.5'>CC-BY-2.5</a>], <a target='_blank' href='" + commonsWikipedia + "/File%3ASchimpanse_Zoo_Leipzig.jpg'>See <i>P. troglodytes</i> picture via Wikimedia Commons</a></p>");
        sources.append("<p><i>Pan paniscus</i> picture by Ltshears (Own work) [<a target='_blank' href='" + creativeCommons + "/licenses/by-sa/3.0'>CC-BY-SA-3.0</a> or <a target='_blank' href='" + gnuOrg + "'>GFDL</a>], <a target='_blank' href='" + commonsWikipedia + "/File%3ABonobo1_CincinnatiZoo.jpg'>See <i>P. paniscus</i> picture via Wikimedia Commons</a></p>");
        sources.append("<p><i>Gorilla gorilla</i> picture by Brocken Inaglory (Own work) [<a target='_blank' href='" + creativeCommons + "/licenses/by-sa/3.0'>CC-BY-SA-3.0</a> or <a target='_blank' href='" + gnuOrg + "'>GFDL</a>], <a target='_blank' href='" + commonsWikipedia + "/File%3AMale_gorilla_in_SF_zoo.jpg'>See <i>G. gorilla</i> picture via Wikimedia Commons</a></p>");
        sources.append("<p><i>Macaca mulatta</i> picture by Aiwok (Own work) [<a target='_blank' href='" + gnuOrg + "'>GFDL</a> or <a target='_blank' href='" + creativeCommons + "/licenses/by-sa/3.0'>CC-BY-SA-3.0-2.5-2.0-1.0</a>], <a target='_blank' href='" + commonsWikipedia + "/File%3AMacaca_mulatta_3.JPG'>See <i>M. mulatta</i> picture via Wikimedia Commons</a></p>");
        sources.append("<p><i>Rattus norvegicus</i> picture by Reg Mckenna (originally posted to Flickr as Wild Rat) [<a target='_blank' href='" + creativeCommons + "/licenses/by/2.0'>CC-BY-2.0</a>], <a target='_blank' href='" + commonsWikipedia + "/File%3AWildRat.jpg'>See <i>R. norvegicus</i> picture via Wikimedia Commons</a></p>");
        sources.append("<p><i>Bos taurus</i> picture by User Robert Merkel on en.wikipedia (US Department of Agriculture) [Public domain], <a target='_blank' href='" + commonsWikipedia + "/File%3AHereford_bull_large.jpg'>See <i>B. taurus</i> picture via Wikimedia Commons</a></p>");
        sources.append("<p><i>Sus scrofa</i> picture by Joshua Lutz (Own work) [Public domain], <a target='_blank' href='" + commonsWikipedia + "/File%3ASus_scrofa_scrofa.jpg'>See <i>S. scrofa</i> picture via Wikimedia Commons</a></p>");
        sources.append("<p><i>Equus caballus</i> picture by Doug Antczak Baker Institute for Animal Health College of Veterinary Medicine Cornell University [Public Domain], <a target='_blank' href='" + commonsWikipedia + "/File:Twilight20008-300.jpg#/media/File:Twilight20008-300.jpg'>See <i>E. caballus</i> picture via Wikimedia Commons</a></p>");
        sources.append("<p><i>Oryctolagus cuniculus</i> picture by JJ Harrison (Own work) [<a target='_blank' href='" + creativeCommons + "/licenses/by-sa/3.0'>CC-BY-SA-3.0</a>], <a target='_blank' href='" + commonsWikipedia + "/File:Oryctolagus_cuniculus_Tasmania_2.jpg#/media/File:Oryctolagus_cuniculus_Tasmania_2.jpg'>See <i>O. cuniculus</i> picture via Wikimedia Commons</a></p>");
        sources.append("<p><i>Canis lupus familiaris</i> picture by Mood210 (Own work) [<a target='_blank' href='" + creativeCommons + "/licenses/by-sa/3.0'>CC-BY-SA-3.0</a>], <a target='_blank' href='" + commonsWikipedia + "/File:Male_fawn_Boxer_undocked.jpg#/media/File:Male_fawn_Boxer_undocked.jpg'>See <i>C. lupus familiaris</i> picture via Wikimedia Commons</a></p>");
        sources.append("<p><i>Felis catus</i> picture [<a target='_blank' href='" + creativeCommons + "/licenses/by-sa/3.0'>CC-BY-SA-3.0</a>], <a target='_blank' href='" + commonsWikipedia + "/File:Valentino.jpg#/media/File:Valentino.jpg'>See <i>F. catus</i> picture via Wikimedia Commons</a></p>");
        sources.append("<p><i>Cavia porcellus</i> picture by Variraptor (Own work) [<a target='_blank' href='" + creativeCommons + "/licenses/by-sa/3.0'>CC-BY-SA-3.0</a>], <a target='_blank' href='" + commonsWikipedia + "/File:Yoyocochondinde.JPG#/media/File:Yoyocochondinde.JPG'>See <i>C. porcellus</i> picture via Wikimedia Commons</a></p>");
        sources.append("<p><i>Erinaceus europaeus</i> picture by Michael Gäbler (Own work) [<a target='_blank' href='" + creativeCommons + "/licenses/by-sa/3.0'>CC-BY-SA-3.0</a>], <a target='_blank' href='" + commonsWikipedia + "/File:Erinaceus_europaeus_(Linnaeus,_1758).jpg#/media/File:Erinaceus_europaeus_(Linnaeus,_1758).jpg'>See <i>E. europaeus</i> picture via Wikimedia Commons</a></p>");
        sources.append("<p><i>Monodelphis domestica</i> picture by <i>Marsupial Genome Sheds Light on the Evolution of Immunity.</i> Hill E, PLoS Biology Vol. 4/3/2006, e75 <a rel='nofollow' href='http://dx.doi.org/10.1371/journal.pbio.0040075'>http://dx.doi.org/10.1371/journal.pbio.0040075</a> [<a target='_blank' href='" + creativeCommons + "/licenses/by/2.5'>CC-BY-2.5</a>], <a target='_blank' href='" + commonsWikipedia + "/File%3AOpossum_with_young.png'>See <i>M. domestica</i> picture via Wikimedia Commons</a></p>");
        sources.append("<p><i>Ornithorhynchus anatinus</i> picture by Dr. Philip Bethge (private) [<a target='_blank' href='" + gnuOrg + "'>GFDL</a> or <a target='_blank' href='" + creativeCommons + "/licenses/by-sa/3.0'>CC-BY-SA-3.0-2.5-2.0-1.0</a>], <a target='_blank' href='" + commonsWikipedia + "/File%3AOrnithorhynchus.jpg'>See <i>O. anatinus</i> picture via Wikimedia Commons</a></p>");
        sources.append("<p><i>Gallus gallus</i> picture by Subramanya C K (Own work) [<a target='_blank' href='" + creativeCommons + "/licenses/by-sa/3.0'>CC-BY-SA-3.0</a>], <a target='_blank' href='" + commonsWikipedia + "/File%3ARed_jungle_fowl.png'>See <i>G. gallus</i> picture via Wikimedia Commons</a></p>");
        sources.append("<p><i>Anolis carolinensis</i> picture by PiccoloNamek (Moved from Image:P1010027.jpg) [<a target='_blank' href='" + gnuOrg + "'>GFDL</a> or <a target='_blank' href='" + creativeCommons + "/licenses/by-sa/3.0/'>CC-BY-SA-3.0</a>], <a target='_blank' href='" + commonsWikipedia + "/File%3AAnolis_carolinensis.jpg'>See <i>A. carolinensis</i> picture via Wikimedia Commons</a></p>");
        sources.append("<p><i>Xenopus tropicalis</i> picture by V&aacute;clav Gvo&zcaron;d&iacute;k (http://calphotos.berkeley.edu) [<a target='_blank' href='" + creativeCommons + "/licenses/by-sa/2.5'>CC-BY-SA-2.5</a>, <a target='_blank' href='" + creativeCommons + "/licenses/by-sa/2.5'>CC-BY-SA-2.5</a> or <a target='_blank' href='" + creativeCommons + "/licenses/by-sa/3.0'>CC-BY-SA-3.0</a>], <a target='_blank' href='" + commonsWikipedia + "/File%3AXenopus_tropicalis01.jpeg'>See <i>X. tropicalis</i> picture via Wikimedia Commons</a></p>");
        sources.append("<p><i>Drosophila ananassae</i> picture by Nicolas Gompel [<a target='_blank' href='" + creativeCommons + "/licenses/by-nc-sa/2.0/'>CC BY-NC-SA 2.0 FR</a>], <a target='_blank' href='http://gompel.org/drosophilidae'>See <i>D. ananassae</i> picture via Nicolas Gompel's lab website</a></p>");
        sources.append("<p><i>Drosophila mojavensis</i> picture by Nicolas Gompel [<a target='_blank' href='" + creativeCommons + "/licenses/by-nc-sa/2.0/'>CC BY-NC-SA 2.0 FR</a>], <a target='_blank' href='http://gompel.org/drosophilidae'>See <i>D. mojavensis</i> picture via Nicolas Gompel's lab website</a></p>");
        sources.append("<p><i>Drosophila pseudoobscura</i> picture, <a target='_blank' href='http://metazoa.ensembl.org/i/species/large/Drosophila_pseudoobscura.png'>See <i>D. pseudoobscura </i> picture via Ensembl Metazoa</a></p>");
        sources.append("<p><i>Drosophila simulans</i> picture by Nicolas Gompel [<a target='_blank' href='" + creativeCommons + "/licenses/by-nc-sa/2.0/'>CC BY-NC-SA 2.0 FR</a>], <a target='_blank' href='http://gompel.org/drosophilidae'>See <i>D. simulans</i> picture via Nicolas Gompel's lab website</a></p>");
        sources.append("<p><i>Drosophila virilis</i> picture by Nicolas Gompel [<a target='_blank' href='" + creativeCommons + "/licenses/by-nc-sa/2.0/'>CC BY-NC-SA 2.0 FR</a>], <a target='_blank' href='http://gompel.org/drosophilidae'>See <i>D. virilis</i> picture via Nicolas Gompel's lab website</a></p>");
        sources.append("<p><i>Drosophila yakuba</i> picture by Nicolas Gompel [<a target='_blank' href='" + creativeCommons + "/licenses/by-nc-sa/2.0/'>CC BY-NC-SA 2.0 FR</a>], <a target='_blank' href='http://gompel.org/drosophilidae'>See <i>D. yakuba</i> picture via Nicolas Gompel's lab website</a></p>");
        //        sources.append("<p><i>Pongo pygmaeus</i> picture by Greg Hume (Own work) [<a target='_blank' href='" + creativeCommons + "/licenses/by-sa/3.0'>CC-BY-SA-3.0</a>], <a target='_blank' href='" + commonsWikipedia + "/File%3ASUMATRAN_ORANGUTAN.jpg'>See <i>P. pygmaeus</i> picture via Wikimedia Commons</a></p>");
        //        sources.append("<p><i>Tetraodon nigroviridis</i> picture by Starseed (Own work) [<a target='_blank' href='" + creativeCommons + "/licenses/by-sa/3.0/de/deed.en'>CC-BY-SA-3.0-de</a> or <a target='_blank' href='" + creativeCommons + "/licenses/by-sa/3.0'>CC-BY-SA-3.0</a>], <a target='_blank' href='" + commonsWikipedia + "/File%3ATetraodon_nigroviridis_1.jpg'>See <i>T. nigroviridis</i> picture via Wikimedia Commons</a></p>");
        sources.append("</div>");
    
        return log.exit(sources.toString());
    }

    /**
     * Get the src of the provided species for a HTML 'img' element. 
     * 
     * @param species       A {@code Species} that is the species for which the src is returned.
     * @param isLightImg    A {@code boolean} defining whether image should be the light version.
     * @return              The {@code String} that is the 'src' of the provided species
     *                      for the HTML 'img' element.
     */
    protected String getSpeciesImageSrc(Species species, boolean isLightImg) {
        log.entry(species, isLightImg);

        StringBuilder src = new StringBuilder();
        src.append(this.prop.getBgeeRootDirectory()).append(this.prop.getSpeciesImagesRootDirectory());
        src.append(String.valueOf(species.getId()));
        if (species.getId() == HUMAN_SPECIES_ID) {
            src.append("_gtex");
        }
        src.append("_light.jpg");

        return log.exit(src.toString());
    }
    
    /**
     * @return  A {@code String} that is the formatted version number of the webapp.
     *          {@code null} if this information is not available.
     */
    protected String getWebAppVersion() {
        log.entry();
        String version = null;
        if (StringUtils.isNotBlank(this.prop.getMajorVersion())) {
            version = this.prop.getMajorVersion();
            if (StringUtils.isNotBlank(this.prop.getMinorVersion())) {
                version += "." + this.prop.getMinorVersion();
            }
        }
        return log.exit(version);
    }
}<|MERGE_RESOLUTION|>--- conflicted
+++ resolved
@@ -26,11 +26,7 @@
  * @author  Valentine Rech de Laval
  * @author  Philippe Moret
  * @author  Sebastien Moretti
-<<<<<<< HEAD
- * @version Bgee 14, Apr. 2019
-=======
  * @version Bgee 14, May 2019
->>>>>>> 003ccf67
  * @since   Bgee 13, Jul. 2014
  */
 public class HtmlParentDisplay extends ConcreteDisplayParent {
@@ -74,15 +70,14 @@
             "https://creativecommons.org/publicdomain/zero/1.0/";
 
     /**
-<<<<<<< HEAD
      * A {@code String} that is the ID of the human species. 
      */
     private static final int HUMAN_SPECIES_ID = 9606;
-=======
+
+    /**
      * A {@code String} that is the name of the 'Bgee Lite' database.
      */
     protected final static String BGEE_LITE_NAME = "'Bgee Lite'";
->>>>>>> 003ccf67
 
     /**
      * Escape HTML entities in the provided {@code String}
