--- conflicted
+++ resolved
@@ -154,14 +154,14 @@
     public FaqDisplay getFaqDisplay() {
         throw log.throwing(new UnsupportedOperationException("Not available for JSON display"));
     }
-<<<<<<< HEAD
+
     @Override
     public ResourcesDisplay getResourceDisplay() throws IOException {
-=======
+        throw log.throwing(new UnsupportedOperationException("Not available for JSON display"));
+    }
 
     @Override
     public AnatomicalSimilarityDisplay getAnatomicalSimilarityDisplay() {
->>>>>>> 0612b00d
         throw log.throwing(new UnsupportedOperationException("Not available for JSON display"));
     }
 }