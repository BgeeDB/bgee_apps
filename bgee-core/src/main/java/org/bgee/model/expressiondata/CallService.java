package org.bgee.model.expressiondata;

import java.util.AbstractMap.SimpleEntry;
import java.util.Arrays;
import java.util.Collection;
import java.util.Collections;
import java.util.Comparator;
import java.util.EnumSet;
import java.util.HashSet;
import java.util.LinkedHashMap;
import java.util.Map;
import java.util.Objects;
import java.util.Optional;
import java.util.Set;
import java.util.stream.Collectors;
import java.util.stream.Stream;

import org.apache.commons.lang3.StringUtils;
import org.apache.logging.log4j.LogManager;
import org.apache.logging.log4j.Logger;
import org.bgee.model.Service;
import org.bgee.model.dao.api.DAO;
import org.bgee.model.dao.api.DAOManager;
import org.bgee.model.dao.api.expressiondata.CallDAO.CallTO;
import org.bgee.model.dao.api.expressiondata.CallDAOFilter;
import org.bgee.model.dao.api.expressiondata.DAOConditionFilter;
import org.bgee.model.dao.api.expressiondata.ExpressionCallDAO;
import org.bgee.model.dao.api.expressiondata.ExpressionCallDAO.ExpressionCallTO;
import org.bgee.model.dao.api.expressiondata.NoExpressionCallDAO;
import org.bgee.model.dao.api.expressiondata.NoExpressionCallDAO.NoExpressionCallTO;
import org.bgee.model.expressiondata.Call.DiffExpressionCall;
import org.bgee.model.expressiondata.Call.ExpressionCall;
import org.bgee.model.expressiondata.CallData.ExpressionCallData;
import org.bgee.model.expressiondata.CallFilter.DiffExpressionCallFilter;
import org.bgee.model.expressiondata.CallFilter.ExpressionCallFilter;
import org.bgee.model.expressiondata.baseelements.CallType.DiffExpression;
import org.bgee.model.expressiondata.baseelements.CallType.Expression;
import org.bgee.model.expressiondata.baseelements.DataPropagation;
import org.bgee.model.expressiondata.baseelements.DataPropagation.PropagationState;
import org.bgee.model.expressiondata.baseelements.DataQuality;
import org.bgee.model.expressiondata.baseelements.DataType;
import org.bgee.model.expressiondata.baseelements.SummaryCallType;
import org.bgee.model.expressiondata.baseelements.SummaryCallType.ExpressionSummary;
import org.bgee.model.species.TaxonomyFilter;

/**
 * A {@link Service} to obtain {@link Call} objects. 
 * Users should use the {@link org.bgee.model.ServiceFactory} to obtain {@code CallService}s.
 * 
 * @author  Frederic Bastian
 * @author  Valentine Rech de Laval
 * @version Bgee 13, June 2016
 * @since   Bgee 13, Oct. 2015
 */
public class CallService extends Service {
    private final static Logger log = LogManager.getLogger(CallService.class.getName());
    
    //XXX: Enum class for fields of Call to populate? 
    //(e.g., GENE, ANAT_ENTITY, STAGE, DATA). But this means that we once again 
    //"duplicate" the concepts in the Condition class. 
    
//******************
// Notes from previous CallFilter version
//******************
  //XXX: 
 // - if both IDs and multiple species requested AND forceHomology is true 
 //   => find missing orthologous genes/homologous organs/comparable stages
    
    //XXX: impact both the gene filtering and the anat.entity and stage filtering.
    //Species should be always explicitly targeted.
//    private final TaxonomyFilter taxonFilter; 
    //XXX: with this boolean set to true, any multi-species query will search explicitly 
    //for homology/orthology relations, and will complete ID list provided to potentially 
    //add homolog/orthologs (i.e., impacting both ConditionFilters and GeneFilters).
    //if false, then any query is possible, without caring about homology/orthology.
    //XXX: If true, retrieve results only in homologous structure/comparable stages, always.
//    private final boolean forceHomology;
//******************
    
    public static enum Attribute implements Service.Attribute {
        GENE_ID, ANAT_ENTITY_ID, DEV_STAGE_ID, GLOBAL_DATA_QUALITY, GLOBAL_RANK, CALL_DATA, 
        GLOBAL_ANAT_PROPAGATION, GLOBAL_STAGE_PROPAGATION, GLOBAL_OBSERVED_DATA, 
        CALL_DATA_OBSERVED_DATA;
    }
    public static enum OrderingAttribute implements Service.OrderingAttribute {
        GENE_ID, ANAT_ENTITY_ID, DEV_STAGE_ID, GLOBAL_RANK;
    }

    /**
     * 0-arg constructor that will cause this {@code CallService} to use 
     * the default {@code DAOManager} returned by {@link DAOManager#getDAOManager()}. 
     * 
     * @see #CallService(DAOManager)
     */
    public CallService() {
        this(DAOManager.getDAOManager());
    }
    /**
     * @param daoManager    The {@code DAOManager} to be used by this {@code CallService} 
     *                      to obtain {@code DAO}s.
     * @throws IllegalArgumentException If {@code daoManager} is {@code null}.
     */
    public CallService(DAOManager daoManager) {
        super(daoManager);
    }
    
    //XXX: example multi-species query, signature/returned value to be better defined. 
    //We could then have the calls ordered by OMA HOG IDs (as in the current pipeline), 
    //to be able to group calls of orthologous genes in homologous organs. I believe 
    //this CallService should manage the ordering if requested, but not the grouping. 
    //XXX: or should we have Calls with MultiSpeciesConditions? Then the grouping 
    //of homologous organs could be performed by the CallService, if provided with the mapping 
    //of homologous organs as method argument. 
    public Stream<Call<? extends SummaryCallType, ? extends CallData<?>>> loadCallsInMultiSpecies(
            TaxonomyFilter taxonFilter, Set<CallFilter> callFilters) {
        //TODO
        return null;
    }
    
    public Stream<ExpressionCall> loadExpressionCalls(String speciesId, 
            ExpressionCallFilter callFilter, Collection<Attribute> attributes, 
            LinkedHashMap<OrderingAttribute, Service.Direction> orderingAttributes) throws IllegalArgumentException {
        log.entry(speciesId, callFilter, attributes, orderingAttributes);
        return log.exit(this.loadCalls(speciesId, Arrays.asList(callFilter), 
                    attributes, orderingAttributes)
                .map(call -> (ExpressionCall) call));
    }
    
    public Stream<DiffExpressionCall> loadDiffExpressionCalls(String speciesId, 
            DiffExpressionCallFilter callFilter) {
        //TODO
        return null;
    }
    
    //XXX: example single-species query, signature/returned value to be better defined
    //XXX: would several CallFilters represent AND or OR conditions?
    
    //XXX: this method should not return Call objects, it should only take care
    //of the dispatch to different DAOs, and return a Map<CallFilter, Stream<TO>> or similar.
    //no post-processing of the results returned by DAOs.
    public Stream<? extends Call<?, ?>> loadCalls(String speciesId, 
            Collection<CallFilter<?>> callFilters, Collection<Attribute> attributes, 
            LinkedHashMap<OrderingAttribute, Service.Direction> orderingAttributes) 
                    throws IllegalArgumentException {
        log.entry(speciesId, callFilters, attributes, orderingAttributes);
        //sanity checks
        if (StringUtils.isBlank(speciesId)) {
            throw log.throwing(new IllegalArgumentException("A speciesID must be provided"));
        }
        if (callFilters == null || callFilters.isEmpty()) {
            throw log.throwing(new IllegalArgumentException("At least one CallFilter must be provided."));
        }
        if (callFilters.stream().anyMatch(Objects::isNull)) {
            throw log.throwing(new IllegalArgumentException("No CallFilter can be null"));
        }
        final Set<CallFilter<?>> clonedFilters = Collections.unmodifiableSet(new HashSet<>(callFilters));
        final Set<Attribute> clonedAttrs = Collections.unmodifiableSet(
                attributes == null? EnumSet.noneOf(Attribute.class): EnumSet.copyOf(attributes));
        LinkedHashMap<OrderingAttribute, Service.Direction> clonedOrderingAttrs = 
                orderingAttributes == null? new LinkedHashMap<>(): new LinkedHashMap<>(orderingAttributes);
        
        //UnsupportedOperationExceptions (for now)
        if (clonedAttrs.contains(Attribute.CALL_DATA_OBSERVED_DATA)) {
            throw log.throwing(new UnsupportedOperationException(
                    "Retrieval of observed data state per data type not yet implemented."));
        }
        if (clonedFilters.stream().flatMap(filter -> filter.getCallDataFilters().stream())
                .anyMatch(callData -> Expression.NOT_EXPRESSED.equals(callData.getCallType()) || 
                        EnumSet.allOf(DiffExpression.class).contains(callData.getCallType()))) {
            throw log.throwing(new UnsupportedOperationException(
                    "Management of diff. expression and no-expression queries not yet implemented."));
        }

        //OK, real work starts here
        //XXX: NO, should not returned processed Calls, only retrieve streams from DAOs
        Set<Stream<? extends Call<?, ?>>> streamsJoinAnd = new HashSet<>();
        for (CallFilter<?> filter: clonedFilters) { 
            //dispatch the CallData per DAO needed. 
            Set<Stream<? extends Call<?, ?>>> streamsJoinOr = new HashSet<>();
            streamsJoinOr.add(this.performsExpressionQueries(speciesId, filter, clonedAttrs, 
                    clonedOrderingAttrs));
            assert streamsJoinOr.size() > 0;
            
            if (streamsJoinOr.size() > 1) {
                throw log.throwing(new UnsupportedOperationException("Merge of results "
                        + "form several OR queries not yet implemented"));
            }
            
            //TODO: here, we need to implement an InterleaveMergeSpliterator.
            //in the mean time, simply add the current stream
            streamsJoinAnd.addAll(streamsJoinOr);
        }
        if (streamsJoinAnd.size() > 1) {
            throw log.throwing(new UnsupportedOperationException("Merge of results "
                    + "from several AND queries not yet implemented."));
        }
        
        //TODO: here, we need to implement a spliterator avoiding to put all data in memory 
        //to check whether a Call is present in all streams.
        //in the mean time, simply return the stream
        return log.exit(streamsJoinAnd.iterator().next());
    }

    //*************************************************************************
    // METHODS PERFORMING THE QUERIES TO THE DAOs
    //*************************************************************************
    private Stream<ExpressionCall> performsExpressionQueries(String speciesId, 
            CallFilter<?> callFilter, Set<Attribute> attributes, 
            LinkedHashMap<OrderingAttribute, Service.Direction> orderingAttributes) {
        log.entry(speciesId, callFilter, attributes, orderingAttributes);
        
        //Extract only the CallData related to expression queries
        Set<ExpressionCallData> exprCallData = 
                callFilter.getCallDataFilters().stream()
                //consider only callData for the ExpressionCallDAO
                .filter(callData -> Expression.EXPRESSED.equals(callData.getCallType()))
                .map(callData -> (ExpressionCallData) callData)
                .collect(Collectors.toSet());
        
        //now, do one query for each combination of propagation states
        final ExpressionCallDAO dao = this.getDaoManager().getExpressionCallDAO();
        return log.exit(
                dao.getExpressionCalls(Arrays.asList(
                        //generate an ExpressionCallDAOFilter from callFilter 
                        new CallDAOFilter(
                            //we will provide the gene IDs to the getExpressionCalls method 
                            //as a global gene filter, not through the CallDAOFilter. 
                            null, 
                            //species
                            Arrays.asList(speciesId), 
                            //ConditionFilters
                            callFilter.getConditionFilters().stream()
                                .map(condFilter -> new DAOConditionFilter(
                                        condFilter.getAnatEntitieIds(), 
                                        condFilter.getDevStageIds()))
                                .collect(Collectors.toSet())
                        )),  
                        //CallTOFilters
                        exprCallData.stream()
                            .flatMap(callData -> mapCallDataToExprCallTOFilters(callData, 
                                    callFilter.getDataPropagationFilter()).stream())
                            .collect(Collectors.toSet()), 
                        //includeSubstructures
                        !PropagationState.SELF.equals(callFilter.getDataPropagationFilter()
                                .getAnatEntityPropagationState()), 
                        //includeSubStages
                        !PropagationState.SELF.equals(callFilter.getDataPropagationFilter()
                                .getDevStagePropagationState()), 
                        //global gene filter
                        Optional.ofNullable(callFilter.getGeneFilter())
                            .map(geneFilter -> geneFilter.getGeneIds()).orElse(new HashSet<>()), 
                        //no gene orthology requested
                        null, 
                        //Attributes
                        convertServiceAttrsToExprDAOAttrs(attributes, exprCallData.stream()
                                    .flatMap(callData -> callData.getDataType() != null? 
                                        EnumSet.of(callData.getDataType()).stream(): 
                                        EnumSet.allOf(DataType.class).stream())
                                    .collect(Collectors.toCollection(() -> EnumSet.noneOf(DataType.class)))), 
                        //OrderingAttributes
                        convertServiceOrderingAttrsToExprDAOOrderingAttrs(orderingAttributes)
                    )
                    //retrieve the Stream resulting from the query. Note that the query is not executed 
                    //as long as the Stream is not consumed (lazy-loading).
                    .stream()
                    //allow mapping of the ExpressionCallTOs to ExpressionCalls. The Stream is still 
                    //not consumed at this point (map is a lazy operation as well). 
                    .map(callTO -> mapCallTOToExpressionCall(callTO, callFilter.getDataPropagationFilter())
                ));
    }

    //*************************************************************************
    // METHODS MAPPING CallTOs TO Calls
    //*************************************************************************
    private static ExpressionCall mapCallTOToExpressionCall(ExpressionCallTO callTO, 
            DataPropagation callFilterPropag) {
        log.entry(callTO, callFilterPropag);

        //at this point, we cannot know the propagation status per data type, 
        //the expression tables only store a global propagation status 
        //over all data types. To infer the status per data type, 
        //we would need two queries, one including sub-stages/subtructures, 
        //and another one not including them. 
        //so here, we provide the only thing we know: the propagation status 
        //requested to the DAO.
        //Infer observation state first. No way to get any information about "observed data" 
        //per data type at this point, unless the results have some specific propagation states.
        Set<PropagationState> allPropagStates = callFilterPropag.getAllPropagationStates();
        Boolean observedData = null;
        if (allPropagStates.size() == 1 && allPropagStates.contains(PropagationState.SELF)) {
            observedData = true;
        } else if (allPropagStates.contains(PropagationState.DESCENDANT)) {
            observedData = false;
        }
        DataPropagation callDataPropagation = new DataPropagation(
                !PropagationState.SELF.equals(callFilterPropag.getAnatEntityPropagationState())? 
                        PropagationState.SELF_OR_DESCENDANT: PropagationState.SELF, 
                !PropagationState.SELF.equals(callFilterPropag.getDevStagePropagationState())? 
                        PropagationState.SELF_OR_DESCENDANT: PropagationState.SELF, 
                observedData);
        
        //infer the global Propagation status of the call, either from the CallTO 
        //if it contains this information, or from the PropagationState defined from the CallFilter.
        DataPropagation globalPropagation = new DataPropagation(
                Optional.ofNullable(convertExprOriginToPropagationState(callTO.getAnatOriginOfLine()))
                .orElse(callDataPropagation.getAnatEntityPropagationState()), 
                Optional.ofNullable(convertExprOriginToPropagationState(callTO.getStageOriginOfLine()))
                .orElse(callDataPropagation.getDevStagePropagationState()), 
                callTO.isObservedData() == null? observedData: callTO.isObservedData());
        
        return log.exit(new ExpressionCall(callTO.getGeneId(), 
                callTO.getAnatEntityId() != null || callTO.getStageId() != null? 
                        new Condition(callTO.getAnatEntityId(), callTO.getStageId()): null, 
                globalPropagation, 
                //At this point, there can't be any ambiguity state, as we haven't compare 
                //the expression calls to no-expression calls yet.
                ExpressionSummary.EXPRESSED, 
                //get the best quality among all data types
                extractBestQual(callTO),
                //map to CallDatas
                callTO.extractDataTypesToDataStates().entrySet().stream()
                    .filter(entry -> entry.getValue() != null && 
                                     !entry.getValue().equals(CallTO.DataState.NODATA))
                    .map(entry -> new ExpressionCallData(Expression.EXPRESSED, 
                            convertDataStateToDataQuality(entry.getValue()), 
                            convertExprAttributeToDataType(entry.getKey()), 
                            callDataPropagation))
<<<<<<< HEAD
                    
                    .collect(Collectors.toSet()), 
                callTO.getGlobalMeanRank()
=======
                    .collect(Collectors.toSet())
>>>>>>> 5b197d6a
                ));
    }
    
    // TODO refactoring with previous method?
    private static ExpressionCall mapCallTOToExpressionCall(NoExpressionCallTO callTO, 
            DataPropagation callFilterPropag) {
        log.entry(callTO, callFilterPropag);
        //at this point, we cannot know the propagation status per data type, 
        //the expression tables only store a global propagation status 
        //over all data types. To infer the status per data type, 
        //we would need two queries, one including parent structures, 
        //and another one not including them. 
        //so here, we provide the only thing we know: the propagation status 
        //requested to the DAO.
        //Infer observation state first. No way to get any information about "observed data" 
        //per data type at this point, unless the results have some specific propagation states.
        Set<PropagationState> allPropagStates = callFilterPropag.getAllPropagationStates();
        Boolean observedData = null;
        if (allPropagStates.size() == 1 && allPropagStates.contains(PropagationState.SELF)) {
            observedData = true;
        } else if (allPropagStates.contains(PropagationState.ANCESTOR)) {
            observedData = false;
        }
        DataPropagation callDataPropagation = new DataPropagation(
                !PropagationState.SELF.equals(callFilterPropag.getAnatEntityPropagationState())? 
                        PropagationState.SELF_OR_ANCESTOR: PropagationState.SELF, 
                PropagationState.SELF, 
                observedData);
        
        //infer the global Propagation status of the call, either from the CallTO 
        //if it contains this information, or from the PropagationState defined from the CallFilter.
        DataPropagation globalPropagation = new DataPropagation(
                Optional.ofNullable(convertNoExprOriginToPropagationState(callTO.getOriginOfLine()))
                .orElse(callDataPropagation.getAnatEntityPropagationState()), 
                PropagationState.SELF, 
                observedData);
        
        return log.exit(new ExpressionCall(callTO.getGeneId(), 
                callTO.getAnatEntityId() != null || callTO.getStageId() != null? 
                        new Condition(callTO.getAnatEntityId(), callTO.getStageId()): null, 
                globalPropagation, 
                //At this point, there can't be any ambiguity state, as we haven't compare 
                //the expression calls to no-expression calls yet.
                ExpressionSummary.NOT_EXPRESSED, 
                //get the best quality among all data types
                extractBestQual(callTO),
                //map to CallDatas
                callTO.extractDataTypesToDataStates().entrySet().stream()
                    .filter(entry -> entry.getValue() != null && 
                                     !entry.getValue().equals(CallTO.DataState.NODATA))
                    .map(entry -> new ExpressionCallData(Expression.NOT_EXPRESSED, 
                            convertDataStateToDataQuality(entry.getValue()), 
                            convertNoExprAttributeToDataType(entry.getKey()), 
                            callDataPropagation))
                    .collect(Collectors.toSet())
                ));
    }

    //*************************************************************************
    // HELPER METHODS CONVERTING INFORMATION FROM CallDAO LAYER TO Call LAYER
    //*************************************************************************
    private static DataQuality extractBestQual(CallTO<?> callTO) {
        log.entry(callTO);
        
        return log.exit(callTO.extractDataTypesToDataStates().values().stream()
            .filter(e -> e != null && !e.equals(CallTO.DataState.NODATA))
            .max(Comparator.naturalOrder())
            .map(CallService::convertDataStateToDataQuality).orElse(null));
    }
    
    private static DataQuality convertDataStateToDataQuality(CallTO.DataState state) 
            throws IllegalStateException{
        log.entry(state);
        switch(state) {
        case LOWQUALITY: 
            return log.exit(DataQuality.LOW);
        case HIGHQUALITY:
            return log.exit(DataQuality.HIGH);
        case NODATA: 
            return log.exit(DataQuality.NODATA);
        default: 
            throw log.throwing(new IllegalStateException("Unsupported CallTO.DataState: " + state));
        }
    }
    
    //*************************************************************************
    // HELPER METHODS CONVERTING INFORMATION FROM ExpressionCallDAO LAYER TO Call LAYER
    //*************************************************************************
    private static final Map<ExpressionCallDAO.Attribute, DataType> EXPR_ATTR_TO_DATA_TYPE = Stream.of(
            new SimpleEntry<>(ExpressionCallDAO.Attribute.AFFYMETRIX_DATA, DataType.AFFYMETRIX), 
            new SimpleEntry<>(ExpressionCallDAO.Attribute.EST_DATA, DataType.EST), 
            new SimpleEntry<>(ExpressionCallDAO.Attribute.IN_SITU_DATA, DataType.IN_SITU), 
            new SimpleEntry<>(ExpressionCallDAO.Attribute.RNA_SEQ_DATA, DataType.RNA_SEQ))
            .collect(Collectors.toMap(SimpleEntry::getKey, SimpleEntry::getValue));
            
    private static DataType convertExprAttributeToDataType(
            ExpressionCallDAO.Attribute attr) throws IllegalStateException {
        log.entry(attr);
        
        return log.exit(Optional.ofNullable(EXPR_ATTR_TO_DATA_TYPE.get(attr))
                //bug of javac for type inference, we need to type the exception explicitly to RuntimeException,
                //see http://stackoverflow.com/questions/25523375/java8-lambdas-and-exceptions
                .<RuntimeException>orElseThrow(
                () -> log.throwing(new IllegalStateException(
                        "Unsupported ExpressionCallDAO.Attribute: " + attr))));
    }
    
    private static PropagationState convertExprOriginToPropagationState(
            ExpressionCallTO.OriginOfLine origin) throws IllegalStateException {
        log.entry(origin);
        
        if (origin == null) {
            return log.exit(null);
        }
        switch (origin) {
        case SELF: 
            return log.exit(PropagationState.SELF);
        case DESCENT: 
            return log.exit(PropagationState.DESCENDANT);
        case BOTH: 
            return log.exit(PropagationState.SELF_AND_DESCENDANT);
        default: 
            throw log.throwing(new IllegalStateException("Unsupported ExpressionCallTO.OriginOfLine: "
                     + origin));
        }
    }
    
    //*************************************************************************
    // HELPER METHODS CONVERTING INFORMATION FROM ExpressionCallDAO LAYER TO Call LAYER
    //*************************************************************************
    private static final Map<NoExpressionCallDAO.Attribute, DataType> NO_EXPR_ATTR_TO_DATA_TYPE = Stream.of(
            new SimpleEntry<>(NoExpressionCallDAO.Attribute.AFFYMETRIX_DATA, DataType.AFFYMETRIX), 
            new SimpleEntry<>(NoExpressionCallDAO.Attribute.IN_SITU_DATA, DataType.IN_SITU), 
            new SimpleEntry<>(NoExpressionCallDAO.Attribute.RNA_SEQ_DATA, DataType.RNA_SEQ))
            .collect(Collectors.toMap(SimpleEntry::getKey, SimpleEntry::getValue));
    
    private static DataType convertNoExprAttributeToDataType(
            NoExpressionCallDAO.Attribute attr) throws IllegalStateException {
        log.entry(attr);
        
        return log.exit(Optional.ofNullable(NO_EXPR_ATTR_TO_DATA_TYPE.get(attr))
                //bug of javac for type inference, we need to type the exception explicitly to RuntimeException,
                //see http://stackoverflow.com/questions/25523375/java8-lambdas-and-exceptions
                .<RuntimeException>orElseThrow(
                        () -> log.throwing(new IllegalStateException(
                                "Unsupported NoExpressionCallDAO.Attribute: " + attr))));
    }
    
    private static PropagationState convertNoExprOriginToPropagationState(
            NoExpressionCallTO.OriginOfLine origin) throws IllegalStateException {
        log.entry(origin);
        
        if (origin == null) {
            return log.exit(null);
        }
        switch (origin) {
        case SELF: 
            return log.exit(PropagationState.SELF);
        case PARENT: 
            return log.exit(PropagationState.ANCESTOR);
        case BOTH: 
            return log.exit(PropagationState.SELF_AND_ANCESTOR);
        default: 
            throw log.throwing(new IllegalStateException("Unsupported NoExpressionCallTO.OriginOfLine: "
                    + origin));
        }
    }

    //*************************************************************************
    // METHODS MAPPING CallDatas TO ExpressionCallTOs
    //*************************************************************************
    private static Set<ExpressionCallTO> mapCallDataToExprCallTOFilters(ExpressionCallData callData, 
            DataPropagation callFilterPropag) {
        log.entry(callData, callFilterPropag);
        
        //if the dataType of the callData is null, then it means that it targets all data types. 
        //In order to get OR conditions between data type parameters 
        //(e.g., affymetrixData >= HIGH OR rnaSeqData >= HIGH), we need to create one ExpressionCallTO 
        //per data type (because data type parameters inside a same ExpressionCallTO are considered 
        //as AND conditions). But this is needed only if there is a filtering requested 
        //on a minimum quality level, of course.
        //Here, don't use an EnumSet to be able to put 'null' in it (see below).
        Set<DataType> dataTypes = new HashSet<>();
        if (callData.getDataType() == null && callData.getDataQuality().equals(DataQuality.LOW)) {
            //no filtering on data quality for any data type
            dataTypes.add(null);
        } else {
            //filtering requested on data quality for any data type, 
            //or filtering requested on one specific data type for any quality
            dataTypes = callData.getDataType() != null? 
                EnumSet.of(callData.getDataType()): EnumSet.allOf(DataType.class);
        }
                
        return log.exit(dataTypes.stream().map(dataType -> {
            CallTO.DataState affyState = null;
            CallTO.DataState estState = null;
            CallTO.DataState inSituState = null;
            CallTO.DataState rnaSeqState = null;
            assert dataType != null || 
                    (dataType == null && callData.getDataQuality().equals(DataQuality.LOW));
            
            if (dataType != null) {
                CallTO.DataState state = convertDataQualityToDataState(callData.getDataQuality());
                switch (dataType) {
                case AFFYMETRIX: 
                    affyState = state;
                    break;
                case EST: 
                    estState = state;
                    break;
                case IN_SITU: 
                    inSituState = state;
                    break;
                case RNA_SEQ: 
                    rnaSeqState = state;
                    break;
                default: 
                    throw log.throwing(new IllegalStateException("Unsupported DataType: " + dataType));
                }
            }
            
            return new ExpressionCallTO(affyState, estState, inSituState, rnaSeqState, 
                convertPropagationStateToExprOrigin(callFilterPropag.getAnatEntityPropagationState()), 
                convertPropagationStateToExprOrigin(callFilterPropag.getDevStagePropagationState()), 
                callFilterPropag.getIncludingObservedData());
        })
        //filter CallTOs that provide no filtering at all
        .filter(callTO -> !callTO.equals(new ExpressionCallTO(null, null, null, null)))
        .collect(Collectors.toSet()));
    }

    //*************************************************************************
    // HELPER METHODS CONVERTING INFORMATION FROM Call LAYER TO CallDAO LAYER
    //*************************************************************************
    private static CallTO.DataState convertDataQualityToDataState(DataQuality qual) 
            throws IllegalStateException{
        log.entry(qual);
        switch(qual) {
        case LOW: 
            return log.exit(CallTO.DataState.LOWQUALITY);
        case HIGH:
            return log.exit(CallTO.DataState.HIGHQUALITY);
        default: 
            throw log.throwing(new IllegalStateException("Unsupported DataQuality: " + qual));
        }
    }
    
    private static LinkedHashMap<ExpressionCallDAO.OrderingAttribute, DAO.Direction> 
        convertServiceOrderingAttrsToExprDAOOrderingAttrs(
            LinkedHashMap<OrderingAttribute, Service.Direction> orderingAttrs) {
        log.entry(orderingAttrs);
        
        return log.exit(orderingAttrs.entrySet().stream().collect(Collectors.toMap(
            entry -> {
                switch (entry.getKey()) {
                case GENE_ID: 
                    return ExpressionCallDAO.OrderingAttribute.GENE_ID;
                case ANAT_ENTITY_ID: 
                    return ExpressionCallDAO.OrderingAttribute.ANAT_ENTITY_ID;
                case DEV_STAGE_ID: 
                    return ExpressionCallDAO.OrderingAttribute.STAGE_ID;
                case GLOBAL_RANK: 
                    return ExpressionCallDAO.OrderingAttribute.MEAN_RANK;
                default: 
                    throw log.throwing(new IllegalStateException("Unsupported OrderingAttributes from CallService: "
                            + entry.getKey()));
                }
            }, 
            entry -> {
                switch (entry.getValue()) {
                case ASC: 
                    return DAO.Direction.ASC;
                case DESC: 
                    return DAO.Direction.DESC;
                default: 
                    throw log.throwing(new IllegalStateException("Unsupported ordering Direction from CallService: "
                            + entry.getValue()));
                }
            }, 
            (v1, v2) -> {throw log.throwing(new IllegalStateException("No key collision possible"));}, 
            () -> new LinkedHashMap<ExpressionCallDAO.OrderingAttribute, DAO.Direction>())));
    }

    //*************************************************************************
    // HELPER METHODS CONVERTING INFORMATION FROM Call LAYER TO ExpressionCallDAO LAYER
    //*************************************************************************
    private static ExpressionCallTO.OriginOfLine convertPropagationStateToExprOrigin(
            PropagationState state) throws IllegalStateException {
        log.entry(state);
        switch (state) {
        case DESCENDANT: 
            return log.exit(ExpressionCallTO.OriginOfLine.DESCENT);
        case SELF_AND_DESCENDANT: 
            return log.exit(ExpressionCallTO.OriginOfLine.BOTH);
        case SELF: 
        case SELF_OR_DESCENDANT: 
            //SELF or SELF_OR_DESCENDANT simply means "include substructures/substages or not", 
            //so this is managed when calling the method of the DAO, there is no further 
            //filtering necessary here.
            return log.exit(null);
        default: 
            throw log.throwing(new IllegalStateException("Unsupported PropagationState "
                    + "for ExpressionCallTOs: " + state));
        }
    }
    
    private static Set<ExpressionCallDAO.Attribute> convertServiceAttrsToExprDAOAttrs(
            Set<Attribute> attributes, Set<DataType> dataTypesRequested) {
        log.entry(attributes, dataTypesRequested);
        
        //revert the existing map ExpressionCallDAO.Attribute -> DataType
        Map<DataType, ExpressionCallDAO.Attribute> typeToDAOAttr = EXPR_ATTR_TO_DATA_TYPE.entrySet().stream()
                .collect(Collectors.toMap(Map.Entry::getValue, Map.Entry::getKey));
        
        return log.exit(attributes.stream().flatMap(attr -> {
            switch (attr) {
            case GENE_ID: 
                return Stream.of(ExpressionCallDAO.Attribute.GENE_ID);
            case ANAT_ENTITY_ID: 
                return Stream.of(ExpressionCallDAO.Attribute.ANAT_ENTITY_ID);
            case DEV_STAGE_ID: 
                return Stream.of(ExpressionCallDAO.Attribute.STAGE_ID);
            //Whether we need to get a global quality level over all requested data types, 
            //or the detailed quality level per data type, it's the same DAO attributes that we need. 
            case GLOBAL_DATA_QUALITY:
            case CALL_DATA: 
                return dataTypesRequested.stream().map(type -> Optional.ofNullable(typeToDAOAttr.get(type))
                        //bug of javac for type inference, we need to type the exception 
                        //explicitly to RuntimeException,
                        //see http://stackoverflow.com/questions/25523375/java8-lambdas-and-exceptions
                        .<RuntimeException>orElseThrow(() -> log.throwing(new IllegalStateException(
                                "Unsupported DataType: " + type))));
            case GLOBAL_ANAT_PROPAGATION: 
                return Stream.of(ExpressionCallDAO.Attribute.ANAT_ORIGIN_OF_LINE);
            case GLOBAL_STAGE_PROPAGATION: 
                return Stream.of(ExpressionCallDAO.Attribute.STAGE_ORIGIN_OF_LINE);
            case GLOBAL_OBSERVED_DATA: 
                return Stream.of(ExpressionCallDAO.Attribute.OBSERVED_DATA);
            case CALL_DATA_OBSERVED_DATA: 
                //nothing here, the only way to get this information is by performing 2 queries, 
                //one including substructures/sub-stages, another one without substructures/sub-stages.
                return Stream.empty();
            case GLOBAL_RANK: 
                return Stream.of(ExpressionCallDAO.Attribute.GLOBAL_MEAN_RANK);
            default: 
                throw log.throwing(new IllegalStateException("Unsupported Attributes from CallService: "
                        + attr));
            }
        }).collect(Collectors.toCollection(() -> EnumSet.noneOf(ExpressionCallDAO.Attribute.class))));
    }
    
    //*************************************************************************
    // METHODS PROPAGATION: from CallTOs to propagated Calls
    //*************************************************************************

    /**
     * Propagate {@code NoExpressionTO}s to descendant conditions from {@code conditionUtils} 
     * and valid for {@code conditionFilter}.
     * <p>
     * Return {@code ExpressionCall}s have {@code DataPropagation}, {@code ExpressionSummary}, 
     * and {@code DataQuality} equal to {@code null}. 
     *  
     * @param noExprTOs         A {@code Collection} of {@code NoExpressionTO} to be propagated.
     * @param conditionFilter   A {@code Collection} of {@code ConditionFilter}s to configure 
     *                          the filtering of conditions in propagated calls. 
     *                          If several {@code ConditionFilter}s are provided, they are seen as
     *                          "OR" conditions. Can be {@code null} or empty. 
     * @param conditionUtils    A {@code ConditionUtils} containing at least anat. entity
     *                          {@code Ontology} to use for the propagation.
     * @return                  A {@code Set} of {@code ExpressionCall}s that are propagated calls.
     */
    // TODO: set to private because argument are TOs? 
    // NOTE: No update ExpressionCalls, to provide better unicity of the method, and allow better unit testing
    public Set<ExpressionCall> propagateNoExpressionTOs(Collection<NoExpressionCallTO> noExprTOs,
            Collection<ConditionFilter> conditionFilter, ConditionUtils conditionUtils,
            Collection<String> speciesIds) {
        log.entry(noExprTOs, conditionFilter, conditionUtils, speciesIds);
        
        // Check that TOs are not empty and not already propagated
        if (noExprTOs == null || noExprTOs.isEmpty()) {
            throw log.throwing(new IllegalArgumentException("No NoExpressionTOs provided"));
        }
        Set<NoExpressionCallTO> alreadyPropagatedTOs = noExprTOs.stream()
            .filter(to -> to.getOriginOfLine() != NoExpressionCallTO.OriginOfLine.SELF 
                            || to.isIncludeParentStructures())
            .collect(Collectors.toSet());
        if (!alreadyPropagatedTOs.isEmpty()) {
            throw log.throwing(new IllegalArgumentException(
                    "Some ExpressionTOs has already been propagated: " + alreadyPropagatedTOs ));
        }
        
        return log.exit(
                this.propagateTOs(noExprTOs, conditionFilter, conditionUtils,
                        NoExpressionCallTO.class, speciesIds));
    }
    
    /**
     * Propagate {@code ExpressionTO}s to ancestor conditions from {@code conditionUtils} 
     * and valid for {@code conditionFilter}.
     * <p>
     * Return {@code ExpressionCall}s have {@code DataPropagation}, {@code ExpressionSummary}, 
     * and {@code DataQuality} equal to {@code null}. 
     *  
     * @param exprTOs           A {@code Collection} of {@code ExpressionCallTO} to be propagated.
     * @param conditionFilter   A {@code Collection} of {@code ConditionFilter}s to configure 
     *                          the filtering of conditions in propagated calls. 
     *                          If several {@code ConditionFilter}s are provided, they are seen as
     *                          "OR" conditions. Can be {@code null} or empty. 
     * @param conditionUtils    A {@code ConditionUtils} containing anat. entity and dev. stage
     *                          {@code Ontology}s to use for the propagation. 
     * @return                  A {@code Set} of {@code ExpressionCall}s that are propagated calls.
     */
    // TODO: set to private because argument are TOs? 
    // NOTE: No update ExpressionCalls, to provide better unicity of the method, and allow better unit testing
    public Set<ExpressionCall> propagateExpressionTOs(Collection<ExpressionCallTO> exprTOs,
            Collection<ConditionFilter> conditionFilter, ConditionUtils conditionUtils,
            Collection<String> speciesIds) {
        log.entry(exprTOs, conditionFilter, conditionUtils, speciesIds);
        
        // Check that TOs are not empty and not already propagated
        if (exprTOs == null || exprTOs.isEmpty()) {
            throw log.throwing(new IllegalArgumentException("No ExpressionTOs provided"));
        }
        Set<ExpressionCallTO> alreadyPropagatedTOs = exprTOs.stream()
            .filter(to -> to.getAnatOriginOfLine() != ExpressionCallTO.OriginOfLine.SELF 
                            || to.getStageOriginOfLine() != ExpressionCallTO.OriginOfLine.SELF 
                            || !to.isObservedData())
            .collect(Collectors.toSet());
        if (!alreadyPropagatedTOs.isEmpty()) {
            throw log.throwing(new IllegalArgumentException(
                    "Some ExpressionTOs has already been propagated: " + alreadyPropagatedTOs ));
        }
        
        return log.exit(
                this.propagateTOs(exprTOs, conditionFilter, conditionUtils,
                        ExpressionCallTO.class, speciesIds));
    }
    
    private <T extends CallTO> Set<ExpressionCall> propagateTOs(Collection<T> callTOs,
            Collection<ConditionFilter> conditionFilter, ConditionUtils conditionUtils, 
            Class<T> type, Collection<String> speciesIds)
                    throws IllegalArgumentException {
        log.entry(callTOs, conditionFilter, conditionUtils, speciesIds);
        
        final Collection<String> curSpecies = speciesIds != null && !speciesIds.isEmpty() ? 
                Collections.unmodifiableCollection(speciesIds) : null; 

        // Check conditionUtils contains all species of speciesIds
        if (curSpecies != null && !conditionUtils.getSpeciesIds().containsAll(curSpecies)) {
            throw log.throwing(new IllegalArgumentException(
                    "Species IDs are not registered to provided ConditionUtils"));
        }
        
        // Check conditionUtils contains all conditions of callTOs
        Set<Condition> conditions = callTOs.stream()
            .map(to -> new Condition(to.getAnatEntityId(), to.getStageId()))
            .collect(Collectors.toSet());
        
        if (!conditionUtils.getConditions().containsAll(conditions)) {
            throw log.throwing(new IllegalArgumentException(
                    "Conditions are not registered to provided ConditionUtils"));
        }
        
        log.trace("Generating propagated expression calls...");
    
        // Convert exprTOs into calls before propagation 
        // to be able to set dataPropagation in ExpressionCallData during propagation 
        Set<ExpressionCall> inputCalls = null;
        if (type.equals(ExpressionCallTO.class)) {
            inputCalls = callTOs.stream()
                    .map(to -> mapCallTOToExpressionCall((ExpressionCallTO) to, new DataPropagation()))
                    .collect(Collectors.toSet());
    
        } else if (type.equals(NoExpressionCallTO.class)) {
            inputCalls = callTOs.stream()
                    .map(to -> mapCallTOToExpressionCall((NoExpressionCallTO) to, new DataPropagation()))
                    .collect(Collectors.toSet());
    
        } else {
            throw log.throwing(new IllegalArgumentException("There is no propagation " +
                    "implemented for CallTO " + type.getClass() + "."));
        }
        
        // Here, no calls should have PropagationState which is not SELF
        assert !inputCalls.stream().anyMatch(c -> c.getDataPropagation().getAllPropagationStates()
                .contains(EnumSet.complementOf(EnumSet.of(PropagationState.SELF)))); 
        // Here, no calls should include non-observed data
        assert !inputCalls.stream().anyMatch(c -> !c.getDataPropagation().getIncludingObservedData()); 
        
        // Counts for log tracing 
        int callCount = inputCalls.size();
        int analyzedCallCount = 0;

        // Propagate species by species
        Set<ExpressionCall> allPropagatedCalls = new HashSet<>();
        for (ExpressionCall call: inputCalls) {
            analyzedCallCount++;
            if (log.isDebugEnabled() && analyzedCallCount % 100000 == 0) {
                log.debug("{}/{} expression calls analyzed.", analyzedCallCount, callCount);
            }
    
            log.trace("Propagation for expression call: {}", call);
    
            // Retrieve conditions of the species keeping conditions in allowed organs and stages only
            Set<Condition> propagatedConditions = null;
            if (type.equals(ExpressionCallTO.class)) {
                propagatedConditions = 
                        conditionUtils.getAncestorConditions(call.getCondition(), true, curSpecies);
                
            } else if (type.equals(NoExpressionCallTO.class)) {
                propagatedConditions = 
                        conditionUtils.getDescendantConditions(call.getCondition(), true, curSpecies);
            }
            
            assert propagatedConditions != null;
    
            // Propagation to propagated conditions
            Set<ExpressionCall> propagatedCalls = this.propagateExpressionCall(
                    call, propagatedConditions, conditionFilter);
            allPropagatedCalls.addAll(propagatedCalls);
            
            log.trace("Add the propagated calls: {}", propagatedCalls);
        }

        log.trace("Done generating propagated calls.");

        return log.exit(allPropagatedCalls);
    }
    
    /**
     * Propagate {@code ExpressionCall} to provided {@code parentConditions}.
     * 
     * @param call              An {@code ExpressionCall} that is the call to be propagated.
     * @param conditions        A {@code Set} of {@code Condition}s that are the conditions 
     *                          in which the propagation have to be done.
     * @param conditionFilters  A {@code Collection} of {@code ConditionFilter}s to configure 
     *                          the filtering of conditions in propagated calls. 
     *                          If several {@code ConditionFilter}s are provided, they are seen as
     *                          "OR" conditions. Can be {@code null} or empty. 
     * @return                  A {@code Set} of {@code ExpressionCall}s that are propagated calls
     *                          from provided {@code childCall}.
     */
    private Set<ExpressionCall> propagateExpressionCall(ExpressionCall call,
            Set<Condition> conditions, Collection<ConditionFilter> conditionFilters) {
        log.entry(call, conditions, conditionFilters);
        
        log.trace("Propagation for call: {}", call);
        
        Set<ExpressionCall> globalCalls = new HashSet<>();
        Condition inputCondition = call.getCondition();

        // We should add input call condition to not loose that call
        Set<Condition> allConditions = new HashSet<>(conditions);
        allConditions.add(inputCondition);
        
        for (Condition condition : allConditions) {
            if (conditionFilters!=null && !conditionFilters.stream().anyMatch(f -> f.test(condition))) {
                continue;
            }
            
            log.trace("Propagation of the current call to condition: {}", condition);

            Set<ExpressionCallData> selfCallData = new HashSet<>();
            Set<ExpressionCallData> relativeCallData = new HashSet<>();
            
            for (ExpressionCallData callData: call.getCallData()) {
                
                if (!callData.getDataPropagation().equals(
                           new DataPropagation(PropagationState.SELF, PropagationState.SELF, true))
                   && !callData.getDataPropagation().equals(
                           new DataPropagation(PropagationState.SELF, PropagationState.SELF, null))) {
                    throw log.throwing(new IllegalArgumentException(
                            "ExpressionCallData already propagated: " + callData));
                }
                
                selfCallData.add(new ExpressionCallData(callData.getCallType(),
                        callData.getDataQuality(), callData.getDataType(), 
                        new DataPropagation(PropagationState.SELF, PropagationState.SELF, true)));

                PropagationState anatEntityPropagationState = null;
                PropagationState devStagePropagationState = null;
                if (callData.getCallType().equals(Expression.EXPRESSED)) {
                    anatEntityPropagationState = PropagationState.DESCENDANT;
                    devStagePropagationState = PropagationState.DESCENDANT;
                } else if (callData.getCallType().equals(Expression.NOT_EXPRESSED)) {
                    anatEntityPropagationState = PropagationState.ANCESTOR;
                } else {
                    throw log.throwing(new IllegalArgumentException("Unsupported Expression"));
                }
                
                if (inputCondition.getAnatEntityId().equals(condition.getAnatEntityId())) {
                    anatEntityPropagationState = PropagationState.SELF;
                }
                if (inputCondition.getDevStageId().equals(condition.getDevStageId())) {
                    devStagePropagationState = PropagationState.SELF;
                }
                
                boolean includingObservedData = false;
                if (anatEntityPropagationState == PropagationState.SELF 
                        && devStagePropagationState == PropagationState.SELF) {
                    includingObservedData = true;
                }
                assert anatEntityPropagationState != null && devStagePropagationState != null;

                // NOTE: we do not manage includingObservedData here, 
                // it's should be done during the grouping of ExpressionCalls
                relativeCallData.add(new ExpressionCallData(callData.getCallType(),
                        callData.getDataQuality(), callData.getDataType(), 
                        new DataPropagation(anatEntityPropagationState, devStagePropagationState,
                                includingObservedData)));
            }
            
            // Add propagated expression call.
            Set<ExpressionCallData> currentCallData = null;
            if (inputCondition.equals(condition)) {
                currentCallData = selfCallData;
            } else {
                currentCallData = relativeCallData;
            }

            ExpressionCall propagatedCall = new ExpressionCall(
                    call.getGeneId(),
                    condition,
                    null, // DataPropagation (update after the propagation of all TOs)
                    null, // ExpressionSummary (update after the propagation of all TOs)
                    null, // DataQuality (update after the propagation of all TOs)
                    currentCallData);

            log.debug("Add the propagated call: {}", propagatedCall);
            globalCalls.add(propagatedCall);
        }
    
        return log.exit(globalCalls);        
    }
    
    /** 
     * Reconcile calls for a single-gene: either for a single organ, or for a group of 
     * homologous organs (e.g., expr affy vs. no-expr RNA-Seq). 
     * <p>
     * Return the representative {@code ExpressionCall} (with reconciled quality per data types,
     * observed data state, conflict status etc., but not with organId-stageId.
     * The condition is set to {@code null}.
     * 
     * @param calls A {@code Collection} of {@code ExpressionCall}s that are the calls to be reconciled.
     * @return      The representative {@code ExpressionCall} (with reconciled quality per data types,
     *              observed data state, conflict status etc. But not with organId-stageId)
     */
    public ExpressionCall reconcileSingleGeneCalls(Collection<ExpressionCall> calls) {
        log.entry(calls);
        
        // Check calls have same gene ID
        Set<String> geneIds = calls.stream().map(c -> c.getGeneId()).collect(Collectors.toSet());
        if (geneIds.size() != 1) {
            throw log.throwing(new IllegalArgumentException(
                    "Provided no gene ID or several gene IDs: " + geneIds));
        }
        String geneId = geneIds.iterator().next();
        
        Set<ExpressionCallData> callData = calls.stream()
                .map(c-> c.getCallData())
                .flatMap(Set::stream)
                .collect(Collectors.toSet());

        // DataPropagation
        PropagationState anatEntityPropagationState = this.summarizePropagationState(
                callData.stream()
                    .map(c -> c.getDataPropagation().getAnatEntityPropagationState())
                    .collect(Collectors.toSet()));
        PropagationState devStagePropagationState = this.summarizePropagationState(
                callData.stream()
                    .map(c -> c.getDataPropagation().getDevStagePropagationState())
                    .collect(Collectors.toSet()));
        
        HashSet<PropagationState> selfStates = new HashSet<>(Arrays.asList(
                PropagationState.SELF, PropagationState.SELF_AND_DESCENDANT,
                PropagationState.SELF_AND_ANCESTOR, PropagationState.ALL));
        Boolean includingObservedData = false;
        if (selfStates.contains(anatEntityPropagationState) && selfStates.contains(devStagePropagationState)) {
            includingObservedData = true;
        }
        DataPropagation callDataProp = new DataPropagation(
                anatEntityPropagationState, devStagePropagationState, includingObservedData);

        // ExpressionSummary
        ExpressionSummary expressionSummary;
        Set<Expression> expression = callData.stream()
                .map(c -> c.getCallType())
                .collect(Collectors.toSet());
        if (expression.size() == 1) {
            Expression expr = expression.iterator().next();
            switch (expr) {
                case EXPRESSED:
                    expressionSummary = ExpressionSummary.EXPRESSED;
                    break;
                case NOT_EXPRESSED:
                    expressionSummary = ExpressionSummary.NOT_EXPRESSED;
                    break;
                default:
                    throw log.throwing(new IllegalArgumentException("Unsupported Expression"));
            }
        } else {
            long notPropagatedNoExprCount = callData.stream()
                .filter(c -> Boolean.TRUE.equals(c.getDataPropagation().getIncludingObservedData()) &&
                        c.getCallType().equals(Expression.NOT_EXPRESSED))
                .count();
            
            if (notPropagatedNoExprCount == 0) {
                expressionSummary = ExpressionSummary.WEAK_AMBIGUITY;
            } else {
                expressionSummary = ExpressionSummary.STRONG_AMBIGUITY;
            }
        }
        
        //DataQuality
        DataQuality dataQuality = null;
        if (expressionSummary == ExpressionSummary.EXPRESSED 
                || expressionSummary == ExpressionSummary.NOT_EXPRESSED) {
            Set<DataQuality> qualities = callData.stream()
                    .map(c -> c.getDataQuality())
                    .collect(Collectors.toSet());
            if (qualities.contains(DataQuality.HIGH)) {
                dataQuality = DataQuality.HIGH;
            } else {
                dataQuality = DataQuality.LOW;
            }
        } else {
            // Ambiguity
            dataQuality = null;
        }

        return log.exit(new ExpressionCall(
                geneId, null, callDataProp, expressionSummary, dataQuality, callData));
    }
    
    /**
     * Summarize {@code PropagationState}s from {@code ExpressionCall}s.
     * 
     * @param propStates    A {@code Set} of {@code PropagationState}s that are propagation states
     *                      to summarize in one {@code PropagationState}.
     * @return              The {@code PropagationState} that is the summary of provided {@code propStates}.
     * @throws IllegalArgumentException If it is impossible to summarize provided {@code PropagationState}s.
     *                                  For instance, {@code PropagationState.DESCENDANT} and 
     *                                  {@code PropagationState.SELF_OR_ANCESTOR} combination.
     */
    private PropagationState summarizePropagationState(Set<PropagationState> propStates) 
            throws IllegalArgumentException {
        log.entry(propStates);
        
        if (propStates.contains(PropagationState.ALL)) {
            return log.exit(PropagationState.ALL);
        }

        if (propStates.size() == 1) {
            return log.exit(propStates.iterator().next());
        }

        HashSet<PropagationState> desc = new HashSet<>(Arrays.asList(
                PropagationState.DESCENDANT, PropagationState.SELF_AND_DESCENDANT, PropagationState.ALL));
        HashSet<PropagationState> asc = new HashSet<>(Arrays.asList(
                PropagationState.ANCESTOR, PropagationState.SELF_AND_ANCESTOR, PropagationState.ALL));
        HashSet<PropagationState> self = new HashSet<>(Arrays.asList(
                PropagationState.SELF, PropagationState.SELF_AND_DESCENDANT,
                PropagationState.SELF_AND_ANCESTOR, PropagationState.ALL));

        boolean fromDesc = !Collections.disjoint(propStates, desc);
        boolean fromAsc = !Collections.disjoint(propStates, asc);
        boolean fromSelf = !Collections.disjoint(propStates, self);
        
        if (fromDesc && fromAsc && fromSelf) {
            return log.exit(PropagationState.ALL);
        }

        if (fromDesc && fromSelf) {
            return log.exit(PropagationState.SELF_AND_DESCENDANT);
        }

        if (fromAsc && fromSelf) {
            return log.exit(PropagationState.SELF_AND_ANCESTOR);
        }
        
        if (fromAsc && fromDesc && !propStates.contains(PropagationState.SELF_OR_ANCESTOR)
                && !propStates.contains(PropagationState.SELF_OR_DESCENDANT)) {
            return log.exit(PropagationState.ANCESTOR_AND_DESCENDANT);
        }

        if (propStates.containsAll(
                Arrays.asList(PropagationState.SELF_OR_ANCESTOR, PropagationState.SELF))
            || propStates.containsAll(
                    Arrays.asList(PropagationState.SELF_OR_ANCESTOR, PropagationState.ANCESTOR))) {
            return log.exit(PropagationState.SELF_OR_ANCESTOR);
        }
        if (propStates.containsAll(
                Arrays.asList(PropagationState.SELF_OR_DESCENDANT, PropagationState.SELF))
            || propStates.containsAll(
                    Arrays.asList(PropagationState.SELF_OR_DESCENDANT, PropagationState.DESCENDANT))) {
            return log.exit(PropagationState.SELF_OR_DESCENDANT);
        }

        // XXX: Not resolved combinations:
        // - ANCESTOR && DESCENDANT &  & SELF_OR_ANCESTOR
        // - ANCESTOR && DESCENDANT && SELF_OR_ANCESTOR && ANCESTOR_AND_DESCENDANT
        // - ANCESTOR && DESCENDANT && SELF_OR_ANCESTOR && SELF_OR_DESCENDANT
        // - ANCESTOR && DESCENDANT && SELF_OR_ANCESTOR && SELF_OR_DESCENDANT && ANCESTOR_AND_DESCENDANT
        // - ANCESTOR && DESCENDANT && SELF_OR_DESCENDANT
        // - ANCESTOR && DESCENDANT && SELF_OR_DESCENDANT && ANCESTOR_AND_DESCENDANT
        // - ANCESTOR && SELF_OR_ANCESTOR && ANCESTOR_AND_DESCENDANT
        // - ANCESTOR && SELF_OR_ANCESTOR && SELF_OR_DESCENDANT
        // - ANCESTOR && SELF_OR_ANCESTOR && SELF_OR_DESCENDANT && ANCESTOR_AND_DESCENDANT
        // - ANCESTOR && SELF_OR_DESCENDANT
        // - ANCESTOR && SELF_OR_DESCENDANT && ANCESTOR_AND_DESCENDANT
        // - DESCENDANT && SELF_OR_ANCESTOR
        // - DESCENDANT && SELF_OR_ANCESTOR && ANCESTOR_AND_DESCENDANT
        // - DESCENDANT && SELF_OR_ANCESTOR && SELF_OR_DESCENDANT
        // - DESCENDANT && SELF_OR_ANCESTOR && SELF_OR_DESCENDANT && ANCESTOR_AND_DESCENDANT
        // - DESCENDANT && SELF_OR_DESCENDANT && ANCESTOR_AND_DESCENDANT
        // - SELF_OR_ANCESTOR && ANCESTOR_AND_DESCENDANT
        // - SELF_OR_ANCESTOR && SELF_OR_DESCENDANT
        // - SELF_OR_ANCESTOR && SELF_OR_DESCENDANT && ANCESTOR_AND_DESCENDANT
        // - SELF_OR_DESCENDANT && ANCESTOR_AND_DESCENDANT
        // - SELF && SELF_OR_ANCESTOR && SELF_OR_DESCENDANT
        throw log.throwing(new IllegalArgumentException(
                "Impossible to summarize provided propagation states: " + propStates));
    }

}<|MERGE_RESOLUTION|>--- conflicted
+++ resolved
@@ -325,13 +325,9 @@
                             convertDataStateToDataQuality(entry.getValue()), 
                             convertExprAttributeToDataType(entry.getKey()), 
                             callDataPropagation))
-<<<<<<< HEAD
                     
                     .collect(Collectors.toSet()), 
                 callTO.getGlobalMeanRank()
-=======
-                    .collect(Collectors.toSet())
->>>>>>> 5b197d6a
                 ));
     }
     
@@ -386,7 +382,8 @@
                             convertDataStateToDataQuality(entry.getValue()), 
                             convertNoExprAttributeToDataType(entry.getKey()), 
                             callDataPropagation))
-                    .collect(Collectors.toSet())
+                    .collect(Collectors.toSet()), 
+                null
                 ));
     }
 
@@ -958,7 +955,8 @@
                     null, // DataPropagation (update after the propagation of all TOs)
                     null, // ExpressionSummary (update after the propagation of all TOs)
                     null, // DataQuality (update after the propagation of all TOs)
-                    currentCallData);
+                    currentCallData, 
+                    null);
 
             log.debug("Add the propagated call: {}", propagatedCall);
             globalCalls.add(propagatedCall);
@@ -1062,8 +1060,8 @@
             dataQuality = null;
         }
 
-        return log.exit(new ExpressionCall(
-                geneId, null, callDataProp, expressionSummary, dataQuality, callData));
+        return log.exit(new ExpressionCall(geneId, null, callDataProp, expressionSummary, 
+                dataQuality, callData, null));
     }
     
     /**
