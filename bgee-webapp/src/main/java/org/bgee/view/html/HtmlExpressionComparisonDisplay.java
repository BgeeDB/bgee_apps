package org.bgee.view.html;

import org.apache.commons.lang3.StringUtils;
import org.apache.logging.log4j.LogManager;
import org.apache.logging.log4j.Logger;
import org.bgee.controller.BgeeProperties;
import org.bgee.controller.RequestParameters;
import org.bgee.model.Entity;
import org.bgee.model.SearchResult;
import org.bgee.model.anatdev.AnatEntity;
import org.bgee.model.expressiondata.Condition;
import org.bgee.model.expressiondata.MultiGeneExprAnalysis;
import org.bgee.model.expressiondata.SingleSpeciesExprAnalysis;
import org.bgee.model.expressiondata.baseelements.ExpressionLevelInfo;
import org.bgee.model.expressiondata.baseelements.SummaryCallType.ExpressionSummary;
import org.bgee.model.expressiondata.multispecies.MultiSpeciesCondition;
import org.bgee.model.expressiondata.multispecies.MultiSpeciesExprAnalysis;
import org.bgee.model.gene.Gene;
import org.bgee.model.species.Species;
import org.bgee.view.ExpressionComparisonDisplay;
import org.bgee.view.JsonHelper;

import javax.servlet.http.HttpServletResponse;
import java.io.IOException;
import java.math.BigDecimal;
import java.util.Arrays;
import java.util.Collections;
import java.util.Comparator;
import java.util.HashSet;
import java.util.List;
import java.util.Locale;
import java.util.Map;
import java.util.Objects;
import java.util.Optional;
import java.util.Set;
import java.util.function.Function;
import java.util.stream.Collectors;

/**
 * This class is the HTML implementation of the {@code ExpressionComparisonDisplay}.
 *
 * @author  Valentine Rech de Laval
 * @version Bgee 14, July 2019
 * @version Bgee 14, June 2019
 * @since   Bgee 14, May 2019
 */
public class HtmlExpressionComparisonDisplay extends HtmlParentDisplay
        implements ExpressionComparisonDisplay {

    /**
     * {@code Logger} of the class.
     */
    private final static Logger log = LogManager.getLogger(HtmlExpressionComparisonDisplay.class.getName());

    private final static String ENTITIES_SEPARATOR = ", ";
    
    /**
     * @param response          A {@code HttpServletResponse} that will be used to display
     *                          the page to the client.
     * @param requestParameters The {@code RequestParameters} that handles the parameters of
     *                          the current request.
     * @param prop              A {@code BgeeProperties} instance that contains the properties
     *                          to use.
     * @param jsonHelper        A {@code JsonHelper} used to read/write variables into JSON.
     * @param factory           The {@code HtmlFactory} that instantiated this object.
     * @throws IOException If there is an issue when trying to get or to use the {@code PrintWriter}.
     */
    public HtmlExpressionComparisonDisplay(HttpServletResponse response, RequestParameters requestParameters,
                                           BgeeProperties prop, JsonHelper jsonHelper, HtmlFactory factory)
            throws IllegalArgumentException, IOException {
        super(response, requestParameters, prop, jsonHelper, factory);
    }

    @Override
    public void displayExpressionComparisonHomePage() {
        log.entry();
        
        this.displayExpressionComparison(null, null, null, null, null);
        
        log.exit();
    }
    
    public void displayExpressionComparison(String errorMsg) {
        log.entry(errorMsg);

        this.displayExpressionComparison(null, null, null, null, errorMsg);

        log.exit();
    }
    
    @Override
    public void displayExpressionComparison(SearchResult<String, Gene> searchResult, SingleSpeciesExprAnalysis result) {
        log.entry(searchResult, result);

        Function<Condition, Set<AnatEntity>> fun = c -> Collections.singleton(c.getAnatEntity());
        this.displayExpressionComparison(searchResult, result, fun, false, null);

        log.exit();
    }

    @Override
    public void displayExpressionComparison(SearchResult<String, Gene> searchResult, MultiSpeciesExprAnalysis result) {
        log.entry(searchResult, result);

        Function<MultiSpeciesCondition, Set<AnatEntity>> fun = msc -> msc.getAnatSimilarity().getSourceAnatEntities();
        this.displayExpressionComparison(searchResult, result, fun, true, null);

        log.exit();
    }

    private <T> void displayExpressionComparison(SearchResult<String, Gene> searchResult, MultiGeneExprAnalysis<T> result,
                                                 Function<T, Set<AnatEntity>> function, Boolean isMultiSpecies,
                                                 String errorMsg) {
        log.entry(searchResult, result, function, isMultiSpecies, errorMsg);
        
        this.startDisplay("Expression comparison page");

        this.addSchemaMarkups();

        this.writeln("<h1>Expression comparison</h1>");

        this.writeln("<div id='bgee_introduction'>");

        this.writeln("<p>Compare expression from several genes.</p>");

        this.writeln("</div>");

        this.writeln(this.getForm(errorMsg));

        if (result != null) {
            if (isMultiSpecies == null) {
                throw log.throwing(new IllegalArgumentException(
                        "If the result should be displayed, we should know if it concerns single or multiple species."));
            }
            this.writeln(this.getResult(searchResult, result, function, isMultiSpecies));
        }

        this.endDisplay();

        log.exit();
    }

    private String getForm(String errorMsg) {
        log.entry(errorMsg);

        StringBuilder sb = new StringBuilder();

        RequestParameters action = this.getNewRequestParameters();
        action.setPage(RequestParameters.PAGE_EXPR_COMPARISON);

        RequestParameters example1 = this.getNewRequestParameters();
        example1.setPage(RequestParameters.PAGE_EXPR_COMPARISON);
        example1.setGeneList(Arrays.asList("ENSG00000139767", "ENSMUSG00000063919",
                "ENSPPAG00000028134", "ENSPTRG00000005517", "ENSBTAG00000008676",
                "ENSRNOG00000001141", "ENSSSCG00000009845", "ENSECAG00000021729",
                "ENSCAFG00000023113", "ENSOCUG00000004503", "ENSMODG00000015283",
                "ENSACAG00000004139", "ENSXETG00000019934"));
        RequestParameters example2 = this.getNewRequestParameters();
        example2.setPage(RequestParameters.PAGE_EXPR_COMPARISON);
        example2.setGeneList(Arrays.asList("ENSDARG00000059263", "ENSG00000170178", 
                "ENSMUSG00000001823"));

        sb.append("<div class='row'>");
        sb.append("    <div id='bgee_expr_comp' class='row well well-sm col-xs-offset-2 col-xs-8 " +
                "                                  col-lg-offset-4 col-lg-4'>");
        sb.append("        <form id='bgee_expr_comp_form' method='post' action='")
                .append(action.getRequestURL()).append("' >");

        // Hidden parameter defining it's a POST form
        sb.append("            <input type='hidden' name='")
                .append(this.getRequestParameters()
                        .getUrlParametersInstance().getParamPostFormSubmit().getName())
                .append("' value='1' />");

        // Gene ID list
        String idsText = this.getRequestParameters().getGeneList() == null ? "" :
            htmlEntities(String.join("\n", this.getRequestParameters().getGeneList()));
        sb.append("            <div class='form-group'>");
        sb.append("                <label for='bgee_gene_list' class='group-title'>Gene list</label>");
        sb.append("                <textarea id='bgee_gene_list' class='form-control' name='")
                .append(this.getRequestParameters().getUrlParametersInstance()
                        .getParamGeneList().getName()).append("'" +
                "                            form='bgee_expr_comp_form' autofocus rows='10'" +
                "                            placeholder='Enter a list of Ensembl IDs (one ID per line or separated by a comma)'>")
                .append(idsText).append("</textarea>");
        sb.append("            </div>");

        // Submit
        sb.append("            <input id='bgee_expr_comp_submit' type='submit' value='Search'>");

        // Message

        String msg = StringUtils.isBlank(errorMsg) ? "" : htmlEntities(errorMsg);
        String spanClass = StringUtils.isBlank(errorMsg) ? "" : "class='errorMessage'";
        sb.append("            <span id='bgee_expr_comp_msg' ").append(spanClass).append(">")
                .append(msg).append("</span>");

        sb.append("        </form>");
        sb.append("        <span class='examples col-sm-12'>Examples: ");
        sb.append("            <a href='").append(example1.getRequestURL()).append("'>SRRM4 (brain specific genes)</a>");
        sb.append("            <a href='").append(example2.getRequestURL()).append("'>Hoxd12 (development pattern genes)</a>");
        sb.append("        </span>");

        sb.append("    </div>");
        sb.append("</div>");

        return log.exit(sb.toString());
    }

    private <T> String getResult(SearchResult<String, Gene> searchResult, MultiGeneExprAnalysis<T> result,
            Function<T, Set<AnatEntity>> function, boolean isMultiSpecies) {
        log.entry(result, function, isMultiSpecies);

        StringBuilder sb = new StringBuilder();

        if (searchResult != null && !searchResult.getRequestElementsNotFound().isEmpty()) {
            sb.append("<p>Unknown Ensembl IDs: ");
            sb.append(searchResult.getRequestElementsNotFound().stream()
                    .sorted()
                    .map(gId -> "'" + htmlEntities(gId) + "'")
                    .collect(Collectors.joining(ENTITIES_SEPARATOR)));
            sb.append("</p>");
        }

        sb.append("<h2>Results</h2>");

        sb.append("<p>Results are ordered by 'Score', 'Genes with presence of expression' then 'Minimum rank'. " +
                "The order could be changed by clicking on one column, then press shift and click on another column.</p>");
        sb.append("<div class='table-container'>");
        String tableClass = isMultiSpecies? "multi-sp" : "single-sp";
        sb.append("    <table class='expr_comp stripe compact ").append(tableClass).append("'>");
        sb.append("        <thead>");
        sb.append("            <tr>");
        sb.append("                <th>Anatomical entities</th>");
        sb.append("                <th>Score</th>");
        sb.append("                <th>Minimum rank</th>");
        sb.append("                <th>Genes with presence of expression</th>");
        sb.append("                <th>Genes with absence of expression</th>");
        sb.append("                <th>Genes with no data</th>");
        if (isMultiSpecies) {
            sb.append("            <th>Species with presence of expression</th>");
            sb.append("            <th>Species with absence of expression</th>");
        }
        sb.append("                <th>See details</th>");
        sb.append("                <th>Anatomical entity IDs</th>");
        sb.append("                <th>Gene count with presence of expression</th>");
        sb.append("                <th>Gene count with absence of expression</th>");
        sb.append("                <th>Gene count with no data</th>");
        if (isMultiSpecies) {
            sb.append("            <th>Species count with presence of expression</th>");
            sb.append("            <th>Species count with absence of expression</th>");
        }
        sb.append("            </tr>");
        sb.append("        </thead>");
        sb.append("        <tbody>");
        sb.append(result.getCondToCounts().entrySet().stream()
                .map(e -> getRow(e, function, isMultiSpecies))
                .collect(Collectors.joining()));
        sb.append("        </tbody>");
        sb.append("    </table>");
        sb.append("</div>");

        return log.exit(sb.toString());

    }

    private <T> String getRow(Map.Entry<T, MultiGeneExprAnalysis.MultiGeneExprCounts> condToCounts,
                              Function<T, Set<AnatEntity>> function, boolean isMultiSpecies) {
        log.entry(condToCounts, function, isMultiSpecies);

        StringBuilder row = new StringBuilder();
        row.append("<tr>");
        
        List<AnatEntity> anatEntities = function.apply(condToCounts.getKey()).stream()
                .sorted(Comparator.comparing(AnatEntity::getName))
                .collect(Collectors.toList());
        
        row.append("    <td>");
        row.append(anatEntities.stream()
                .map(ae -> getAnatEntityUrl(ae, ae.getName()))
                .collect(Collectors.joining(ENTITIES_SEPARATOR)));
        row.append("    </td>");

        Map<ExpressionSummary, Set<Gene>> callTypeToGenes = condToCounts.getValue().getCallTypeToGenes();
        Set<Gene> expressedGenes = callTypeToGenes.get(ExpressionSummary.EXPRESSED);
        if (expressedGenes == null) {
            expressedGenes = new HashSet<>();
        }
        Set<Gene> notExpressedGenes = callTypeToGenes.get(ExpressionSummary.NOT_EXPRESSED);
        if (notExpressedGenes == null) {
            notExpressedGenes = new HashSet<>();
        }

        // Score
        double score = (double) Math.abs(expressedGenes.size() - notExpressedGenes.size())
                / ((double) expressedGenes.size() + notExpressedGenes.size());
        row.append("<td>").append(String.format(Locale.US, "%.2f", score)).append("</td>");
        
        // Min rank 
        Optional<ExpressionLevelInfo> collect = condToCounts.getValue().getGeneToMinRank().values().stream()
                .filter(Objects::nonNull)
                .min(Comparator.comparing(ExpressionLevelInfo::getRank,
                        Comparator.nullsLast(BigDecimal::compareTo)));
        
        row.append("<td>").append(collect.isPresent()? collect.get().getFormattedRank(): "").append("</td>");

        // Counts
        row.append(this.getGeneCountCell(expressedGenes));
        row.append(this.getGeneCountCell(notExpressedGenes));
        row.append(this.getGeneCountCell(condToCounts.getValue().getGenesWithNoData()));
        if (isMultiSpecies) {
            row.append(this.getSpeciesCountCell(expressedGenes));
            row.append(this.getSpeciesCountCell(notExpressedGenes));
        }
        
        // Expand details
        row.append("    <td><span class='expandable' title='Click to expand'>[+]</span></td>");

        // Columns for export only
        row.append("<td>").append(anatEntities.stream()
                .map(Entity::getId)
                .collect(Collectors.joining(ENTITIES_SEPARATOR))).append("</td>");
        row.append("<td>").append(expressedGenes.size()).append("</td>");
        row.append("<td>").append(notExpressedGenes.size()).append("</td>");
        row.append("<td>").append(condToCounts.getValue().getGenesWithNoData().size()).append("</td>");
        if (isMultiSpecies) {
            row.append("<td>")
                    .append(expressedGenes.stream().map(Gene::getSpecies).distinct().count())
                    .append("</td>");
            row.append("<td>")
                    .append(notExpressedGenes.stream().map(Gene::getSpecies).distinct().count())
                    .append("</td>");
        }

        row.append("</tr>");
        return log.exit(row.toString());
    }

    /**
     * Get table cell for a gene count as a HTML 'td' element.
     *
     * @param genes     A {@code Set} of {@code Gene}s that are the genes to be displayed. 
     * @return          The {@code String} that is the HTML of the cell.
     */
    private String getGeneCountCell(Set<Gene> genes) {
        log.entry(genes);

        Function<Gene, String> f = g -> {
            RequestParameters geneUrl = this.getNewRequestParameters();
            geneUrl.setPage(RequestParameters.PAGE_GENE);
            geneUrl.setGeneId(g.getEnsemblGeneId());
            geneUrl.setSpeciesId(g.getSpecies().getId());
            return "<a href='" + geneUrl.getRequestURL() + "'>" + htmlEntities(g.getEnsemblGeneId()) + "</a>" 
                    + (StringUtils.isBlank(g.getName())? "": " " + htmlEntities(g.getName()));
        };

        //Need a compiler hint of generic type for my Java version
        return log.exit(this.<Gene>getCell(genes.stream()
                        .sorted(Comparator.comparing(Gene::getEnsemblGeneId))
                        .collect(Collectors.toList()),
                "gene" + (genes.size() > 1? "s": ""),
                f));
    }

    /**
     * Get table cell for a species count as a HTML 'td' element.
     *
     * @param genes     A {@code Set} of {@code Gene}s that are the genes for which
     *                  the species should to be displayed. 
     * @return          The {@code String} that is the HTML of the cell.
     */
    private String getSpeciesCountCell(Set<Gene> genes) {
        log.entry(genes);
        //Need a compiler hint of generic type for my Java version
        return log.exit(this.<Species>getCell(genes.stream()
                        .map(Gene::getSpecies)
                        .distinct()
                        .sorted(Comparator.comparing(Species::getPreferredDisplayOrder))
                        .collect(Collectors.toList()),
                "species", s -> "<a href='" + getSpeciesPageUrl(s.getId()) + "'><em>" 
                            + htmlEntities(s.getScientificName()) + "</em></a>"));
    }

    /**
     * Get table cell as a HTML 'td' element.
     * 
     * @param set           A {@code List} of {@code T}s that are the elements to be diplayed. 
     * @param mainText      A {@code String} that is the main text of the cell.
     * @param getDetailText A {@code Function }accepting a {@code T} that is, in our case,
     *                      a {@code Gene} or a {@code Species}, and returning
     *                      a {@code String} to retrieve the text of details to be displayed.
     * @param <T>           The type of elements in {@code set}.
     * @return              The {@code String} that is the HTML of the cell.
     */
    private <T> String getCell(List<T> set, String mainText, Function<T, String> getDetailText) {
        log.entry(set, mainText, getDetailText);

        StringBuilder cell = new StringBuilder();

        cell.append("<td>");
        cell.append(     set.size()).append(" ").append(mainText);
        cell.append("    <ul class='masked'>");
        for (T element: set) {
            cell.append("    <li class='gene'>");
            cell.append("        <span class='details small'>")
                    .append(         getDetailText.apply(element))
                    .append(    "</span>");
            cell.append("    </li>");
        }
        cell.append("    </ul>");
        cell.append("</td>");

        return log.exit(cell.toString());
    }

    /**
     * Add schema.org markups to the page.
     */
    private void addSchemaMarkups() {
        log.entry();

        RequestParameters url = this.getNewRequestParameters();
        url.setPage(RequestParameters.PAGE_EXPR_COMPARISON);

        this.writeln("<script type='application/ld+json'>");

        this.writeln("{" +
                "  \"@context\": \"https://schema.org\"," +
                "  \"@type\": \"WebApplication\"," +
                "  \"@id\": \"" + url.getRequestURL() + "\"," +
                "  \"name\": \"Expression comparison\"," +
                "  \"url\": \"" + url.getRequestURL() + "\"," +
                "  \"description\": \"Compare expression from several genes\"," +
                "  \"offers\": {" +
                "    \"@type\": \"Offer\"," +
                "    \"price\": \"0.00\"," +
                "    \"priceCurrency\": \"CHF\"" +
                "  }, " +
                "  \"applicationCategory\": \"https://www.wikidata.org/wiki/Q15544757\"" + // science software
                "}");

        this.writeln("</script>");
        
        log.exit();
    }

    @Override
    protected void includeCss() {
        log.entry();

        //If you ever add new files, you need to edit bgee-webapp/pom.xml 
        //to correctly merge/minify them.
        if (!this.prop.isMinify()) {
            this.includeCss("lib/jquery_plugins/jquery.dataTables.min.css");
            this.includeCss("lib/jquery_plugins/responsive.dataTables.min.css");
            this.includeCss("lib/jquery_plugins/buttons.dataTables.min.css");
        } else {
            this.includeCss("lib/jquery_plugins/vendor_expr_comp.css");
        }
        this.includeCss("expr_comp.css");

        //we need to add the Bgee CSS files at the end, to override CSS file from external libs
        super.includeCss();

        log.exit();
    }

    @Override
    protected void includeJs() {
        log.entry();

        super.includeJs();
        //If you ever add new files, you need to edit bgee-webapp/pom.xml 
        //to correctly merge/minify them.
        if (!this.prop.isMinify()) {
            this.includeJs("lib/jquery_plugins/jquery.dataTables.min.js");
            this.includeJs("lib/jquery_plugins/dataTables.responsive.min.js");
<<<<<<< HEAD
            this.includeJs("lib/jquery_plugins/dataTables.sort.min.js");
=======
            this.includeJs("lib/jquery_plugins/dataTables.buttons.min.js");
            this.includeJs("lib/jquery_plugins/buttons.html5.min.js");
            this.includeJs("lib/jquery_plugins/jszip.min.js");
>>>>>>> 1ae7aa3a
            this.includeJs("expr_comp.js");
        } else {
            this.includeJs("lib/jquery_plugins/vendor_expr_comp.js");
            this.includeJs("script_expr_comp.js");
        }
        log.exit();
    }
}
<|MERGE_RESOLUTION|>--- conflicted
+++ resolved
@@ -475,13 +475,10 @@
         if (!this.prop.isMinify()) {
             this.includeJs("lib/jquery_plugins/jquery.dataTables.min.js");
             this.includeJs("lib/jquery_plugins/dataTables.responsive.min.js");
-<<<<<<< HEAD
             this.includeJs("lib/jquery_plugins/dataTables.sort.min.js");
-=======
             this.includeJs("lib/jquery_plugins/dataTables.buttons.min.js");
             this.includeJs("lib/jquery_plugins/buttons.html5.min.js");
             this.includeJs("lib/jquery_plugins/jszip.min.js");
->>>>>>> 1ae7aa3a
             this.includeJs("expr_comp.js");
         } else {
             this.includeJs("lib/jquery_plugins/vendor_expr_comp.js");
