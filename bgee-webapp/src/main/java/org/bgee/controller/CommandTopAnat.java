--- conflicted
+++ resolved
@@ -73,11 +73,7 @@
  * 
  * @author  Frederic Bastian
  * @author  Valentine Rech de Laval
-<<<<<<< HEAD
  * @version Bgee 13, Oct 2016
-=======
- * @version Bgee 13, Apr. 2016
->>>>>>> fccac092
  * @since   Bgee 13
  */
 public class CommandTopAnat extends CommandParent {
@@ -1067,14 +1063,7 @@
             }
             for (String devStageId: devStageIds) {
                 log.debug("Iteration: callType={} - devStageId={}", callType, devStageId);
-<<<<<<< HEAD
-                if (StringUtils.isBlank(devStageId)) {
-                    continue;
-                }
                 SummaryCallType callTypeEnum = null;
-=======
-                CallType callTypeEnum = null;
->>>>>>> fccac092
                 
                 if (BgeeEnum.isInEnum(SummaryCallType.ExpressionSummary.class, callType)) {
                     callTypeEnum = SummaryCallType.ExpressionSummary.convertToExpression(callType);
@@ -1149,13 +1138,12 @@
                 .map(DevStage::getId)
                 .collect(Collectors.toSet()); 
         if (devStageIds == null) {
-            // We need stages to be able to build all TopAnatParams
+            // 'null' means all stages
             HashSet<String> allDevStages = new HashSet<>();
             allDevStages.add(null);
             return log.exit(allDevStages);
         }
         Set<String> cleanDevStageIds = new HashSet<>(devStageIds);
-
         if (!allDevStageIds.containsAll(cleanDevStageIds)) {
             throw log.throwing(new IllegalArgumentException("Provided developmental stages " +
                     "are not from selected species"));
