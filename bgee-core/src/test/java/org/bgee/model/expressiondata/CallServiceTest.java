<<<<<<< HEAD
package org.bgee.model.expressiondata;

import static org.junit.Assert.assertEquals;
import static org.mockito.Matchers.anyCollectionOf;
import static org.mockito.Matchers.anyObject;
import static org.mockito.Matchers.eq;
import static org.mockito.Mockito.doReturn;
import static org.mockito.Mockito.spy;
import static org.mockito.Mockito.times;
import static org.mockito.Mockito.verify;
import static org.mockito.Mockito.when;

import java.math.BigDecimal;
import java.util.Arrays;
import java.util.Collection;
import java.util.Collections;
import java.util.EnumSet;
import java.util.HashMap;
import java.util.HashSet;
import java.util.LinkedHashMap;
import java.util.List;
import java.util.Map;
import java.util.Objects;
import java.util.Set;
import java.util.stream.Collectors;
import java.util.stream.Stream;

import org.apache.logging.log4j.LogManager;
import org.apache.logging.log4j.Logger;
import org.bgee.model.Service;
import org.bgee.model.TestAncestor;
import org.bgee.model.anatdev.AnatEntity;
import org.bgee.model.anatdev.DevStage;
import org.bgee.model.dao.api.DAO;
import org.bgee.model.dao.api.expressiondata.CallDAOFilter;
import org.bgee.model.dao.api.expressiondata.CallDataDAOFilter;
import org.bgee.model.dao.api.expressiondata.ConditionDAO;
import org.bgee.model.dao.api.expressiondata.ConditionDAO.ConditionTO;
import org.bgee.model.dao.api.expressiondata.ConditionDAO.ConditionTOResultSet;
import org.bgee.model.dao.api.expressiondata.ConditionDAO.ConditionRankInfoTO;
import org.bgee.model.dao.api.expressiondata.DAOConditionFilter;
import org.bgee.model.dao.api.expressiondata.DAODataType;
import org.bgee.model.dao.api.expressiondata.DAOExperimentCount;
import org.bgee.model.dao.api.expressiondata.DAOExperimentCountFilter;
import org.bgee.model.dao.api.expressiondata.DAOFDRPValue;
import org.bgee.model.dao.api.expressiondata.DAOPropagationState;
import org.bgee.model.dao.api.expressiondata.GlobalExpressionCallDAO;
import org.bgee.model.dao.api.expressiondata.GlobalExpressionCallDAO.EntityMinMaxRanksTO;
import org.bgee.model.dao.api.expressiondata.GlobalExpressionCallDAO.EntityMinMaxRanksTOResultSet;
import org.bgee.model.dao.api.expressiondata.GlobalExpressionCallDAO.GlobalExpressionCallDataTO;
import org.bgee.model.dao.api.expressiondata.GlobalExpressionCallDAO.GlobalExpressionCallTO;
import org.bgee.model.dao.api.expressiondata.GlobalExpressionCallDAO.GlobalExpressionCallTOResultSet;
import org.bgee.model.dao.api.gene.GeneDAO.GeneBioTypeTOResultSet;
import org.bgee.model.dao.api.gene.GeneDAO.GeneBioTypeTO;
import org.bgee.model.dao.api.gene.GeneDAO.GeneTO;
import org.bgee.model.dao.api.gene.GeneDAO.GeneTOResultSet;
import org.bgee.model.expressiondata.Call.ExpressionCall;
import org.bgee.model.expressiondata.CallData.ExpressionCallData;
import org.bgee.model.expressiondata.CallFilter.ExpressionCallFilter;
import org.bgee.model.expressiondata.CallService.Attribute;
import org.bgee.model.expressiondata.CallService.OrderingAttribute;
import org.bgee.model.expressiondata.MultiGeneExprAnalysis.MultiGeneExprCounts;
import org.bgee.model.expressiondata.baseelements.CallType;
import org.bgee.model.expressiondata.baseelements.CallType.Expression;
import org.bgee.model.expressiondata.baseelements.DataPropagation;
import org.bgee.model.expressiondata.baseelements.DataQuality;
import org.bgee.model.expressiondata.baseelements.DataType;
import org.bgee.model.expressiondata.baseelements.EntityMinMaxRanks;
import org.bgee.model.expressiondata.baseelements.ExperimentExpressionCount;
import org.bgee.model.expressiondata.baseelements.ExpressionLevelCategory;
import org.bgee.model.expressiondata.baseelements.ExpressionLevelInfo;
import org.bgee.model.expressiondata.baseelements.PropagationState;
import org.bgee.model.expressiondata.baseelements.QualitativeExpressionLevel;
import org.bgee.model.expressiondata.baseelements.SummaryCallType.ExpressionSummary;
import org.bgee.model.expressiondata.baseelements.SummaryQuality;
import org.bgee.model.gene.Gene;
import org.bgee.model.gene.GeneBioType;
import org.bgee.model.gene.GeneFilter;
import org.bgee.model.ontology.RelationType;
import org.bgee.model.species.Species;
import org.junit.Before;
import org.junit.Test;
import org.mockito.invocation.InvocationOnMock;
import org.mockito.stubbing.Answer;

/**
 * Unit tests for {@link CallService}.
 * 
 * @author  Frederic Bastian
 * @author  Valentine Rech de Laval
 * @author  Julien Wollbrett
 * @version Bgee 14, Feb. 2019
 * @since   Bgee 13, Nov. 2015
 */
public class CallServiceTest extends TestAncestor {

    private final static Logger log = LogManager.getLogger(CallServiceTest.class.getName());
        
    @Override
    protected Logger getLogger() {
        return log;
    }
    
    private final Species spe1 = new Species(1);

    @Before
    public void configureMocks() {
        getLogger().entry();
        GeneBioTypeTOResultSet geneBioTypeTOResultSet = getMockResultSet(GeneBioTypeTOResultSet.class,
                Arrays.asList(new GeneBioTypeTO(1, "b")));
        when(this.geneDAO.getGeneBioTypes()).thenReturn(geneBioTypeTOResultSet);

        Map<Integer, Species> speciesById = new HashMap<>();
        speciesById.put(spe1.getId(), spe1);
        when(this.speciesService.loadSpeciesMap(new HashSet<>(Arrays.asList(spe1.getId())), false))
        .thenReturn(speciesById);

        ConditionRankInfoTO maxRankTO = new ConditionRankInfoTO(new BigDecimal("41025.00"), null);
        Map<Integer, ConditionRankInfoTO> maxRankBySpeciesId = new HashMap<>();
        maxRankBySpeciesId.put(spe1.getId(), maxRankTO);
        when(this.condDAO.getMaxRanks(anyCollectionOf(Integer.class), anyCollectionOf(DAODataType.class),
                anyCollectionOf(ConditionDAO.Attribute.class))).thenReturn(maxRankBySpeciesId);

        getLogger().exit();
    }

    /**
     * Test the method {@link CallService#loadExpressionCalls(String, ExpressionCallFilter, 
     * Collection, LinkedHashMap, boolean)}.
     */
    // Keep in this test only one gene: it allows to detect if only one iteration is possible
    @Test
    public void shouldLoadExpressionCallsForBasicGene() {
        //First test for one gene, with sub-stages but without substructures. 
        //Retrieving all attributes, ordered by mean rank.
        
        Integer bgeeGeneId1 = 1;
        Integer cond1Id = 1;
        Integer cond2Id = 2;
        Integer cond3Id = 3;
        Map<ConditionDAO.Attribute, DAOPropagationState> dataPropagation = new HashMap<>();
        dataPropagation.put(ConditionDAO.Attribute.ANAT_ENTITY_ID, DAOPropagationState.SELF);
        dataPropagation.put(ConditionDAO.Attribute.STAGE_ID, DAOPropagationState.SELF);
        int condId = 1;
        
        DAOFDRPValue pValueAffy = new DAOFDRPValue(new BigDecimal(0.003), null,
                Collections.singleton(DAODataType.AFFYMETRIX));
        DAOFDRPValue pValueEST = new DAOFDRPValue(new BigDecimal(0.01), null,
                 Collections.singleton(DAODataType.EST));
        DAOFDRPValue pValueInSitu = new DAOFDRPValue(new BigDecimal(0.02), null,
                 Collections.singleton(DAODataType.EST));

        DAOFDRPValue pValueAffyDesc = new DAOFDRPValue(new BigDecimal(0.001), condId,
                 Collections.singleton(DAODataType.AFFYMETRIX));
        DAOFDRPValue pValueESTDesc = new DAOFDRPValue(new BigDecimal(0.2), condId,
                Collections.singleton(DAODataType.EST));
        DAOFDRPValue pValueInSituDesc = new DAOFDRPValue(new BigDecimal(0.2), condId,
                Collections.singleton(DAODataType.IN_SITU));
        
        Set<DAOFDRPValue> pValuesAffyEST = new HashSet<>();
        pValuesAffyEST.add(pValueAffy);
        pValuesAffyEST.add(pValueEST);
        
        Set<DAOFDRPValue> pValuesAffyESTDesc = new HashSet<>();
        pValuesAffyESTDesc.add(pValueAffyDesc);
        pValuesAffyESTDesc.add(pValueESTDesc);
        
        Set<DAOFDRPValue> pValuesAffyESTInSitu = new HashSet<>();
        pValuesAffyESTInSitu.add(pValueAffy);
        pValuesAffyESTInSitu.add(pValueEST);
        pValuesAffyESTInSitu.add(pValueInSitu);
        
        Set<DAOFDRPValue> pValuesAffyESTInSituDesc = new HashSet<>();
        pValuesAffyESTInSituDesc.add(pValueAffyDesc);
        pValuesAffyESTInSituDesc.add(pValueESTDesc);
        pValuesAffyESTInSituDesc.add(pValueInSituDesc);

        
        GlobalExpressionCallTOResultSet resultSetMock = getMockResultSet(GlobalExpressionCallTOResultSet.class, 
                Arrays.asList(
                        // To not overload tests, we put null for not used attributes 
                        // but, real query return all attributes
                    new GlobalExpressionCallTO(1L, bgeeGeneId1, cond1Id, 
                        new BigDecimal("1257.34"), new HashSet<>(Arrays.asList(
                                new GlobalExpressionCallDataTO(DAODataType.AFFYMETRIX, true, 
                                        dataPropagation, 1, 1,
                                        new HashSet<>(Arrays.asList(
                                               new DAOExperimentCount(
                                                       DAOExperimentCount.CallType.PRESENT, 
                                                       DAOExperimentCount.DataQuality.LOW, 
                                                       DAOPropagationState.SELF, 1),
                                               new DAOExperimentCount(
                                                       DAOExperimentCount.CallType.PRESENT, 
                                                       DAOExperimentCount.DataQuality.LOW, 
                                                       DAOPropagationState.ALL, 1))), 
                                        0, new BigDecimal("99"), new BigDecimal("88"), new BigDecimal("77")),
                                new GlobalExpressionCallDataTO(DAODataType.EST, true, 
                                        dataPropagation, 1, 1,
                                        new HashSet<>(Arrays.asList(
                                                new DAOExperimentCount(
                                                        DAOExperimentCount.CallType.PRESENT, 
                                                        DAOExperimentCount.DataQuality.HIGH, 
                                                        DAOPropagationState.SELF, 2),
                                                new DAOExperimentCount(
                                                        DAOExperimentCount.CallType.PRESENT, 
                                                        DAOExperimentCount.DataQuality.LOW, 
                                                        DAOPropagationState.SELF, 1),
                                                new DAOExperimentCount(
                                                        DAOExperimentCount.CallType.PRESENT, 
                                                        DAOExperimentCount.DataQuality.HIGH, 
                                                        DAOPropagationState.ALL, 2),
                                                new DAOExperimentCount(
                                                        DAOExperimentCount.CallType.PRESENT, 
                                                        DAOExperimentCount.DataQuality.LOW, 
                                                        DAOPropagationState.ALL, 1))), 
                                        0, new BigDecimal("99"), new BigDecimal("88"), new BigDecimal("77")))),
                        pValuesAffyEST, pValuesAffyESTDesc),
                   
                    new GlobalExpressionCallTO(2L, bgeeGeneId1, cond2Id, 
                        new BigDecimal("125.00"), new HashSet<>(Arrays.asList(
                                new GlobalExpressionCallDataTO(DAODataType.AFFYMETRIX, true, 
                                        dataPropagation, 1, 1,
                                        new HashSet<>(Arrays.asList(
                                                new DAOExperimentCount(
                                                        DAOExperimentCount.CallType.PRESENT, 
                                                        DAOExperimentCount.DataQuality.HIGH, 
                                                        DAOPropagationState.ALL, 3),
                                                new DAOExperimentCount(
                                                        DAOExperimentCount.CallType.PRESENT, 
                                                        DAOExperimentCount.DataQuality.LOW, 
                                                        DAOPropagationState.ALL, 1))), 
                                        0, new BigDecimal("99"), new BigDecimal("88"), new BigDecimal("77")),
                                new GlobalExpressionCallDataTO(DAODataType.EST, true, 
                                        dataPropagation, 1, 1,
                                        new HashSet<>(Arrays.asList(
                                                new DAOExperimentCount(
                                                        DAOExperimentCount.CallType.PRESENT, 
                                                        DAOExperimentCount.DataQuality.LOW,
                                                        DAOPropagationState.SELF, 1),
                                                new DAOExperimentCount(
                                                        DAOExperimentCount.CallType.PRESENT, 
                                                        DAOExperimentCount.DataQuality.LOW, 
                                                        DAOPropagationState.ALL, 1))), 
                                        0, new BigDecimal("99"), new BigDecimal("88"), new BigDecimal("77")),
                                new GlobalExpressionCallDataTO(DAODataType.IN_SITU, true, 
                                        dataPropagation, 1, 1,
                                        new HashSet<>(Arrays.asList(
                                                new DAOExperimentCount(
                                                        DAOExperimentCount.CallType.PRESENT, 
                                                        DAOExperimentCount.DataQuality.LOW, 
                                                        DAOPropagationState.SELF, 1),
                                                new DAOExperimentCount(
                                                        DAOExperimentCount.CallType.PRESENT, 
                                                        DAOExperimentCount.DataQuality.LOW, 
                                                        DAOPropagationState.ALL, 1))), 
                                        0, new BigDecimal("99"), new BigDecimal("88"), new BigDecimal("77")))),
                        pValuesAffyESTInSitu, pValuesAffyESTInSituDesc),
                    new GlobalExpressionCallTO(3L, bgeeGeneId1, cond3Id, 
                            new BigDecimal("125.00"), new HashSet<>(Arrays.asList(
                                    new GlobalExpressionCallDataTO(DAODataType.AFFYMETRIX, true, 
                                            dataPropagation, 1, 1,
                                            new HashSet<>(Arrays.asList(
                                                    new DAOExperimentCount(
                                                            DAOExperimentCount.CallType.PRESENT, 
                                                            DAOExperimentCount.DataQuality.LOW, 
                                                            DAOPropagationState.ALL, 1))), 
                                            0, new BigDecimal("99"), new BigDecimal("88"), new BigDecimal("77")),
                                    new GlobalExpressionCallDataTO(DAODataType.EST, true,
                                            dataPropagation, 1, 1,
                                            new HashSet<>(Arrays.asList(
                                                    new DAOExperimentCount(
                                                            DAOExperimentCount.CallType.PRESENT, 
                                                            DAOExperimentCount.DataQuality.LOW, 
                                                            DAOPropagationState.ALL, 1))), 
                                            0, new BigDecimal("99"), new BigDecimal("88"), new BigDecimal("77")),
                                    new GlobalExpressionCallDataTO(DAODataType.IN_SITU, true, 
                                            dataPropagation, 1, 1,
                                            new HashSet<>(Arrays.asList(
                                                    new DAOExperimentCount(
                                                            DAOExperimentCount.CallType.PRESENT, 
                                                            DAOExperimentCount.DataQuality.LOW, 
                                                            DAOPropagationState.ALL, 1))), 
                                            0, new BigDecimal("99"), new BigDecimal("88"), new BigDecimal("77")))),
                            pValuesAffyEST, pValuesAffyESTDesc)
                    
                    ));

        
        //we'll do the verify afterwards, it's easier to catch a problem in the parameters
        when(this.globalExprCallDAO.getGlobalExpressionCalls(
                // CallDAOFilters
                anyCollectionOf(CallDAOFilter.class), 
                // condition parameters
                anyCollectionOf(ConditionDAO.Attribute.class),
                // global expression attributes
                anyCollectionOf(GlobalExpressionCallDAO.Attribute.class),
                // ordering attributes
                anyObject()))
        .thenReturn(resultSetMock);


        when(this.ontService.getAnatEntityOntology(spe1.getId(), new HashSet<>(Arrays.asList(
                "anatEntityId1")), EnumSet.of(RelationType.ISA_PARTOF), true, false))
        .thenReturn(this.anatEntityOnt);
        when(this.ontService.getDevStageOntology(spe1.getId(), new HashSet<>(Arrays.asList(
                "stageId1", "stageId2")), true, false)).thenReturn(this.devStageOnt);
        String anatEntityId1 = "anatEntityId1";
        AnatEntity anatEntity1 = new AnatEntity(anatEntityId1);
        String stageId1 = "stageId1";
        DevStage stage1 = new DevStage(stageId1);
        String stageId2 = "stageId2";
        DevStage stage2 = new DevStage(stageId2);
        String stageId3 = "stageId3";
        DevStage stage3 = new DevStage(stageId3);
        Gene g1 = new Gene("geneId1", spe1, new GeneBioType("b"));
        
        when(this.anatEntityService.loadAnatEntities(Collections.singleton(spe1.getId()), 
                true, new HashSet<String>(Arrays.asList(anatEntity1.getId())),false))
        .thenReturn(Stream.of(anatEntity1));
        when(this.devStageService.loadDevStages(Collections.singleton(spe1.getId()), 
                true, new HashSet<String>(Arrays.asList(
                        stage1.getId(), stage2.getId(), stage3.getId())),false))
        .thenReturn(Stream.of(stage1, stage2, stage3));

        when(this.anatEntityOnt.getElements()).thenReturn(new HashSet<>(Arrays.asList(anatEntity1)));
        when(this.devStageOnt.getElements()).thenReturn(new HashSet<>(Arrays.asList(stage1, stage2, stage3)));
        when(this.anatEntityOnt.getElement(anatEntityId1)).thenReturn(anatEntity1);
        when(this.devStageOnt.getElement(stageId1)).thenReturn(stage1);
        when(this.devStageOnt.getElement(stageId2)).thenReturn(stage2);
        when(this.devStageOnt.getElement(stageId3)).thenReturn(stage3);
        when(this.anatEntityOnt.getAncestors(anatEntity1)).thenReturn(new HashSet<>());
        when(this.devStageOnt.getAncestors(stage1)).thenReturn(new HashSet<>(Arrays.asList(stage2, stage3)));
        when(this.devStageOnt.getAncestors(stage2)).thenReturn(new HashSet<>(Arrays.asList(stage3)));
        when(this.devStageOnt.getAncestors(stage3)).thenReturn(new HashSet<>());
        when(this.anatEntityOnt.getAncestors(anatEntity1, false)).thenReturn(new HashSet<>());
        when(this.devStageOnt.getAncestors(stage1, false)).thenReturn(new HashSet<>(Arrays.asList(stage2, stage3)));
        when(this.devStageOnt.getAncestors(stage2, false)).thenReturn(new HashSet<>(Arrays.asList(stage3)));
        when(this.devStageOnt.getAncestors(stage3, false)).thenReturn(new HashSet<>());

        ConditionTOResultSet condTOResultSet = getMockResultSet(ConditionTOResultSet.class, Arrays.asList(
                new ConditionTO(1, anatEntity1.getId(), stage1.getId(),  null, null, null, spe1.getId(), null),
                new ConditionTO(2, anatEntity1.getId(), stage2.getId(),  null, null, null, spe1.getId(), null),
                new ConditionTO(3, anatEntity1.getId(), stage3.getId(),  null, null, null, spe1.getId(), null)));
        when(this.condDAO.getGlobalConditionsBySpeciesIds(eq(Collections.singleton(spe1.getId())), 
                eq(new HashSet<>(Arrays.asList(ConditionDAO.Attribute.ANAT_ENTITY_ID, 
                        ConditionDAO.Attribute.STAGE_ID))),
                anyObject())).thenReturn(condTOResultSet);
        
        GeneTOResultSet geneTOResultSet = getMockResultSet(GeneTOResultSet.class, Arrays.asList(
                new GeneTO(1, g1.getEnsemblGeneId(), g1.getName(), g1.getDescription(), g1.getSpecies().getId(), 
                        1, 1, true, 1)));
        Map<Integer, Set<String>> speciesIdToGeneIds = new HashMap<>();
        speciesIdToGeneIds.put(spe1.getId(), Collections.singleton(g1.getEnsemblGeneId()));
        when(this.geneDAO.getGenesBySpeciesAndGeneIds(speciesIdToGeneIds)).thenReturn(geneTOResultSet);


        List<ExpressionCall> expectedResults = Arrays.asList(
                new ExpressionCall(g1 , new Condition(anatEntity1, stage1, null, null, null, spe1), 
                        new DataPropagation(PropagationState.SELF, PropagationState.SELF, true),
                        ExpressionSummary.EXPRESSED, SummaryQuality.GOLD, 
                        new HashSet<ExpressionCallData>(Arrays.asList(
                            new ExpressionCallData(DataType.AFFYMETRIX, new HashSet<>(Arrays.asList(
                                    new ExperimentExpressionCount(
                                            CallType.Expression.EXPRESSED, 
                                            DataQuality.LOW, 
                                            PropagationState.SELF, 1),
                                    new ExperimentExpressionCount(
                                            CallType.Expression.EXPRESSED, 
                                            DataQuality.LOW, 
                                            PropagationState.ALL, 1)
                                    )),
                                    0, new BigDecimal("99"), new BigDecimal("88"), new BigDecimal("77"),
                                  new DataPropagation(PropagationState.SELF, PropagationState.SELF, true)), 
                            new ExpressionCallData(DataType.EST, new HashSet<>(Arrays.asList(
                                    new ExperimentExpressionCount(
                                            CallType.Expression.EXPRESSED, 
                                            DataQuality.LOW, 
                                            PropagationState.SELF, 1),
                                    new ExperimentExpressionCount(
                                            CallType.Expression.EXPRESSED, 
                                            DataQuality.HIGH, 
                                            PropagationState.SELF, 2),
                                    new ExperimentExpressionCount(
                                            CallType.Expression.EXPRESSED, 
                                            DataQuality.HIGH, 
                                            PropagationState.ALL, 2),
                                    new ExperimentExpressionCount(
                                            CallType.Expression.EXPRESSED, 
                                            DataQuality.LOW, 
                                            PropagationState.ALL, 1)
                                    )),
                                    0, new BigDecimal("99"), new BigDecimal("88"), new BigDecimal("77"),
                                    new DataPropagation(PropagationState.SELF, PropagationState.SELF, true)))), 
                        new ExpressionLevelInfo(new BigDecimal("1257.34"))),
                
                new ExpressionCall(g1, new Condition(anatEntity1, stage2, null, null, null, spe1), 
                    new DataPropagation(PropagationState.SELF, PropagationState.SELF, true),
                    ExpressionSummary.EXPRESSED, SummaryQuality.GOLD, 
                    Arrays.asList(
                        new ExpressionCallData(DataType.AFFYMETRIX, new HashSet<>(Arrays.asList(
                                new ExperimentExpressionCount(
                                        CallType.Expression.EXPRESSED, 
                                        DataQuality.LOW, 
                                        PropagationState.ALL, 1),
                                new ExperimentExpressionCount(
                                        CallType.Expression.EXPRESSED, 
                                        DataQuality.HIGH, 
                                        PropagationState.ALL, 3))),
                                0, new BigDecimal("99"), new BigDecimal("88"), new BigDecimal("77"),
                                new DataPropagation(PropagationState.SELF, PropagationState.SELF, true)),
                        new ExpressionCallData(DataType.EST, new HashSet<>(Arrays.asList(
                                new ExperimentExpressionCount(
                                        CallType.Expression.EXPRESSED, 
                                        DataQuality.LOW, 
                                        PropagationState.SELF, 1),
                                new ExperimentExpressionCount(
                                        CallType.Expression.EXPRESSED, 
                                        DataQuality.LOW, 
                                        PropagationState.ALL, 1))),
                                0, new BigDecimal("99"), new BigDecimal("88"), new BigDecimal("77"),
                                new DataPropagation(PropagationState.SELF, PropagationState.SELF, true)),
                        new ExpressionCallData(DataType.IN_SITU, new HashSet<>(Arrays.asList(
                                new ExperimentExpressionCount(
                                        CallType.Expression.EXPRESSED, 
                                        DataQuality.LOW, 
                                        PropagationState.SELF, 1),
                                new ExperimentExpressionCount(
                                        CallType.Expression.EXPRESSED, 
                                        DataQuality.LOW, 
                                        PropagationState.ALL, 1))),
                                0, new BigDecimal("99"), new BigDecimal("88"), new BigDecimal("77"),
                                new DataPropagation(PropagationState.SELF, PropagationState.SELF, true))),
                    new ExpressionLevelInfo(new BigDecimal("125.00"))),
                
                new ExpressionCall(g1, new Condition(anatEntity1, stage3, null, null, null, spe1), 
                        new DataPropagation(PropagationState.SELF, PropagationState.SELF, true),
                        ExpressionSummary.EXPRESSED, SummaryQuality.SILVER, 
                        Arrays.asList(
                                new ExpressionCallData(DataType.AFFYMETRIX, new HashSet<>(Arrays.asList(
                                        new ExperimentExpressionCount(
                                                CallType.Expression.EXPRESSED, 
                                                DataQuality.LOW, 
                                                PropagationState.ALL, 1))),
                                        0, new BigDecimal("99"), new BigDecimal("88"), new BigDecimal("77"),
                                        new DataPropagation(PropagationState.SELF, PropagationState.SELF, true)),
                                new ExpressionCallData(DataType.EST, new HashSet<>(Arrays.asList(
                                        new ExperimentExpressionCount(
                                                CallType.Expression.EXPRESSED, 
                                                DataQuality.LOW, 
                                                PropagationState.ALL, 1))),
                                        0, new BigDecimal("99"), new BigDecimal("88"), new BigDecimal("77"),
                                        new DataPropagation(PropagationState.SELF, PropagationState.SELF, true)),
                                new ExpressionCallData(DataType.IN_SITU, new HashSet<>(Arrays.asList(
                                        new ExperimentExpressionCount(
                                                CallType.Expression.EXPRESSED, 
                                                DataQuality.LOW, 
                                                PropagationState.ALL, 1))),
                                        0, new BigDecimal("99"), new BigDecimal("88"), new BigDecimal("77"),
                                        new DataPropagation(PropagationState.SELF, PropagationState.SELF, true))), 
                        new ExpressionLevelInfo(new BigDecimal("125.00"))));
        
        LinkedHashMap<CallService.OrderingAttribute, Service.Direction> serviceOrdering = 
                new LinkedHashMap<>();
        serviceOrdering.put(CallService.OrderingAttribute.GLOBAL_RANK, Service.Direction.ASC);
        
        Set<CallService.Attribute> attrs = EnumSet.complementOf(
                EnumSet.of(Attribute.ANAT_ENTITY_QUAL_EXPR_LEVEL, Attribute.GENE_QUAL_EXPR_LEVEL, Attribute.EXPRESSION_SCORE));
        
        Map<ExpressionSummary, SummaryQuality> summaryCallTypeQualityFilter = new HashMap<>();
        summaryCallTypeQualityFilter.put(ExpressionSummary.EXPRESSED, SummaryQuality.SILVER);
        Map<Expression, Boolean> callObservedData = new HashMap<>();
        callObservedData.put(Expression.EXPRESSED, true);
        callObservedData.put(Expression.NOT_EXPRESSED, false);
        CallService service = new CallService(this.serviceFactory);
        List<ExpressionCall> actualResults = service.loadExpressionCalls(
                new ExpressionCallFilter(summaryCallTypeQualityFilter, 
                        Collections.singleton(
                                new GeneFilter(g1.getSpecies().getId(), g1.getEnsemblGeneId())),
                        null, null, callObservedData,
                    null, null, null, null, null), 
                attrs,
                serviceOrdering)
                .collect(Collectors.toList());

        assertCallsEquals(expectedResults, actualResults);
        
        LinkedHashMap<GlobalExpressionCallDAO.OrderingAttribute, DAO.Direction> orderingAttrs = 
                new LinkedHashMap<>();
        orderingAttrs.put(GlobalExpressionCallDAO.OrderingAttribute.MEAN_RANK, DAO.Direction.ASC);
        
        verify(this.globalExprCallDAO).getGlobalExpressionCalls(
                //CallDAOFilters
                anyObject(), 
                // condition parameters
                eq(new HashSet<>(Arrays.asList(
                        ConditionDAO.Attribute.ANAT_ENTITY_ID, 
                        ConditionDAO.Attribute.STAGE_ID))),
                // global expression attributes
                eq(getAllGlobalExpressionCallDAOAttributes()),
                // ordering attributes
                eq(orderingAttrs));

    }
    
=======
//package org.bgee.model.expressiondata;
//
//import static org.junit.Assert.assertEquals;
//import static org.mockito.Matchers.anyCollectionOf;
//import static org.mockito.Matchers.anyObject;
//import static org.mockito.Matchers.eq;
//import static org.mockito.Mockito.doReturn;
//import static org.mockito.Mockito.spy;
//import static org.mockito.Mockito.times;
//import static org.mockito.Mockito.verify;
//import static org.mockito.Mockito.when;
//
//import java.math.BigDecimal;
//import java.util.Arrays;
//import java.util.Collection;
//import java.util.Collections;
//import java.util.EnumSet;
//import java.util.HashMap;
//import java.util.HashSet;
//import java.util.LinkedHashMap;
//import java.util.List;
//import java.util.Map;
//import java.util.Objects;
//import java.util.Set;
//import java.util.stream.Collectors;
//import java.util.stream.Stream;
//
//import org.apache.logging.log4j.LogManager;
//import org.apache.logging.log4j.Logger;
//import org.bgee.model.Service;
//import org.bgee.model.TestAncestor;
//import org.bgee.model.anatdev.AnatEntity;
//import org.bgee.model.anatdev.DevStage;
//import org.bgee.model.dao.api.DAO;
//import org.bgee.model.dao.api.expressiondata.CallDAOFilter;
//import org.bgee.model.dao.api.expressiondata.CallDataDAOFilter;
//import org.bgee.model.dao.api.expressiondata.ConditionDAO;
//import org.bgee.model.dao.api.expressiondata.ConditionDAO.ConditionTO;
//import org.bgee.model.dao.api.expressiondata.ConditionDAO.ConditionTOResultSet;
//import org.bgee.model.dao.api.expressiondata.ConditionDAO.ConditionRankInfoTO;
//import org.bgee.model.dao.api.expressiondata.DAOConditionFilter;
//import org.bgee.model.dao.api.expressiondata.DAODataType;
//import org.bgee.model.dao.api.expressiondata.DAOExperimentCount;
//import org.bgee.model.dao.api.expressiondata.DAOExperimentCountFilter;
//import org.bgee.model.dao.api.expressiondata.DAOFDRPValue;
//import org.bgee.model.dao.api.expressiondata.DAOPropagationState;
//import org.bgee.model.dao.api.expressiondata.GlobalExpressionCallDAO;
//import org.bgee.model.dao.api.expressiondata.GlobalExpressionCallDAO.EntityMinMaxRanksTO;
//import org.bgee.model.dao.api.expressiondata.GlobalExpressionCallDAO.EntityMinMaxRanksTOResultSet;
//import org.bgee.model.dao.api.expressiondata.GlobalExpressionCallDAO.GlobalExpressionCallDataTO;
//import org.bgee.model.dao.api.expressiondata.GlobalExpressionCallDAO.GlobalExpressionCallTO;
//import org.bgee.model.dao.api.expressiondata.GlobalExpressionCallDAO.GlobalExpressionCallTOResultSet;
//import org.bgee.model.dao.api.gene.GeneDAO.GeneBioTypeTOResultSet;
//import org.bgee.model.dao.api.gene.GeneDAO.GeneBioTypeTO;
//import org.bgee.model.dao.api.gene.GeneDAO.GeneTO;
//import org.bgee.model.dao.api.gene.GeneDAO.GeneTOResultSet;
//import org.bgee.model.expressiondata.Call.ExpressionCall;
//import org.bgee.model.expressiondata.CallData.ExpressionCallData;
//import org.bgee.model.expressiondata.CallFilter.ExpressionCallFilter;
//import org.bgee.model.expressiondata.CallService.Attribute;
//import org.bgee.model.expressiondata.CallService.OrderingAttribute;
//import org.bgee.model.expressiondata.MultiGeneExprAnalysis.MultiGeneExprCounts;
//import org.bgee.model.expressiondata.baseelements.CallType;
//import org.bgee.model.expressiondata.baseelements.CallType.Expression;
//import org.bgee.model.expressiondata.baseelements.DataPropagation;
//import org.bgee.model.expressiondata.baseelements.DataQuality;
//import org.bgee.model.expressiondata.baseelements.DataType;
//import org.bgee.model.expressiondata.baseelements.EntityMinMaxRanks;
//import org.bgee.model.expressiondata.baseelements.ExperimentExpressionCount;
//import org.bgee.model.expressiondata.baseelements.ExpressionLevelCategory;
//import org.bgee.model.expressiondata.baseelements.ExpressionLevelInfo;
//import org.bgee.model.expressiondata.baseelements.PropagationState;
//import org.bgee.model.expressiondata.baseelements.QualitativeExpressionLevel;
//import org.bgee.model.expressiondata.baseelements.SummaryCallType.ExpressionSummary;
//import org.bgee.model.expressiondata.baseelements.SummaryQuality;
//import org.bgee.model.gene.Gene;
//import org.bgee.model.gene.GeneBioType;
//import org.bgee.model.gene.GeneFilter;
//import org.bgee.model.ontology.RelationType;
//import org.bgee.model.species.Species;
//import org.junit.Before;
//import org.junit.Test;
//import org.mockito.invocation.InvocationOnMock;
//import org.mockito.stubbing.Answer;
//
///**
// * Unit tests for {@link CallService}.
// * 
// * @author  Frederic Bastian
// * @author  Valentine Rech de Laval
// * @author  Julien Wollbrett
// * @version Bgee 14, Feb. 2019
// * @since   Bgee 13, Nov. 2015
// */
//public class CallServiceTest extends TestAncestor {
//
//    private final static Logger log = LogManager.getLogger(CallServiceTest.class.getName());
//        
//    @Override
//    protected Logger getLogger() {
//        return log;
//    }
//    
//    private final Species spe1 = new Species(1);
//
//    @Before
//    public void configureMocks() {
//        getLogger().entry();
//        GeneBioTypeTOResultSet geneBioTypeTOResultSet = getMockResultSet(GeneBioTypeTOResultSet.class,
//                Arrays.asList(new GeneBioTypeTO(1, "b")));
//        when(this.geneDAO.getGeneBioTypes()).thenReturn(geneBioTypeTOResultSet);
//
//        Map<Integer, Species> speciesById = new HashMap<>();
//        speciesById.put(spe1.getId(), spe1);
//        when(this.speciesService.loadSpeciesMap(new HashSet<>(Arrays.asList(spe1.getId())), false))
//        .thenReturn(speciesById);
//
//        ConditionRankInfoTO maxRankTO = new ConditionRankInfoTO(new BigDecimal("41025.00"), null);
//        Map<Integer, ConditionRankInfoTO> maxRankBySpeciesId = new HashMap<>();
//        maxRankBySpeciesId.put(spe1.getId(), maxRankTO);
//        when(this.condDAO.getMaxRanks(anyCollectionOf(Integer.class), anyCollectionOf(DAODataType.class),
//                anyCollectionOf(ConditionDAO.Attribute.class))).thenReturn(maxRankBySpeciesId);
//
//        getLogger().exit();
//    }
//
//    /**
//     * Test the method {@link CallService#loadExpressionCalls(String, ExpressionCallFilter, 
//     * Collection, LinkedHashMap, boolean)}.
//     */
//    // Keep in this test only one gene: it allows to detect if only one iteration is possible
>>>>>>> 55d63a95
//    @Test
//    public void shouldLoadExpressionCallsForBasicGene() {
//        //First test for one gene, with sub-stages but without substructures. 
//        //Retrieving all attributes, ordered by mean rank.
//        
//        Integer bgeeGeneId1 = 1;
//        Integer cond1Id = 1;
//        Integer cond2Id = 2;
//        Integer cond3Id = 3;
//        Map<ConditionDAO.Attribute, DAOPropagationState> dataPropagation = new HashMap<>();
//        dataPropagation.put(ConditionDAO.Attribute.ANAT_ENTITY_ID, DAOPropagationState.SELF);
//        dataPropagation.put(ConditionDAO.Attribute.STAGE_ID, DAOPropagationState.SELF);
//        int condId = 1;
//        
//        DAOFDRPValue pValueAffy = new DAOFDRPValue(new BigDecimal(0.003), null,
//                Collections.singleton(DAODataType.AFFYMETRIX));
//        DAOFDRPValue pValueEST = new DAOFDRPValue(new BigDecimal(0.01), null,
//                 Collections.singleton(DAODataType.EST));
//        DAOFDRPValue pValueInSitu = new DAOFDRPValue(new BigDecimal(0.02), null,
//                 Collections.singleton(DAODataType.EST));
//
//        DAOFDRPValue pValueAffyDesc = new DAOFDRPValue(new BigDecimal(0.001), condId,
//                 Collections.singleton(DAODataType.AFFYMETRIX));
//        DAOFDRPValue pValueESTDesc = new DAOFDRPValue(new BigDecimal(0.2), condId,
//                Collections.singleton(DAODataType.EST));
//        DAOFDRPValue pValueInSituDesc = new DAOFDRPValue(new BigDecimal(0.2), condId,
//                Collections.singleton(DAODataType.IN_SITU));
//        
//        Set<DAOFDRPValue> pValuesAffyEST = new HashSet<>();
//        pValuesAffyEST.add(pValueAffy);
//        pValuesAffyEST.add(pValueEST);
//        
//        Set<DAOFDRPValue> pValuesAffyESTDesc = new HashSet<>();
//        pValuesAffyESTDesc.add(pValueAffyDesc);
//        pValuesAffyESTDesc.add(pValueESTDesc);
//        
//        Set<DAOFDRPValue> pValuesAffyESTInSitu = new HashSet<>();
//        pValuesAffyESTInSitu.add(pValueAffy);
//        pValuesAffyESTInSitu.add(pValueEST);
//        pValuesAffyESTInSitu.add(pValueInSitu);
//        
//        Set<DAOFDRPValue> pValuesAffyESTInSituDesc = new HashSet<>();
//        pValuesAffyESTInSituDesc.add(pValueAffyDesc);
//        pValuesAffyESTInSituDesc.add(pValueESTDesc);
//        pValuesAffyESTInSituDesc.add(pValueInSituDesc);
//
//        
//        GlobalExpressionCallTOResultSet resultSetMock = getMockResultSet(GlobalExpressionCallTOResultSet.class, 
//                Arrays.asList(
//                        // To not overload tests, we put null for not used attributes 
//                        // but, real query return all attributes
//                    new GlobalExpressionCallTO(1L, bgeeGeneId1, cond1Id, 
//                        new BigDecimal("1257.34"), new HashSet<>(Arrays.asList(
//                                new GlobalExpressionCallDataTO(DAODataType.AFFYMETRIX, true, 
//                                        dataPropagation, 1, 1,
//                                        new HashSet<>(Arrays.asList(
//                                               new DAOExperimentCount(
//                                                       DAOExperimentCount.CallType.PRESENT, 
//                                                       DAOExperimentCount.DataQuality.LOW, 
//                                                       DAOPropagationState.SELF, 1),
//                                               new DAOExperimentCount(
//                                                       DAOExperimentCount.CallType.PRESENT, 
//                                                       DAOExperimentCount.DataQuality.LOW, 
//                                                       DAOPropagationState.ALL, 1))), 
//                                        0, new BigDecimal("99"), new BigDecimal("88"), new BigDecimal("77")),
//                                new GlobalExpressionCallDataTO(DAODataType.EST, true, 
//                                        dataPropagation, 1, 1,
//                                        new HashSet<>(Arrays.asList(
//                                                new DAOExperimentCount(
//                                                        DAOExperimentCount.CallType.PRESENT, 
//                                                        DAOExperimentCount.DataQuality.HIGH, 
//                                                        DAOPropagationState.SELF, 2),
//                                                new DAOExperimentCount(
//                                                        DAOExperimentCount.CallType.PRESENT, 
//                                                        DAOExperimentCount.DataQuality.LOW, 
//                                                        DAOPropagationState.SELF, 1),
//                                                new DAOExperimentCount(
//                                                        DAOExperimentCount.CallType.PRESENT, 
//                                                        DAOExperimentCount.DataQuality.HIGH, 
//                                                        DAOPropagationState.ALL, 2),
//                                                new DAOExperimentCount(
//                                                        DAOExperimentCount.CallType.PRESENT, 
//                                                        DAOExperimentCount.DataQuality.LOW, 
//                                                        DAOPropagationState.ALL, 1))), 
//                                        0, new BigDecimal("99"), new BigDecimal("88"), new BigDecimal("77")))),
//                        pValuesAffyEST, pValuesAffyESTDesc),
//                   
//                    new GlobalExpressionCallTO(2L, bgeeGeneId1, cond2Id, 
//                        new BigDecimal("125.00"), new HashSet<>(Arrays.asList(
//                                new GlobalExpressionCallDataTO(DAODataType.AFFYMETRIX, true, 
//                                        dataPropagation, 1, 1,
//                                        new HashSet<>(Arrays.asList(
//                                                new DAOExperimentCount(
//                                                        DAOExperimentCount.CallType.PRESENT, 
//                                                        DAOExperimentCount.DataQuality.HIGH, 
//                                                        DAOPropagationState.ALL, 3),
//                                                new DAOExperimentCount(
//                                                        DAOExperimentCount.CallType.PRESENT, 
//                                                        DAOExperimentCount.DataQuality.LOW, 
//                                                        DAOPropagationState.ALL, 1))), 
//                                        0, new BigDecimal("99"), new BigDecimal("88"), new BigDecimal("77")),
//                                new GlobalExpressionCallDataTO(DAODataType.EST, true, 
//                                        dataPropagation, 1, 1,
//                                        new HashSet<>(Arrays.asList(
//                                                new DAOExperimentCount(
//                                                        DAOExperimentCount.CallType.PRESENT, 
//                                                        DAOExperimentCount.DataQuality.LOW,
//                                                        DAOPropagationState.SELF, 1),
//                                                new DAOExperimentCount(
//                                                        DAOExperimentCount.CallType.PRESENT, 
//                                                        DAOExperimentCount.DataQuality.LOW, 
//                                                        DAOPropagationState.ALL, 1))), 
//                                        0, new BigDecimal("99"), new BigDecimal("88"), new BigDecimal("77")),
//                                new GlobalExpressionCallDataTO(DAODataType.IN_SITU, true, 
//                                        dataPropagation, 1, 1,
//                                        new HashSet<>(Arrays.asList(
//                                                new DAOExperimentCount(
//                                                        DAOExperimentCount.CallType.PRESENT, 
//                                                        DAOExperimentCount.DataQuality.LOW, 
//                                                        DAOPropagationState.SELF, 1),
//                                                new DAOExperimentCount(
//                                                        DAOExperimentCount.CallType.PRESENT, 
//                                                        DAOExperimentCount.DataQuality.LOW, 
//                                                        DAOPropagationState.ALL, 1))), 
//                                        0, new BigDecimal("99"), new BigDecimal("88"), new BigDecimal("77")))),
//                        pValuesAffyESTInSitu, pValuesAffyESTInSituDesc),
//                    new GlobalExpressionCallTO(3L, bgeeGeneId1, cond3Id, 
//                            new BigDecimal("125.00"), new HashSet<>(Arrays.asList(
//                                    new GlobalExpressionCallDataTO(DAODataType.AFFYMETRIX, true, 
//                                            dataPropagation, 1, 1,
//                                            new HashSet<>(Arrays.asList(
//                                                    new DAOExperimentCount(
//                                                            DAOExperimentCount.CallType.PRESENT, 
//                                                            DAOExperimentCount.DataQuality.LOW, 
//                                                            DAOPropagationState.ALL, 1))), 
//                                            0, new BigDecimal("99"), new BigDecimal("88"), new BigDecimal("77")),
//                                    new GlobalExpressionCallDataTO(DAODataType.EST, true,
//                                            dataPropagation, 1, 1,
//                                            new HashSet<>(Arrays.asList(
//                                                    new DAOExperimentCount(
//                                                            DAOExperimentCount.CallType.PRESENT, 
//                                                            DAOExperimentCount.DataQuality.LOW, 
//                                                            DAOPropagationState.ALL, 1))), 
//                                            0, new BigDecimal("99"), new BigDecimal("88"), new BigDecimal("77")),
//                                    new GlobalExpressionCallDataTO(DAODataType.IN_SITU, true, 
//                                            dataPropagation, 1, 1,
//                                            new HashSet<>(Arrays.asList(
//                                                    new DAOExperimentCount(
//                                                            DAOExperimentCount.CallType.PRESENT, 
//                                                            DAOExperimentCount.DataQuality.LOW, 
//                                                            DAOPropagationState.ALL, 1))), 
//                                            0, new BigDecimal("99"), new BigDecimal("88"), new BigDecimal("77")))),
//                            pValuesAffyEST, pValuesAffyESTDesc)
//                    
//                    ));
//
//        
//        //we'll do the verify afterwards, it's easier to catch a problem in the parameters
//        when(this.globalExprCallDAO.getGlobalExpressionCalls(
//                // CallDAOFilters
//                anyCollectionOf(CallDAOFilter.class), 
//                // condition parameters
//                anyCollectionOf(ConditionDAO.Attribute.class),
//                // global expression attributes
//                anyCollectionOf(GlobalExpressionCallDAO.Attribute.class),
//                // ordering attributes
//                anyObject()))
//        .thenReturn(resultSetMock);
//
//
//        when(this.ontService.getAnatEntityOntology(spe1.getId(), new HashSet<>(Arrays.asList(
//                "anatEntityId1")), EnumSet.of(RelationType.ISA_PARTOF), true, false))
//        .thenReturn(this.anatEntityOnt);
//        when(this.ontService.getDevStageOntology(spe1.getId(), new HashSet<>(Arrays.asList(
//                "stageId1", "stageId2")), true, false)).thenReturn(this.devStageOnt);
//        String anatEntityId1 = "anatEntityId1";
//        AnatEntity anatEntity1 = new AnatEntity(anatEntityId1);
//        String stageId1 = "stageId1";
//        DevStage stage1 = new DevStage(stageId1);
//        String stageId2 = "stageId2";
//        DevStage stage2 = new DevStage(stageId2);
//        String stageId3 = "stageId3";
//        DevStage stage3 = new DevStage(stageId3);
//        Gene g1 = new Gene("geneId1", spe1, new GeneBioType("b"));
//        
//        when(this.anatEntityService.loadAnatEntities(Collections.singleton(spe1.getId()), 
//                true, new HashSet<String>(Arrays.asList(anatEntity1.getId())),false))
//        .thenReturn(Stream.of(anatEntity1));
//        when(this.devStageService.loadDevStages(Collections.singleton(spe1.getId()), 
//                true, new HashSet<String>(Arrays.asList(
//                        stage1.getId(), stage2.getId(), stage3.getId())),false))
//        .thenReturn(Stream.of(stage1, stage2, stage3));
//
//        when(this.anatEntityOnt.getElements()).thenReturn(new HashSet<>(Arrays.asList(anatEntity1)));
//        when(this.devStageOnt.getElements()).thenReturn(new HashSet<>(Arrays.asList(stage1, stage2, stage3)));
//        when(this.anatEntityOnt.getElement(anatEntityId1)).thenReturn(anatEntity1);
//        when(this.devStageOnt.getElement(stageId1)).thenReturn(stage1);
//        when(this.devStageOnt.getElement(stageId2)).thenReturn(stage2);
//        when(this.devStageOnt.getElement(stageId3)).thenReturn(stage3);
//        when(this.anatEntityOnt.getAncestors(anatEntity1)).thenReturn(new HashSet<>());
//        when(this.devStageOnt.getAncestors(stage1)).thenReturn(new HashSet<>(Arrays.asList(stage2, stage3)));
//        when(this.devStageOnt.getAncestors(stage2)).thenReturn(new HashSet<>(Arrays.asList(stage3)));
//        when(this.devStageOnt.getAncestors(stage3)).thenReturn(new HashSet<>());
//        when(this.anatEntityOnt.getAncestors(anatEntity1, false)).thenReturn(new HashSet<>());
//        when(this.devStageOnt.getAncestors(stage1, false)).thenReturn(new HashSet<>(Arrays.asList(stage2, stage3)));
//        when(this.devStageOnt.getAncestors(stage2, false)).thenReturn(new HashSet<>(Arrays.asList(stage3)));
//        when(this.devStageOnt.getAncestors(stage3, false)).thenReturn(new HashSet<>());
//
//        ConditionTOResultSet condTOResultSet = getMockResultSet(ConditionTOResultSet.class, Arrays.asList(
//                new ConditionTO(1, anatEntity1.getId(), stage1.getId(),  null, null, null, spe1.getId(), null),
//                new ConditionTO(2, anatEntity1.getId(), stage2.getId(),  null, null, null, spe1.getId(), null),
//                new ConditionTO(3, anatEntity1.getId(), stage3.getId(),  null, null, null, spe1.getId(), null)));
//        when(this.condDAO.getGlobalConditionsBySpeciesIds(eq(Collections.singleton(spe1.getId())), 
//                eq(new HashSet<>(Arrays.asList(ConditionDAO.Attribute.ANAT_ENTITY_ID, 
//                        ConditionDAO.Attribute.STAGE_ID))),
//                anyObject())).thenReturn(condTOResultSet);
//        
//        GeneTOResultSet geneTOResultSet = getMockResultSet(GeneTOResultSet.class, Arrays.asList(
//                new GeneTO(1, g1.getGeneId(), g1.getName(), g1.getDescription(), g1.getSpecies().getId(), 
//                        1, 1, true, 1)));
//        Map<Integer, Set<String>> speciesIdToGeneIds = new HashMap<>();
//        speciesIdToGeneIds.put(spe1.getId(), Collections.singleton(g1.getGeneId()));
//        when(this.geneDAO.getGenesBySpeciesAndGeneIds(speciesIdToGeneIds)).thenReturn(geneTOResultSet);
//
//
//        List<ExpressionCall> expectedResults = Arrays.asList(
//                new ExpressionCall(g1 , new Condition(anatEntity1, stage1, null, null, null, spe1), 
//                        new DataPropagation(PropagationState.SELF, PropagationState.SELF, true),
//                        ExpressionSummary.EXPRESSED, SummaryQuality.GOLD, 
//                        new HashSet<ExpressionCallData>(Arrays.asList(
//                            new ExpressionCallData(DataType.AFFYMETRIX, new HashSet<>(Arrays.asList(
//                                    new ExperimentExpressionCount(
//                                            CallType.Expression.EXPRESSED, 
//                                            DataQuality.LOW, 
//                                            PropagationState.SELF, 1),
//                                    new ExperimentExpressionCount(
//                                            CallType.Expression.EXPRESSED, 
//                                            DataQuality.LOW, 
//                                            PropagationState.ALL, 1)
//                                    )),
//                                    0, new BigDecimal("99"), new BigDecimal("88"), new BigDecimal("77"),
//                                  new DataPropagation(PropagationState.SELF, PropagationState.SELF, true)), 
//                            new ExpressionCallData(DataType.EST, new HashSet<>(Arrays.asList(
//                                    new ExperimentExpressionCount(
//                                            CallType.Expression.EXPRESSED, 
//                                            DataQuality.LOW, 
//                                            PropagationState.SELF, 1),
//                                    new ExperimentExpressionCount(
//                                            CallType.Expression.EXPRESSED, 
//                                            DataQuality.HIGH, 
//                                            PropagationState.SELF, 2),
//                                    new ExperimentExpressionCount(
//                                            CallType.Expression.EXPRESSED, 
//                                            DataQuality.HIGH, 
//                                            PropagationState.ALL, 2),
//                                    new ExperimentExpressionCount(
//                                            CallType.Expression.EXPRESSED, 
//                                            DataQuality.LOW, 
//                                            PropagationState.ALL, 1)
//                                    )),
//                                    0, new BigDecimal("99"), new BigDecimal("88"), new BigDecimal("77"),
//                                    new DataPropagation(PropagationState.SELF, PropagationState.SELF, true)))), 
//                        new ExpressionLevelInfo(new BigDecimal("1257.34"))),
//                
//                new ExpressionCall(g1, new Condition(anatEntity1, stage2, null, null, null, spe1), 
//                    new DataPropagation(PropagationState.SELF, PropagationState.SELF, true),
//                    ExpressionSummary.EXPRESSED, SummaryQuality.GOLD, 
//                    Arrays.asList(
//                        new ExpressionCallData(DataType.AFFYMETRIX, new HashSet<>(Arrays.asList(
//                                new ExperimentExpressionCount(
//                                        CallType.Expression.EXPRESSED, 
//                                        DataQuality.LOW, 
//                                        PropagationState.ALL, 1),
//                                new ExperimentExpressionCount(
//                                        CallType.Expression.EXPRESSED, 
//                                        DataQuality.HIGH, 
//                                        PropagationState.ALL, 3))),
//                                0, new BigDecimal("99"), new BigDecimal("88"), new BigDecimal("77"),
//                                new DataPropagation(PropagationState.SELF, PropagationState.SELF, true)),
//                        new ExpressionCallData(DataType.EST, new HashSet<>(Arrays.asList(
//                                new ExperimentExpressionCount(
//                                        CallType.Expression.EXPRESSED, 
//                                        DataQuality.LOW, 
//                                        PropagationState.SELF, 1),
//                                new ExperimentExpressionCount(
//                                        CallType.Expression.EXPRESSED, 
//                                        DataQuality.LOW, 
//                                        PropagationState.ALL, 1))),
//                                0, new BigDecimal("99"), new BigDecimal("88"), new BigDecimal("77"),
//                                new DataPropagation(PropagationState.SELF, PropagationState.SELF, true)),
//                        new ExpressionCallData(DataType.IN_SITU, new HashSet<>(Arrays.asList(
//                                new ExperimentExpressionCount(
//                                        CallType.Expression.EXPRESSED, 
//                                        DataQuality.LOW, 
//                                        PropagationState.SELF, 1),
//                                new ExperimentExpressionCount(
//                                        CallType.Expression.EXPRESSED, 
//                                        DataQuality.LOW, 
//                                        PropagationState.ALL, 1))),
//                                0, new BigDecimal("99"), new BigDecimal("88"), new BigDecimal("77"),
//                                new DataPropagation(PropagationState.SELF, PropagationState.SELF, true))),
//                    new ExpressionLevelInfo(new BigDecimal("125.00"))),
//                
//                new ExpressionCall(g1, new Condition(anatEntity1, stage3, null, null, null, spe1), 
//                        new DataPropagation(PropagationState.SELF, PropagationState.SELF, true),
//                        ExpressionSummary.EXPRESSED, SummaryQuality.SILVER, 
//                        Arrays.asList(
//                                new ExpressionCallData(DataType.AFFYMETRIX, new HashSet<>(Arrays.asList(
//                                        new ExperimentExpressionCount(
//                                                CallType.Expression.EXPRESSED, 
//                                                DataQuality.LOW, 
//                                                PropagationState.ALL, 1))),
//                                        0, new BigDecimal("99"), new BigDecimal("88"), new BigDecimal("77"),
//                                        new DataPropagation(PropagationState.SELF, PropagationState.SELF, true)),
//                                new ExpressionCallData(DataType.EST, new HashSet<>(Arrays.asList(
//                                        new ExperimentExpressionCount(
//                                                CallType.Expression.EXPRESSED, 
//                                                DataQuality.LOW, 
//                                                PropagationState.ALL, 1))),
//                                        0, new BigDecimal("99"), new BigDecimal("88"), new BigDecimal("77"),
//                                        new DataPropagation(PropagationState.SELF, PropagationState.SELF, true)),
//                                new ExpressionCallData(DataType.IN_SITU, new HashSet<>(Arrays.asList(
//                                        new ExperimentExpressionCount(
//                                                CallType.Expression.EXPRESSED, 
//                                                DataQuality.LOW, 
//                                                PropagationState.ALL, 1))),
//                                        0, new BigDecimal("99"), new BigDecimal("88"), new BigDecimal("77"),
//                                        new DataPropagation(PropagationState.SELF, PropagationState.SELF, true))), 
//                        new ExpressionLevelInfo(new BigDecimal("125.00"))));
//        
//        LinkedHashMap<CallService.OrderingAttribute, Service.Direction> serviceOrdering = 
//                new LinkedHashMap<>();
//        serviceOrdering.put(CallService.OrderingAttribute.GLOBAL_RANK, Service.Direction.ASC);
//        
//        Set<CallService.Attribute> attrs = EnumSet.complementOf(
//                EnumSet.of(Attribute.ANAT_ENTITY_QUAL_EXPR_LEVEL, Attribute.GENE_QUAL_EXPR_LEVEL, Attribute.EXPRESSION_SCORE));
//        
//        Map<ExpressionSummary, SummaryQuality> summaryCallTypeQualityFilter = new HashMap<>();
//        summaryCallTypeQualityFilter.put(ExpressionSummary.EXPRESSED, SummaryQuality.SILVER);
//        Map<Expression, Boolean> callObservedData = new HashMap<>();
//        callObservedData.put(Expression.EXPRESSED, true);
//        callObservedData.put(Expression.NOT_EXPRESSED, false);
//        CallService service = new CallService(this.serviceFactory);
//        List<ExpressionCall> actualResults = service.loadExpressionCalls(
//                new ExpressionCallFilter(summaryCallTypeQualityFilter, 
//                        Collections.singleton(
//                                new GeneFilter(g1.getSpecies().getId(), g1.getGeneId())),
//                        null, null, callObservedData,
//                    null, null, null, null, null), 
//                attrs,
//                serviceOrdering)
//                .collect(Collectors.toList());
//
//        assertCallsEquals(expectedResults, actualResults);
//        
//        LinkedHashMap<GlobalExpressionCallDAO.OrderingAttribute, DAO.Direction> orderingAttrs = 
//                new LinkedHashMap<>();
//        orderingAttrs.put(GlobalExpressionCallDAO.OrderingAttribute.MEAN_RANK, DAO.Direction.ASC);
//        
//        verify(this.globalExprCallDAO).getGlobalExpressionCalls(
//                //CallDAOFilters
//                anyObject(), 
//                // condition parameters
//                eq(new HashSet<>(Arrays.asList(
//                        ConditionDAO.Attribute.ANAT_ENTITY_ID, 
//                        ConditionDAO.Attribute.STAGE_ID))),
//                // global expression attributes
//                eq(getAllGlobalExpressionCallDAOAttributes()),
//                // ordering attributes
//                eq(orderingAttrs));
//
//    }
//    
////    @Test
////    @Ignore("Test ignored until it is re-implemented following many modifications.")
////    public void shouldLoadExpressionCallsForTwoExpressionSummary() {
////        ExpressionCallDAO exprDao = mock(ExpressionCallDAO.class);
////        when(this.manager.getExpressionCallDAO()).thenReturn(exprDao);
////        NoExpressionCallDAO noExprDao = mock(NoExpressionCallDAO.class);
////        when(this.manager.getNoExpressionCallDAO()).thenReturn(noExprDao);
////        
////        LinkedHashMap<ExpressionCallDAO.OrderingAttribute, DAO.Direction> orderingAttrs = 
////                new LinkedHashMap<>();
////        orderingAttrs.put(ExpressionCallDAO.OrderingAttribute.GENE_ID, DAO.Direction.ASC);
////        orderingAttrs.put(ExpressionCallDAO.OrderingAttribute.CONDITION_ID, DAO.Direction.ASC);
////        
////        ExpressionCallTOResultSet resultSetMock = getMockResultSet(ExpressionCallTOResultSet.class, 
////                Arrays.asList(
////                        // To not overload tests, we put null for not used attributes 
////                        // but, real query return all attributes
////                    new ExpressionCallTO(null, "geneId1", "anatEntityId1", "stageId1", 
////                        new BigDecimal("1257.34"), CallTO.DataState.LOWQUALITY, null,
////                        CallTO.DataState.HIGHQUALITY, null, CallTO.DataState.NODATA, null,
////                        CallTO.DataState.NODATA, null, false, false, ExpressionCallTO.OriginOfLine.SELF, 
////                        ExpressionCallTO.OriginOfLine.SELF, true), 
////                    new ExpressionCallTO(null, "geneId1", "anatEntityId1", "stageId2", 
////                        new BigDecimal("125.00"), CallTO.DataState.NODATA, null,
////                        CallTO.DataState.LOWQUALITY, null, CallTO.DataState.LOWQUALITY, null,
////                        CallTO.DataState.NODATA, null, false, false, ExpressionCallTO.OriginOfLine.SELF, 
////                        ExpressionCallTO.OriginOfLine.SELF, true), 
////                    new ExpressionCallTO(null, "geneId2", "anatEntityId2", "stageId2", 
////                        new BigDecimal("125.00"), CallTO.DataState.NODATA, null,
////                        CallTO.DataState.NODATA, null, CallTO.DataState.NODATA, null,
////                        CallTO.DataState.HIGHQUALITY, null, false, false, ExpressionCallTO.OriginOfLine.SELF, 
////                        ExpressionCallTO.OriginOfLine.SELF, true)));
////        
////        //we'll do the verify afterwards, it's easier to catch a problem in the parameters
////        when(exprDao.getExpressionCalls(
////                //CallDAOFilters
////                anyCollectionOf(CallDAOFilter.class), 
////                //CallTOs
////                anyCollectionOf(ExpressionCallTO.class),
////                //propagation
////                anyBoolean(), anyBoolean(), 
////                //genes
////                anyCollectionOf(String.class), 
////                //orthology
////                anyObject(), 
////                //attributes
////                anyCollectionOf(ExpressionCallDAO.Attribute.class), 
////                anyObject()))
////        .thenReturn(resultSetMock);
////        
////        NoExpressionCallTOResultSet resultSetNoExprMock = getMockResultSet(NoExpressionCallTOResultSet.class, 
////                Arrays.asList(
////                        // To not overload tests, we put null for not used attributes 
////                        // but, real query return all attributes
////                    new NoExpressionCallTO(null, "geneId1", "anatEntityId1", "stageId1",
////                            CallTO.DataState.NODATA, CallTO.DataState.NODATA,  
////                            CallTO.DataState.NODATA, CallTO.DataState.HIGHQUALITY, false,
////                            NoExpressionCallTO.OriginOfLine.SELF),
////                    new NoExpressionCallTO(null, "geneId2", "anatEntityId1", "stageId2", 
////                        CallTO.DataState.NODATA, CallTO.DataState.LOWQUALITY,
////                        CallTO.DataState.NODATA, CallTO.DataState.NODATA, false,
////                        NoExpressionCallTO.OriginOfLine.SELF)));
////        //we'll do the verify afterwards, it's easier to catch a problem in the parameters
////        when(noExprDao.getNoExpressionCalls(anyObject())) //NoExpressionCallParams
////        .thenReturn(resultSetNoExprMock);
////
////        when(this.ontService.getAnatEntityOntology(Arrays.asList(1), new HashSet<>(Arrays.asList(
////                "anatEntityId1", "anatEntityId2")), EnumSet.of(RelationType.ISA_PARTOF), true, false))
////        .thenReturn(this.multiSpeAnatEntityOnt);
////        when(this.ontService.getDevStageOntology(Arrays.asList(1), new HashSet<>(Arrays.asList(
////                "stageId1", "stageId2")), true, false)).thenReturn(this.multiSpeDevStageOnt);
////        String anatEntityId1 = "anatEntityId1";
////        AnatEntity anatEntity1 = new AnatEntity(anatEntityId1);
////        String anatEntityId2 = "anatEntityId2";
////        AnatEntity anatEntity2 = new AnatEntity(anatEntityId2);
////        String stageId1 = "stageId1";
////        DevStage stage1 = new DevStage(stageId1);
////        String stageId2 = "stageId2";
////        DevStage stage2 = new DevStage(stageId2);
////        String stageId3 = "stageId3";
////        DevStage stage3 = new DevStage(stageId3);
////
////        when(this.multiSpeAnatEntityOnt.getElements()).thenReturn(new HashSet<>(Arrays.asList(anatEntity1, anatEntity2)));
////        when(this.multiSpeAnatEntityOnt.getElement(anatEntityId1)).thenReturn(anatEntity1);
////        when(this.multiSpeAnatEntityOnt.getElement(anatEntityId2)).thenReturn(anatEntity2);
////        when(this.multiSpeAnatEntityOnt.getAncestors(anatEntity1)).thenReturn(new HashSet<>());
////        when(this.multiSpeAnatEntityOnt.getAncestors(anatEntity1, false)).thenReturn(new HashSet<>());
////        when(this.multiSpeAnatEntityOnt.getAncestors(anatEntity2)).thenReturn(new HashSet<>(Arrays.asList(anatEntity1)));
////        when(this.multiSpeAnatEntityOnt.getAncestors(anatEntity2, false)).thenReturn(new HashSet<>(Arrays.asList(anatEntity1)));
////        when(this.multiSpeAnatEntityOnt.getDescendants(anatEntity1)).thenReturn(new HashSet<>(Arrays.asList(anatEntity2)));
////        when(this.multiSpeAnatEntityOnt.getDescendants(anatEntity1, false)).thenReturn(new HashSet<>(Arrays.asList(anatEntity2)));
////
////        when(this.multiSpeDevStageOnt.getElements()).thenReturn(new HashSet<>(Arrays.asList(stage1, stage2, stage3)));
////        when(this.multiSpeDevStageOnt.getElement(stageId1)).thenReturn(stage1);
////        when(this.multiSpeDevStageOnt.getElement(stageId2)).thenReturn(stage2);
////        when(this.multiSpeDevStageOnt.getElement(stageId3)).thenReturn(stage3);
////        when(this.multiSpeDevStageOnt.getAncestors(stage1)).thenReturn(new HashSet<>(Arrays.asList(stage2, stage3)));
////        when(this.multiSpeDevStageOnt.getAncestors(stage2)).thenReturn(new HashSet<>(Arrays.asList(stage3)));
////        when(this.multiSpeDevStageOnt.getAncestors(stage3)).thenReturn(new HashSet<>());
////        when(this.multiSpeDevStageOnt.getAncestors(stage1, false)).thenReturn(new HashSet<>(Arrays.asList(stage2, stage3)));
////        when(this.multiSpeDevStageOnt.getAncestors(stage2, false)).thenReturn(new HashSet<>(Arrays.asList(stage3)));
////        when(this.multiSpeDevStageOnt.getAncestors(stage3, false)).thenReturn(new HashSet<>());
////
////        List<ExpressionCall> expectedResults = Arrays.asList(
////            new ExpressionCall("geneId1", new Condition("anatEntityId1", "stageId1", "speciesId1"), 
////                true, ExpressionSummary.STRONG_AMBIGUITY, null, Arrays.asList(
////                    new ExpressionCallData(DataType.AFFYMETRIX,
////                        0 /*presentHighSelfExpCount*/, 1 /*presentLowSelfExpCount*/, 0, 0,
////                        0 /*presentHighTotalCount*/, 1 /*presentLowTotalCount*/, 0, 0), 
////                    new ExpressionCallData(DataType.EST,
////                        1 /*presentHighSelfExpCount*/, 0 /*presentLowSelfExpCount*/, 0, 0,
////                        1 /*presentHighTotalCount*/, 0 /*presentLowTotalCount*/, 0, 0), 
////                    new ExpressionCallData(DataType.RNA_SEQ,
////                        0 , 0 , 2 /*absentHighSelfExpCount*/, 0,
////                        0 , 0 , 2 /*absentHighTotalCount*/, 0)), 
//////                    new ExpressionCallData(Expression.EXPRESSED, DataQuality.LOW, DataType.AFFYMETRIX, 
//////                        new DataPropagation(PropagationState.SELF, PropagationState.SELF, true)), 
//////                    new ExpressionCallData(Expression.EXPRESSED, DataQuality.HIGH, DataType.EST, 
//////                        new DataPropagation(PropagationState.SELF, PropagationState.SELF, true)), 
//////                    new ExpressionCallData(Expression.NOT_EXPRESSED, DataQuality.HIGH, DataType.RNA_SEQ, 
//////                        new DataPropagation(PropagationState.SELF, PropagationState.SELF, true))), 
////                new BigDecimal("1257.34")),
////            new ExpressionCall("geneId1", new Condition("anatEntityId1", "stageId2", "speciesId1"), 
////                true, ExpressionSummary.EXPRESSED, SummaryQuality.GOLD, Arrays.asList(
////                    new ExpressionCallData(DataType.AFFYMETRIX,
////                        0 /*presentHighSelfExpCount*/, 0 /*presentLowSelfExpCount*/, 0, 0,
////                        0 /*presentHighTotalCount*/, 1 /*presentLowTotalCount*/, 0, 0), 
////                    new ExpressionCallData(DataType.EST,
////                        0 /*presentHighSelfExpCount*/, 0 /*presentLowSelfExpCount*/, 0, 0,
////                        2 /*presentHighTotalCount*/, 0 /*presentLowTotalCount*/, 0, 0), 
////                    new ExpressionCallData(DataType.EST,
////                        0 /*presentHighSelfExpCount*/, 1 /*presentLowSelfExpCount*/, 0, 0,
////                        0 /*presentHighTotalCount*/, 1 /*presentLowTotalCount*/, 0, 0), 
////                    new ExpressionCallData(DataType.IN_SITU,
////                        0 /*presentHighSelfExpCount*/, 1 /*presentLowSelfExpCount*/, 0, 0,
////                        0 /*presentHighTotalCount*/, 1 /*presentLowTotalCount*/, 0, 0)), 
//////                    new ExpressionCallData(Expression.EXPRESSED, DataQuality.LOW, DataType.AFFYMETRIX, 
//////                        new DataPropagation(PropagationState.SELF, PropagationState.DESCENDANT, false)), 
//////                    new ExpressionCallData(Expression.EXPRESSED, DataQuality.HIGH, DataType.EST, 
//////                        new DataPropagation(PropagationState.SELF, PropagationState.DESCENDANT, false)),
//////                    new ExpressionCallData(Expression.EXPRESSED, DataQuality.LOW, DataType.EST,
//////                        new DataPropagation(PropagationState.SELF, PropagationState.SELF, true)), 
//////                    new ExpressionCallData(Expression.EXPRESSED, DataQuality.LOW, DataType.IN_SITU,
//////                        new DataPropagation(PropagationState.SELF, PropagationState.SELF, true))), 
////                new BigDecimal("125.00"))
////            ,
////            new ExpressionCall("geneId1", new Condition("anatEntityId1", "stageId3", "speciesId1"), 
////                false, ExpressionSummary.EXPRESSED, SummaryQuality.GOLD, Arrays.asList(
////                    new ExpressionCallData(DataType.AFFYMETRIX,
////                        0 /*presentHighSelfExpCount*/, 0 /*presentLowSelfExpCount*/, 0, 0,
////                        0 /*presentHighTotalCount*/, 1 /*presentLowTotalCount*/, 0, 0), 
////                    new ExpressionCallData(DataType.EST,
////                        0 /*presentHighSelfExpCount*/, 0 /*presentLowSelfExpCount*/, 0, 0,
////                        1 /*presentHighTotalCount*/, 0 /*presentLowTotalCount*/, 0, 0), 
////                    new ExpressionCallData(DataType.EST,
////                        0 /*presentHighSelfExpCount*/, 0 /*presentLowSelfExpCount*/, 0, 0,
////                        0 /*presentHighTotalCount*/, 1 /*presentLowTotalCount*/, 0, 0), 
////                    new ExpressionCallData(DataType.IN_SITU,
////                        0 /*presentHighSelfExpCount*/, 0 /*presentLowSelfExpCount*/, 0, 0,
////                        0 /*presentHighTotalCount*/, 1 /*presentLowTotalCount*/, 0, 0)), 
//////                    new ExpressionCallData(Expression.EXPRESSED, DataQuality.LOW, DataType.AFFYMETRIX, 
//////                        new DataPropagation(PropagationState.SELF, PropagationState.DESCENDANT, false)), 
//////                    new ExpressionCallData(Expression.EXPRESSED, DataQuality.HIGH, DataType.EST, 
//////                        new DataPropagation(PropagationState.SELF, PropagationState.DESCENDANT, false)),
//////                    new ExpressionCallData(Expression.EXPRESSED, DataQuality.LOW, DataType.EST,
//////                        new DataPropagation(PropagationState.SELF, PropagationState.DESCENDANT, false)), 
//////                    new ExpressionCallData(Expression.EXPRESSED, DataQuality.LOW, DataType.IN_SITU,
//////                        new DataPropagation(PropagationState.SELF, PropagationState.DESCENDANT, false))), 
////                null),
////            // We propagate no-expression only in where at least one expression call
////            // (propagated or not) is found. So no ExpressionCall geneId1 / anatEntityId2 / stageId1 
////            new ExpressionCall("geneId2", new Condition("anatEntityId1", "stageId2", "speciesId1"), 
////                true, ExpressionSummary.STRONG_AMBIGUITY, null, Arrays.asList(
////                    new ExpressionCallData(DataType.RNA_SEQ,
////                        0 /*presentHighSelfExpCount*/, 0 /*presentLowSelfExpCount*/, 0, 0,
////                        3 /*presentHighTotalCount*/, 1 /*presentLowTotalCount*/, 0, 0), 
////                    new ExpressionCallData(DataType.IN_SITU,
////                        0 , 0 , 0 /*absentHighSelfExpCount*/, 1 /*absentLowSelfExpCount*/,
////                        0 , 0 , 0 /*absentHighTotalCount*/, 1 /*absentLowTotalCount*/)), 
//////                    new ExpressionCallData(Expression.EXPRESSED, DataQuality.High, DataType.RNA_SEQ,
//////                        new DataPropagation(PropagationState.DESCENDANT, PropagationState.SELF, false)),
//////                    new ExpressionCallData(Expression.NOT_EXPRESSED, DataQuality.LOW, DataType.IN_SITU,
//////                        new DataPropagation(PropagationState.SELF, PropagationState.SELF, true))), 
////                null),
////            new ExpressionCall("geneId2", new Condition("anatEntityId1", "stageId3", "speciesId1"), 
////                false, ExpressionSummary.EXPRESSED, SummaryQuality.GOLD, Arrays.asList(
////                    new ExpressionCallData(DataType.RNA_SEQ,
////                        0 /*presentHighSelfExpCount*/, 0 /*presentLowSelfExpCount*/, 0, 0,
////                        3 /*presentHighTotalCount*/, 1 /*presentLowTotalCount*/, 0, 0)), 
//////                    new ExpressionCallData(Expression.EXPRESSED, DataQuality.HIGH, DataType.RNA_SEQ,
//////                        new DataPropagation(PropagationState.DESCENDANT, PropagationState.DESCENDANT, false))), 
////                null),
////            new ExpressionCall("geneId2", new Condition("anatEntityId2", "stageId2", "speciesId1"), 
////                true, ExpressionSummary.WEAK_AMBIGUITY, null, Arrays.asList(
////                    new ExpressionCallData(DataType.RNA_SEQ,
////                        2 /*presentHighSelfExpCount*/, 0 /*presentLowSelfExpCount*/, 0, 0,
////                        3 /*presentHighTotalCount*/, 1 /*presentLowTotalCount*/, 0, 0), 
////                    new ExpressionCallData(DataType.IN_SITU,
////                        0 , 0 , 0 /*absentHighSelfExpCount*/, 0 /*absentLowSelfExpCount*/,
////                        0 , 0 , 0 /*absentHighTotalCount*/, 1 /*absentLowTotalCount*/)), 
//////                    new ExpressionCallData(Expression.EXPRESSED, DataQuality.HIGH, DataType.RNA_SEQ,
//////                        new DataPropagation(PropagationState.SELF, PropagationState.SELF, true)),
//////                    new ExpressionCallData(Expression.NOT_EXPRESSED, DataQuality.LOW, DataType.IN_SITU,
//////                        new DataPropagation(PropagationState.ANCESTOR, PropagationState.SELF, false))), 
////                new BigDecimal("125.00")),
////            new ExpressionCall("geneId2", new Condition("anatEntityId2", "stageId3", "speciesId1"), 
////                false, ExpressionSummary.EXPRESSED, SummaryQuality.GOLD, Arrays.asList(
////                    new ExpressionCallData(DataType.RNA_SEQ,
////                        0 /*presentHighSelfExpCount*/, 0 /*presentLowSelfExpCount*/, 0, 0,
////                        1 /*presentHighTotalCount*/, 1 /*presentLowTotalCount*/, 0, 0)), 
//////                    new ExpressionCallData(Expression.EXPRESSED, DataQuality.HIGH, DataType.RNA_SEQ,
//////                        new DataPropagation(PropagationState.SELF, PropagationState.DESCENDANT, false))), 
////                null));
////
////        LinkedHashMap<CallService.OrderingAttribute, Service.Direction> serviceOrdering = 
////                new LinkedHashMap<>();
////        serviceOrdering.put(CallService.OrderingAttribute.GENE_ID, Service.Direction.ASC);
////        serviceOrdering.put(CallService.OrderingAttribute.ANAT_ENTITY_ID, Service.Direction.ASC);
////        serviceOrdering.put(CallService.OrderingAttribute.DEV_STAGE_ID, Service.Direction.ASC);
////        
////
////        CallService service = new CallService(this.serviceFactory);
////        List<ExpressionCall> actualResults = service.loadExpressionCalls("speciesId1", 
////                new ExpressionCallFilter(null, null, null, null, null, new DataPropagation()),
////                null, // all attributes 
////                serviceOrdering)
////                .collect(Collectors.toList());
////        assertCallsEqual(expectedResults, actualResults);
////        
////        verify(exprDao).getExpressionCalls(
////                //CallDAOFilters
////                collectionEq(Arrays.asList(
////                    new CallDAOFilter(null, Arrays.asList("speciesId1"), null))
////                ), 
////                //CallTOs
////                collectionEq(Arrays.asList(new ExpressionCallTO(
////                        null, null, null, null, null, null, true))),
////                //propagation
////                eq(false), eq(false), 
////                //genes
////                collectionEq(Arrays.asList()), 
////                //orthology
////                eq(null), 
////                //attributes
////                collectionEq(this.getAllExpressionCallDAOAttributes()), 
////                eq(orderingAttrs));
////        // TODO NoExpressionCallParams has no equals method so we cannot set something like eq(params)
////        verify(noExprDao).getNoExpressionCalls(anyObject());
////    }
//
//    /**
//     * Test the method {@link CallService#loadExpressionCalls(String, ExpressionCallFilter, 
//     * Collection, LinkedHashMap, boolean)}. Test notably with computation of expression scores.
//     */    
//    // Keep in this test empty stream for no-expression calls:
//    // it allows to detect if all calls are read when only one query has calls
//    @Test
//    public void shouldLoadExpressionCallsForSeveralGenes() {
//        //Retrieving geneId, anatEntityId, unordered, with substructures but without sub-stages.
//        
//        GeneTO gTO1 = new GeneTO(1, "gene1", "geneName1", spe1.getId());
//        GeneTO gTO2 = new GeneTO(2, "gene2", "geneName2", spe1.getId());
//        Gene g1 = new Gene(gTO1.getGeneId(), gTO1.getName(), null, null, null, spe1, new GeneBioType("b"), 1);
//        Gene g2 = new Gene(gTO2.getGeneId(), gTO2.getName(), null, null, null, spe1, new GeneBioType("b"), 1);
//        
//        AnatEntity anatEntity1 = new AnatEntity("anatEntity1");
//        AnatEntity anatEntity2 = new AnatEntity("anatEntity2");
//        DevStage devStage1 = new DevStage("devStage1");
//        DevStage devStage2 = new DevStage("devStage2");
//        ConditionTO condTO1 = new ConditionTO(1, anatEntity1.getId(), devStage1.getId(), null, null, 
//                null, spe1.getId(), null);
//        ConditionTO condTO2 = new ConditionTO(2, anatEntity1.getId(), devStage2.getId(), null, 
//                null, null, spe1.getId(), null);
//        ConditionTO condTO3 = new ConditionTO(3, anatEntity2.getId(), devStage1.getId(), null, 
//                null, null, spe1.getId(), null);
//        Condition cond1 = new Condition(anatEntity1, devStage1, null, null, null, spe1);
//        Condition cond2 = new Condition(anatEntity1, devStage2, null, null, null, spe1);
//        Condition cond3 = new Condition(anatEntity2, devStage1, null, null, null, spe1);
//        
//        DAOFDRPValue pValueAffy = new DAOFDRPValue(new BigDecimal(0.003), 1,
//                Collections.singleton(DAODataType.AFFYMETRIX));
//        DAOFDRPValue pValueEST = new DAOFDRPValue(new BigDecimal(0.01), 1,
//                Collections.singleton(DAODataType.EST));
//
//        DAOFDRPValue pValueAffyDesc = new DAOFDRPValue(new BigDecimal(0.001), 1,
//                Collections.singleton(DAODataType.AFFYMETRIX));
//        DAOFDRPValue pValueESTDesc = new DAOFDRPValue(new BigDecimal(0.2), 1,
//                Collections.singleton(DAODataType.EST));
//
//        Set<DAOFDRPValue> pValuesAffy = new HashSet<>();
//        pValuesAffy.add(pValueAffy);
//        Set<DAOFDRPValue> pValuesEST = new HashSet<>();
//        pValuesEST.add(pValueEST);
//        
//        Set<DAOFDRPValue> pValuesAffyEST = new HashSet<>();
//        pValuesAffyEST.add(pValueAffy);
//        pValuesAffyEST.add(pValueEST);
//
//        Set<DAOFDRPValue> pValuesAffyDesc = new HashSet<>();
//        pValuesAffyDesc.add(pValueAffyDesc);
//        Set<DAOFDRPValue> pValuesESTDesc = new HashSet<>();
//        pValuesESTDesc.add(pValueESTDesc);
//        
//        Set<DAOFDRPValue> pValuesAffyESTDesc = new HashSet<>();
//        pValuesAffyESTDesc.add(pValueAffyDesc);
//        pValuesAffyESTDesc.add(pValueESTDesc);
//        
//        GeneTOResultSet geneTOResultSet = getMockResultSet(GeneTOResultSet.class, Arrays.asList(
//                new GeneTO(gTO1.getId(), gTO1.getGeneId(), gTO1.getName(), gTO1.getDescription(), gTO1.getSpeciesId(), 
//                        1, 1, true, 1),
//                new GeneTO(gTO2.getId(), gTO2.getGeneId(), gTO2.getName(), gTO2.getDescription(), gTO2.getSpeciesId(), 
//                        1, 1, true, 1)));
//        Map<Integer, Set<String>> speciesIdToGeneIds = new HashMap<>();
//        speciesIdToGeneIds.put(spe1.getId(), 
//                new HashSet<>(Arrays.asList(g1.getGeneId(), g2.getGeneId())));
//        when(this.geneDAO.getGenesBySpeciesAndGeneIds(speciesIdToGeneIds)).thenReturn(geneTOResultSet);
//                
//        Map<ConditionDAO.Attribute, DAOPropagationState> dataPropagation = new HashMap<>();
//        dataPropagation.put(ConditionDAO.Attribute.ANAT_ENTITY_ID, DAOPropagationState.SELF);
//        dataPropagation.put(ConditionDAO.Attribute.STAGE_ID, DAOPropagationState.SELF);
//        ConditionTOResultSet condTOResultSet = getMockResultSet(ConditionTOResultSet.class, Arrays.asList(
//                new ConditionTO(1, anatEntity1.getId(), devStage1.getId(), null, null, null, spe1.getId(), null),
//                new ConditionTO(2, anatEntity1.getId(), devStage2.getId(), null, null, null, spe1.getId(), null),
//                new ConditionTO(3, anatEntity2.getId(), devStage1.getId(), null, null, null, spe1.getId(), null)));
//        when(this.condDAO.getGlobalConditionsBySpeciesIds(eq(Collections.singleton(spe1.getId())), 
//                eq(new HashSet<>(Arrays.asList(ConditionDAO.Attribute.ANAT_ENTITY_ID, 
//                        ConditionDAO.Attribute.STAGE_ID))),
//                anyObject())).thenReturn(condTOResultSet);
//        
//        GlobalExpressionCallTOResultSet resultSetMock = getMockResultSet(GlobalExpressionCallTOResultSet.class, 
//                Arrays.asList(
//                        new GlobalExpressionCallTO(1L, gTO1.getId(), condTO1.getId(), 
//                                new BigDecimal("1257.34"), new HashSet<>(Arrays.asList(
//                                        new GlobalExpressionCallDataTO(DAODataType.AFFYMETRIX, true, 
//                                                dataPropagation, 1, 1,
//                                                new HashSet<>(Arrays.asList(
//                                                       new DAOExperimentCount(
//                                                               DAOExperimentCount.CallType.PRESENT, 
//                                                               DAOExperimentCount.DataQuality.LOW, 
//                                                               DAOPropagationState.ALL, 1))), 
//                                                0, new BigDecimal("99"), new BigDecimal("88"), new BigDecimal("77")))),
//                                pValuesAffy, pValuesAffyDesc),
//                        new GlobalExpressionCallTO(2L, gTO1.getId(), condTO2.getId(), 
//                                new BigDecimal("41025"), new HashSet<>(Arrays.asList(
//                                        new GlobalExpressionCallDataTO(DAODataType.EST, true, 
//                                                dataPropagation, 1, 1,
//                                                new HashSet<>(Arrays.asList(
//                                                        new DAOExperimentCount(
//                                                                DAOExperimentCount.CallType.PRESENT, 
//                                                                DAOExperimentCount.DataQuality.LOW, 
//                                                                DAOPropagationState.ALL, 2))), 
//                                                0, new BigDecimal("99"), new BigDecimal("88"), new BigDecimal("77")))),
//                                pValuesEST, pValuesESTDesc),
//                        new GlobalExpressionCallTO(3L, gTO2.getId(), condTO3.getId(), 
//                                new BigDecimal("20000.52"), new HashSet<>(Arrays.asList(
//                                        new GlobalExpressionCallDataTO(DAODataType.EST, true, 
//                                                dataPropagation, 1, 1, new HashSet<>(Arrays.asList(
//                                                        new DAOExperimentCount(
//                                                                DAOExperimentCount.CallType.PRESENT, 
//                                                                DAOExperimentCount.DataQuality.LOW, 
//                                                                DAOPropagationState.ALL, 1))), 
//                                                0, new BigDecimal("99"), new BigDecimal("88"), new BigDecimal("77")))),
//                                pValuesEST, pValuesESTDesc)));
//
//        //we'll do the verify afterwards, it's easier to catch a problem in the parameters
//        when(this.globalExprCallDAO.getGlobalExpressionCalls(
//                // CallDAOFilters
//                anyCollectionOf(CallDAOFilter.class), 
//                // condition parameters
//                anyCollectionOf(ConditionDAO.Attribute.class),
//                // global expression attributes
//                anyCollectionOf(GlobalExpressionCallDAO.Attribute.class),
//                // ordering attributes
//                anyObject()))
//        .thenReturn(resultSetMock);
//
//        when(this.ontService.getAnatEntityOntology(spe1.getId(), Arrays.asList(
//                anatEntity1.getId(), anatEntity2.getId()), 
//                EnumSet.of(RelationType.ISA_PARTOF), true, false))
//            .thenReturn(this.anatEntityOnt);
//        when(this.ontService.getDevStageOntology(spe1.getId(), Arrays.asList(
//                devStage1.getId(), devStage2.getId()), true, false)).thenReturn(this.devStageOnt);
//        
//        when(this.anatEntityService.loadAnatEntities(Collections.singleton(spe1.getId()), 
//                true, new HashSet<String>(Arrays.asList(
//                        anatEntity1.getId(), anatEntity2.getId())),false))
//        .thenReturn(Stream.of(anatEntity1, anatEntity2));
//        when(this.devStageService.loadDevStages(Collections.singleton(spe1.getId()), 
//                true, new HashSet<String>(Arrays.asList(
//                        devStage1.getId(), devStage2.getId())),false))
//        .thenReturn(Stream.of(devStage1, devStage2));
//
//        when(this.anatEntityOnt.getElements()).thenReturn(new HashSet<>(Arrays.asList(anatEntity1, anatEntity2)));
//        when(this.devStageOnt.getElements()).thenReturn(new HashSet<>(Arrays.asList(devStage1, devStage2)));
//        when(this.anatEntityOnt.getElement(anatEntity1.getId())).thenReturn(anatEntity1);
//        when(this.anatEntityOnt.getElement(anatEntity2.getId())).thenReturn(anatEntity2);
//        when(this.devStageOnt.getElement(devStage1.getId())).thenReturn(devStage1);
//        when(this.devStageOnt.getElement(devStage2.getId())).thenReturn(devStage2);
//        when(this.anatEntityOnt.getAncestors(anatEntity1)).thenReturn(new HashSet<>(Arrays.asList(anatEntity2)));
//        when(this.anatEntityOnt.getAncestors(anatEntity2)).thenReturn(new HashSet<>());
//        when(this.devStageOnt.getAncestors(devStage1)).thenReturn(new HashSet<>(Arrays.asList(devStage2)));
//        when(this.devStageOnt.getAncestors(devStage2)).thenReturn(new HashSet<>());
//        when(this.anatEntityOnt.getAncestors(anatEntity1, false)).thenReturn(new HashSet<>(Arrays.asList(anatEntity2)));
//        when(this.anatEntityOnt.getAncestors(anatEntity2, false)).thenReturn(new HashSet<>());
//        when(this.devStageOnt.getAncestors(devStage1, false)).thenReturn(new HashSet<>(Arrays.asList(devStage2)));
//        when(this.devStageOnt.getAncestors(devStage2, false)).thenReturn(new HashSet<>());
//
//        List<ExpressionCall> expectedResults = Arrays.asList(
//                new ExpressionCall(g1, cond1, 
//                        new DataPropagation(PropagationState.SELF, PropagationState.SELF, true),
//                        ExpressionSummary.EXPRESSED, SummaryQuality.BRONZE, 
//                        new HashSet<ExpressionCallData>(Arrays.asList(
//                            new ExpressionCallData(DataType.AFFYMETRIX, new HashSet<>(Arrays.asList(
//                                    new ExperimentExpressionCount(
//                                            CallType.Expression.EXPRESSED, DataQuality.LOW, PropagationState.ALL, 1)
//                                    )),
//                                    0, new BigDecimal("99"), new BigDecimal("88"), new BigDecimal("77"),
//                                  new DataPropagation(PropagationState.SELF, PropagationState.SELF, true)))), 
//                        new ExpressionLevelInfo(new BigDecimal("1257.34"), new BigDecimal("96.93762"),
//                                new BigDecimal("41025"), null, null)),
//                new ExpressionCall(g1, cond2, 
//                        new DataPropagation(PropagationState.SELF, PropagationState.SELF, true),
//                        ExpressionSummary.EXPRESSED, SummaryQuality.SILVER, 
//                        new HashSet<ExpressionCallData>(Arrays.asList(
//                            new ExpressionCallData(DataType.EST, new HashSet<>(Arrays.asList(
//                                    new ExperimentExpressionCount(
//                                            CallType.Expression.EXPRESSED, DataQuality.LOW, PropagationState.ALL, 2)
//                                    )),
//                                    0, new BigDecimal("99"), new BigDecimal("88"), new BigDecimal("77"),
//                                  new DataPropagation(PropagationState.SELF, PropagationState.SELF, true)))), 
//                        new ExpressionLevelInfo(new BigDecimal("41025"), CallService.EXPRESSION_SCORE_MIN_VALUE,
//                                new BigDecimal("41025"), null, null)),
//                new ExpressionCall(g2, cond3, 
//                        new DataPropagation(PropagationState.SELF, PropagationState.SELF, true),
//                        ExpressionSummary.EXPRESSED, SummaryQuality.BRONZE, 
//                        new HashSet<ExpressionCallData>(Arrays.asList(
//                            new ExpressionCallData(DataType.EST, new HashSet<>(Arrays.asList(
//                                    new ExperimentExpressionCount(
//                                            CallType.Expression.EXPRESSED, DataQuality.LOW, PropagationState.ALL, 1)
//                                    )),
//                                    0, new BigDecimal("99"), new BigDecimal("88"), new BigDecimal("77"),
//                                  new DataPropagation(PropagationState.SELF, PropagationState.SELF, true)))), 
//                        new ExpressionLevelInfo(new BigDecimal("20000.52"), new BigDecimal("51.25041"),
//                                new BigDecimal("41025"), null, null))
//            );
//        
//        Map<ExpressionSummary, SummaryQuality> summaryCallTypeQualityFilter = new HashMap<>();
//        summaryCallTypeQualityFilter.put(ExpressionSummary.EXPRESSED, SummaryQuality.BRONZE);
//        
//        Map<Expression, Boolean> callObservedData = new HashMap<>();
//        callObservedData.put(Expression.EXPRESSED, true);
//        callObservedData.put(Expression.NOT_EXPRESSED, false);
//        
//        LinkedHashMap<CallService.OrderingAttribute, Service.Direction> serviceOrdering = 
//                new LinkedHashMap<>();
//        serviceOrdering.put(CallService.OrderingAttribute.GLOBAL_RANK, Service.Direction.ASC);
//        
//        Set<CallService.Attribute> attrs = EnumSet.complementOf(
//                EnumSet.of(Attribute.ANAT_ENTITY_QUAL_EXPR_LEVEL, Attribute.GENE_QUAL_EXPR_LEVEL));
//        
//        CallService service = new CallService(this.serviceFactory);
//        
//        List<ExpressionCall> actualResults = service.loadExpressionCalls(
//                new ExpressionCallFilter(summaryCallTypeQualityFilter, 
//                        Collections.singleton(
//                                new GeneFilter(g1.getSpecies().getId(), 
//                                        Arrays.asList(g1.getGeneId(), g2.getGeneId()))),
//                        null, null, callObservedData,
//                    null, null, null, null, null), 
//                attrs,
//                serviceOrdering)
//                .collect(Collectors.toList());
//        
//        
//        assertCallsEquals(expectedResults, actualResults);
//        
//        LinkedHashMap<GlobalExpressionCallDAO.OrderingAttribute, DAO.Direction> orderingAttrs = 
//                new LinkedHashMap<>();
//        orderingAttrs.put(GlobalExpressionCallDAO.OrderingAttribute.MEAN_RANK, DAO.Direction.ASC);
//        
//        verify(this.globalExprCallDAO).getGlobalExpressionCalls(
//                //CallDAOFilters
//        eq(Arrays.asList(
//                new CallDAOFilter(new HashSet<>(Arrays.asList(1, 2)), new HashSet<>(), null, 
//                        new HashSet<>(Arrays.asList(
//                                new CallDataDAOFilter(
//                                       new HashSet<>(Arrays.asList(
//                                               new HashSet<>(Arrays.asList(
//                                                       new DAOExperimentCountFilter(
//                                                               DAOExperimentCount.CallType.PRESENT, 
//                                                               DAOExperimentCount.DataQuality.HIGH, 
//                                                               DAOPropagationState.ALL, 
//                                                               DAOExperimentCountFilter.Qualifier.GREATER_THAN,
//                                                               0),
//                                                       new DAOExperimentCountFilter(
//                                                               DAOExperimentCount.CallType.PRESENT, 
//                                                               DAOExperimentCount.DataQuality.LOW, 
//                                                               DAOPropagationState.ALL, 
//                                                               DAOExperimentCountFilter.Qualifier.GREATER_THAN, 
//                                                               0))),
//                                               new HashSet<>(Arrays.asList(
//                                                       new DAOExperimentCountFilter(
//                                                               DAOExperimentCount.CallType.ABSENT, 
//                                                               DAOExperimentCount.DataQuality.HIGH, 
//                                                               DAOPropagationState.SELF, 
//                                                               DAOExperimentCountFilter.Qualifier.EQUALS_TO, 
//                                                               0))),
//                                               new HashSet<>(Arrays.asList(
//                                                       new DAOExperimentCountFilter(
//                                                               DAOExperimentCount.CallType.ABSENT, 
//                                                               DAOExperimentCount.DataQuality.LOW, 
//                                                               DAOPropagationState.SELF, 
//                                                               DAOExperimentCountFilter.Qualifier.EQUALS_TO, 
//                                                               0))),
//                                               new HashSet<>(Arrays.asList(
//                                                       new DAOExperimentCountFilter(
//                                                               DAOExperimentCount.CallType.PRESENT, 
//                                                               DAOExperimentCount.DataQuality.LOW, 
//                                                               DAOPropagationState.SELF, 
//                                                               DAOExperimentCountFilter.Qualifier.GREATER_THAN, 
//                                                               0),
//                                                       new DAOExperimentCountFilter(
//                                                               DAOExperimentCount.CallType.PRESENT, 
//                                                               DAOExperimentCount.DataQuality.HIGH, 
//                                                               DAOPropagationState.SELF, 
//                                                               DAOExperimentCountFilter.Qualifier.GREATER_THAN, 
//                                                               0)))
//                                                   )),
//                                        Arrays.asList(DAODataType.values()),
//                                        null,
//                                        new HashMap<>())))
//                        ))),
//                // condition parameters
//                eq(new HashSet<>(Arrays.asList(
//                        ConditionDAO.Attribute.ANAT_ENTITY_ID, ConditionDAO.Attribute.STAGE_ID))),
//                // global expression attributes
//                eq(getAllGlobalExpressionCallDAOAttributes()),
//                // ordering attributes
//                eq(orderingAttrs));
//
//    }
//
//    private Set<GlobalExpressionCallDAO.Attribute> getAllGlobalExpressionCallDAOAttributes() {
//        return EnumSet.of(GlobalExpressionCallDAO.Attribute.DATA_TYPE_RANK_INFO, 
//                GlobalExpressionCallDAO.Attribute.GLOBAL_CONDITION_ID, GlobalExpressionCallDAO.Attribute.BGEE_GENE_ID, 
//                GlobalExpressionCallDAO.Attribute.DATA_TYPE_EXPERIMENT_TOTAL_COUNTS, 
//                GlobalExpressionCallDAO.Attribute.DATA_TYPE_OBSERVED_DATA, 
//                GlobalExpressionCallDAO.Attribute.MEAN_RANK, 
//                GlobalExpressionCallDAO.Attribute.DATA_TYPE_EXPERIMENT_SELF_COUNTS, 
//                GlobalExpressionCallDAO.Attribute.DATA_TYPE_EXPERIMENT_PROPAGATED_COUNTS);
//    }
//
//    /**
//     * Test the method {@link CallService#loadExpressionCalls(String, ExpressionCallFilter, 
//     * Collection, LinkedHashMap, boolean)}.
//     */
//    @Test
//    public void shouldLoadExpressionCallsWithFiltering() {
//        //More complex query
//        
//        GeneTO gTO1 = new GeneTO(1, "gene1", "geneName1", spe1.getId());
//        Gene g1 = new Gene(gTO1.getGeneId(), gTO1.getName(), null, null, null, spe1, new GeneBioType("b"), 1);
//        
//        AnatEntity anatEntity1 = new AnatEntity("anatEntity1");
//        DevStage devStage1 = new DevStage("devStage1");
//        ConditionTO condTO1 = new ConditionTO(1, anatEntity1.getId(), devStage1.getId(), null, null, null, spe1.getId(), null);
//        Condition cond1 = new Condition(anatEntity1, devStage1, null, null, null, spe1);
//        
//        DAOFDRPValue pValueEST = new DAOFDRPValue(new BigDecimal(0.01), 1,
//                Collections.singleton(DAODataType.EST));
//        DAOFDRPValue pValueESTDesc = new DAOFDRPValue(new BigDecimal(0.2), 1,
//                Collections.singleton(DAODataType.EST));
//        
//        Map<ConditionDAO.Attribute, DAOPropagationState> dataPropagation = new HashMap<>();
//        dataPropagation.put(ConditionDAO.Attribute.ANAT_ENTITY_ID, DAOPropagationState.SELF);
//        dataPropagation.put(ConditionDAO.Attribute.STAGE_ID, DAOPropagationState.SELF);
//        
//        GlobalExpressionCallTOResultSet resultSetMock = getMockResultSet(GlobalExpressionCallTOResultSet.class, 
//                Arrays.asList(
//                        new GlobalExpressionCallTO(3L, gTO1.getId(), condTO1.getId(), 
//                                new BigDecimal("125.42"), new HashSet<>(Arrays.asList(
//                                        new GlobalExpressionCallDataTO(DAODataType.EST, true, 
//                                                dataPropagation, 1, 1,
//                                                new HashSet<>(Arrays.asList(
//                                                        new DAOExperimentCount(
//                                                                DAOExperimentCount.CallType.PRESENT, 
//                                                                DAOExperimentCount.DataQuality.HIGH, 
//                                                                DAOPropagationState.ALL, 3))), 
//                                                0, new BigDecimal("99"), new BigDecimal("88"), new BigDecimal("77"))
//                                        )), Collections.singleton(pValueEST), Collections.singleton(pValueESTDesc))
//                        ));
//        
//        //we'll do the verify afterwards, it's easier to catch a problem in the parameters
//        when(this.globalExprCallDAO.getGlobalExpressionCalls(
//                // CallDAOFilters
//                anyCollectionOf(CallDAOFilter.class), 
//                // condition parameters
//                anyCollectionOf(ConditionDAO.Attribute.class),
//                // global expression attributes
//                anyCollectionOf(GlobalExpressionCallDAO.Attribute.class),
//                // ordering attributes
//                anyObject()))
//        .thenReturn(resultSetMock);
//
//        when(this.ontService.getAnatEntityOntology(spe1.getId(), new HashSet<>(Arrays.asList(
//                "anatEntityId1")), EnumSet.of(RelationType.ISA_PARTOF), false, false))
//        .thenReturn(this.anatEntityOnt);
//        when(this.ontService.getDevStageOntology(spe1.getId(), new HashSet<>(Arrays.asList(
//                "stageId1", "stageId2")), false, false)).thenReturn(this.devStageOnt);
//        
//        when(this.anatEntityService.loadAnatEntities(Collections.singleton(spe1.getId()), 
//                true, new HashSet<String>(Arrays.asList(
//                        anatEntity1.getId())),false))
//        .thenReturn(Stream.of(anatEntity1));
//        when(this.devStageService.loadDevStages(Collections.singleton(spe1.getId()), 
//                true, new HashSet<String>(Arrays.asList(
//                        devStage1.getId())),false))
//        .thenReturn(Stream.of(devStage1));
//
//        when(this.anatEntityOnt.getElements()).thenReturn(new HashSet<>(Arrays.asList(anatEntity1)));
//        when(this.devStageOnt.getElements()).thenReturn(new HashSet<>(Arrays.asList(devStage1)));
//        when(this.anatEntityOnt.getElement(anatEntity1.getId())).thenReturn(anatEntity1);
//        when(this.devStageOnt.getElement(devStage1.getId())).thenReturn(devStage1);
//        // No relation to not propagate calls
//        when(this.anatEntityOnt.getAncestors(anatEntity1, true)).thenReturn(new HashSet<>());
//        when(this.devStageOnt.getAncestors(devStage1, true)).thenReturn(new HashSet<>());
//
//        GeneTOResultSet geneTOResultSet = getMockResultSet(GeneTOResultSet.class, Arrays.asList(
//                new GeneTO(1, g1.getGeneId(), g1.getName(), g1.getDescription(), g1.getSpecies().getId(), 
//                        1, 1, true, 1)));
//        Map<Integer, Set<String>> speciesIdToGeneIds = new HashMap<>();
//        speciesIdToGeneIds.put(spe1.getId(), Collections.singleton(g1.getGeneId()));
//        when(this.geneDAO.getGenesBySpeciesAndGeneIds(speciesIdToGeneIds)).thenReturn(geneTOResultSet);
//
//        ConditionTOResultSet condTOResultSet = 
//                getMockResultSet(ConditionTOResultSet.class, Arrays.asList(condTO1));
//        when(this.condDAO.getGlobalConditionsBySpeciesIds(eq(Collections.singleton(spe1.getId())), 
//                eq(new HashSet<>(Arrays.asList(ConditionDAO.Attribute.ANAT_ENTITY_ID, 
//                        ConditionDAO.Attribute.STAGE_ID))),
//                anyObject())).thenReturn(condTOResultSet);
//        
//        List<ExpressionCall> expectedResults = Arrays.asList(
//                new ExpressionCall(g1, cond1, 
//                        new DataPropagation(PropagationState.SELF, PropagationState.SELF, true),
//                        ExpressionSummary.EXPRESSED, SummaryQuality.GOLD, 
//                        new HashSet<ExpressionCallData>(Arrays.asList(
//                            new ExpressionCallData(DataType.EST, new HashSet<>(Arrays.asList(
//                                    new ExperimentExpressionCount(
//                                            CallType.Expression.EXPRESSED, 
//                                            DataQuality.HIGH, 
//                                            PropagationState.ALL, 3))),
//                                    0, new BigDecimal("99"), new BigDecimal("88"), new BigDecimal("77"),
//                                  new DataPropagation(PropagationState.SELF, PropagationState.SELF, true)))), 
//                        new ExpressionLevelInfo(new BigDecimal("125.42"))));
//
//
//        
//        LinkedHashMap<CallService.OrderingAttribute, Service.Direction> serviceOrdering = 
//                new LinkedHashMap<>();
//        serviceOrdering.put(CallService.OrderingAttribute.GLOBAL_RANK, Service.Direction.ASC);
//
//        Map<ExpressionSummary, SummaryQuality> summaryCallTypeQualityFilter = new HashMap<>();
//        summaryCallTypeQualityFilter.put(ExpressionSummary.EXPRESSED, SummaryQuality.GOLD);
//        
//        Map<Expression, Boolean> callObservedData = new HashMap<>();
//        callObservedData.put(Expression.EXPRESSED, true);
//        callObservedData.put(Expression.NOT_EXPRESSED, false);
//        
//        Set<CallService.Attribute> attrs = EnumSet.complementOf(
//                EnumSet.of(Attribute.ANAT_ENTITY_QUAL_EXPR_LEVEL, Attribute.GENE_QUAL_EXPR_LEVEL, Attribute.EXPRESSION_SCORE));
//        
//        CallService service = new CallService(this.serviceFactory);
//        
//        List<ExpressionCall> actualResults = service.loadExpressionCalls(
//                new ExpressionCallFilter(summaryCallTypeQualityFilter, 
//                        Collections.singleton(
//                                new GeneFilter(spe1.getId(), g1.getGeneId())),
//                        Collections.singleton(
//                                new ConditionFilter(Collections.singleton(anatEntity1.getId()), 
//                                        Collections.singleton(devStage1.getId()), null, null, null, null)), 
//                        Collections.singleton(
//                                DataType.EST), 
//                        callObservedData,
//                    null, null, null, null, null), 
//                attrs,
//                serviceOrdering)
//                .collect(Collectors.toList());
//        
//        assertCallsEquals(expectedResults, actualResults);
//        
//        
//        LinkedHashMap<GlobalExpressionCallDAO.OrderingAttribute, DAO.Direction> orderingAttrs = 
//                new LinkedHashMap<>();
//        orderingAttrs.put(GlobalExpressionCallDAO.OrderingAttribute.MEAN_RANK, DAO.Direction.ASC);
//        
//        verify(this.globalExprCallDAO).getGlobalExpressionCalls(
//        //CallDAOFilters
//        eq(Arrays.asList(
//              new CallDAOFilter(new HashSet<>(Arrays.asList(1)), new HashSet<>(), 
//                      new HashSet<>(Arrays.asList(
//                              new DAOConditionFilter(Collections.singleton(anatEntity1.getId()), 
//                                      Collections.singleton(devStage1.getId()), null, null, null, null))), 
//                      new HashSet<>(Arrays.asList(
//                              new CallDataDAOFilter(
//                                     new HashSet<>(Arrays.asList(
//                                             new HashSet<>(Arrays.asList(
//                                                     new DAOExperimentCountFilter(
//                                                             DAOExperimentCount.CallType.ABSENT, 
//                                                             DAOExperimentCount.DataQuality.HIGH, 
//                                                             DAOPropagationState.SELF, 
//                                                             DAOExperimentCountFilter.Qualifier.EQUALS_TO, 
//                                                             0))),
//                                             new HashSet<>(Arrays.asList(
//                                                     new DAOExperimentCountFilter(
//                                                             DAOExperimentCount.CallType.PRESENT, 
//                                                             DAOExperimentCount.DataQuality.HIGH, 
//                                                             DAOPropagationState.ALL, 
//                                                             DAOExperimentCountFilter.Qualifier.GREATER_THAN, 
//                                                             1))),
//                                             new HashSet<>(Arrays.asList(
//                                                     new DAOExperimentCountFilter(
//                                                             DAOExperimentCount.CallType.ABSENT, 
//                                                             DAOExperimentCount.DataQuality.LOW, 
//                                                             DAOPropagationState.SELF, 
//                                                             DAOExperimentCountFilter.Qualifier.EQUALS_TO, 
//                                                             0))),
//                                             new HashSet<>(Arrays.asList(
//                                                     new DAOExperimentCountFilter(
//                                                             DAOExperimentCount.CallType.PRESENT,
//                                                             DAOExperimentCount.DataQuality.LOW, 
//                                                             DAOPropagationState.SELF, 
//                                                             DAOExperimentCountFilter.Qualifier.GREATER_THAN, 
//                                                             0),
//                                                     new DAOExperimentCountFilter(
//                                                             DAOExperimentCount.CallType.PRESENT, 
//                                                             DAOExperimentCount.DataQuality.HIGH, 
//                                                             DAOPropagationState.SELF, 
//                                                             DAOExperimentCountFilter.Qualifier.GREATER_THAN, 
//                                                             0)))
//                                                 )),
//                                      Arrays.asList(DAODataType.EST),
//                                      null, new HashMap<>())))
//              ))), 
//      // condition parameters
//      eq(new HashSet<>(Arrays.asList(ConditionDAO.Attribute.ANAT_ENTITY_ID, ConditionDAO.Attribute.STAGE_ID))),
//      // global expression attributes
//      eq(getAllGlobalExpressionCallDAOAttributes()),
//      // ordering attributes
//      eq(orderingAttrs));
//    }
//
//    /**
//     * Test the method {@link CallService#loadExpressionCalls(String, ExpressionCallFilter, 
//     * Collection, LinkedHashMap, boolean)} when quantitative expression levels are requested.
//     */
//    @SuppressWarnings("unchecked")
//    @Test
//    public void shouldLoadCallsWithQuantExprLevels() {
//        //2 genes, 2 organs, 1 stage, 2 conditions
//        GeneTO gTO1 = new GeneTO(1, "gene1", "geneName1", spe1.getId());
//        Gene g1 = new Gene(gTO1.getGeneId(), gTO1.getName(), null, null, null, spe1, new GeneBioType("b"), 1);
//        GeneTO gTO2 = new GeneTO(2, "gene2", "geneName2", spe1.getId());
//        Gene g2 = new Gene(gTO2.getGeneId(), gTO2.getName(), null, null, null, spe1, new GeneBioType("b"), 1);
//        AnatEntity anatEntity1 = new AnatEntity("anatEntity1");
//        AnatEntity anatEntity2 = new AnatEntity("anatEntity2");
//        DevStage devStage1 = new DevStage("devStage1");
//        ConditionTO condTO1 = new ConditionTO(1, anatEntity1.getId(), devStage1.getId(), null, null, null, spe1.getId(), null);
//        ConditionTO condTO2 = new ConditionTO(2, anatEntity2.getId(), devStage1.getId(), null, null, null, spe1.getId(), null);
//        Condition cond1 = new Condition(anatEntity1, devStage1, null, null, null, spe1);
//        Condition cond2 = new Condition(anatEntity2, devStage1, null, null, null, spe1);
//        
//        DAOFDRPValue pValueRnaSeq = new DAOFDRPValue(new BigDecimal(0.3), 1,
//                Collections.singleton(DAODataType.RNA_SEQ));
//        DAOFDRPValue pValueRnaSeqDesc = new DAOFDRPValue(new BigDecimal(0.01), 1,
//                Collections.singleton(DAODataType.RNA_SEQ));
//
//        //Mock services and objects
//        when(this.ontService.getAnatEntityOntology(eq(spe1.getId()), anyCollectionOf(String.class),
//                eq(EnumSet.of(RelationType.ISA_PARTOF)), eq(false), eq(false)))
//        .thenReturn(this.anatEntityOnt);
//        when(this.ontService.getDevStageOntology(spe1.getId(), new HashSet<>(Arrays.asList(
//                "stageId1")), false, false)).thenReturn(this.devStageOnt);
//        when(this.anatEntityService.loadAnatEntities(Collections.singleton(spe1.getId()), 
//                true, new HashSet<String>(Arrays.asList(
//                        anatEntity1.getId())),false))
//        .thenAnswer(
//                new Answer<Stream<AnatEntity>>() {
//                    public Stream<AnatEntity> answer(InvocationOnMock invocation) {
//                        return Stream.of(anatEntity1);
//                    }
//                });
//        when(this.anatEntityService.loadAnatEntities(Collections.singleton(spe1.getId()), 
//                true, new HashSet<String>(Arrays.asList(
//                        anatEntity1.getId(), anatEntity2.getId())),false))
//        .thenAnswer(
//                new Answer<Stream<AnatEntity>>() {
//                    public Stream<AnatEntity> answer(InvocationOnMock invocation) {
//                        return Stream.of(anatEntity1, anatEntity2);
//                    }
//                });
//        when(this.devStageService.loadDevStages(Collections.singleton(spe1.getId()), 
//                true, new HashSet<String>(Arrays.asList(
//                        devStage1.getId())),false))
//        .thenAnswer(
//                new Answer<Stream<DevStage>>() {
//                    public Stream<DevStage> answer(InvocationOnMock invocation) {
//                        return Stream.of(devStage1);
//                    }
//                });
//        when(this.anatEntityOnt.getElements()).thenReturn(new HashSet<>(Arrays.asList(anatEntity1, anatEntity2)));
//        when(this.devStageOnt.getElements()).thenReturn(new HashSet<>(Arrays.asList(devStage1)));
//        when(this.anatEntityOnt.getElement(anatEntity1.getId())).thenReturn(anatEntity1);
//        when(this.anatEntityOnt.getElement(anatEntity2.getId())).thenReturn(anatEntity2);
//        when(this.devStageOnt.getElement(devStage1.getId())).thenReturn(devStage1);
//        // No relation to not propagate calls
//        when(this.anatEntityOnt.getAncestors(anatEntity1, true)).thenReturn(new HashSet<>());
//        when(this.anatEntityOnt.getAncestors(anatEntity2, true)).thenReturn(new HashSet<>());
//        when(this.devStageOnt.getAncestors(devStage1, true)).thenReturn(new HashSet<>());
//
//        Map<Integer, Set<String>> speciesIdToGeneIds = new HashMap<>();
//        speciesIdToGeneIds.put(spe1.getId(), Collections.singleton(g1.getGeneId()));
//        when(this.geneDAO.getGenesBySpeciesAndGeneIds(speciesIdToGeneIds)).thenAnswer(
//                new Answer<GeneTOResultSet>() {
//                    public GeneTOResultSet answer(InvocationOnMock invocation) {
//                        return getMockResultSet(GeneTOResultSet.class, Arrays.asList(
//                                new GeneTO(gTO1.getId(), gTO1.getGeneId(), gTO1.getName(), gTO1.getDescription(), gTO1.getSpeciesId(), 
//                                        1, 1, true, 1)));
//                    }
//                });
//        speciesIdToGeneIds = new HashMap<>();
//        speciesIdToGeneIds.put(spe1.getId(), new HashSet<>());
//        when(this.geneDAO.getGenesBySpeciesAndGeneIds(speciesIdToGeneIds)).thenAnswer(
//                new Answer<GeneTOResultSet>() {
//                    public GeneTOResultSet answer(InvocationOnMock invocation) {
//                        return getMockResultSet(GeneTOResultSet.class, Arrays.asList(
//                                new GeneTO(gTO1.getId(), gTO1.getGeneId(), gTO1.getName(), gTO1.getDescription(), gTO1.getSpeciesId(), 
//                                        1, 1, true, 1),
//                                new GeneTO(gTO2.getId(), gTO2.getGeneId(), gTO2.getName(), gTO2.getDescription(), gTO2.getSpeciesId(), 
//                                        1, 1, true, 1)));
//                    }
//                });
//
//        when(this.condDAO.getGlobalConditionsBySpeciesIds(Collections.singleton(spe1.getId()), 
//                EnumSet.of(ConditionDAO.Attribute.ANAT_ENTITY_ID, 
//                        ConditionDAO.Attribute.STAGE_ID),
//                EnumSet.of(ConditionDAO.Attribute.ANAT_ENTITY_ID, 
//                        ConditionDAO.Attribute.STAGE_ID, ConditionDAO.Attribute.ID,
//                        ConditionDAO.Attribute.SPECIES_ID))).thenAnswer(
//                                new Answer<ConditionTOResultSet>() {
//                                    public ConditionTOResultSet answer(InvocationOnMock invocation) {
//                                        return getMockResultSet(ConditionTOResultSet.class,
//                                                Arrays.asList(condTO1, condTO2));
//                                    }
//                                });
//
//        GlobalExpressionCallDataTO presentCallDataTO = new GlobalExpressionCallDataTO(DAODataType.RNA_SEQ,
//                true, null, 1, 1,
//                Collections.singleton(new DAOExperimentCount(DAOExperimentCount.CallType.PRESENT,
//                        DAOExperimentCount.DataQuality.HIGH, DAOPropagationState.ALL, 1)),
//                0, null, null, null);
//        GlobalExpressionCallDataTO absentCallDataTO = new GlobalExpressionCallDataTO(DAODataType.RNA_SEQ,
//                true, null, 1, 1,
//                Collections.singleton(new DAOExperimentCount(DAOExperimentCount.CallType.ABSENT,
//                        DAOExperimentCount.DataQuality.HIGH, DAOPropagationState.ALL, 1)),
//                0, null, null, null);
//        //To mock the returned GlobalExpressionCallTOResultSets
//        //4 calls: 2 genes in 2 organs
//        List<GlobalExpressionCallTO> callTOs = Arrays.asList(
//                //cond1: ranks from 10 to 10000
//                //cond2: ranks from 20000 to 30000
//                //gene1: ranks from 10 to 30000
//                //gene2: ranks from 10000 to 20000
//                //gene1 - cond1: gene HIGH, anat HIGH
//                //gene1 - cond2: gene LOW, anat LOW
//                //gene2 - cond1: gene HIGH, anat LOW
//                //gene2 - cond2: gene LOW, anat HIGH
//                new GlobalExpressionCallTO(1L, gTO1.getId(), condTO1.getId(), 
//                        new BigDecimal("10"), Collections.singleton(presentCallDataTO),
//                        Collections.singleton(pValueRnaSeq), Collections.singleton(pValueRnaSeqDesc)),
//                new GlobalExpressionCallTO(2L, gTO1.getId(), condTO2.getId(), 
//                        new BigDecimal("30000"), Collections.singleton(presentCallDataTO),
//                        Collections.singleton(pValueRnaSeq), Collections.singleton(pValueRnaSeqDesc)),
//                new GlobalExpressionCallTO(3L, gTO2.getId(), condTO1.getId(), 
//                        new BigDecimal("10000"), Collections.singleton(presentCallDataTO),
//                        Collections.singleton(pValueRnaSeq), Collections.singleton(pValueRnaSeqDesc)),
//                new GlobalExpressionCallTO(4L, gTO2.getId(), condTO2.getId(), 
//                        new BigDecimal("20000"), Collections.singleton(presentCallDataTO),
//                        Collections.singleton(pValueRnaSeq), Collections.singleton(pValueRnaSeqDesc))
//                );
//        //2 calls, one with absent call
//        List<GlobalExpressionCallTO> callTOsWithAbsentCall = Arrays.asList(
//                new GlobalExpressionCallTO(1L, gTO1.getId(), condTO1.getId(),
//                        new BigDecimal("10"), Collections.singleton(presentCallDataTO),
//                        Collections.singleton(pValueRnaSeq), Collections.singleton(pValueRnaSeqDesc)),
//                new GlobalExpressionCallTO(2L, gTO1.getId(), condTO2.getId(),
//                        new BigDecimal("500000"), Collections.singleton(absentCallDataTO),
//                        Collections.singleton(pValueRnaSeq), Collections.singleton(pValueRnaSeqDesc)));
//
//        //To mock the returned min./max ranks
//        EntityMinMaxRanksTO<Integer> g1MinMax = new EntityMinMaxRanksTO<>(gTO1.getId(),
//                new BigDecimal("10"), new BigDecimal("30000"), null);
//        EntityMinMaxRanksTO<Integer> g2MinMax = new EntityMinMaxRanksTO<>(gTO2.getId(),
//                new BigDecimal("10000"), new BigDecimal("20000"), null);
//        EntityMinMaxRanksTO<String> ae1MinMax = new EntityMinMaxRanksTO<>(anatEntity1.getId(),
//                new BigDecimal("10"), new BigDecimal("10000"), null);
//        EntityMinMaxRanksTO<String> ae2MinMax = new EntityMinMaxRanksTO<>(anatEntity2.getId(),
//                new BigDecimal("20000"), new BigDecimal("30000"), null);
//
//        //Create the objects used for calling the GlobalExpressionCallDAO
//        DAOExperimentCountFilter presentLowAllCountFilter = new DAOExperimentCountFilter(
//                DAOExperimentCount.CallType.PRESENT, DAOExperimentCount.DataQuality.LOW,
//                DAOPropagationState.ALL, DAOExperimentCountFilter.Qualifier.GREATER_THAN, 0);
//        DAOExperimentCountFilter presentHighAllCountFilter = new DAOExperimentCountFilter(
//                DAOExperimentCount.CallType.PRESENT, DAOExperimentCount.DataQuality.HIGH,
//                DAOPropagationState.ALL, DAOExperimentCountFilter.Qualifier.GREATER_THAN, 0);
//        DAOExperimentCountFilter presentForGoldAllCountFilter = new DAOExperimentCountFilter(
//                DAOExperimentCount.CallType.PRESENT, DAOExperimentCount.DataQuality.HIGH,
//                DAOPropagationState.ALL, DAOExperimentCountFilter.Qualifier.GREATER_THAN, 1);
//        DAOExperimentCountFilter absentForGoldAllCountFilter = new DAOExperimentCountFilter(
//                DAOExperimentCount.CallType.ABSENT, DAOExperimentCount.DataQuality.HIGH,
//                DAOPropagationState.ALL, DAOExperimentCountFilter.Qualifier.GREATER_THAN, 1);
//        DAOExperimentCountFilter presentLowSelfCountFilter = new DAOExperimentCountFilter(
//                DAOExperimentCount.CallType.PRESENT, DAOExperimentCount.DataQuality.LOW,
//                DAOPropagationState.SELF, DAOExperimentCountFilter.Qualifier.GREATER_THAN, 0);
//        DAOExperimentCountFilter presentHighSelfCountFilter = new DAOExperimentCountFilter(
//                DAOExperimentCount.CallType.PRESENT, DAOExperimentCount.DataQuality.HIGH,
//                DAOPropagationState.SELF, DAOExperimentCountFilter.Qualifier.GREATER_THAN, 0);
//        DAOExperimentCountFilter noPresentHighAllCountFilter = new DAOExperimentCountFilter(
//                DAOExperimentCount.CallType.PRESENT, DAOExperimentCount.DataQuality.HIGH,
//                DAOPropagationState.ALL, DAOExperimentCountFilter.Qualifier.EQUALS_TO, 0);
//        DAOExperimentCountFilter noPresentLowAllCountFilter = new DAOExperimentCountFilter(
//                DAOExperimentCount.CallType.PRESENT, DAOExperimentCount.DataQuality.LOW,
//                DAOPropagationState.ALL, DAOExperimentCountFilter.Qualifier.EQUALS_TO, 0);
//        CallDataDAOFilter presentObservedDataDAOFilter = new CallDataDAOFilter(
//                new HashSet<>(Arrays.asList(
//                        new HashSet<>(Arrays.asList(presentLowAllCountFilter, presentHighAllCountFilter))
//                            )),
//                 null, true, new HashMap<>());
//        CallDataDAOFilter highPresentObservedDataDAOFilter = new CallDataDAOFilter(
//                new HashSet<>(Arrays.asList(
//                        new HashSet<>(Arrays.asList(presentForGoldAllCountFilter))
//                            )),
//                 null, true, new HashMap<>());
//        CallDataDAOFilter highAbsentObservedDataDAOFilter = new CallDataDAOFilter(
//                new HashSet<>(Arrays.asList(
//                        new HashSet<>(Arrays.asList(absentForGoldAllCountFilter)),
//                        new HashSet<>(Arrays.asList(noPresentHighAllCountFilter)),
//                        new HashSet<>(Arrays.asList(noPresentLowAllCountFilter))
//                            )),
//                 null, true, new HashMap<>());
//        CallDataDAOFilter observedPresentDataDAOFilter = new CallDataDAOFilter(
//                new HashSet<>(Arrays.asList(
//                        new HashSet<>(Arrays.asList(presentLowAllCountFilter, presentHighAllCountFilter)),
//                        new HashSet<>(Arrays.asList(presentLowSelfCountFilter, presentHighSelfCountFilter))
//                            )),
//                 null, null, new HashMap<>());
//
//        CallDAOFilter allObservedPresentCallDAOFilter = new CallDAOFilter(
//                null, Arrays.asList(spe1.getId()),
//                null, Arrays.asList(presentObservedDataDAOFilter));
//        CallDAOFilter onlyObservedPresentCallDAOFilter = new CallDAOFilter(
//                null, Arrays.asList(spe1.getId()),
//                null, Arrays.asList(observedPresentDataDAOFilter));
//        CallDAOFilter oneGeneOneOrganObservedPresentCallDAOFilter = new CallDAOFilter(
//                Arrays.asList(gTO1.getId()), Arrays.asList(),
//                Arrays.asList(new DAOConditionFilter(Arrays.asList(anatEntity1.getId()), null, null, null, null, null)),
//                Arrays.asList(presentObservedDataDAOFilter));
//        CallDAOFilter oneGeneAllOrganObservedPresentCallDAOFilter = new CallDAOFilter(
//                Arrays.asList(gTO1.getId()), Arrays.asList(),
//                null,
//                Arrays.asList(presentObservedDataDAOFilter));
//        CallDAOFilter oneGeneAllOrganObservedHighCallDAOFilter = new CallDAOFilter(
//                Arrays.asList(gTO1.getId()), Arrays.asList(),
//                null,
//                Arrays.asList(highPresentObservedDataDAOFilter, highAbsentObservedDataDAOFilter));
//        CallDAOFilter allGeneOneOrganObservedPresentCallDAOFilter = new CallDAOFilter(
//                null, Arrays.asList(spe1.getId()),
//                Arrays.asList(new DAOConditionFilter(Arrays.asList(anatEntity1.getId()), null, null, null, null, null)),
//                Arrays.asList(presentObservedDataDAOFilter));
//
//        Set<ConditionDAO.Attribute> allCondParams = EnumSet.of(
//                ConditionDAO.Attribute.ANAT_ENTITY_ID, ConditionDAO.Attribute.STAGE_ID);
//        Set<GlobalExpressionCallDAO.Attribute> attributes = EnumSet.of(
//                GlobalExpressionCallDAO.Attribute.BGEE_GENE_ID,
//                GlobalExpressionCallDAO.Attribute.GLOBAL_CONDITION_ID,
//                GlobalExpressionCallDAO.Attribute.DATA_TYPE_EXPERIMENT_TOTAL_COUNTS,
//                GlobalExpressionCallDAO.Attribute.MEAN_RANK);
//        LinkedHashMap<GlobalExpressionCallDAO.OrderingAttribute, DAO.Direction> orderByGeneAttributes =
//                new LinkedHashMap<>();
//        orderByGeneAttributes.put(GlobalExpressionCallDAO.OrderingAttribute.PUBLIC_GENE_ID, DAO.Direction.ASC);
//        orderByGeneAttributes.put(GlobalExpressionCallDAO.OrderingAttribute.MEAN_RANK, DAO.Direction.ASC);
//        LinkedHashMap<GlobalExpressionCallDAO.OrderingAttribute, DAO.Direction> orderByAnatAttributes =
//                new LinkedHashMap<>();
//        orderByAnatAttributes.put(GlobalExpressionCallDAO.OrderingAttribute.ANAT_ENTITY_ID, DAO.Direction.ASC);
//        orderByAnatAttributes.put(GlobalExpressionCallDAO.OrderingAttribute.MEAN_RANK, DAO.Direction.ASC);
//
//        //Mock calls to GlobalExpressionCallDAO
//        //All calls with no ordering
//        GlobalExpressionCallTOResultSet mockCallTOResultSet = getMockResultSet(
//                GlobalExpressionCallTOResultSet.class, callTOs);
//        when(this.globalExprCallDAO.getGlobalExpressionCalls(Arrays.asList(allObservedPresentCallDAOFilter),
//                allCondParams, attributes, new LinkedHashMap<>()))
//        .thenReturn(mockCallTOResultSet);
//        //All present bronze calls order by gene and rank
//        mockCallTOResultSet = getMockResultSet(
//                GlobalExpressionCallTOResultSet.class, callTOs);
//        when(this.globalExprCallDAO.getGlobalExpressionCalls(Arrays.asList(allObservedPresentCallDAOFilter),
//                allCondParams, attributes, orderByGeneAttributes))
//        .thenReturn(mockCallTOResultSet);
//        //Only calls with presence of expression in the condition itself order by gene and rank
//        mockCallTOResultSet = getMockResultSet(
//                GlobalExpressionCallTOResultSet.class, callTOs);
//        when(this.globalExprCallDAO.getGlobalExpressionCalls(Arrays.asList(onlyObservedPresentCallDAOFilter),
//                allCondParams, attributes, orderByGeneAttributes))
//        .thenReturn(mockCallTOResultSet);
//        //All present bronze calls order by anat. entity and rank
//        mockCallTOResultSet = getMockResultSet(
//                GlobalExpressionCallTOResultSet.class,
//                Arrays.asList(callTOs.get(0), callTOs.get(2), callTOs.get(1), callTOs.get(3)));
//        when(this.globalExprCallDAO.getGlobalExpressionCalls(Arrays.asList(allObservedPresentCallDAOFilter),
//                allCondParams, attributes, orderByAnatAttributes))
//        .thenReturn(mockCallTOResultSet);
//        //1 present bronze call for 1 gene in 1 organ
//        mockCallTOResultSet = getMockResultSet(
//                GlobalExpressionCallTOResultSet.class,
//                Arrays.asList(callTOs.get(0)));
//        when(this.globalExprCallDAO.getGlobalExpressionCalls(
//                Arrays.asList(oneGeneOneOrganObservedPresentCallDAOFilter),
//                allCondParams, attributes, orderByGeneAttributes))
//        .thenReturn(mockCallTOResultSet);
//        //Calls for one gene all organs, unordered. Should still be usable
//        //to compute min./max ranks for the gene
//        mockCallTOResultSet = getMockResultSet(
//                GlobalExpressionCallTOResultSet.class,
//                Arrays.asList(callTOs.get(0), callTOs.get(2)));
//        when(this.globalExprCallDAO.getGlobalExpressionCalls(
//                Arrays.asList(allGeneOneOrganObservedPresentCallDAOFilter),
//                allCondParams, attributes, new LinkedHashMap<>()))
//        .thenReturn(mockCallTOResultSet);
//        //Calls for one gene all organs, unordered, HIGH quality, including one ABSENT call.
//        //Not usable to compute min./max ranks for the gene nor for the anat. entity
//        mockCallTOResultSet = getMockResultSet(
//                GlobalExpressionCallTOResultSet.class,
//                Arrays.asList(callTOsWithAbsentCall.get(0), callTOsWithAbsentCall.get(1)));
//        when(this.globalExprCallDAO.getGlobalExpressionCalls(
//                Arrays.asList(oneGeneAllOrganObservedHighCallDAOFilter),
//                allCondParams, attributes, new LinkedHashMap<>()))
//        .thenReturn(mockCallTOResultSet);
//        //Calls for one organ all genes, unordered. Should still be usable
//        //to compute min./max ranks for the organ
//        mockCallTOResultSet = getMockResultSet(
//                GlobalExpressionCallTOResultSet.class,
//                Arrays.asList(callTOs.get(0), callTOs.get(1)));
//        when(this.globalExprCallDAO.getGlobalExpressionCalls(
//                Arrays.asList(oneGeneAllOrganObservedPresentCallDAOFilter),
//                allCondParams, attributes, new LinkedHashMap<>()))
//        .thenReturn(mockCallTOResultSet);
//        //min./max rank for one gene
//        when(this.globalExprCallDAO.getMinMaxRanksPerGene(
//                Arrays.asList(oneGeneAllOrganObservedPresentCallDAOFilter),
//                allCondParams)).thenAnswer(
//                        new Answer<EntityMinMaxRanksTOResultSet<Integer>>() {
//                            public EntityMinMaxRanksTOResultSet<Integer> answer(InvocationOnMock invocation) {
//                                return getMockResultSet(
//                                        EntityMinMaxRanksTOResultSet.class,
//                                        Arrays.asList(g1MinMax));
//                            }
//                        });
//        //min./max rank for one organ
//        EntityMinMaxRanksTOResultSet<String> mockAnatMinMaxResultSet = getMockResultSet(
//                EntityMinMaxRanksTOResultSet.class, 
//                Arrays.asList(ae1MinMax));
//        when(this.globalExprCallDAO.getMinMaxRanksPerAnatEntity(
//                Arrays.asList(allGeneOneOrganObservedPresentCallDAOFilter),
//                allCondParams))
//        .thenReturn(mockAnatMinMaxResultSet);
//        //min./max rank for all genes
//        when(this.globalExprCallDAO.getMinMaxRanksPerGene(
//                Arrays.asList(allObservedPresentCallDAOFilter),
//                allCondParams)).thenAnswer(
//                        new Answer<EntityMinMaxRanksTOResultSet<Integer>>() {
//                            public EntityMinMaxRanksTOResultSet<Integer> answer(InvocationOnMock invocation) {
//                                return getMockResultSet(
//                                        EntityMinMaxRanksTOResultSet.class, 
//                                        Arrays.asList(g1MinMax, g2MinMax));
//                            }
//                        });
//        //min./max rank for all organs
//        when(this.globalExprCallDAO.getMinMaxRanksPerAnatEntity(
//                Arrays.asList(allObservedPresentCallDAOFilter),
//                allCondParams)).thenAnswer(
//                        new Answer<EntityMinMaxRanksTOResultSet<String>>() {
//                            public EntityMinMaxRanksTOResultSet<String> answer(InvocationOnMock invocation) {
//                                return getMockResultSet(
//                                        EntityMinMaxRanksTOResultSet.class, 
//                                        Arrays.asList(ae1MinMax, ae2MinMax));
//                            }
//                        });
//
//        //expected results
//        ExpressionCall callg1ae1 = new ExpressionCall(g1, cond1, 
//                null, ExpressionSummary.EXPRESSED, null, null,
//                new ExpressionLevelInfo(new BigDecimal("10"), null, null,
//                        new QualitativeExpressionLevel<Gene>(ExpressionLevelCategory.HIGH,
//                                new EntityMinMaxRanks<Gene>(
//                                        new BigDecimal("10"), new BigDecimal("30000"),
//                                        g1)),
//                        new QualitativeExpressionLevel<AnatEntity>(ExpressionLevelCategory.HIGH,
//                                new EntityMinMaxRanks<AnatEntity>(
//                                        new BigDecimal("10"), new BigDecimal("10000"),
//                                        anatEntity1))));
//        ExpressionCall callg1ae2 = new ExpressionCall(g1, cond2, 
//                null, ExpressionSummary.EXPRESSED, null, null,
//                new ExpressionLevelInfo(new BigDecimal("30000"), null, null,
//                        new QualitativeExpressionLevel<Gene>(ExpressionLevelCategory.LOW,
//                                new EntityMinMaxRanks<Gene>(
//                                        new BigDecimal("10"), new BigDecimal("30000"),
//                                        g1)),
//                        new QualitativeExpressionLevel<AnatEntity>(ExpressionLevelCategory.LOW,
//                                new EntityMinMaxRanks<AnatEntity>(
//                                        new BigDecimal("20000"), new BigDecimal("30000"),
//                                        anatEntity2))));
//        ExpressionCall callg2ae1 = new ExpressionCall(g2, cond1, 
//                null, ExpressionSummary.EXPRESSED, null, null,
//                new ExpressionLevelInfo(new BigDecimal("10000"), null, null,
//                        new QualitativeExpressionLevel<Gene>(ExpressionLevelCategory.HIGH,
//                                new EntityMinMaxRanks<Gene>(
//                                        new BigDecimal("10000"), new BigDecimal("20000"),
//                                        g2)),
//                        new QualitativeExpressionLevel<AnatEntity>(ExpressionLevelCategory.LOW,
//                                new EntityMinMaxRanks<AnatEntity>(
//                                        new BigDecimal("10"), new BigDecimal("10000"),
//                                        anatEntity1))));
//        ExpressionCall callg2ae2 = new ExpressionCall(g2, cond2, 
//                null, ExpressionSummary.EXPRESSED, null, null,
//                new ExpressionLevelInfo(new BigDecimal("20000"), null, null,
//                        new QualitativeExpressionLevel<Gene>(ExpressionLevelCategory.LOW,
//                                new EntityMinMaxRanks<Gene>(
//                                        new BigDecimal("10000"), new BigDecimal("20000"),
//                                        g2)),
//                        new QualitativeExpressionLevel<AnatEntity>(ExpressionLevelCategory.HIGH,
//                                new EntityMinMaxRanks<AnatEntity>(
//                                        new BigDecimal("20000"), new BigDecimal("30000"),
//                                        anatEntity2))));
//        //Calls with ABSENT
//        ExpressionCall callg1ae1WithAbsent = new ExpressionCall(g1, cond1,
//                null, ExpressionSummary.EXPRESSED, null, null,
//                new ExpressionLevelInfo(new BigDecimal("10"), null, null,
//                        new QualitativeExpressionLevel<Gene>(ExpressionLevelCategory.HIGH,
//                                new EntityMinMaxRanks<Gene>(
//                                        new BigDecimal("10"), new BigDecimal("30000"),
//                                        g1)),
//                        new QualitativeExpressionLevel<AnatEntity>(ExpressionLevelCategory.HIGH,
//                                new EntityMinMaxRanks<AnatEntity>(
//                                        new BigDecimal("10"), new BigDecimal("10000"),
//                                        anatEntity1))));
//        ExpressionCall callg1ae2WithAbsent = new ExpressionCall(g1, cond2,
//                null, ExpressionSummary.NOT_EXPRESSED, null, null,
//                new ExpressionLevelInfo(new BigDecimal("500000"), null, null,
//                        new QualitativeExpressionLevel<Gene>(ExpressionLevelCategory.ABSENT,
//                                new EntityMinMaxRanks<Gene>(
//                                        new BigDecimal("10"), new BigDecimal("30000"),
//                                        g1)),
//                        new QualitativeExpressionLevel<AnatEntity>(ExpressionLevelCategory.ABSENT,
//                                new EntityMinMaxRanks<AnatEntity>(
//                                        new BigDecimal("20000"), new BigDecimal("30000"),
//                                        anatEntity2))));
//
//
//        CallService service = new CallService(this.serviceFactory);
//        Map<ExpressionSummary, SummaryQuality> summaryCallTypeQualityFilter = new HashMap<>();
//        summaryCallTypeQualityFilter.put(ExpressionSummary.EXPRESSED, SummaryQuality.BRONZE);
//        Map<Expression, Boolean> callObservedData = new HashMap<>();
//        callObservedData.put(null, true);
//        Set<CallService.Attribute> attrs = EnumSet.of(Attribute.GENE, Attribute.ANAT_ENTITY_ID,
//                Attribute.DEV_STAGE_ID, Attribute.CALL_TYPE, Attribute.MEAN_RANK,
//                Attribute.GENE_QUAL_EXPR_LEVEL, Attribute.ANAT_ENTITY_QUAL_EXPR_LEVEL);
//
//        //First, test by requesting all calls without any ordering.
//        //The service should retrieve the calls, but also the min./max ranks per anat. entity
//        //and per gene. That will make 3 calls to the DAO
//        Set<ExpressionCall> actualResults = service.loadExpressionCalls(
//                new ExpressionCallFilter(summaryCallTypeQualityFilter, 
//                        Collections.singleton(new GeneFilter(spe1.getId())),
//                        null, 
//                        null, 
//                        callObservedData,
//                        null, null, null, null, null), 
//                attrs,
//                null)
//                .collect(Collectors.toSet());
//        assertCallsEquals(new HashSet<>(Arrays.asList(callg1ae1, callg1ae2, callg2ae1, callg2ae2)),
//                actualResults);
//        //Verify that the DAO for min./max ranks was correctly called
//        verify(this.globalExprCallDAO, times(1)).getMinMaxRanksPerGene(
//                Arrays.asList(allObservedPresentCallDAOFilter),
//                allCondParams);
//        verify(this.globalExprCallDAO, times(1)).getMinMaxRanksPerAnatEntity(
//                Arrays.asList(allObservedPresentCallDAOFilter),
//                allCondParams);
//
//        //Now, test by requesting all calls, but ordered by genes.
//        //The service should use the calls retrieved for computing min./max ranks per gene,
//        //rather than querying the database, and querying the database for min./max ranks per anat. entity
//        this.configureMocks();
//        LinkedHashMap<CallService.OrderingAttribute, Service.Direction> serviceOrdering = 
//                new LinkedHashMap<>();
//        serviceOrdering.put(CallService.OrderingAttribute.GENE_ID, Service.Direction.ASC);
//        serviceOrdering.put(CallService.OrderingAttribute.GLOBAL_RANK, Service.Direction.ASC);
//        List<ExpressionCall> actualResultsOrdered = service.loadExpressionCalls(
//                new ExpressionCallFilter(summaryCallTypeQualityFilter, 
//                        Collections.singleton(new GeneFilter(spe1.getId())),
//                        null, 
//                        null, 
//                        callObservedData,
//                        null, null, null, null, null), 
//                attrs,
//                serviceOrdering)
//                .collect(Collectors.toList());
//        assertCallsEquals(Arrays.asList(callg1ae1, callg1ae2, callg2ae1, callg2ae2),
//                actualResultsOrdered);
//        //Verify that the DAO for min./max ranks was correctly called
//        verify(this.globalExprCallDAO, times(1)).getMinMaxRanksPerGene(
//                Arrays.asList(allObservedPresentCallDAOFilter),
//                allCondParams);
//        verify(this.globalExprCallDAO, times(2)).getMinMaxRanksPerAnatEntity(
//                Arrays.asList(allObservedPresentCallDAOFilter),
//                allCondParams);
//
//        //Now, test by requesting all calls, but ordered by anat. entities.
//        //The service should use the calls retrieved for computing min./max ranks per anat. entity,
//        //rather than querying the database, and querying the database for min./max ranks per gene
//        this.configureMocks();
//        serviceOrdering = new LinkedHashMap<>();
//        serviceOrdering.put(CallService.OrderingAttribute.ANAT_ENTITY_ID, Service.Direction.ASC);
//        serviceOrdering.put(CallService.OrderingAttribute.GLOBAL_RANK, Service.Direction.ASC);
//        actualResultsOrdered = service.loadExpressionCalls(
//                new ExpressionCallFilter(summaryCallTypeQualityFilter, 
//                        Collections.singleton(new GeneFilter(spe1.getId())),
//                        null, 
//                        null, 
//                        callObservedData,
//                        null, null, null, null, null), 
//                attrs,
//                serviceOrdering)
//                .collect(Collectors.toList());
//        assertCallsEquals(Arrays.asList(callg1ae1, callg2ae1, callg1ae2, callg2ae2),
//                actualResultsOrdered);
//        //Verify that the DAO for min./max ranks was correctly called
//        verify(this.globalExprCallDAO, times(2)).getMinMaxRanksPerGene(
//                Arrays.asList(allObservedPresentCallDAOFilter),
//                allCondParams);
//        verify(this.globalExprCallDAO, times(2)).getMinMaxRanksPerAnatEntity(
//                Arrays.asList(allObservedPresentCallDAOFilter),
//                allCondParams);
//
//        //Now, query call for one gene in one anat. entity. The service should query the database
//        //for both min./max ranks per anat. entity and per gene
//        this.configureMocks();
//        serviceOrdering = new LinkedHashMap<>();
//        serviceOrdering.put(CallService.OrderingAttribute.GENE_ID, Service.Direction.ASC);
//        serviceOrdering.put(CallService.OrderingAttribute.GLOBAL_RANK, Service.Direction.ASC);
//        actualResultsOrdered = service.loadExpressionCalls(
//                new ExpressionCallFilter(summaryCallTypeQualityFilter, 
//                        Collections.singleton(new GeneFilter(spe1.getId(), g1.getGeneId())),
//                        Collections.singleton(new ConditionFilter(Collections.singleton(anatEntity1.getId()), 
//                                null, null, null, null)), 
//                        null, 
//                        callObservedData,
//                        null, null, null, null, null), 
//                attrs,
//                serviceOrdering)
//                .collect(Collectors.toList());
//        assertCallsEquals(Arrays.asList(callg1ae1),
//                actualResultsOrdered);
//        //Verify that the DAO for min./max ranks was correctly called.
//        //The should have been queried only for one specific gene, and one specific anat. entity
//        verify(this.globalExprCallDAO, times(1)).getMinMaxRanksPerGene(
//                Arrays.asList(oneGeneAllOrganObservedPresentCallDAOFilter),
//                allCondParams);
//        verify(this.globalExprCallDAO, times(1)).getMinMaxRanksPerAnatEntity(
//                Arrays.asList(allGeneOneOrganObservedPresentCallDAOFilter),
//                allCondParams);
//
//        //Now, test by requesting calls for one gene in all organs, unordered.
//        //The service should use the calls retrieved for computing min./max ranks per gene,
//        //rather than querying the database, and querying the database for min./max ranks per anat. entity
//        this.configureMocks();
//        actualResults = service.loadExpressionCalls(
//                new ExpressionCallFilter(summaryCallTypeQualityFilter,
//                        Collections.singleton(new GeneFilter(spe1.getId(), g1.getGeneId())),
//                        null,
//                        null,
//                        callObservedData,
//                        null, null, null, null, null), 
//                attrs,
//                null)
//                .collect(Collectors.toSet());
//        assertCallsEquals(new HashSet<>(Arrays.asList(callg1ae1, callg1ae2)),
//                actualResults);
//        //Verify that the DAO for min./max ranks was correctly called
//        verify(this.globalExprCallDAO, times(1)).getMinMaxRanksPerGene(
//                Arrays.asList(oneGeneAllOrganObservedPresentCallDAOFilter),
//                allCondParams);
//        verify(this.globalExprCallDAO, times(2)).getMinMaxRanksPerGene(
//                Arrays.asList(allObservedPresentCallDAOFilter),
//                allCondParams);
//        verify(this.globalExprCallDAO, times(3)).getMinMaxRanksPerAnatEntity(
//                Arrays.asList(allObservedPresentCallDAOFilter),
//                allCondParams);
//
//        //Now, test by requesting calls for all genes in one organ, unordered.
//        //The service should use the calls retrieved for computing min./max ranks per anat. entity,
//        //rather than querying the database, and querying the database for min./max ranks per gene
//        this.configureMocks();
//        actualResults = service.loadExpressionCalls(
//                new ExpressionCallFilter(summaryCallTypeQualityFilter,
//                        Collections.singleton(new GeneFilter(spe1.getId())),
//                        Collections.singleton(new ConditionFilter(Collections.singleton(anatEntity1.getId()), null, 
//                                null, null, null)),
//                        null,
//                        callObservedData,
//                        null, null, null, null, null),
//                attrs,
//                null)
//                .collect(Collectors.toSet());
//        assertCallsEquals(new HashSet<>(Arrays.asList(callg1ae1, callg2ae1)),
//                actualResults);
//        //Verify that the DAO for min./max ranks was correctly called
//        verify(this.globalExprCallDAO, times(3)).getMinMaxRanksPerGene(
//                Arrays.asList(allObservedPresentCallDAOFilter),
//                allCondParams);
//        verify(this.globalExprCallDAO, times(1)).getMinMaxRanksPerAnatEntity(
//                Arrays.asList(allGeneOneOrganObservedPresentCallDAOFilter),
//                allCondParams);
//        verify(this.globalExprCallDAO, times(3)).getMinMaxRanksPerAnatEntity(
//                Arrays.asList(allObservedPresentCallDAOFilter),
//                allCondParams);
//
//        //Now, we check when presence of expression is requested in the conditions themselves.
//        //In that case, the min./max ranks cannot be retrieved from the main query
//        //(because we can have an observed call with rank computed, but with absence of expression
//        //in the condition itself, but expression in a sub-condition)
//        this.configureMocks();
//        serviceOrdering = new LinkedHashMap<>();
//        serviceOrdering.put(CallService.OrderingAttribute.GENE_ID, Service.Direction.ASC);
//        serviceOrdering.put(CallService.OrderingAttribute.GLOBAL_RANK, Service.Direction.ASC);
//        callObservedData = new HashMap<>();
//        callObservedData.put(Expression.EXPRESSED, true);
//        actualResults = service.loadExpressionCalls(
//                new ExpressionCallFilter(summaryCallTypeQualityFilter,
//                        Collections.singleton(new GeneFilter(spe1.getId())),
//                        null,
//                        null,
//                        callObservedData,
//                        null, null, null, null, null),
//                attrs,
//                serviceOrdering)
//                .collect(Collectors.toSet());
//        assertCallsEquals(new HashSet<>(Arrays.asList(callg1ae1, callg1ae2, callg2ae1, callg2ae2)),
//                actualResults);
//        //Verify that the DAO for min./max ranks was correctly called
//        verify(this.globalExprCallDAO, times(4)).getMinMaxRanksPerGene(
//                Arrays.asList(allObservedPresentCallDAOFilter),
//                allCondParams);
//        verify(this.globalExprCallDAO, times(4)).getMinMaxRanksPerAnatEntity(
//                Arrays.asList(allObservedPresentCallDAOFilter),
//                allCondParams);
//
//        //Now, test by requesting calls for one gene in all organs, HIGH quality, unordered,
//        //with ABSENT calls
//        //The service should use the DAO for getting both min./max ranks per gene
//        //and min./max ranks per anat. entity.
//        //Also, it's a test to see how ABSENT calls are managed
//        this.configureMocks();
//        summaryCallTypeQualityFilter = new HashMap<>();
//        summaryCallTypeQualityFilter.put(ExpressionSummary.EXPRESSED, SummaryQuality.GOLD);
//        summaryCallTypeQualityFilter.put(ExpressionSummary.NOT_EXPRESSED, SummaryQuality.GOLD);
//        callObservedData = new HashMap<>();
//        callObservedData.put(null, true);
//        actualResults = service.loadExpressionCalls(
//                new ExpressionCallFilter(summaryCallTypeQualityFilter,
//                        Collections.singleton(new GeneFilter(spe1.getId(), g1.getGeneId())),
//                        null,
//                        null,
//                        callObservedData,
//                        null, null, null, null, null), 
//                attrs,
//                null)
//                .collect(Collectors.toSet());
//        assertCallsEquals(new HashSet<>(Arrays.asList(callg1ae1WithAbsent, callg1ae2WithAbsent)),
//                actualResults);
//        //Verify that the DAO for min./max ranks was correctly called
//        verify(this.globalExprCallDAO, times(2)).getMinMaxRanksPerGene(
//                Arrays.asList(oneGeneAllOrganObservedPresentCallDAOFilter),
//                allCondParams);
//        verify(this.globalExprCallDAO, times(5)).getMinMaxRanksPerAnatEntity(
//                Arrays.asList(allObservedPresentCallDAOFilter),
//                allCondParams);
//    }
//
//    /**
//     * Test the method {@link CallService#loadSingleSpeciesExprAnalysis(Collection)}
//     */
//    @Test
//    public void shouldLoadSingleSpeciesExprAnalysis() {
//        Species spe1 = new Species(1);
//        GeneBioType biotype = new GeneBioType("type1");
//        Gene g1 = new Gene("1", spe1, biotype);
//        Gene g2 = new Gene("2", spe1, biotype);
//
//        Set<Attribute> attributes = EnumSet.of(Attribute.GENE, Attribute.ANAT_ENTITY_ID,
//                Attribute.CALL_TYPE, Attribute.DATA_QUALITY, Attribute.OBSERVED_DATA, Attribute.EXPRESSION_SCORE);
//        LinkedHashMap<OrderingAttribute, Service.Direction> orderingAttributes = new LinkedHashMap<>();
//        //IMPORTANT: results must be ordered by anat. entity so that we can compare expression
//        //in each anat. entity without overloading the memory.
//        orderingAttributes.put(OrderingAttribute.ANAT_ENTITY_ID, Service.Direction.ASC);
//        Collection<GeneFilter> geneFilters = Arrays.asList(new GeneFilter(spe1.getId(),
//                Arrays.asList(g1.getGeneId(), g2.getGeneId())));
//        ExpressionCallFilter callFilter = new ExpressionCallFilter(
//                null,                              //we want both present and absent calls, of any quality
//                geneFilters,                       //requested genes
//                null,                              //any condition
//                null,                              //any data type
//                null, null, null, null, null, null //both observed and propagated calls
//                );
//
//        Condition cond1 = new Condition(new AnatEntity("1"), null, null, null, null, spe1);
//        Condition cond2 = new Condition(new AnatEntity("2"), null, null, null, null, spe1);
//        Condition cond3 = new Condition(new AnatEntity("3"), null, null, null, null, spe1);
//        Condition cond4 = new Condition(new AnatEntity("4"), null, null, null, null, spe1);
//        CallService spyCallService = spy(new CallService(this.serviceFactory));
//        doReturn(Stream.of(
//                //The 2 genes are expressed in the same structure, observed data for only one of them,
//                //should be used
//                new ExpressionCall(g1, cond1,
//                new DataPropagation(PropagationState.SELF, null, true),
//                ExpressionSummary.EXPRESSED, SummaryQuality.SILVER,
//                null, new ExpressionLevelInfo(new BigDecimal("1.0"))),
//                new ExpressionCall(g2, cond1,
//                new DataPropagation(PropagationState.DESCENDANT, null, false),
//                ExpressionSummary.EXPRESSED, SummaryQuality.SILVER,
//                null, null),
//                //1 gene expressed, 1 gene not expressed, all observed data
//                new ExpressionCall(g1, cond2,
//                new DataPropagation(PropagationState.SELF, null, true),
//                ExpressionSummary.EXPRESSED, SummaryQuality.SILVER,
//                null, new ExpressionLevelInfo(new BigDecimal("1.0"))),
//                new ExpressionCall(g2, cond2,
//                new DataPropagation(PropagationState.SELF, null, true),
//                ExpressionSummary.NOT_EXPRESSED, SummaryQuality.SILVER,
//                null, new ExpressionLevelInfo(new BigDecimal("2.0"))),
//                //Only one gene with data
//                new ExpressionCall(g1, cond3,
//                new DataPropagation(PropagationState.SELF, null, true),
//                ExpressionSummary.EXPRESSED, SummaryQuality.SILVER,
//                null, new ExpressionLevelInfo(new BigDecimal("1.0"))),
//                //The 2 genes are expressed, but no observed data for none of them,
//                //should be discarded
//                new ExpressionCall(g1, cond4,
//                new DataPropagation(PropagationState.DESCENDANT, null, false),
//                ExpressionSummary.EXPRESSED, SummaryQuality.SILVER,
//                null, null),
//                new ExpressionCall(g2, cond4,
//                new DataPropagation(PropagationState.DESCENDANT, null, false),
//                ExpressionSummary.EXPRESSED, SummaryQuality.SILVER,
//                null, null)))
//        .when(spyCallService).loadExpressionCalls(callFilter, attributes, orderingAttributes);
//
//        Map<Condition, MultiGeneExprCounts> condToCounts = new HashMap<>();
//        //Counts in acond1
//        Map<ExpressionSummary, Collection<Gene>> callTypeToGenes = new HashMap<>();
//        callTypeToGenes.put(ExpressionSummary.EXPRESSED, Arrays.asList(g1, g2));
//        Map<Gene, ExpressionLevelInfo> geneToMinRank = new HashMap<>();
//        geneToMinRank.put(g1, new ExpressionLevelInfo(new BigDecimal("1.0")));
//        geneToMinRank.put(g2, null);
//        MultiGeneExprCounts count = new MultiGeneExprCounts(callTypeToGenes, null, geneToMinRank);
//        condToCounts.put(cond1, count);
//        //counts in cond2
//        callTypeToGenes = new HashMap<>();
//        callTypeToGenes.put(ExpressionSummary.EXPRESSED, Arrays.asList(g1));
//        callTypeToGenes.put(ExpressionSummary.NOT_EXPRESSED, Arrays.asList(g2));
//        geneToMinRank = new HashMap<>();
//        geneToMinRank.put(g1, new ExpressionLevelInfo(new BigDecimal("1.0")));
//        geneToMinRank.put(g2, new ExpressionLevelInfo(new BigDecimal("2.0")));
//        count = new MultiGeneExprCounts(callTypeToGenes, null, geneToMinRank);
//        condToCounts.put(cond2, count);
//        //counts in cond3
//        callTypeToGenes = new HashMap<>();
//        callTypeToGenes.put(ExpressionSummary.EXPRESSED, Arrays.asList(g1));
//        geneToMinRank = new HashMap<>();
//        geneToMinRank.put(g1, new ExpressionLevelInfo(new BigDecimal("1.0")));
//        count = new MultiGeneExprCounts(callTypeToGenes, Arrays.asList(g2), geneToMinRank);
//        condToCounts.put(cond3, count);
//        SingleSpeciesExprAnalysis expectedResult = new SingleSpeciesExprAnalysis(Arrays.asList(g1, g2),
//                condToCounts);
//
//        assertEquals(expectedResult, spyCallService.loadSingleSpeciesExprAnalysis(Arrays.asList(g1, g2)));
//    }
//
//    private static void assertCallsEquals(Collection<ExpressionCall> expectedCalls,
//            Collection<ExpressionCall> actualCalls) {
//        log.entry(expectedCalls, actualCalls);
//        boolean equals = true;
//        if (!Objects.equals(expectedCalls, actualCalls)) {
//            equals = false;
//        } else {
//            Map<ExpressionCall, ExpressionLevelInfo> expectedLevelInfos = expectedCalls.stream()
//                    .collect(Collectors.toMap(c -> c, c -> c.getExpressionLevelInfo()));
//            Map<ExpressionCall, ExpressionLevelInfo> actualLevelInfos = actualCalls.stream()
//                    .collect(Collectors.toMap(c -> c, c -> c.getExpressionLevelInfo()));
//            if (!expectedLevelInfos.equals(actualLevelInfos)) {
//                equals = false;
//            }
//        }
//        if (!equals) {
//            throw log.throwing(new AssertionError("Incorrect calls retrieved, expected: " + expectedCalls
//                    + ", but was: " + actualCalls));
//        }
//        log.traceExit();
//    }
<<<<<<< HEAD

    /**
     * Test the method {@link CallService#loadExpressionCalls(String, ExpressionCallFilter, 
     * Collection, LinkedHashMap, boolean)}. Test notably with computation of expression scores.
     */    
    // Keep in this test empty stream for no-expression calls:
    // it allows to detect if all calls are read when only one query has calls
    @Test
    public void shouldLoadExpressionCallsForSeveralGenes() {
        //Retrieving geneId, anatEntityId, unordered, with substructures but without sub-stages.
        
        GeneTO gTO1 = new GeneTO(1, "gene1", "geneName1", spe1.getId());
        GeneTO gTO2 = new GeneTO(2, "gene2", "geneName2", spe1.getId());
        Gene g1 = new Gene(gTO1.getGeneId(), gTO1.getName(), null, null, null, spe1, new GeneBioType("b"), 1);
        Gene g2 = new Gene(gTO2.getGeneId(), gTO2.getName(), null, null, null, spe1, new GeneBioType("b"), 1);
        
        AnatEntity anatEntity1 = new AnatEntity("anatEntity1");
        AnatEntity anatEntity2 = new AnatEntity("anatEntity2");
        DevStage devStage1 = new DevStage("devStage1");
        DevStage devStage2 = new DevStage("devStage2");
        ConditionTO condTO1 = new ConditionTO(1, anatEntity1.getId(), devStage1.getId(), null, null, 
                null, spe1.getId(), null);
        ConditionTO condTO2 = new ConditionTO(2, anatEntity1.getId(), devStage2.getId(), null, 
                null, null, spe1.getId(), null);
        ConditionTO condTO3 = new ConditionTO(3, anatEntity2.getId(), devStage1.getId(), null, 
                null, null, spe1.getId(), null);
        Condition cond1 = new Condition(anatEntity1, devStage1, null, null, null, spe1);
        Condition cond2 = new Condition(anatEntity1, devStage2, null, null, null, spe1);
        Condition cond3 = new Condition(anatEntity2, devStage1, null, null, null, spe1);
        
        DAOFDRPValue pValueAffy = new DAOFDRPValue(new BigDecimal(0.003), 1,
                Collections.singleton(DAODataType.AFFYMETRIX));
        DAOFDRPValue pValueEST = new DAOFDRPValue(new BigDecimal(0.01), 1,
                Collections.singleton(DAODataType.EST));

        DAOFDRPValue pValueAffyDesc = new DAOFDRPValue(new BigDecimal(0.001), 1,
                Collections.singleton(DAODataType.AFFYMETRIX));
        DAOFDRPValue pValueESTDesc = new DAOFDRPValue(new BigDecimal(0.2), 1,
                Collections.singleton(DAODataType.EST));

        Set<DAOFDRPValue> pValuesAffy = new HashSet<>();
        pValuesAffy.add(pValueAffy);
        Set<DAOFDRPValue> pValuesEST = new HashSet<>();
        pValuesEST.add(pValueEST);
        
        Set<DAOFDRPValue> pValuesAffyEST = new HashSet<>();
        pValuesAffyEST.add(pValueAffy);
        pValuesAffyEST.add(pValueEST);

        Set<DAOFDRPValue> pValuesAffyDesc = new HashSet<>();
        pValuesAffyDesc.add(pValueAffyDesc);
        Set<DAOFDRPValue> pValuesESTDesc = new HashSet<>();
        pValuesESTDesc.add(pValueESTDesc);
        
        Set<DAOFDRPValue> pValuesAffyESTDesc = new HashSet<>();
        pValuesAffyESTDesc.add(pValueAffyDesc);
        pValuesAffyESTDesc.add(pValueESTDesc);
        
        GeneTOResultSet geneTOResultSet = getMockResultSet(GeneTOResultSet.class, Arrays.asList(
                new GeneTO(gTO1.getId(), gTO1.getGeneId(), gTO1.getName(), gTO1.getDescription(), gTO1.getSpeciesId(), 
                        1, 1, true, 1),
                new GeneTO(gTO2.getId(), gTO2.getGeneId(), gTO2.getName(), gTO2.getDescription(), gTO2.getSpeciesId(), 
                        1, 1, true, 1)));
        Map<Integer, Set<String>> speciesIdToGeneIds = new HashMap<>();
        speciesIdToGeneIds.put(spe1.getId(), 
                new HashSet<>(Arrays.asList(g1.getEnsemblGeneId(), g2.getEnsemblGeneId())));
        when(this.geneDAO.getGenesBySpeciesAndGeneIds(speciesIdToGeneIds)).thenReturn(geneTOResultSet);
                
        Map<ConditionDAO.Attribute, DAOPropagationState> dataPropagation = new HashMap<>();
        dataPropagation.put(ConditionDAO.Attribute.ANAT_ENTITY_ID, DAOPropagationState.SELF);
        dataPropagation.put(ConditionDAO.Attribute.STAGE_ID, DAOPropagationState.SELF);
        ConditionTOResultSet condTOResultSet = getMockResultSet(ConditionTOResultSet.class, Arrays.asList(
                new ConditionTO(1, anatEntity1.getId(), devStage1.getId(), null, null, null, spe1.getId(), null),
                new ConditionTO(2, anatEntity1.getId(), devStage2.getId(), null, null, null, spe1.getId(), null),
                new ConditionTO(3, anatEntity2.getId(), devStage1.getId(), null, null, null, spe1.getId(), null)));
        when(this.condDAO.getGlobalConditionsBySpeciesIds(eq(Collections.singleton(spe1.getId())), 
                eq(new HashSet<>(Arrays.asList(ConditionDAO.Attribute.ANAT_ENTITY_ID, 
                        ConditionDAO.Attribute.STAGE_ID))),
                anyObject())).thenReturn(condTOResultSet);
        
        GlobalExpressionCallTOResultSet resultSetMock = getMockResultSet(GlobalExpressionCallTOResultSet.class, 
                Arrays.asList(
                        new GlobalExpressionCallTO(1L, gTO1.getId(), condTO1.getId(), 
                                new BigDecimal("1257.34"), new HashSet<>(Arrays.asList(
                                        new GlobalExpressionCallDataTO(DAODataType.AFFYMETRIX, true, 
                                                dataPropagation, 1, 1,
                                                new HashSet<>(Arrays.asList(
                                                       new DAOExperimentCount(
                                                               DAOExperimentCount.CallType.PRESENT, 
                                                               DAOExperimentCount.DataQuality.LOW, 
                                                               DAOPropagationState.ALL, 1))), 
                                                0, new BigDecimal("99"), new BigDecimal("88"), new BigDecimal("77")))),
                                pValuesAffy, pValuesAffyDesc),
                        new GlobalExpressionCallTO(2L, gTO1.getId(), condTO2.getId(), 
                                new BigDecimal("41025"), new HashSet<>(Arrays.asList(
                                        new GlobalExpressionCallDataTO(DAODataType.EST, true, 
                                                dataPropagation, 1, 1,
                                                new HashSet<>(Arrays.asList(
                                                        new DAOExperimentCount(
                                                                DAOExperimentCount.CallType.PRESENT, 
                                                                DAOExperimentCount.DataQuality.LOW, 
                                                                DAOPropagationState.ALL, 2))), 
                                                0, new BigDecimal("99"), new BigDecimal("88"), new BigDecimal("77")))),
                                pValuesEST, pValuesESTDesc),
                        new GlobalExpressionCallTO(3L, gTO2.getId(), condTO3.getId(), 
                                new BigDecimal("20000.52"), new HashSet<>(Arrays.asList(
                                        new GlobalExpressionCallDataTO(DAODataType.EST, true, 
                                                dataPropagation, 1, 1, new HashSet<>(Arrays.asList(
                                                        new DAOExperimentCount(
                                                                DAOExperimentCount.CallType.PRESENT, 
                                                                DAOExperimentCount.DataQuality.LOW, 
                                                                DAOPropagationState.ALL, 1))), 
                                                0, new BigDecimal("99"), new BigDecimal("88"), new BigDecimal("77")))),
                                pValuesEST, pValuesESTDesc)));

        //we'll do the verify afterwards, it's easier to catch a problem in the parameters
        when(this.globalExprCallDAO.getGlobalExpressionCalls(
                // CallDAOFilters
                anyCollectionOf(CallDAOFilter.class), 
                // condition parameters
                anyCollectionOf(ConditionDAO.Attribute.class),
                // global expression attributes
                anyCollectionOf(GlobalExpressionCallDAO.Attribute.class),
                // ordering attributes
                anyObject()))
        .thenReturn(resultSetMock);

        when(this.ontService.getAnatEntityOntology(spe1.getId(), Arrays.asList(
                anatEntity1.getId(), anatEntity2.getId()), 
                EnumSet.of(RelationType.ISA_PARTOF), true, false))
            .thenReturn(this.anatEntityOnt);
        when(this.ontService.getDevStageOntology(spe1.getId(), Arrays.asList(
                devStage1.getId(), devStage2.getId()), true, false)).thenReturn(this.devStageOnt);
        
        when(this.anatEntityService.loadAnatEntities(Collections.singleton(spe1.getId()), 
                true, new HashSet<String>(Arrays.asList(
                        anatEntity1.getId(), anatEntity2.getId())),false))
        .thenReturn(Stream.of(anatEntity1, anatEntity2));
        when(this.devStageService.loadDevStages(Collections.singleton(spe1.getId()), 
                true, new HashSet<String>(Arrays.asList(
                        devStage1.getId(), devStage2.getId())),false))
        .thenReturn(Stream.of(devStage1, devStage2));

        when(this.anatEntityOnt.getElements()).thenReturn(new HashSet<>(Arrays.asList(anatEntity1, anatEntity2)));
        when(this.devStageOnt.getElements()).thenReturn(new HashSet<>(Arrays.asList(devStage1, devStage2)));
        when(this.anatEntityOnt.getElement(anatEntity1.getId())).thenReturn(anatEntity1);
        when(this.anatEntityOnt.getElement(anatEntity2.getId())).thenReturn(anatEntity2);
        when(this.devStageOnt.getElement(devStage1.getId())).thenReturn(devStage1);
        when(this.devStageOnt.getElement(devStage2.getId())).thenReturn(devStage2);
        when(this.anatEntityOnt.getAncestors(anatEntity1)).thenReturn(new HashSet<>(Arrays.asList(anatEntity2)));
        when(this.anatEntityOnt.getAncestors(anatEntity2)).thenReturn(new HashSet<>());
        when(this.devStageOnt.getAncestors(devStage1)).thenReturn(new HashSet<>(Arrays.asList(devStage2)));
        when(this.devStageOnt.getAncestors(devStage2)).thenReturn(new HashSet<>());
        when(this.anatEntityOnt.getAncestors(anatEntity1, false)).thenReturn(new HashSet<>(Arrays.asList(anatEntity2)));
        when(this.anatEntityOnt.getAncestors(anatEntity2, false)).thenReturn(new HashSet<>());
        when(this.devStageOnt.getAncestors(devStage1, false)).thenReturn(new HashSet<>(Arrays.asList(devStage2)));
        when(this.devStageOnt.getAncestors(devStage2, false)).thenReturn(new HashSet<>());

        List<ExpressionCall> expectedResults = Arrays.asList(
                new ExpressionCall(g1, cond1, 
                        new DataPropagation(PropagationState.SELF, PropagationState.SELF, true),
                        ExpressionSummary.EXPRESSED, SummaryQuality.BRONZE, 
                        new HashSet<ExpressionCallData>(Arrays.asList(
                            new ExpressionCallData(DataType.AFFYMETRIX, new HashSet<>(Arrays.asList(
                                    new ExperimentExpressionCount(
                                            CallType.Expression.EXPRESSED, DataQuality.LOW, PropagationState.ALL, 1)
                                    )),
                                    0, new BigDecimal("99"), new BigDecimal("88"), new BigDecimal("77"),
                                  new DataPropagation(PropagationState.SELF, PropagationState.SELF, true)))), 
                        new ExpressionLevelInfo(new BigDecimal("1257.34"), new BigDecimal("96.93762"),
                                new BigDecimal("41025"), null, null)),
                new ExpressionCall(g1, cond2, 
                        new DataPropagation(PropagationState.SELF, PropagationState.SELF, true),
                        ExpressionSummary.EXPRESSED, SummaryQuality.SILVER, 
                        new HashSet<ExpressionCallData>(Arrays.asList(
                            new ExpressionCallData(DataType.EST, new HashSet<>(Arrays.asList(
                                    new ExperimentExpressionCount(
                                            CallType.Expression.EXPRESSED, DataQuality.LOW, PropagationState.ALL, 2)
                                    )),
                                    0, new BigDecimal("99"), new BigDecimal("88"), new BigDecimal("77"),
                                  new DataPropagation(PropagationState.SELF, PropagationState.SELF, true)))), 
                        new ExpressionLevelInfo(new BigDecimal("41025"), CallService.EXPRESSION_SCORE_MIN_VALUE,
                                new BigDecimal("41025"), null, null)),
                new ExpressionCall(g2, cond3, 
                        new DataPropagation(PropagationState.SELF, PropagationState.SELF, true),
                        ExpressionSummary.EXPRESSED, SummaryQuality.BRONZE, 
                        new HashSet<ExpressionCallData>(Arrays.asList(
                            new ExpressionCallData(DataType.EST, new HashSet<>(Arrays.asList(
                                    new ExperimentExpressionCount(
                                            CallType.Expression.EXPRESSED, DataQuality.LOW, PropagationState.ALL, 1)
                                    )),
                                    0, new BigDecimal("99"), new BigDecimal("88"), new BigDecimal("77"),
                                  new DataPropagation(PropagationState.SELF, PropagationState.SELF, true)))), 
                        new ExpressionLevelInfo(new BigDecimal("20000.52"), new BigDecimal("51.25041"),
                                new BigDecimal("41025"), null, null))
            );
        
        Map<ExpressionSummary, SummaryQuality> summaryCallTypeQualityFilter = new HashMap<>();
        summaryCallTypeQualityFilter.put(ExpressionSummary.EXPRESSED, SummaryQuality.BRONZE);
        
        Map<Expression, Boolean> callObservedData = new HashMap<>();
        callObservedData.put(Expression.EXPRESSED, true);
        callObservedData.put(Expression.NOT_EXPRESSED, false);
        
        LinkedHashMap<CallService.OrderingAttribute, Service.Direction> serviceOrdering = 
                new LinkedHashMap<>();
        serviceOrdering.put(CallService.OrderingAttribute.GLOBAL_RANK, Service.Direction.ASC);
        
        Set<CallService.Attribute> attrs = EnumSet.complementOf(
                EnumSet.of(Attribute.ANAT_ENTITY_QUAL_EXPR_LEVEL, Attribute.GENE_QUAL_EXPR_LEVEL));
        
        CallService service = new CallService(this.serviceFactory);
        
        List<ExpressionCall> actualResults = service.loadExpressionCalls(
                new ExpressionCallFilter(summaryCallTypeQualityFilter, 
                        Collections.singleton(
                                new GeneFilter(g1.getSpecies().getId(), 
                                        Arrays.asList(g1.getEnsemblGeneId(), g2.getEnsemblGeneId()))),
                        null, null, callObservedData,
                    null, null, null, null, null), 
                attrs,
                serviceOrdering)
                .collect(Collectors.toList());
        
        
        assertCallsEquals(expectedResults, actualResults);
        
        LinkedHashMap<GlobalExpressionCallDAO.OrderingAttribute, DAO.Direction> orderingAttrs = 
                new LinkedHashMap<>();
        orderingAttrs.put(GlobalExpressionCallDAO.OrderingAttribute.MEAN_RANK, DAO.Direction.ASC);
        
        verify(this.globalExprCallDAO).getGlobalExpressionCalls(
                //CallDAOFilters
        eq(Arrays.asList(
                new CallDAOFilter(new HashSet<>(Arrays.asList(1, 2)), new HashSet<>(), null, 
                        new HashSet<>(Arrays.asList(
                                new CallDataDAOFilter(
                                       new HashSet<>(Arrays.asList(
                                               new HashSet<>(Arrays.asList(
                                                       new DAOExperimentCountFilter(
                                                               DAOExperimentCount.CallType.PRESENT, 
                                                               DAOExperimentCount.DataQuality.HIGH, 
                                                               DAOPropagationState.ALL, 
                                                               DAOExperimentCountFilter.Qualifier.GREATER_THAN,
                                                               0),
                                                       new DAOExperimentCountFilter(
                                                               DAOExperimentCount.CallType.PRESENT, 
                                                               DAOExperimentCount.DataQuality.LOW, 
                                                               DAOPropagationState.ALL, 
                                                               DAOExperimentCountFilter.Qualifier.GREATER_THAN, 
                                                               0))),
                                               new HashSet<>(Arrays.asList(
                                                       new DAOExperimentCountFilter(
                                                               DAOExperimentCount.CallType.ABSENT, 
                                                               DAOExperimentCount.DataQuality.HIGH, 
                                                               DAOPropagationState.SELF, 
                                                               DAOExperimentCountFilter.Qualifier.EQUALS_TO, 
                                                               0))),
                                               new HashSet<>(Arrays.asList(
                                                       new DAOExperimentCountFilter(
                                                               DAOExperimentCount.CallType.ABSENT, 
                                                               DAOExperimentCount.DataQuality.LOW, 
                                                               DAOPropagationState.SELF, 
                                                               DAOExperimentCountFilter.Qualifier.EQUALS_TO, 
                                                               0))),
                                               new HashSet<>(Arrays.asList(
                                                       new DAOExperimentCountFilter(
                                                               DAOExperimentCount.CallType.PRESENT, 
                                                               DAOExperimentCount.DataQuality.LOW, 
                                                               DAOPropagationState.SELF, 
                                                               DAOExperimentCountFilter.Qualifier.GREATER_THAN, 
                                                               0),
                                                       new DAOExperimentCountFilter(
                                                               DAOExperimentCount.CallType.PRESENT, 
                                                               DAOExperimentCount.DataQuality.HIGH, 
                                                               DAOPropagationState.SELF, 
                                                               DAOExperimentCountFilter.Qualifier.GREATER_THAN, 
                                                               0)))
                                                   )),
                                        Arrays.asList(DAODataType.values()),
                                        null,
                                        new HashMap<>())))
                        ))),
                // condition parameters
                eq(new HashSet<>(Arrays.asList(
                        ConditionDAO.Attribute.ANAT_ENTITY_ID, ConditionDAO.Attribute.STAGE_ID))),
                // global expression attributes
                eq(getAllGlobalExpressionCallDAOAttributes()),
                // ordering attributes
                eq(orderingAttrs));

    }

    private Set<GlobalExpressionCallDAO.Attribute> getAllGlobalExpressionCallDAOAttributes() {
        return EnumSet.of(GlobalExpressionCallDAO.Attribute.DATA_TYPE_RANK_INFO, 
                GlobalExpressionCallDAO.Attribute.GLOBAL_CONDITION_ID, GlobalExpressionCallDAO.Attribute.BGEE_GENE_ID, 
                GlobalExpressionCallDAO.Attribute.DATA_TYPE_EXPERIMENT_TOTAL_COUNTS, 
                GlobalExpressionCallDAO.Attribute.DATA_TYPE_OBSERVED_DATA, 
                GlobalExpressionCallDAO.Attribute.MEAN_RANK, 
                GlobalExpressionCallDAO.Attribute.DATA_TYPE_EXPERIMENT_SELF_COUNTS, 
                GlobalExpressionCallDAO.Attribute.DATA_TYPE_EXPERIMENT_PROPAGATED_COUNTS);
    }

    /**
     * Test the method {@link CallService#loadExpressionCalls(String, ExpressionCallFilter, 
     * Collection, LinkedHashMap, boolean)}.
     */
    @Test
    public void shouldLoadExpressionCallsWithFiltering() {
        //More complex query
        
        GeneTO gTO1 = new GeneTO(1, "gene1", "geneName1", spe1.getId());
        Gene g1 = new Gene(gTO1.getGeneId(), gTO1.getName(), null, null, null, spe1, new GeneBioType("b"), 1);
        
        AnatEntity anatEntity1 = new AnatEntity("anatEntity1");
        DevStage devStage1 = new DevStage("devStage1");
        ConditionTO condTO1 = new ConditionTO(1, anatEntity1.getId(), devStage1.getId(), null, null, null, spe1.getId(), null);
        Condition cond1 = new Condition(anatEntity1, devStage1, null, null, null, spe1);
        
        DAOFDRPValue pValueEST = new DAOFDRPValue(new BigDecimal(0.01), 1,
                Collections.singleton(DAODataType.EST));
        DAOFDRPValue pValueESTDesc = new DAOFDRPValue(new BigDecimal(0.2), 1,
                Collections.singleton(DAODataType.EST));
        
        Map<ConditionDAO.Attribute, DAOPropagationState> dataPropagation = new HashMap<>();
        dataPropagation.put(ConditionDAO.Attribute.ANAT_ENTITY_ID, DAOPropagationState.SELF);
        dataPropagation.put(ConditionDAO.Attribute.STAGE_ID, DAOPropagationState.SELF);
        
        GlobalExpressionCallTOResultSet resultSetMock = getMockResultSet(GlobalExpressionCallTOResultSet.class, 
                Arrays.asList(
                        new GlobalExpressionCallTO(3L, gTO1.getId(), condTO1.getId(), 
                                new BigDecimal("125.42"), new HashSet<>(Arrays.asList(
                                        new GlobalExpressionCallDataTO(DAODataType.EST, true, 
                                                dataPropagation, 1, 1,
                                                new HashSet<>(Arrays.asList(
                                                        new DAOExperimentCount(
                                                                DAOExperimentCount.CallType.PRESENT, 
                                                                DAOExperimentCount.DataQuality.HIGH, 
                                                                DAOPropagationState.ALL, 3))), 
                                                0, new BigDecimal("99"), new BigDecimal("88"), new BigDecimal("77"))
                                        )), Collections.singleton(pValueEST), Collections.singleton(pValueESTDesc))
                        ));
        
        //we'll do the verify afterwards, it's easier to catch a problem in the parameters
        when(this.globalExprCallDAO.getGlobalExpressionCalls(
                // CallDAOFilters
                anyCollectionOf(CallDAOFilter.class), 
                // condition parameters
                anyCollectionOf(ConditionDAO.Attribute.class),
                // global expression attributes
                anyCollectionOf(GlobalExpressionCallDAO.Attribute.class),
                // ordering attributes
                anyObject()))
        .thenReturn(resultSetMock);

        when(this.ontService.getAnatEntityOntology(spe1.getId(), new HashSet<>(Arrays.asList(
                "anatEntityId1")), EnumSet.of(RelationType.ISA_PARTOF), false, false))
        .thenReturn(this.anatEntityOnt);
        when(this.ontService.getDevStageOntology(spe1.getId(), new HashSet<>(Arrays.asList(
                "stageId1", "stageId2")), false, false)).thenReturn(this.devStageOnt);
        
        when(this.anatEntityService.loadAnatEntities(Collections.singleton(spe1.getId()), 
                true, new HashSet<String>(Arrays.asList(
                        anatEntity1.getId())),false))
        .thenReturn(Stream.of(anatEntity1));
        when(this.devStageService.loadDevStages(Collections.singleton(spe1.getId()), 
                true, new HashSet<String>(Arrays.asList(
                        devStage1.getId())),false))
        .thenReturn(Stream.of(devStage1));

        when(this.anatEntityOnt.getElements()).thenReturn(new HashSet<>(Arrays.asList(anatEntity1)));
        when(this.devStageOnt.getElements()).thenReturn(new HashSet<>(Arrays.asList(devStage1)));
        when(this.anatEntityOnt.getElement(anatEntity1.getId())).thenReturn(anatEntity1);
        when(this.devStageOnt.getElement(devStage1.getId())).thenReturn(devStage1);
        // No relation to not propagate calls
        when(this.anatEntityOnt.getAncestors(anatEntity1, true)).thenReturn(new HashSet<>());
        when(this.devStageOnt.getAncestors(devStage1, true)).thenReturn(new HashSet<>());

        GeneTOResultSet geneTOResultSet = getMockResultSet(GeneTOResultSet.class, Arrays.asList(
                new GeneTO(1, g1.getEnsemblGeneId(), g1.getName(), g1.getDescription(), g1.getSpecies().getId(), 
                        1, 1, true, 1)));
        Map<Integer, Set<String>> speciesIdToGeneIds = new HashMap<>();
        speciesIdToGeneIds.put(spe1.getId(), Collections.singleton(g1.getEnsemblGeneId()));
        when(this.geneDAO.getGenesBySpeciesAndGeneIds(speciesIdToGeneIds)).thenReturn(geneTOResultSet);

        ConditionTOResultSet condTOResultSet = 
                getMockResultSet(ConditionTOResultSet.class, Arrays.asList(condTO1));
        when(this.condDAO.getGlobalConditionsBySpeciesIds(eq(Collections.singleton(spe1.getId())), 
                eq(new HashSet<>(Arrays.asList(ConditionDAO.Attribute.ANAT_ENTITY_ID, 
                        ConditionDAO.Attribute.STAGE_ID))),
                anyObject())).thenReturn(condTOResultSet);
        
        List<ExpressionCall> expectedResults = Arrays.asList(
                new ExpressionCall(g1, cond1, 
                        new DataPropagation(PropagationState.SELF, PropagationState.SELF, true),
                        ExpressionSummary.EXPRESSED, SummaryQuality.GOLD, 
                        new HashSet<ExpressionCallData>(Arrays.asList(
                            new ExpressionCallData(DataType.EST, new HashSet<>(Arrays.asList(
                                    new ExperimentExpressionCount(
                                            CallType.Expression.EXPRESSED, 
                                            DataQuality.HIGH, 
                                            PropagationState.ALL, 3))),
                                    0, new BigDecimal("99"), new BigDecimal("88"), new BigDecimal("77"),
                                  new DataPropagation(PropagationState.SELF, PropagationState.SELF, true)))), 
                        new ExpressionLevelInfo(new BigDecimal("125.42"))));


        
        LinkedHashMap<CallService.OrderingAttribute, Service.Direction> serviceOrdering = 
                new LinkedHashMap<>();
        serviceOrdering.put(CallService.OrderingAttribute.GLOBAL_RANK, Service.Direction.ASC);

        Map<ExpressionSummary, SummaryQuality> summaryCallTypeQualityFilter = new HashMap<>();
        summaryCallTypeQualityFilter.put(ExpressionSummary.EXPRESSED, SummaryQuality.GOLD);
        
        Map<Expression, Boolean> callObservedData = new HashMap<>();
        callObservedData.put(Expression.EXPRESSED, true);
        callObservedData.put(Expression.NOT_EXPRESSED, false);
        
        Set<CallService.Attribute> attrs = EnumSet.complementOf(
                EnumSet.of(Attribute.ANAT_ENTITY_QUAL_EXPR_LEVEL, Attribute.GENE_QUAL_EXPR_LEVEL, Attribute.EXPRESSION_SCORE));
        
        CallService service = new CallService(this.serviceFactory);
        
        List<ExpressionCall> actualResults = service.loadExpressionCalls(
                new ExpressionCallFilter(summaryCallTypeQualityFilter, 
                        Collections.singleton(
                                new GeneFilter(spe1.getId(), g1.getEnsemblGeneId())),
                        Collections.singleton(
                                new ConditionFilter(Collections.singleton(anatEntity1.getId()), 
                                        Collections.singleton(devStage1.getId()), null, null, null, null)), 
                        Collections.singleton(
                                DataType.EST), 
                        callObservedData,
                    null, null, null, null, null), 
                attrs,
                serviceOrdering)
                .collect(Collectors.toList());
        
        assertCallsEquals(expectedResults, actualResults);
        
        
        LinkedHashMap<GlobalExpressionCallDAO.OrderingAttribute, DAO.Direction> orderingAttrs = 
                new LinkedHashMap<>();
        orderingAttrs.put(GlobalExpressionCallDAO.OrderingAttribute.MEAN_RANK, DAO.Direction.ASC);
        
        verify(this.globalExprCallDAO).getGlobalExpressionCalls(
        //CallDAOFilters
        eq(Arrays.asList(
              new CallDAOFilter(new HashSet<>(Arrays.asList(1)), new HashSet<>(), 
                      new HashSet<>(Arrays.asList(
                              new DAOConditionFilter(Collections.singleton(anatEntity1.getId()), 
                                      Collections.singleton(devStage1.getId()), null))), 
                      new HashSet<>(Arrays.asList(
                              new CallDataDAOFilter(
                                     new HashSet<>(Arrays.asList(
                                             new HashSet<>(Arrays.asList(
                                                     new DAOExperimentCountFilter(
                                                             DAOExperimentCount.CallType.ABSENT, 
                                                             DAOExperimentCount.DataQuality.HIGH, 
                                                             DAOPropagationState.SELF, 
                                                             DAOExperimentCountFilter.Qualifier.EQUALS_TO, 
                                                             0))),
                                             new HashSet<>(Arrays.asList(
                                                     new DAOExperimentCountFilter(
                                                             DAOExperimentCount.CallType.PRESENT, 
                                                             DAOExperimentCount.DataQuality.HIGH, 
                                                             DAOPropagationState.ALL, 
                                                             DAOExperimentCountFilter.Qualifier.GREATER_THAN, 
                                                             1))),
                                             new HashSet<>(Arrays.asList(
                                                     new DAOExperimentCountFilter(
                                                             DAOExperimentCount.CallType.ABSENT, 
                                                             DAOExperimentCount.DataQuality.LOW, 
                                                             DAOPropagationState.SELF, 
                                                             DAOExperimentCountFilter.Qualifier.EQUALS_TO, 
                                                             0))),
                                             new HashSet<>(Arrays.asList(
                                                     new DAOExperimentCountFilter(
                                                             DAOExperimentCount.CallType.PRESENT,
                                                             DAOExperimentCount.DataQuality.LOW, 
                                                             DAOPropagationState.SELF, 
                                                             DAOExperimentCountFilter.Qualifier.GREATER_THAN, 
                                                             0),
                                                     new DAOExperimentCountFilter(
                                                             DAOExperimentCount.CallType.PRESENT, 
                                                             DAOExperimentCount.DataQuality.HIGH, 
                                                             DAOPropagationState.SELF, 
                                                             DAOExperimentCountFilter.Qualifier.GREATER_THAN, 
                                                             0)))
                                                 )),
                                      Arrays.asList(DAODataType.EST),
                                      null, new HashMap<>())))
              ))), 
      // condition parameters
      eq(new HashSet<>(Arrays.asList(ConditionDAO.Attribute.ANAT_ENTITY_ID, ConditionDAO.Attribute.STAGE_ID))),
      // global expression attributes
      eq(getAllGlobalExpressionCallDAOAttributes()),
      // ordering attributes
      eq(orderingAttrs));
    }

    /**
     * Test the method {@link CallService#loadExpressionCalls(String, ExpressionCallFilter, 
     * Collection, LinkedHashMap, boolean)} when quantitative expression levels are requested.
     */
    @SuppressWarnings("unchecked")
    @Test
    public void shouldLoadCallsWithQuantExprLevels() {
        //2 genes, 2 organs, 1 stage, 2 conditions
        GeneTO gTO1 = new GeneTO(1, "gene1", "geneName1", spe1.getId());
        Gene g1 = new Gene(gTO1.getGeneId(), gTO1.getName(), null, null, null, spe1, new GeneBioType("b"), 1);
        GeneTO gTO2 = new GeneTO(2, "gene2", "geneName2", spe1.getId());
        Gene g2 = new Gene(gTO2.getGeneId(), gTO2.getName(), null, null, null, spe1, new GeneBioType("b"), 1);
        AnatEntity anatEntity1 = new AnatEntity("anatEntity1");
        AnatEntity anatEntity2 = new AnatEntity("anatEntity2");
        DevStage devStage1 = new DevStage("devStage1");
        ConditionTO condTO1 = new ConditionTO(1, anatEntity1.getId(), devStage1.getId(), null, null, null, spe1.getId(), null);
        ConditionTO condTO2 = new ConditionTO(2, anatEntity2.getId(), devStage1.getId(), null, null, null, spe1.getId(), null);
        Condition cond1 = new Condition(anatEntity1, devStage1, null, null, null, spe1);
        Condition cond2 = new Condition(anatEntity2, devStage1, null, null, null, spe1);
        
        DAOFDRPValue pValueRnaSeq = new DAOFDRPValue(new BigDecimal(0.3), 1,
                Collections.singleton(DAODataType.RNA_SEQ));
        DAOFDRPValue pValueRnaSeqDesc = new DAOFDRPValue(new BigDecimal(0.01), 1,
                Collections.singleton(DAODataType.RNA_SEQ));

        //Mock services and objects
        when(this.ontService.getAnatEntityOntology(eq(spe1.getId()), anyCollectionOf(String.class),
                eq(EnumSet.of(RelationType.ISA_PARTOF)), eq(false), eq(false)))
        .thenReturn(this.anatEntityOnt);
        when(this.ontService.getDevStageOntology(spe1.getId(), new HashSet<>(Arrays.asList(
                "stageId1")), false, false)).thenReturn(this.devStageOnt);
        when(this.anatEntityService.loadAnatEntities(Collections.singleton(spe1.getId()), 
                true, new HashSet<String>(Arrays.asList(
                        anatEntity1.getId())),false))
        .thenAnswer(
                new Answer<Stream<AnatEntity>>() {
                    public Stream<AnatEntity> answer(InvocationOnMock invocation) {
                        return Stream.of(anatEntity1);
                    }
                });
        when(this.anatEntityService.loadAnatEntities(Collections.singleton(spe1.getId()), 
                true, new HashSet<String>(Arrays.asList(
                        anatEntity1.getId(), anatEntity2.getId())),false))
        .thenAnswer(
                new Answer<Stream<AnatEntity>>() {
                    public Stream<AnatEntity> answer(InvocationOnMock invocation) {
                        return Stream.of(anatEntity1, anatEntity2);
                    }
                });
        when(this.devStageService.loadDevStages(Collections.singleton(spe1.getId()), 
                true, new HashSet<String>(Arrays.asList(
                        devStage1.getId())),false))
        .thenAnswer(
                new Answer<Stream<DevStage>>() {
                    public Stream<DevStage> answer(InvocationOnMock invocation) {
                        return Stream.of(devStage1);
                    }
                });
        when(this.anatEntityOnt.getElements()).thenReturn(new HashSet<>(Arrays.asList(anatEntity1, anatEntity2)));
        when(this.devStageOnt.getElements()).thenReturn(new HashSet<>(Arrays.asList(devStage1)));
        when(this.anatEntityOnt.getElement(anatEntity1.getId())).thenReturn(anatEntity1);
        when(this.anatEntityOnt.getElement(anatEntity2.getId())).thenReturn(anatEntity2);
        when(this.devStageOnt.getElement(devStage1.getId())).thenReturn(devStage1);
        // No relation to not propagate calls
        when(this.anatEntityOnt.getAncestors(anatEntity1, true)).thenReturn(new HashSet<>());
        when(this.anatEntityOnt.getAncestors(anatEntity2, true)).thenReturn(new HashSet<>());
        when(this.devStageOnt.getAncestors(devStage1, true)).thenReturn(new HashSet<>());

        Map<Integer, Set<String>> speciesIdToGeneIds = new HashMap<>();
        speciesIdToGeneIds.put(spe1.getId(), Collections.singleton(g1.getEnsemblGeneId()));
        when(this.geneDAO.getGenesBySpeciesAndGeneIds(speciesIdToGeneIds)).thenAnswer(
                new Answer<GeneTOResultSet>() {
                    public GeneTOResultSet answer(InvocationOnMock invocation) {
                        return getMockResultSet(GeneTOResultSet.class, Arrays.asList(
                                new GeneTO(gTO1.getId(), gTO1.getGeneId(), gTO1.getName(), gTO1.getDescription(), gTO1.getSpeciesId(), 
                                        1, 1, true, 1)));
                    }
                });
        speciesIdToGeneIds = new HashMap<>();
        speciesIdToGeneIds.put(spe1.getId(), new HashSet<>());
        when(this.geneDAO.getGenesBySpeciesAndGeneIds(speciesIdToGeneIds)).thenAnswer(
                new Answer<GeneTOResultSet>() {
                    public GeneTOResultSet answer(InvocationOnMock invocation) {
                        return getMockResultSet(GeneTOResultSet.class, Arrays.asList(
                                new GeneTO(gTO1.getId(), gTO1.getGeneId(), gTO1.getName(), gTO1.getDescription(), gTO1.getSpeciesId(), 
                                        1, 1, true, 1),
                                new GeneTO(gTO2.getId(), gTO2.getGeneId(), gTO2.getName(), gTO2.getDescription(), gTO2.getSpeciesId(), 
                                        1, 1, true, 1)));
                    }
                });

        when(this.condDAO.getGlobalConditionsBySpeciesIds(Collections.singleton(spe1.getId()), 
                EnumSet.of(ConditionDAO.Attribute.ANAT_ENTITY_ID, 
                        ConditionDAO.Attribute.STAGE_ID),
                EnumSet.of(ConditionDAO.Attribute.ANAT_ENTITY_ID, 
                        ConditionDAO.Attribute.STAGE_ID, ConditionDAO.Attribute.ID,
                        ConditionDAO.Attribute.SPECIES_ID))).thenAnswer(
                                new Answer<ConditionTOResultSet>() {
                                    public ConditionTOResultSet answer(InvocationOnMock invocation) {
                                        return getMockResultSet(ConditionTOResultSet.class,
                                                Arrays.asList(condTO1, condTO2));
                                    }
                                });

        GlobalExpressionCallDataTO presentCallDataTO = new GlobalExpressionCallDataTO(DAODataType.RNA_SEQ,
                true, null, 1, 1,
                Collections.singleton(new DAOExperimentCount(DAOExperimentCount.CallType.PRESENT,
                        DAOExperimentCount.DataQuality.HIGH, DAOPropagationState.ALL, 1)),
                0, null, null, null);
        GlobalExpressionCallDataTO absentCallDataTO = new GlobalExpressionCallDataTO(DAODataType.RNA_SEQ,
                true, null, 1, 1,
                Collections.singleton(new DAOExperimentCount(DAOExperimentCount.CallType.ABSENT,
                        DAOExperimentCount.DataQuality.HIGH, DAOPropagationState.ALL, 1)),
                0, null, null, null);
        //To mock the returned GlobalExpressionCallTOResultSets
        //4 calls: 2 genes in 2 organs
        List<GlobalExpressionCallTO> callTOs = Arrays.asList(
                //cond1: ranks from 10 to 10000
                //cond2: ranks from 20000 to 30000
                //gene1: ranks from 10 to 30000
                //gene2: ranks from 10000 to 20000
                //gene1 - cond1: gene HIGH, anat HIGH
                //gene1 - cond2: gene LOW, anat LOW
                //gene2 - cond1: gene HIGH, anat LOW
                //gene2 - cond2: gene LOW, anat HIGH
                new GlobalExpressionCallTO(1L, gTO1.getId(), condTO1.getId(), 
                        new BigDecimal("10"), Collections.singleton(presentCallDataTO),
                        Collections.singleton(pValueRnaSeq), Collections.singleton(pValueRnaSeqDesc)),
                new GlobalExpressionCallTO(2L, gTO1.getId(), condTO2.getId(), 
                        new BigDecimal("30000"), Collections.singleton(presentCallDataTO),
                        Collections.singleton(pValueRnaSeq), Collections.singleton(pValueRnaSeqDesc)),
                new GlobalExpressionCallTO(3L, gTO2.getId(), condTO1.getId(), 
                        new BigDecimal("10000"), Collections.singleton(presentCallDataTO),
                        Collections.singleton(pValueRnaSeq), Collections.singleton(pValueRnaSeqDesc)),
                new GlobalExpressionCallTO(4L, gTO2.getId(), condTO2.getId(), 
                        new BigDecimal("20000"), Collections.singleton(presentCallDataTO),
                        Collections.singleton(pValueRnaSeq), Collections.singleton(pValueRnaSeqDesc))
                );
        //2 calls, one with absent call
        List<GlobalExpressionCallTO> callTOsWithAbsentCall = Arrays.asList(
                new GlobalExpressionCallTO(1L, gTO1.getId(), condTO1.getId(),
                        new BigDecimal("10"), Collections.singleton(presentCallDataTO),
                        Collections.singleton(pValueRnaSeq), Collections.singleton(pValueRnaSeqDesc)),
                new GlobalExpressionCallTO(2L, gTO1.getId(), condTO2.getId(),
                        new BigDecimal("500000"), Collections.singleton(absentCallDataTO),
                        Collections.singleton(pValueRnaSeq), Collections.singleton(pValueRnaSeqDesc)));

        //To mock the returned min./max ranks
        EntityMinMaxRanksTO<Integer> g1MinMax = new EntityMinMaxRanksTO<>(gTO1.getId(),
                new BigDecimal("10"), new BigDecimal("30000"), null);
        EntityMinMaxRanksTO<Integer> g2MinMax = new EntityMinMaxRanksTO<>(gTO2.getId(),
                new BigDecimal("10000"), new BigDecimal("20000"), null);
        EntityMinMaxRanksTO<String> ae1MinMax = new EntityMinMaxRanksTO<>(anatEntity1.getId(),
                new BigDecimal("10"), new BigDecimal("10000"), null);
        EntityMinMaxRanksTO<String> ae2MinMax = new EntityMinMaxRanksTO<>(anatEntity2.getId(),
                new BigDecimal("20000"), new BigDecimal("30000"), null);

        //Create the objects used for calling the GlobalExpressionCallDAO
        DAOExperimentCountFilter presentLowAllCountFilter = new DAOExperimentCountFilter(
                DAOExperimentCount.CallType.PRESENT, DAOExperimentCount.DataQuality.LOW,
                DAOPropagationState.ALL, DAOExperimentCountFilter.Qualifier.GREATER_THAN, 0);
        DAOExperimentCountFilter presentHighAllCountFilter = new DAOExperimentCountFilter(
                DAOExperimentCount.CallType.PRESENT, DAOExperimentCount.DataQuality.HIGH,
                DAOPropagationState.ALL, DAOExperimentCountFilter.Qualifier.GREATER_THAN, 0);
        DAOExperimentCountFilter presentForGoldAllCountFilter = new DAOExperimentCountFilter(
                DAOExperimentCount.CallType.PRESENT, DAOExperimentCount.DataQuality.HIGH,
                DAOPropagationState.ALL, DAOExperimentCountFilter.Qualifier.GREATER_THAN, 1);
        DAOExperimentCountFilter absentForGoldAllCountFilter = new DAOExperimentCountFilter(
                DAOExperimentCount.CallType.ABSENT, DAOExperimentCount.DataQuality.HIGH,
                DAOPropagationState.ALL, DAOExperimentCountFilter.Qualifier.GREATER_THAN, 1);
        DAOExperimentCountFilter presentLowSelfCountFilter = new DAOExperimentCountFilter(
                DAOExperimentCount.CallType.PRESENT, DAOExperimentCount.DataQuality.LOW,
                DAOPropagationState.SELF, DAOExperimentCountFilter.Qualifier.GREATER_THAN, 0);
        DAOExperimentCountFilter presentHighSelfCountFilter = new DAOExperimentCountFilter(
                DAOExperimentCount.CallType.PRESENT, DAOExperimentCount.DataQuality.HIGH,
                DAOPropagationState.SELF, DAOExperimentCountFilter.Qualifier.GREATER_THAN, 0);
        DAOExperimentCountFilter noPresentHighAllCountFilter = new DAOExperimentCountFilter(
                DAOExperimentCount.CallType.PRESENT, DAOExperimentCount.DataQuality.HIGH,
                DAOPropagationState.ALL, DAOExperimentCountFilter.Qualifier.EQUALS_TO, 0);
        DAOExperimentCountFilter noPresentLowAllCountFilter = new DAOExperimentCountFilter(
                DAOExperimentCount.CallType.PRESENT, DAOExperimentCount.DataQuality.LOW,
                DAOPropagationState.ALL, DAOExperimentCountFilter.Qualifier.EQUALS_TO, 0);
        CallDataDAOFilter presentObservedDataDAOFilter = new CallDataDAOFilter(
                new HashSet<>(Arrays.asList(
                        new HashSet<>(Arrays.asList(presentLowAllCountFilter, presentHighAllCountFilter))
                            )),
                 null, true, new HashMap<>());
        CallDataDAOFilter highPresentObservedDataDAOFilter = new CallDataDAOFilter(
                new HashSet<>(Arrays.asList(
                        new HashSet<>(Arrays.asList(presentForGoldAllCountFilter))
                            )),
                 null, true, new HashMap<>());
        CallDataDAOFilter highAbsentObservedDataDAOFilter = new CallDataDAOFilter(
                new HashSet<>(Arrays.asList(
                        new HashSet<>(Arrays.asList(absentForGoldAllCountFilter)),
                        new HashSet<>(Arrays.asList(noPresentHighAllCountFilter)),
                        new HashSet<>(Arrays.asList(noPresentLowAllCountFilter))
                            )),
                 null, true, new HashMap<>());
        CallDataDAOFilter observedPresentDataDAOFilter = new CallDataDAOFilter(
                new HashSet<>(Arrays.asList(
                        new HashSet<>(Arrays.asList(presentLowAllCountFilter, presentHighAllCountFilter)),
                        new HashSet<>(Arrays.asList(presentLowSelfCountFilter, presentHighSelfCountFilter))
                            )),
                 null, null, new HashMap<>());

        CallDAOFilter allObservedPresentCallDAOFilter = new CallDAOFilter(
                null, Arrays.asList(spe1.getId()),
                null, Arrays.asList(presentObservedDataDAOFilter));
        CallDAOFilter onlyObservedPresentCallDAOFilter = new CallDAOFilter(
                null, Arrays.asList(spe1.getId()),
                null, Arrays.asList(observedPresentDataDAOFilter));
        CallDAOFilter oneGeneOneOrganObservedPresentCallDAOFilter = new CallDAOFilter(
                Arrays.asList(gTO1.getId()), Arrays.asList(),
                Arrays.asList(new DAOConditionFilter(Arrays.asList(anatEntity1.getId()), null, null)),
                Arrays.asList(presentObservedDataDAOFilter));
        CallDAOFilter oneGeneAllOrganObservedPresentCallDAOFilter = new CallDAOFilter(
                Arrays.asList(gTO1.getId()), Arrays.asList(),
                null,
                Arrays.asList(presentObservedDataDAOFilter));
        CallDAOFilter oneGeneAllOrganObservedHighCallDAOFilter = new CallDAOFilter(
                Arrays.asList(gTO1.getId()), Arrays.asList(),
                null,
                Arrays.asList(highPresentObservedDataDAOFilter, highAbsentObservedDataDAOFilter));
        CallDAOFilter allGeneOneOrganObservedPresentCallDAOFilter = new CallDAOFilter(
                null, Arrays.asList(spe1.getId()),
                Arrays.asList(new DAOConditionFilter(Arrays.asList(anatEntity1.getId()), null, null)),
                Arrays.asList(presentObservedDataDAOFilter));

        Set<ConditionDAO.Attribute> allCondParams = EnumSet.of(
                ConditionDAO.Attribute.ANAT_ENTITY_ID, ConditionDAO.Attribute.STAGE_ID);
        Set<GlobalExpressionCallDAO.Attribute> attributes = EnumSet.of(
                GlobalExpressionCallDAO.Attribute.BGEE_GENE_ID,
                GlobalExpressionCallDAO.Attribute.GLOBAL_CONDITION_ID,
                GlobalExpressionCallDAO.Attribute.DATA_TYPE_EXPERIMENT_TOTAL_COUNTS,
                GlobalExpressionCallDAO.Attribute.MEAN_RANK);
        LinkedHashMap<GlobalExpressionCallDAO.OrderingAttribute, DAO.Direction> orderByGeneAttributes =
                new LinkedHashMap<>();
        orderByGeneAttributes.put(GlobalExpressionCallDAO.OrderingAttribute.PUBLIC_GENE_ID, DAO.Direction.ASC);
        orderByGeneAttributes.put(GlobalExpressionCallDAO.OrderingAttribute.MEAN_RANK, DAO.Direction.ASC);
        LinkedHashMap<GlobalExpressionCallDAO.OrderingAttribute, DAO.Direction> orderByAnatAttributes =
                new LinkedHashMap<>();
        orderByAnatAttributes.put(GlobalExpressionCallDAO.OrderingAttribute.ANAT_ENTITY_ID, DAO.Direction.ASC);
        orderByAnatAttributes.put(GlobalExpressionCallDAO.OrderingAttribute.MEAN_RANK, DAO.Direction.ASC);

        //Mock calls to GlobalExpressionCallDAO
        //All calls with no ordering
        GlobalExpressionCallTOResultSet mockCallTOResultSet = getMockResultSet(
                GlobalExpressionCallTOResultSet.class, callTOs);
        when(this.globalExprCallDAO.getGlobalExpressionCalls(Arrays.asList(allObservedPresentCallDAOFilter),
                allCondParams, attributes, new LinkedHashMap<>()))
        .thenReturn(mockCallTOResultSet);
        //All present bronze calls order by gene and rank
        mockCallTOResultSet = getMockResultSet(
                GlobalExpressionCallTOResultSet.class, callTOs);
        when(this.globalExprCallDAO.getGlobalExpressionCalls(Arrays.asList(allObservedPresentCallDAOFilter),
                allCondParams, attributes, orderByGeneAttributes))
        .thenReturn(mockCallTOResultSet);
        //Only calls with presence of expression in the condition itself order by gene and rank
        mockCallTOResultSet = getMockResultSet(
                GlobalExpressionCallTOResultSet.class, callTOs);
        when(this.globalExprCallDAO.getGlobalExpressionCalls(Arrays.asList(onlyObservedPresentCallDAOFilter),
                allCondParams, attributes, orderByGeneAttributes))
        .thenReturn(mockCallTOResultSet);
        //All present bronze calls order by anat. entity and rank
        mockCallTOResultSet = getMockResultSet(
                GlobalExpressionCallTOResultSet.class,
                Arrays.asList(callTOs.get(0), callTOs.get(2), callTOs.get(1), callTOs.get(3)));
        when(this.globalExprCallDAO.getGlobalExpressionCalls(Arrays.asList(allObservedPresentCallDAOFilter),
                allCondParams, attributes, orderByAnatAttributes))
        .thenReturn(mockCallTOResultSet);
        //1 present bronze call for 1 gene in 1 organ
        mockCallTOResultSet = getMockResultSet(
                GlobalExpressionCallTOResultSet.class,
                Arrays.asList(callTOs.get(0)));
        when(this.globalExprCallDAO.getGlobalExpressionCalls(
                Arrays.asList(oneGeneOneOrganObservedPresentCallDAOFilter),
                allCondParams, attributes, orderByGeneAttributes))
        .thenReturn(mockCallTOResultSet);
        //Calls for one gene all organs, unordered. Should still be usable
        //to compute min./max ranks for the gene
        mockCallTOResultSet = getMockResultSet(
                GlobalExpressionCallTOResultSet.class,
                Arrays.asList(callTOs.get(0), callTOs.get(2)));
        when(this.globalExprCallDAO.getGlobalExpressionCalls(
                Arrays.asList(allGeneOneOrganObservedPresentCallDAOFilter),
                allCondParams, attributes, new LinkedHashMap<>()))
        .thenReturn(mockCallTOResultSet);
        //Calls for one gene all organs, unordered, HIGH quality, including one ABSENT call.
        //Not usable to compute min./max ranks for the gene nor for the anat. entity
        mockCallTOResultSet = getMockResultSet(
                GlobalExpressionCallTOResultSet.class,
                Arrays.asList(callTOsWithAbsentCall.get(0), callTOsWithAbsentCall.get(1)));
        when(this.globalExprCallDAO.getGlobalExpressionCalls(
                Arrays.asList(oneGeneAllOrganObservedHighCallDAOFilter),
                allCondParams, attributes, new LinkedHashMap<>()))
        .thenReturn(mockCallTOResultSet);
        //Calls for one organ all genes, unordered. Should still be usable
        //to compute min./max ranks for the organ
        mockCallTOResultSet = getMockResultSet(
                GlobalExpressionCallTOResultSet.class,
                Arrays.asList(callTOs.get(0), callTOs.get(1)));
        when(this.globalExprCallDAO.getGlobalExpressionCalls(
                Arrays.asList(oneGeneAllOrganObservedPresentCallDAOFilter),
                allCondParams, attributes, new LinkedHashMap<>()))
        .thenReturn(mockCallTOResultSet);
        //min./max rank for one gene
        when(this.globalExprCallDAO.getMinMaxRanksPerGene(
                Arrays.asList(oneGeneAllOrganObservedPresentCallDAOFilter),
                allCondParams)).thenAnswer(
                        new Answer<EntityMinMaxRanksTOResultSet<Integer>>() {
                            public EntityMinMaxRanksTOResultSet<Integer> answer(InvocationOnMock invocation) {
                                return getMockResultSet(
                                        EntityMinMaxRanksTOResultSet.class,
                                        Arrays.asList(g1MinMax));
                            }
                        });
        //min./max rank for one organ
        EntityMinMaxRanksTOResultSet<String> mockAnatMinMaxResultSet = getMockResultSet(
                EntityMinMaxRanksTOResultSet.class, 
                Arrays.asList(ae1MinMax));
        when(this.globalExprCallDAO.getMinMaxRanksPerAnatEntity(
                Arrays.asList(allGeneOneOrganObservedPresentCallDAOFilter),
                allCondParams))
        .thenReturn(mockAnatMinMaxResultSet);
        //min./max rank for all genes
        when(this.globalExprCallDAO.getMinMaxRanksPerGene(
                Arrays.asList(allObservedPresentCallDAOFilter),
                allCondParams)).thenAnswer(
                        new Answer<EntityMinMaxRanksTOResultSet<Integer>>() {
                            public EntityMinMaxRanksTOResultSet<Integer> answer(InvocationOnMock invocation) {
                                return getMockResultSet(
                                        EntityMinMaxRanksTOResultSet.class, 
                                        Arrays.asList(g1MinMax, g2MinMax));
                            }
                        });
        //min./max rank for all organs
        when(this.globalExprCallDAO.getMinMaxRanksPerAnatEntity(
                Arrays.asList(allObservedPresentCallDAOFilter),
                allCondParams)).thenAnswer(
                        new Answer<EntityMinMaxRanksTOResultSet<String>>() {
                            public EntityMinMaxRanksTOResultSet<String> answer(InvocationOnMock invocation) {
                                return getMockResultSet(
                                        EntityMinMaxRanksTOResultSet.class, 
                                        Arrays.asList(ae1MinMax, ae2MinMax));
                            }
                        });

        //expected results
        ExpressionCall callg1ae1 = new ExpressionCall(g1, cond1, 
                null, ExpressionSummary.EXPRESSED, null, null,
                new ExpressionLevelInfo(new BigDecimal("10"), null, null,
                        new QualitativeExpressionLevel<Gene>(ExpressionLevelCategory.HIGH,
                                new EntityMinMaxRanks<Gene>(
                                        new BigDecimal("10"), new BigDecimal("30000"),
                                        g1)),
                        new QualitativeExpressionLevel<AnatEntity>(ExpressionLevelCategory.HIGH,
                                new EntityMinMaxRanks<AnatEntity>(
                                        new BigDecimal("10"), new BigDecimal("10000"),
                                        anatEntity1))));
        ExpressionCall callg1ae2 = new ExpressionCall(g1, cond2, 
                null, ExpressionSummary.EXPRESSED, null, null,
                new ExpressionLevelInfo(new BigDecimal("30000"), null, null,
                        new QualitativeExpressionLevel<Gene>(ExpressionLevelCategory.LOW,
                                new EntityMinMaxRanks<Gene>(
                                        new BigDecimal("10"), new BigDecimal("30000"),
                                        g1)),
                        new QualitativeExpressionLevel<AnatEntity>(ExpressionLevelCategory.LOW,
                                new EntityMinMaxRanks<AnatEntity>(
                                        new BigDecimal("20000"), new BigDecimal("30000"),
                                        anatEntity2))));
        ExpressionCall callg2ae1 = new ExpressionCall(g2, cond1, 
                null, ExpressionSummary.EXPRESSED, null, null,
                new ExpressionLevelInfo(new BigDecimal("10000"), null, null,
                        new QualitativeExpressionLevel<Gene>(ExpressionLevelCategory.HIGH,
                                new EntityMinMaxRanks<Gene>(
                                        new BigDecimal("10000"), new BigDecimal("20000"),
                                        g2)),
                        new QualitativeExpressionLevel<AnatEntity>(ExpressionLevelCategory.LOW,
                                new EntityMinMaxRanks<AnatEntity>(
                                        new BigDecimal("10"), new BigDecimal("10000"),
                                        anatEntity1))));
        ExpressionCall callg2ae2 = new ExpressionCall(g2, cond2, 
                null, ExpressionSummary.EXPRESSED, null, null,
                new ExpressionLevelInfo(new BigDecimal("20000"), null, null,
                        new QualitativeExpressionLevel<Gene>(ExpressionLevelCategory.LOW,
                                new EntityMinMaxRanks<Gene>(
                                        new BigDecimal("10000"), new BigDecimal("20000"),
                                        g2)),
                        new QualitativeExpressionLevel<AnatEntity>(ExpressionLevelCategory.HIGH,
                                new EntityMinMaxRanks<AnatEntity>(
                                        new BigDecimal("20000"), new BigDecimal("30000"),
                                        anatEntity2))));
        //Calls with ABSENT
        ExpressionCall callg1ae1WithAbsent = new ExpressionCall(g1, cond1,
                null, ExpressionSummary.EXPRESSED, null, null,
                new ExpressionLevelInfo(new BigDecimal("10"), null, null,
                        new QualitativeExpressionLevel<Gene>(ExpressionLevelCategory.HIGH,
                                new EntityMinMaxRanks<Gene>(
                                        new BigDecimal("10"), new BigDecimal("30000"),
                                        g1)),
                        new QualitativeExpressionLevel<AnatEntity>(ExpressionLevelCategory.HIGH,
                                new EntityMinMaxRanks<AnatEntity>(
                                        new BigDecimal("10"), new BigDecimal("10000"),
                                        anatEntity1))));
        ExpressionCall callg1ae2WithAbsent = new ExpressionCall(g1, cond2,
                null, ExpressionSummary.NOT_EXPRESSED, null, null,
                new ExpressionLevelInfo(new BigDecimal("500000"), null, null,
                        new QualitativeExpressionLevel<Gene>(ExpressionLevelCategory.ABSENT,
                                new EntityMinMaxRanks<Gene>(
                                        new BigDecimal("10"), new BigDecimal("30000"),
                                        g1)),
                        new QualitativeExpressionLevel<AnatEntity>(ExpressionLevelCategory.ABSENT,
                                new EntityMinMaxRanks<AnatEntity>(
                                        new BigDecimal("20000"), new BigDecimal("30000"),
                                        anatEntity2))));


        CallService service = new CallService(this.serviceFactory);
        Map<ExpressionSummary, SummaryQuality> summaryCallTypeQualityFilter = new HashMap<>();
        summaryCallTypeQualityFilter.put(ExpressionSummary.EXPRESSED, SummaryQuality.BRONZE);
        Map<Expression, Boolean> callObservedData = new HashMap<>();
        callObservedData.put(null, true);
        Set<CallService.Attribute> attrs = EnumSet.of(Attribute.GENE, Attribute.ANAT_ENTITY_ID,
                Attribute.DEV_STAGE_ID, Attribute.CALL_TYPE, Attribute.MEAN_RANK,
                Attribute.GENE_QUAL_EXPR_LEVEL, Attribute.ANAT_ENTITY_QUAL_EXPR_LEVEL);

        //First, test by requesting all calls without any ordering.
        //The service should retrieve the calls, but also the min./max ranks per anat. entity
        //and per gene. That will make 3 calls to the DAO
        Set<ExpressionCall> actualResults = service.loadExpressionCalls(
                new ExpressionCallFilter(summaryCallTypeQualityFilter, 
                        Collections.singleton(new GeneFilter(spe1.getId())),
                        null, 
                        null, 
                        callObservedData,
                        null, null, null, null, null), 
                attrs,
                null)
                .collect(Collectors.toSet());
        assertCallsEquals(new HashSet<>(Arrays.asList(callg1ae1, callg1ae2, callg2ae1, callg2ae2)),
                actualResults);
        //Verify that the DAO for min./max ranks was correctly called
        verify(this.globalExprCallDAO, times(1)).getMinMaxRanksPerGene(
                Arrays.asList(allObservedPresentCallDAOFilter),
                allCondParams);
        verify(this.globalExprCallDAO, times(1)).getMinMaxRanksPerAnatEntity(
                Arrays.asList(allObservedPresentCallDAOFilter),
                allCondParams);

        //Now, test by requesting all calls, but ordered by genes.
        //The service should use the calls retrieved for computing min./max ranks per gene,
        //rather than querying the database, and querying the database for min./max ranks per anat. entity
        this.configureMocks();
        LinkedHashMap<CallService.OrderingAttribute, Service.Direction> serviceOrdering = 
                new LinkedHashMap<>();
        serviceOrdering.put(CallService.OrderingAttribute.GENE_ID, Service.Direction.ASC);
        serviceOrdering.put(CallService.OrderingAttribute.GLOBAL_RANK, Service.Direction.ASC);
        List<ExpressionCall> actualResultsOrdered = service.loadExpressionCalls(
                new ExpressionCallFilter(summaryCallTypeQualityFilter, 
                        Collections.singleton(new GeneFilter(spe1.getId())),
                        null, 
                        null, 
                        callObservedData,
                        null, null, null, null, null), 
                attrs,
                serviceOrdering)
                .collect(Collectors.toList());
        assertCallsEquals(Arrays.asList(callg1ae1, callg1ae2, callg2ae1, callg2ae2),
                actualResultsOrdered);
        //Verify that the DAO for min./max ranks was correctly called
        verify(this.globalExprCallDAO, times(1)).getMinMaxRanksPerGene(
                Arrays.asList(allObservedPresentCallDAOFilter),
                allCondParams);
        verify(this.globalExprCallDAO, times(2)).getMinMaxRanksPerAnatEntity(
                Arrays.asList(allObservedPresentCallDAOFilter),
                allCondParams);

        //Now, test by requesting all calls, but ordered by anat. entities.
        //The service should use the calls retrieved for computing min./max ranks per anat. entity,
        //rather than querying the database, and querying the database for min./max ranks per gene
        this.configureMocks();
        serviceOrdering = new LinkedHashMap<>();
        serviceOrdering.put(CallService.OrderingAttribute.ANAT_ENTITY_ID, Service.Direction.ASC);
        serviceOrdering.put(CallService.OrderingAttribute.GLOBAL_RANK, Service.Direction.ASC);
        actualResultsOrdered = service.loadExpressionCalls(
                new ExpressionCallFilter(summaryCallTypeQualityFilter, 
                        Collections.singleton(new GeneFilter(spe1.getId())),
                        null, 
                        null, 
                        callObservedData,
                        null, null, null, null, null), 
                attrs,
                serviceOrdering)
                .collect(Collectors.toList());
        assertCallsEquals(Arrays.asList(callg1ae1, callg2ae1, callg1ae2, callg2ae2),
                actualResultsOrdered);
        //Verify that the DAO for min./max ranks was correctly called
        verify(this.globalExprCallDAO, times(2)).getMinMaxRanksPerGene(
                Arrays.asList(allObservedPresentCallDAOFilter),
                allCondParams);
        verify(this.globalExprCallDAO, times(2)).getMinMaxRanksPerAnatEntity(
                Arrays.asList(allObservedPresentCallDAOFilter),
                allCondParams);

        //Now, query call for one gene in one anat. entity. The service should query the database
        //for both min./max ranks per anat. entity and per gene
        this.configureMocks();
        serviceOrdering = new LinkedHashMap<>();
        serviceOrdering.put(CallService.OrderingAttribute.GENE_ID, Service.Direction.ASC);
        serviceOrdering.put(CallService.OrderingAttribute.GLOBAL_RANK, Service.Direction.ASC);
        actualResultsOrdered = service.loadExpressionCalls(
                new ExpressionCallFilter(summaryCallTypeQualityFilter, 
                        Collections.singleton(new GeneFilter(spe1.getId(), g1.getEnsemblGeneId())),
                        Collections.singleton(new ConditionFilter(Collections.singleton(anatEntity1.getId()), 
                                null, null, null, null)), 
                        null, 
                        callObservedData,
                        null, null, null, null, null), 
                attrs,
                serviceOrdering)
                .collect(Collectors.toList());
        assertCallsEquals(Arrays.asList(callg1ae1),
                actualResultsOrdered);
        //Verify that the DAO for min./max ranks was correctly called.
        //The should have been queried only for one specific gene, and one specific anat. entity
        verify(this.globalExprCallDAO, times(1)).getMinMaxRanksPerGene(
                Arrays.asList(oneGeneAllOrganObservedPresentCallDAOFilter),
                allCondParams);
        verify(this.globalExprCallDAO, times(1)).getMinMaxRanksPerAnatEntity(
                Arrays.asList(allGeneOneOrganObservedPresentCallDAOFilter),
                allCondParams);

        //Now, test by requesting calls for one gene in all organs, unordered.
        //The service should use the calls retrieved for computing min./max ranks per gene,
        //rather than querying the database, and querying the database for min./max ranks per anat. entity
        this.configureMocks();
        actualResults = service.loadExpressionCalls(
                new ExpressionCallFilter(summaryCallTypeQualityFilter,
                        Collections.singleton(new GeneFilter(spe1.getId(), g1.getEnsemblGeneId())),
                        null,
                        null,
                        callObservedData,
                        null, null, null, null, null), 
                attrs,
                null)
                .collect(Collectors.toSet());
        assertCallsEquals(new HashSet<>(Arrays.asList(callg1ae1, callg1ae2)),
                actualResults);
        //Verify that the DAO for min./max ranks was correctly called
        verify(this.globalExprCallDAO, times(1)).getMinMaxRanksPerGene(
                Arrays.asList(oneGeneAllOrganObservedPresentCallDAOFilter),
                allCondParams);
        verify(this.globalExprCallDAO, times(2)).getMinMaxRanksPerGene(
                Arrays.asList(allObservedPresentCallDAOFilter),
                allCondParams);
        verify(this.globalExprCallDAO, times(3)).getMinMaxRanksPerAnatEntity(
                Arrays.asList(allObservedPresentCallDAOFilter),
                allCondParams);

        //Now, test by requesting calls for all genes in one organ, unordered.
        //The service should use the calls retrieved for computing min./max ranks per anat. entity,
        //rather than querying the database, and querying the database for min./max ranks per gene
        this.configureMocks();
        actualResults = service.loadExpressionCalls(
                new ExpressionCallFilter(summaryCallTypeQualityFilter,
                        Collections.singleton(new GeneFilter(spe1.getId())),
                        Collections.singleton(new ConditionFilter(Collections.singleton(anatEntity1.getId()), null, 
                                null, null, null)),
                        null,
                        callObservedData,
                        null, null, null, null, null),
                attrs,
                null)
                .collect(Collectors.toSet());
        assertCallsEquals(new HashSet<>(Arrays.asList(callg1ae1, callg2ae1)),
                actualResults);
        //Verify that the DAO for min./max ranks was correctly called
        verify(this.globalExprCallDAO, times(3)).getMinMaxRanksPerGene(
                Arrays.asList(allObservedPresentCallDAOFilter),
                allCondParams);
        verify(this.globalExprCallDAO, times(1)).getMinMaxRanksPerAnatEntity(
                Arrays.asList(allGeneOneOrganObservedPresentCallDAOFilter),
                allCondParams);
        verify(this.globalExprCallDAO, times(3)).getMinMaxRanksPerAnatEntity(
                Arrays.asList(allObservedPresentCallDAOFilter),
                allCondParams);

        //Now, we check when presence of expression is requested in the conditions themselves.
        //In that case, the min./max ranks cannot be retrieved from the main query
        //(because we can have an observed call with rank computed, but with absence of expression
        //in the condition itself, but expression in a sub-condition)
        this.configureMocks();
        serviceOrdering = new LinkedHashMap<>();
        serviceOrdering.put(CallService.OrderingAttribute.GENE_ID, Service.Direction.ASC);
        serviceOrdering.put(CallService.OrderingAttribute.GLOBAL_RANK, Service.Direction.ASC);
        callObservedData = new HashMap<>();
        callObservedData.put(Expression.EXPRESSED, true);
        actualResults = service.loadExpressionCalls(
                new ExpressionCallFilter(summaryCallTypeQualityFilter,
                        Collections.singleton(new GeneFilter(spe1.getId())),
                        null,
                        null,
                        callObservedData,
                        null, null, null, null, null),
                attrs,
                serviceOrdering)
                .collect(Collectors.toSet());
        assertCallsEquals(new HashSet<>(Arrays.asList(callg1ae1, callg1ae2, callg2ae1, callg2ae2)),
                actualResults);
        //Verify that the DAO for min./max ranks was correctly called
        verify(this.globalExprCallDAO, times(4)).getMinMaxRanksPerGene(
                Arrays.asList(allObservedPresentCallDAOFilter),
                allCondParams);
        verify(this.globalExprCallDAO, times(4)).getMinMaxRanksPerAnatEntity(
                Arrays.asList(allObservedPresentCallDAOFilter),
                allCondParams);

        //Now, test by requesting calls for one gene in all organs, HIGH quality, unordered,
        //with ABSENT calls
        //The service should use the DAO for getting both min./max ranks per gene
        //and min./max ranks per anat. entity.
        //Also, it's a test to see how ABSENT calls are managed
        this.configureMocks();
        summaryCallTypeQualityFilter = new HashMap<>();
        summaryCallTypeQualityFilter.put(ExpressionSummary.EXPRESSED, SummaryQuality.GOLD);
        summaryCallTypeQualityFilter.put(ExpressionSummary.NOT_EXPRESSED, SummaryQuality.GOLD);
        callObservedData = new HashMap<>();
        callObservedData.put(null, true);
        actualResults = service.loadExpressionCalls(
                new ExpressionCallFilter(summaryCallTypeQualityFilter,
                        Collections.singleton(new GeneFilter(spe1.getId(), g1.getEnsemblGeneId())),
                        null,
                        null,
                        callObservedData,
                        null, null, null, null, null), 
                attrs,
                null)
                .collect(Collectors.toSet());
        assertCallsEquals(new HashSet<>(Arrays.asList(callg1ae1WithAbsent, callg1ae2WithAbsent)),
                actualResults);
        //Verify that the DAO for min./max ranks was correctly called
        verify(this.globalExprCallDAO, times(2)).getMinMaxRanksPerGene(
                Arrays.asList(oneGeneAllOrganObservedPresentCallDAOFilter),
                allCondParams);
        verify(this.globalExprCallDAO, times(5)).getMinMaxRanksPerAnatEntity(
                Arrays.asList(allObservedPresentCallDAOFilter),
                allCondParams);
    }

    /**
     * Test the method {@link CallService#loadSingleSpeciesExprAnalysis(Collection)}
     */
    @Test
    public void shouldLoadSingleSpeciesExprAnalysis() {
        Species spe1 = new Species(1);
        GeneBioType biotype = new GeneBioType("type1");
        Gene g1 = new Gene("1", spe1, biotype);
        Gene g2 = new Gene("2", spe1, biotype);

        Set<Attribute> attributes = EnumSet.of(Attribute.GENE, Attribute.ANAT_ENTITY_ID,
                Attribute.CALL_TYPE, Attribute.DATA_QUALITY, Attribute.OBSERVED_DATA, Attribute.EXPRESSION_SCORE);
        LinkedHashMap<OrderingAttribute, Service.Direction> orderingAttributes = new LinkedHashMap<>();
        //IMPORTANT: results must be ordered by anat. entity so that we can compare expression
        //in each anat. entity without overloading the memory.
        orderingAttributes.put(OrderingAttribute.ANAT_ENTITY_ID, Service.Direction.ASC);
        Collection<GeneFilter> geneFilters = Arrays.asList(new GeneFilter(spe1.getId(),
                Arrays.asList(g1.getEnsemblGeneId(), g2.getEnsemblGeneId())));
        ExpressionCallFilter callFilter = new ExpressionCallFilter(
                null,                              //we want both present and absent calls, of any quality
                geneFilters,                       //requested genes
                null,                              //any condition
                null,                              //any data type
                null, null, null, null, null, null //both observed and propagated calls
                );

        Condition cond1 = new Condition(new AnatEntity("1"), null, null, null, null, spe1);
        Condition cond2 = new Condition(new AnatEntity("2"), null, null, null, null, spe1);
        Condition cond3 = new Condition(new AnatEntity("3"), null, null, null, null, spe1);
        Condition cond4 = new Condition(new AnatEntity("4"), null, null, null, null, spe1);
        CallService spyCallService = spy(new CallService(this.serviceFactory));
        doReturn(Stream.of(
                //The 2 genes are expressed in the same structure, observed data for only one of them,
                //should be used
                new ExpressionCall(g1, cond1,
                new DataPropagation(PropagationState.SELF, null, true),
                ExpressionSummary.EXPRESSED, SummaryQuality.SILVER,
                null, new ExpressionLevelInfo(new BigDecimal("1.0"))),
                new ExpressionCall(g2, cond1,
                new DataPropagation(PropagationState.DESCENDANT, null, false),
                ExpressionSummary.EXPRESSED, SummaryQuality.SILVER,
                null, null),
                //1 gene expressed, 1 gene not expressed, all observed data
                new ExpressionCall(g1, cond2,
                new DataPropagation(PropagationState.SELF, null, true),
                ExpressionSummary.EXPRESSED, SummaryQuality.SILVER,
                null, new ExpressionLevelInfo(new BigDecimal("1.0"))),
                new ExpressionCall(g2, cond2,
                new DataPropagation(PropagationState.SELF, null, true),
                ExpressionSummary.NOT_EXPRESSED, SummaryQuality.SILVER,
                null, new ExpressionLevelInfo(new BigDecimal("2.0"))),
                //Only one gene with data
                new ExpressionCall(g1, cond3,
                new DataPropagation(PropagationState.SELF, null, true),
                ExpressionSummary.EXPRESSED, SummaryQuality.SILVER,
                null, new ExpressionLevelInfo(new BigDecimal("1.0"))),
                //The 2 genes are expressed, but no observed data for none of them,
                //should be discarded
                new ExpressionCall(g1, cond4,
                new DataPropagation(PropagationState.DESCENDANT, null, false),
                ExpressionSummary.EXPRESSED, SummaryQuality.SILVER,
                null, null),
                new ExpressionCall(g2, cond4,
                new DataPropagation(PropagationState.DESCENDANT, null, false),
                ExpressionSummary.EXPRESSED, SummaryQuality.SILVER,
                null, null)))
        .when(spyCallService).loadExpressionCalls(callFilter, attributes, orderingAttributes);

        Map<Condition, MultiGeneExprCounts> condToCounts = new HashMap<>();
        //Counts in acond1
        Map<ExpressionSummary, Collection<Gene>> callTypeToGenes = new HashMap<>();
        callTypeToGenes.put(ExpressionSummary.EXPRESSED, Arrays.asList(g1, g2));
        Map<Gene, ExpressionLevelInfo> geneToMinRank = new HashMap<>();
        geneToMinRank.put(g1, new ExpressionLevelInfo(new BigDecimal("1.0")));
        geneToMinRank.put(g2, null);
        MultiGeneExprCounts count = new MultiGeneExprCounts(callTypeToGenes, null, geneToMinRank);
        condToCounts.put(cond1, count);
        //counts in cond2
        callTypeToGenes = new HashMap<>();
        callTypeToGenes.put(ExpressionSummary.EXPRESSED, Arrays.asList(g1));
        callTypeToGenes.put(ExpressionSummary.NOT_EXPRESSED, Arrays.asList(g2));
        geneToMinRank = new HashMap<>();
        geneToMinRank.put(g1, new ExpressionLevelInfo(new BigDecimal("1.0")));
        geneToMinRank.put(g2, new ExpressionLevelInfo(new BigDecimal("2.0")));
        count = new MultiGeneExprCounts(callTypeToGenes, null, geneToMinRank);
        condToCounts.put(cond2, count);
        //counts in cond3
        callTypeToGenes = new HashMap<>();
        callTypeToGenes.put(ExpressionSummary.EXPRESSED, Arrays.asList(g1));
        geneToMinRank = new HashMap<>();
        geneToMinRank.put(g1, new ExpressionLevelInfo(new BigDecimal("1.0")));
        count = new MultiGeneExprCounts(callTypeToGenes, Arrays.asList(g2), geneToMinRank);
        condToCounts.put(cond3, count);
        SingleSpeciesExprAnalysis expectedResult = new SingleSpeciesExprAnalysis(Arrays.asList(g1, g2),
                condToCounts);

        assertEquals(expectedResult, spyCallService.loadSingleSpeciesExprAnalysis(Arrays.asList(g1, g2)));
    }

    private static void assertCallsEquals(Collection<ExpressionCall> expectedCalls,
            Collection<ExpressionCall> actualCalls) {
        log.entry(expectedCalls, actualCalls);
        boolean equals = true;
        if (!Objects.equals(expectedCalls, actualCalls)) {
            equals = false;
        } else {
            Map<ExpressionCall, ExpressionLevelInfo> expectedLevelInfos = expectedCalls.stream()
                    .collect(Collectors.toMap(c -> c, c -> c.getExpressionLevelInfo()));
            Map<ExpressionCall, ExpressionLevelInfo> actualLevelInfos = actualCalls.stream()
                    .collect(Collectors.toMap(c -> c, c -> c.getExpressionLevelInfo()));
            if (!expectedLevelInfos.equals(actualLevelInfos)) {
                equals = false;
            }
        }
        if (!equals) {
            throw log.throwing(new AssertionError("Incorrect calls retrieved, expected: " + expectedCalls
                    + ", but was: " + actualCalls));
        }
        log.traceExit();
    }
}
=======
//}
>>>>>>> 55d63a95
<|MERGE_RESOLUTION|>--- conflicted
+++ resolved
@@ -1,509 +1,3 @@
-<<<<<<< HEAD
-package org.bgee.model.expressiondata;
-
-import static org.junit.Assert.assertEquals;
-import static org.mockito.Matchers.anyCollectionOf;
-import static org.mockito.Matchers.anyObject;
-import static org.mockito.Matchers.eq;
-import static org.mockito.Mockito.doReturn;
-import static org.mockito.Mockito.spy;
-import static org.mockito.Mockito.times;
-import static org.mockito.Mockito.verify;
-import static org.mockito.Mockito.when;
-
-import java.math.BigDecimal;
-import java.util.Arrays;
-import java.util.Collection;
-import java.util.Collections;
-import java.util.EnumSet;
-import java.util.HashMap;
-import java.util.HashSet;
-import java.util.LinkedHashMap;
-import java.util.List;
-import java.util.Map;
-import java.util.Objects;
-import java.util.Set;
-import java.util.stream.Collectors;
-import java.util.stream.Stream;
-
-import org.apache.logging.log4j.LogManager;
-import org.apache.logging.log4j.Logger;
-import org.bgee.model.Service;
-import org.bgee.model.TestAncestor;
-import org.bgee.model.anatdev.AnatEntity;
-import org.bgee.model.anatdev.DevStage;
-import org.bgee.model.dao.api.DAO;
-import org.bgee.model.dao.api.expressiondata.CallDAOFilter;
-import org.bgee.model.dao.api.expressiondata.CallDataDAOFilter;
-import org.bgee.model.dao.api.expressiondata.ConditionDAO;
-import org.bgee.model.dao.api.expressiondata.ConditionDAO.ConditionTO;
-import org.bgee.model.dao.api.expressiondata.ConditionDAO.ConditionTOResultSet;
-import org.bgee.model.dao.api.expressiondata.ConditionDAO.ConditionRankInfoTO;
-import org.bgee.model.dao.api.expressiondata.DAOConditionFilter;
-import org.bgee.model.dao.api.expressiondata.DAODataType;
-import org.bgee.model.dao.api.expressiondata.DAOExperimentCount;
-import org.bgee.model.dao.api.expressiondata.DAOExperimentCountFilter;
-import org.bgee.model.dao.api.expressiondata.DAOFDRPValue;
-import org.bgee.model.dao.api.expressiondata.DAOPropagationState;
-import org.bgee.model.dao.api.expressiondata.GlobalExpressionCallDAO;
-import org.bgee.model.dao.api.expressiondata.GlobalExpressionCallDAO.EntityMinMaxRanksTO;
-import org.bgee.model.dao.api.expressiondata.GlobalExpressionCallDAO.EntityMinMaxRanksTOResultSet;
-import org.bgee.model.dao.api.expressiondata.GlobalExpressionCallDAO.GlobalExpressionCallDataTO;
-import org.bgee.model.dao.api.expressiondata.GlobalExpressionCallDAO.GlobalExpressionCallTO;
-import org.bgee.model.dao.api.expressiondata.GlobalExpressionCallDAO.GlobalExpressionCallTOResultSet;
-import org.bgee.model.dao.api.gene.GeneDAO.GeneBioTypeTOResultSet;
-import org.bgee.model.dao.api.gene.GeneDAO.GeneBioTypeTO;
-import org.bgee.model.dao.api.gene.GeneDAO.GeneTO;
-import org.bgee.model.dao.api.gene.GeneDAO.GeneTOResultSet;
-import org.bgee.model.expressiondata.Call.ExpressionCall;
-import org.bgee.model.expressiondata.CallData.ExpressionCallData;
-import org.bgee.model.expressiondata.CallFilter.ExpressionCallFilter;
-import org.bgee.model.expressiondata.CallService.Attribute;
-import org.bgee.model.expressiondata.CallService.OrderingAttribute;
-import org.bgee.model.expressiondata.MultiGeneExprAnalysis.MultiGeneExprCounts;
-import org.bgee.model.expressiondata.baseelements.CallType;
-import org.bgee.model.expressiondata.baseelements.CallType.Expression;
-import org.bgee.model.expressiondata.baseelements.DataPropagation;
-import org.bgee.model.expressiondata.baseelements.DataQuality;
-import org.bgee.model.expressiondata.baseelements.DataType;
-import org.bgee.model.expressiondata.baseelements.EntityMinMaxRanks;
-import org.bgee.model.expressiondata.baseelements.ExperimentExpressionCount;
-import org.bgee.model.expressiondata.baseelements.ExpressionLevelCategory;
-import org.bgee.model.expressiondata.baseelements.ExpressionLevelInfo;
-import org.bgee.model.expressiondata.baseelements.PropagationState;
-import org.bgee.model.expressiondata.baseelements.QualitativeExpressionLevel;
-import org.bgee.model.expressiondata.baseelements.SummaryCallType.ExpressionSummary;
-import org.bgee.model.expressiondata.baseelements.SummaryQuality;
-import org.bgee.model.gene.Gene;
-import org.bgee.model.gene.GeneBioType;
-import org.bgee.model.gene.GeneFilter;
-import org.bgee.model.ontology.RelationType;
-import org.bgee.model.species.Species;
-import org.junit.Before;
-import org.junit.Test;
-import org.mockito.invocation.InvocationOnMock;
-import org.mockito.stubbing.Answer;
-
-/**
- * Unit tests for {@link CallService}.
- * 
- * @author  Frederic Bastian
- * @author  Valentine Rech de Laval
- * @author  Julien Wollbrett
- * @version Bgee 14, Feb. 2019
- * @since   Bgee 13, Nov. 2015
- */
-public class CallServiceTest extends TestAncestor {
-
-    private final static Logger log = LogManager.getLogger(CallServiceTest.class.getName());
-        
-    @Override
-    protected Logger getLogger() {
-        return log;
-    }
-    
-    private final Species spe1 = new Species(1);
-
-    @Before
-    public void configureMocks() {
-        getLogger().entry();
-        GeneBioTypeTOResultSet geneBioTypeTOResultSet = getMockResultSet(GeneBioTypeTOResultSet.class,
-                Arrays.asList(new GeneBioTypeTO(1, "b")));
-        when(this.geneDAO.getGeneBioTypes()).thenReturn(geneBioTypeTOResultSet);
-
-        Map<Integer, Species> speciesById = new HashMap<>();
-        speciesById.put(spe1.getId(), spe1);
-        when(this.speciesService.loadSpeciesMap(new HashSet<>(Arrays.asList(spe1.getId())), false))
-        .thenReturn(speciesById);
-
-        ConditionRankInfoTO maxRankTO = new ConditionRankInfoTO(new BigDecimal("41025.00"), null);
-        Map<Integer, ConditionRankInfoTO> maxRankBySpeciesId = new HashMap<>();
-        maxRankBySpeciesId.put(spe1.getId(), maxRankTO);
-        when(this.condDAO.getMaxRanks(anyCollectionOf(Integer.class), anyCollectionOf(DAODataType.class),
-                anyCollectionOf(ConditionDAO.Attribute.class))).thenReturn(maxRankBySpeciesId);
-
-        getLogger().exit();
-    }
-
-    /**
-     * Test the method {@link CallService#loadExpressionCalls(String, ExpressionCallFilter, 
-     * Collection, LinkedHashMap, boolean)}.
-     */
-    // Keep in this test only one gene: it allows to detect if only one iteration is possible
-    @Test
-    public void shouldLoadExpressionCallsForBasicGene() {
-        //First test for one gene, with sub-stages but without substructures. 
-        //Retrieving all attributes, ordered by mean rank.
-        
-        Integer bgeeGeneId1 = 1;
-        Integer cond1Id = 1;
-        Integer cond2Id = 2;
-        Integer cond3Id = 3;
-        Map<ConditionDAO.Attribute, DAOPropagationState> dataPropagation = new HashMap<>();
-        dataPropagation.put(ConditionDAO.Attribute.ANAT_ENTITY_ID, DAOPropagationState.SELF);
-        dataPropagation.put(ConditionDAO.Attribute.STAGE_ID, DAOPropagationState.SELF);
-        int condId = 1;
-        
-        DAOFDRPValue pValueAffy = new DAOFDRPValue(new BigDecimal(0.003), null,
-                Collections.singleton(DAODataType.AFFYMETRIX));
-        DAOFDRPValue pValueEST = new DAOFDRPValue(new BigDecimal(0.01), null,
-                 Collections.singleton(DAODataType.EST));
-        DAOFDRPValue pValueInSitu = new DAOFDRPValue(new BigDecimal(0.02), null,
-                 Collections.singleton(DAODataType.EST));
-
-        DAOFDRPValue pValueAffyDesc = new DAOFDRPValue(new BigDecimal(0.001), condId,
-                 Collections.singleton(DAODataType.AFFYMETRIX));
-        DAOFDRPValue pValueESTDesc = new DAOFDRPValue(new BigDecimal(0.2), condId,
-                Collections.singleton(DAODataType.EST));
-        DAOFDRPValue pValueInSituDesc = new DAOFDRPValue(new BigDecimal(0.2), condId,
-                Collections.singleton(DAODataType.IN_SITU));
-        
-        Set<DAOFDRPValue> pValuesAffyEST = new HashSet<>();
-        pValuesAffyEST.add(pValueAffy);
-        pValuesAffyEST.add(pValueEST);
-        
-        Set<DAOFDRPValue> pValuesAffyESTDesc = new HashSet<>();
-        pValuesAffyESTDesc.add(pValueAffyDesc);
-        pValuesAffyESTDesc.add(pValueESTDesc);
-        
-        Set<DAOFDRPValue> pValuesAffyESTInSitu = new HashSet<>();
-        pValuesAffyESTInSitu.add(pValueAffy);
-        pValuesAffyESTInSitu.add(pValueEST);
-        pValuesAffyESTInSitu.add(pValueInSitu);
-        
-        Set<DAOFDRPValue> pValuesAffyESTInSituDesc = new HashSet<>();
-        pValuesAffyESTInSituDesc.add(pValueAffyDesc);
-        pValuesAffyESTInSituDesc.add(pValueESTDesc);
-        pValuesAffyESTInSituDesc.add(pValueInSituDesc);
-
-        
-        GlobalExpressionCallTOResultSet resultSetMock = getMockResultSet(GlobalExpressionCallTOResultSet.class, 
-                Arrays.asList(
-                        // To not overload tests, we put null for not used attributes 
-                        // but, real query return all attributes
-                    new GlobalExpressionCallTO(1L, bgeeGeneId1, cond1Id, 
-                        new BigDecimal("1257.34"), new HashSet<>(Arrays.asList(
-                                new GlobalExpressionCallDataTO(DAODataType.AFFYMETRIX, true, 
-                                        dataPropagation, 1, 1,
-                                        new HashSet<>(Arrays.asList(
-                                               new DAOExperimentCount(
-                                                       DAOExperimentCount.CallType.PRESENT, 
-                                                       DAOExperimentCount.DataQuality.LOW, 
-                                                       DAOPropagationState.SELF, 1),
-                                               new DAOExperimentCount(
-                                                       DAOExperimentCount.CallType.PRESENT, 
-                                                       DAOExperimentCount.DataQuality.LOW, 
-                                                       DAOPropagationState.ALL, 1))), 
-                                        0, new BigDecimal("99"), new BigDecimal("88"), new BigDecimal("77")),
-                                new GlobalExpressionCallDataTO(DAODataType.EST, true, 
-                                        dataPropagation, 1, 1,
-                                        new HashSet<>(Arrays.asList(
-                                                new DAOExperimentCount(
-                                                        DAOExperimentCount.CallType.PRESENT, 
-                                                        DAOExperimentCount.DataQuality.HIGH, 
-                                                        DAOPropagationState.SELF, 2),
-                                                new DAOExperimentCount(
-                                                        DAOExperimentCount.CallType.PRESENT, 
-                                                        DAOExperimentCount.DataQuality.LOW, 
-                                                        DAOPropagationState.SELF, 1),
-                                                new DAOExperimentCount(
-                                                        DAOExperimentCount.CallType.PRESENT, 
-                                                        DAOExperimentCount.DataQuality.HIGH, 
-                                                        DAOPropagationState.ALL, 2),
-                                                new DAOExperimentCount(
-                                                        DAOExperimentCount.CallType.PRESENT, 
-                                                        DAOExperimentCount.DataQuality.LOW, 
-                                                        DAOPropagationState.ALL, 1))), 
-                                        0, new BigDecimal("99"), new BigDecimal("88"), new BigDecimal("77")))),
-                        pValuesAffyEST, pValuesAffyESTDesc),
-                   
-                    new GlobalExpressionCallTO(2L, bgeeGeneId1, cond2Id, 
-                        new BigDecimal("125.00"), new HashSet<>(Arrays.asList(
-                                new GlobalExpressionCallDataTO(DAODataType.AFFYMETRIX, true, 
-                                        dataPropagation, 1, 1,
-                                        new HashSet<>(Arrays.asList(
-                                                new DAOExperimentCount(
-                                                        DAOExperimentCount.CallType.PRESENT, 
-                                                        DAOExperimentCount.DataQuality.HIGH, 
-                                                        DAOPropagationState.ALL, 3),
-                                                new DAOExperimentCount(
-                                                        DAOExperimentCount.CallType.PRESENT, 
-                                                        DAOExperimentCount.DataQuality.LOW, 
-                                                        DAOPropagationState.ALL, 1))), 
-                                        0, new BigDecimal("99"), new BigDecimal("88"), new BigDecimal("77")),
-                                new GlobalExpressionCallDataTO(DAODataType.EST, true, 
-                                        dataPropagation, 1, 1,
-                                        new HashSet<>(Arrays.asList(
-                                                new DAOExperimentCount(
-                                                        DAOExperimentCount.CallType.PRESENT, 
-                                                        DAOExperimentCount.DataQuality.LOW,
-                                                        DAOPropagationState.SELF, 1),
-                                                new DAOExperimentCount(
-                                                        DAOExperimentCount.CallType.PRESENT, 
-                                                        DAOExperimentCount.DataQuality.LOW, 
-                                                        DAOPropagationState.ALL, 1))), 
-                                        0, new BigDecimal("99"), new BigDecimal("88"), new BigDecimal("77")),
-                                new GlobalExpressionCallDataTO(DAODataType.IN_SITU, true, 
-                                        dataPropagation, 1, 1,
-                                        new HashSet<>(Arrays.asList(
-                                                new DAOExperimentCount(
-                                                        DAOExperimentCount.CallType.PRESENT, 
-                                                        DAOExperimentCount.DataQuality.LOW, 
-                                                        DAOPropagationState.SELF, 1),
-                                                new DAOExperimentCount(
-                                                        DAOExperimentCount.CallType.PRESENT, 
-                                                        DAOExperimentCount.DataQuality.LOW, 
-                                                        DAOPropagationState.ALL, 1))), 
-                                        0, new BigDecimal("99"), new BigDecimal("88"), new BigDecimal("77")))),
-                        pValuesAffyESTInSitu, pValuesAffyESTInSituDesc),
-                    new GlobalExpressionCallTO(3L, bgeeGeneId1, cond3Id, 
-                            new BigDecimal("125.00"), new HashSet<>(Arrays.asList(
-                                    new GlobalExpressionCallDataTO(DAODataType.AFFYMETRIX, true, 
-                                            dataPropagation, 1, 1,
-                                            new HashSet<>(Arrays.asList(
-                                                    new DAOExperimentCount(
-                                                            DAOExperimentCount.CallType.PRESENT, 
-                                                            DAOExperimentCount.DataQuality.LOW, 
-                                                            DAOPropagationState.ALL, 1))), 
-                                            0, new BigDecimal("99"), new BigDecimal("88"), new BigDecimal("77")),
-                                    new GlobalExpressionCallDataTO(DAODataType.EST, true,
-                                            dataPropagation, 1, 1,
-                                            new HashSet<>(Arrays.asList(
-                                                    new DAOExperimentCount(
-                                                            DAOExperimentCount.CallType.PRESENT, 
-                                                            DAOExperimentCount.DataQuality.LOW, 
-                                                            DAOPropagationState.ALL, 1))), 
-                                            0, new BigDecimal("99"), new BigDecimal("88"), new BigDecimal("77")),
-                                    new GlobalExpressionCallDataTO(DAODataType.IN_SITU, true, 
-                                            dataPropagation, 1, 1,
-                                            new HashSet<>(Arrays.asList(
-                                                    new DAOExperimentCount(
-                                                            DAOExperimentCount.CallType.PRESENT, 
-                                                            DAOExperimentCount.DataQuality.LOW, 
-                                                            DAOPropagationState.ALL, 1))), 
-                                            0, new BigDecimal("99"), new BigDecimal("88"), new BigDecimal("77")))),
-                            pValuesAffyEST, pValuesAffyESTDesc)
-                    
-                    ));
-
-        
-        //we'll do the verify afterwards, it's easier to catch a problem in the parameters
-        when(this.globalExprCallDAO.getGlobalExpressionCalls(
-                // CallDAOFilters
-                anyCollectionOf(CallDAOFilter.class), 
-                // condition parameters
-                anyCollectionOf(ConditionDAO.Attribute.class),
-                // global expression attributes
-                anyCollectionOf(GlobalExpressionCallDAO.Attribute.class),
-                // ordering attributes
-                anyObject()))
-        .thenReturn(resultSetMock);
-
-
-        when(this.ontService.getAnatEntityOntology(spe1.getId(), new HashSet<>(Arrays.asList(
-                "anatEntityId1")), EnumSet.of(RelationType.ISA_PARTOF), true, false))
-        .thenReturn(this.anatEntityOnt);
-        when(this.ontService.getDevStageOntology(spe1.getId(), new HashSet<>(Arrays.asList(
-                "stageId1", "stageId2")), true, false)).thenReturn(this.devStageOnt);
-        String anatEntityId1 = "anatEntityId1";
-        AnatEntity anatEntity1 = new AnatEntity(anatEntityId1);
-        String stageId1 = "stageId1";
-        DevStage stage1 = new DevStage(stageId1);
-        String stageId2 = "stageId2";
-        DevStage stage2 = new DevStage(stageId2);
-        String stageId3 = "stageId3";
-        DevStage stage3 = new DevStage(stageId3);
-        Gene g1 = new Gene("geneId1", spe1, new GeneBioType("b"));
-        
-        when(this.anatEntityService.loadAnatEntities(Collections.singleton(spe1.getId()), 
-                true, new HashSet<String>(Arrays.asList(anatEntity1.getId())),false))
-        .thenReturn(Stream.of(anatEntity1));
-        when(this.devStageService.loadDevStages(Collections.singleton(spe1.getId()), 
-                true, new HashSet<String>(Arrays.asList(
-                        stage1.getId(), stage2.getId(), stage3.getId())),false))
-        .thenReturn(Stream.of(stage1, stage2, stage3));
-
-        when(this.anatEntityOnt.getElements()).thenReturn(new HashSet<>(Arrays.asList(anatEntity1)));
-        when(this.devStageOnt.getElements()).thenReturn(new HashSet<>(Arrays.asList(stage1, stage2, stage3)));
-        when(this.anatEntityOnt.getElement(anatEntityId1)).thenReturn(anatEntity1);
-        when(this.devStageOnt.getElement(stageId1)).thenReturn(stage1);
-        when(this.devStageOnt.getElement(stageId2)).thenReturn(stage2);
-        when(this.devStageOnt.getElement(stageId3)).thenReturn(stage3);
-        when(this.anatEntityOnt.getAncestors(anatEntity1)).thenReturn(new HashSet<>());
-        when(this.devStageOnt.getAncestors(stage1)).thenReturn(new HashSet<>(Arrays.asList(stage2, stage3)));
-        when(this.devStageOnt.getAncestors(stage2)).thenReturn(new HashSet<>(Arrays.asList(stage3)));
-        when(this.devStageOnt.getAncestors(stage3)).thenReturn(new HashSet<>());
-        when(this.anatEntityOnt.getAncestors(anatEntity1, false)).thenReturn(new HashSet<>());
-        when(this.devStageOnt.getAncestors(stage1, false)).thenReturn(new HashSet<>(Arrays.asList(stage2, stage3)));
-        when(this.devStageOnt.getAncestors(stage2, false)).thenReturn(new HashSet<>(Arrays.asList(stage3)));
-        when(this.devStageOnt.getAncestors(stage3, false)).thenReturn(new HashSet<>());
-
-        ConditionTOResultSet condTOResultSet = getMockResultSet(ConditionTOResultSet.class, Arrays.asList(
-                new ConditionTO(1, anatEntity1.getId(), stage1.getId(),  null, null, null, spe1.getId(), null),
-                new ConditionTO(2, anatEntity1.getId(), stage2.getId(),  null, null, null, spe1.getId(), null),
-                new ConditionTO(3, anatEntity1.getId(), stage3.getId(),  null, null, null, spe1.getId(), null)));
-        when(this.condDAO.getGlobalConditionsBySpeciesIds(eq(Collections.singleton(spe1.getId())), 
-                eq(new HashSet<>(Arrays.asList(ConditionDAO.Attribute.ANAT_ENTITY_ID, 
-                        ConditionDAO.Attribute.STAGE_ID))),
-                anyObject())).thenReturn(condTOResultSet);
-        
-        GeneTOResultSet geneTOResultSet = getMockResultSet(GeneTOResultSet.class, Arrays.asList(
-                new GeneTO(1, g1.getEnsemblGeneId(), g1.getName(), g1.getDescription(), g1.getSpecies().getId(), 
-                        1, 1, true, 1)));
-        Map<Integer, Set<String>> speciesIdToGeneIds = new HashMap<>();
-        speciesIdToGeneIds.put(spe1.getId(), Collections.singleton(g1.getEnsemblGeneId()));
-        when(this.geneDAO.getGenesBySpeciesAndGeneIds(speciesIdToGeneIds)).thenReturn(geneTOResultSet);
-
-
-        List<ExpressionCall> expectedResults = Arrays.asList(
-                new ExpressionCall(g1 , new Condition(anatEntity1, stage1, null, null, null, spe1), 
-                        new DataPropagation(PropagationState.SELF, PropagationState.SELF, true),
-                        ExpressionSummary.EXPRESSED, SummaryQuality.GOLD, 
-                        new HashSet<ExpressionCallData>(Arrays.asList(
-                            new ExpressionCallData(DataType.AFFYMETRIX, new HashSet<>(Arrays.asList(
-                                    new ExperimentExpressionCount(
-                                            CallType.Expression.EXPRESSED, 
-                                            DataQuality.LOW, 
-                                            PropagationState.SELF, 1),
-                                    new ExperimentExpressionCount(
-                                            CallType.Expression.EXPRESSED, 
-                                            DataQuality.LOW, 
-                                            PropagationState.ALL, 1)
-                                    )),
-                                    0, new BigDecimal("99"), new BigDecimal("88"), new BigDecimal("77"),
-                                  new DataPropagation(PropagationState.SELF, PropagationState.SELF, true)), 
-                            new ExpressionCallData(DataType.EST, new HashSet<>(Arrays.asList(
-                                    new ExperimentExpressionCount(
-                                            CallType.Expression.EXPRESSED, 
-                                            DataQuality.LOW, 
-                                            PropagationState.SELF, 1),
-                                    new ExperimentExpressionCount(
-                                            CallType.Expression.EXPRESSED, 
-                                            DataQuality.HIGH, 
-                                            PropagationState.SELF, 2),
-                                    new ExperimentExpressionCount(
-                                            CallType.Expression.EXPRESSED, 
-                                            DataQuality.HIGH, 
-                                            PropagationState.ALL, 2),
-                                    new ExperimentExpressionCount(
-                                            CallType.Expression.EXPRESSED, 
-                                            DataQuality.LOW, 
-                                            PropagationState.ALL, 1)
-                                    )),
-                                    0, new BigDecimal("99"), new BigDecimal("88"), new BigDecimal("77"),
-                                    new DataPropagation(PropagationState.SELF, PropagationState.SELF, true)))), 
-                        new ExpressionLevelInfo(new BigDecimal("1257.34"))),
-                
-                new ExpressionCall(g1, new Condition(anatEntity1, stage2, null, null, null, spe1), 
-                    new DataPropagation(PropagationState.SELF, PropagationState.SELF, true),
-                    ExpressionSummary.EXPRESSED, SummaryQuality.GOLD, 
-                    Arrays.asList(
-                        new ExpressionCallData(DataType.AFFYMETRIX, new HashSet<>(Arrays.asList(
-                                new ExperimentExpressionCount(
-                                        CallType.Expression.EXPRESSED, 
-                                        DataQuality.LOW, 
-                                        PropagationState.ALL, 1),
-                                new ExperimentExpressionCount(
-                                        CallType.Expression.EXPRESSED, 
-                                        DataQuality.HIGH, 
-                                        PropagationState.ALL, 3))),
-                                0, new BigDecimal("99"), new BigDecimal("88"), new BigDecimal("77"),
-                                new DataPropagation(PropagationState.SELF, PropagationState.SELF, true)),
-                        new ExpressionCallData(DataType.EST, new HashSet<>(Arrays.asList(
-                                new ExperimentExpressionCount(
-                                        CallType.Expression.EXPRESSED, 
-                                        DataQuality.LOW, 
-                                        PropagationState.SELF, 1),
-                                new ExperimentExpressionCount(
-                                        CallType.Expression.EXPRESSED, 
-                                        DataQuality.LOW, 
-                                        PropagationState.ALL, 1))),
-                                0, new BigDecimal("99"), new BigDecimal("88"), new BigDecimal("77"),
-                                new DataPropagation(PropagationState.SELF, PropagationState.SELF, true)),
-                        new ExpressionCallData(DataType.IN_SITU, new HashSet<>(Arrays.asList(
-                                new ExperimentExpressionCount(
-                                        CallType.Expression.EXPRESSED, 
-                                        DataQuality.LOW, 
-                                        PropagationState.SELF, 1),
-                                new ExperimentExpressionCount(
-                                        CallType.Expression.EXPRESSED, 
-                                        DataQuality.LOW, 
-                                        PropagationState.ALL, 1))),
-                                0, new BigDecimal("99"), new BigDecimal("88"), new BigDecimal("77"),
-                                new DataPropagation(PropagationState.SELF, PropagationState.SELF, true))),
-                    new ExpressionLevelInfo(new BigDecimal("125.00"))),
-                
-                new ExpressionCall(g1, new Condition(anatEntity1, stage3, null, null, null, spe1), 
-                        new DataPropagation(PropagationState.SELF, PropagationState.SELF, true),
-                        ExpressionSummary.EXPRESSED, SummaryQuality.SILVER, 
-                        Arrays.asList(
-                                new ExpressionCallData(DataType.AFFYMETRIX, new HashSet<>(Arrays.asList(
-                                        new ExperimentExpressionCount(
-                                                CallType.Expression.EXPRESSED, 
-                                                DataQuality.LOW, 
-                                                PropagationState.ALL, 1))),
-                                        0, new BigDecimal("99"), new BigDecimal("88"), new BigDecimal("77"),
-                                        new DataPropagation(PropagationState.SELF, PropagationState.SELF, true)),
-                                new ExpressionCallData(DataType.EST, new HashSet<>(Arrays.asList(
-                                        new ExperimentExpressionCount(
-                                                CallType.Expression.EXPRESSED, 
-                                                DataQuality.LOW, 
-                                                PropagationState.ALL, 1))),
-                                        0, new BigDecimal("99"), new BigDecimal("88"), new BigDecimal("77"),
-                                        new DataPropagation(PropagationState.SELF, PropagationState.SELF, true)),
-                                new ExpressionCallData(DataType.IN_SITU, new HashSet<>(Arrays.asList(
-                                        new ExperimentExpressionCount(
-                                                CallType.Expression.EXPRESSED, 
-                                                DataQuality.LOW, 
-                                                PropagationState.ALL, 1))),
-                                        0, new BigDecimal("99"), new BigDecimal("88"), new BigDecimal("77"),
-                                        new DataPropagation(PropagationState.SELF, PropagationState.SELF, true))), 
-                        new ExpressionLevelInfo(new BigDecimal("125.00"))));
-        
-        LinkedHashMap<CallService.OrderingAttribute, Service.Direction> serviceOrdering = 
-                new LinkedHashMap<>();
-        serviceOrdering.put(CallService.OrderingAttribute.GLOBAL_RANK, Service.Direction.ASC);
-        
-        Set<CallService.Attribute> attrs = EnumSet.complementOf(
-                EnumSet.of(Attribute.ANAT_ENTITY_QUAL_EXPR_LEVEL, Attribute.GENE_QUAL_EXPR_LEVEL, Attribute.EXPRESSION_SCORE));
-        
-        Map<ExpressionSummary, SummaryQuality> summaryCallTypeQualityFilter = new HashMap<>();
-        summaryCallTypeQualityFilter.put(ExpressionSummary.EXPRESSED, SummaryQuality.SILVER);
-        Map<Expression, Boolean> callObservedData = new HashMap<>();
-        callObservedData.put(Expression.EXPRESSED, true);
-        callObservedData.put(Expression.NOT_EXPRESSED, false);
-        CallService service = new CallService(this.serviceFactory);
-        List<ExpressionCall> actualResults = service.loadExpressionCalls(
-                new ExpressionCallFilter(summaryCallTypeQualityFilter, 
-                        Collections.singleton(
-                                new GeneFilter(g1.getSpecies().getId(), g1.getEnsemblGeneId())),
-                        null, null, callObservedData,
-                    null, null, null, null, null), 
-                attrs,
-                serviceOrdering)
-                .collect(Collectors.toList());
-
-        assertCallsEquals(expectedResults, actualResults);
-        
-        LinkedHashMap<GlobalExpressionCallDAO.OrderingAttribute, DAO.Direction> orderingAttrs = 
-                new LinkedHashMap<>();
-        orderingAttrs.put(GlobalExpressionCallDAO.OrderingAttribute.MEAN_RANK, DAO.Direction.ASC);
-        
-        verify(this.globalExprCallDAO).getGlobalExpressionCalls(
-                //CallDAOFilters
-                anyObject(), 
-                // condition parameters
-                eq(new HashSet<>(Arrays.asList(
-                        ConditionDAO.Attribute.ANAT_ENTITY_ID, 
-                        ConditionDAO.Attribute.STAGE_ID))),
-                // global expression attributes
-                eq(getAllGlobalExpressionCallDAOAttributes()),
-                // ordering attributes
-                eq(orderingAttrs));
-
-    }
-    
-=======
 //package org.bgee.model.expressiondata;
 //
 //import static org.junit.Assert.assertEquals;
@@ -635,7 +129,6 @@
 //     * Collection, LinkedHashMap, boolean)}.
 //     */
 //    // Keep in this test only one gene: it allows to detect if only one iteration is possible
->>>>>>> 55d63a95
 //    @Test
 //    public void shouldLoadExpressionCallsForBasicGene() {
 //        //First test for one gene, with sub-stages but without substructures. 
@@ -2530,1280 +2023,4 @@
 //        }
 //        log.traceExit();
 //    }
-<<<<<<< HEAD
-
-    /**
-     * Test the method {@link CallService#loadExpressionCalls(String, ExpressionCallFilter, 
-     * Collection, LinkedHashMap, boolean)}. Test notably with computation of expression scores.
-     */    
-    // Keep in this test empty stream for no-expression calls:
-    // it allows to detect if all calls are read when only one query has calls
-    @Test
-    public void shouldLoadExpressionCallsForSeveralGenes() {
-        //Retrieving geneId, anatEntityId, unordered, with substructures but without sub-stages.
-        
-        GeneTO gTO1 = new GeneTO(1, "gene1", "geneName1", spe1.getId());
-        GeneTO gTO2 = new GeneTO(2, "gene2", "geneName2", spe1.getId());
-        Gene g1 = new Gene(gTO1.getGeneId(), gTO1.getName(), null, null, null, spe1, new GeneBioType("b"), 1);
-        Gene g2 = new Gene(gTO2.getGeneId(), gTO2.getName(), null, null, null, spe1, new GeneBioType("b"), 1);
-        
-        AnatEntity anatEntity1 = new AnatEntity("anatEntity1");
-        AnatEntity anatEntity2 = new AnatEntity("anatEntity2");
-        DevStage devStage1 = new DevStage("devStage1");
-        DevStage devStage2 = new DevStage("devStage2");
-        ConditionTO condTO1 = new ConditionTO(1, anatEntity1.getId(), devStage1.getId(), null, null, 
-                null, spe1.getId(), null);
-        ConditionTO condTO2 = new ConditionTO(2, anatEntity1.getId(), devStage2.getId(), null, 
-                null, null, spe1.getId(), null);
-        ConditionTO condTO3 = new ConditionTO(3, anatEntity2.getId(), devStage1.getId(), null, 
-                null, null, spe1.getId(), null);
-        Condition cond1 = new Condition(anatEntity1, devStage1, null, null, null, spe1);
-        Condition cond2 = new Condition(anatEntity1, devStage2, null, null, null, spe1);
-        Condition cond3 = new Condition(anatEntity2, devStage1, null, null, null, spe1);
-        
-        DAOFDRPValue pValueAffy = new DAOFDRPValue(new BigDecimal(0.003), 1,
-                Collections.singleton(DAODataType.AFFYMETRIX));
-        DAOFDRPValue pValueEST = new DAOFDRPValue(new BigDecimal(0.01), 1,
-                Collections.singleton(DAODataType.EST));
-
-        DAOFDRPValue pValueAffyDesc = new DAOFDRPValue(new BigDecimal(0.001), 1,
-                Collections.singleton(DAODataType.AFFYMETRIX));
-        DAOFDRPValue pValueESTDesc = new DAOFDRPValue(new BigDecimal(0.2), 1,
-                Collections.singleton(DAODataType.EST));
-
-        Set<DAOFDRPValue> pValuesAffy = new HashSet<>();
-        pValuesAffy.add(pValueAffy);
-        Set<DAOFDRPValue> pValuesEST = new HashSet<>();
-        pValuesEST.add(pValueEST);
-        
-        Set<DAOFDRPValue> pValuesAffyEST = new HashSet<>();
-        pValuesAffyEST.add(pValueAffy);
-        pValuesAffyEST.add(pValueEST);
-
-        Set<DAOFDRPValue> pValuesAffyDesc = new HashSet<>();
-        pValuesAffyDesc.add(pValueAffyDesc);
-        Set<DAOFDRPValue> pValuesESTDesc = new HashSet<>();
-        pValuesESTDesc.add(pValueESTDesc);
-        
-        Set<DAOFDRPValue> pValuesAffyESTDesc = new HashSet<>();
-        pValuesAffyESTDesc.add(pValueAffyDesc);
-        pValuesAffyESTDesc.add(pValueESTDesc);
-        
-        GeneTOResultSet geneTOResultSet = getMockResultSet(GeneTOResultSet.class, Arrays.asList(
-                new GeneTO(gTO1.getId(), gTO1.getGeneId(), gTO1.getName(), gTO1.getDescription(), gTO1.getSpeciesId(), 
-                        1, 1, true, 1),
-                new GeneTO(gTO2.getId(), gTO2.getGeneId(), gTO2.getName(), gTO2.getDescription(), gTO2.getSpeciesId(), 
-                        1, 1, true, 1)));
-        Map<Integer, Set<String>> speciesIdToGeneIds = new HashMap<>();
-        speciesIdToGeneIds.put(spe1.getId(), 
-                new HashSet<>(Arrays.asList(g1.getEnsemblGeneId(), g2.getEnsemblGeneId())));
-        when(this.geneDAO.getGenesBySpeciesAndGeneIds(speciesIdToGeneIds)).thenReturn(geneTOResultSet);
-                
-        Map<ConditionDAO.Attribute, DAOPropagationState> dataPropagation = new HashMap<>();
-        dataPropagation.put(ConditionDAO.Attribute.ANAT_ENTITY_ID, DAOPropagationState.SELF);
-        dataPropagation.put(ConditionDAO.Attribute.STAGE_ID, DAOPropagationState.SELF);
-        ConditionTOResultSet condTOResultSet = getMockResultSet(ConditionTOResultSet.class, Arrays.asList(
-                new ConditionTO(1, anatEntity1.getId(), devStage1.getId(), null, null, null, spe1.getId(), null),
-                new ConditionTO(2, anatEntity1.getId(), devStage2.getId(), null, null, null, spe1.getId(), null),
-                new ConditionTO(3, anatEntity2.getId(), devStage1.getId(), null, null, null, spe1.getId(), null)));
-        when(this.condDAO.getGlobalConditionsBySpeciesIds(eq(Collections.singleton(spe1.getId())), 
-                eq(new HashSet<>(Arrays.asList(ConditionDAO.Attribute.ANAT_ENTITY_ID, 
-                        ConditionDAO.Attribute.STAGE_ID))),
-                anyObject())).thenReturn(condTOResultSet);
-        
-        GlobalExpressionCallTOResultSet resultSetMock = getMockResultSet(GlobalExpressionCallTOResultSet.class, 
-                Arrays.asList(
-                        new GlobalExpressionCallTO(1L, gTO1.getId(), condTO1.getId(), 
-                                new BigDecimal("1257.34"), new HashSet<>(Arrays.asList(
-                                        new GlobalExpressionCallDataTO(DAODataType.AFFYMETRIX, true, 
-                                                dataPropagation, 1, 1,
-                                                new HashSet<>(Arrays.asList(
-                                                       new DAOExperimentCount(
-                                                               DAOExperimentCount.CallType.PRESENT, 
-                                                               DAOExperimentCount.DataQuality.LOW, 
-                                                               DAOPropagationState.ALL, 1))), 
-                                                0, new BigDecimal("99"), new BigDecimal("88"), new BigDecimal("77")))),
-                                pValuesAffy, pValuesAffyDesc),
-                        new GlobalExpressionCallTO(2L, gTO1.getId(), condTO2.getId(), 
-                                new BigDecimal("41025"), new HashSet<>(Arrays.asList(
-                                        new GlobalExpressionCallDataTO(DAODataType.EST, true, 
-                                                dataPropagation, 1, 1,
-                                                new HashSet<>(Arrays.asList(
-                                                        new DAOExperimentCount(
-                                                                DAOExperimentCount.CallType.PRESENT, 
-                                                                DAOExperimentCount.DataQuality.LOW, 
-                                                                DAOPropagationState.ALL, 2))), 
-                                                0, new BigDecimal("99"), new BigDecimal("88"), new BigDecimal("77")))),
-                                pValuesEST, pValuesESTDesc),
-                        new GlobalExpressionCallTO(3L, gTO2.getId(), condTO3.getId(), 
-                                new BigDecimal("20000.52"), new HashSet<>(Arrays.asList(
-                                        new GlobalExpressionCallDataTO(DAODataType.EST, true, 
-                                                dataPropagation, 1, 1, new HashSet<>(Arrays.asList(
-                                                        new DAOExperimentCount(
-                                                                DAOExperimentCount.CallType.PRESENT, 
-                                                                DAOExperimentCount.DataQuality.LOW, 
-                                                                DAOPropagationState.ALL, 1))), 
-                                                0, new BigDecimal("99"), new BigDecimal("88"), new BigDecimal("77")))),
-                                pValuesEST, pValuesESTDesc)));
-
-        //we'll do the verify afterwards, it's easier to catch a problem in the parameters
-        when(this.globalExprCallDAO.getGlobalExpressionCalls(
-                // CallDAOFilters
-                anyCollectionOf(CallDAOFilter.class), 
-                // condition parameters
-                anyCollectionOf(ConditionDAO.Attribute.class),
-                // global expression attributes
-                anyCollectionOf(GlobalExpressionCallDAO.Attribute.class),
-                // ordering attributes
-                anyObject()))
-        .thenReturn(resultSetMock);
-
-        when(this.ontService.getAnatEntityOntology(spe1.getId(), Arrays.asList(
-                anatEntity1.getId(), anatEntity2.getId()), 
-                EnumSet.of(RelationType.ISA_PARTOF), true, false))
-            .thenReturn(this.anatEntityOnt);
-        when(this.ontService.getDevStageOntology(spe1.getId(), Arrays.asList(
-                devStage1.getId(), devStage2.getId()), true, false)).thenReturn(this.devStageOnt);
-        
-        when(this.anatEntityService.loadAnatEntities(Collections.singleton(spe1.getId()), 
-                true, new HashSet<String>(Arrays.asList(
-                        anatEntity1.getId(), anatEntity2.getId())),false))
-        .thenReturn(Stream.of(anatEntity1, anatEntity2));
-        when(this.devStageService.loadDevStages(Collections.singleton(spe1.getId()), 
-                true, new HashSet<String>(Arrays.asList(
-                        devStage1.getId(), devStage2.getId())),false))
-        .thenReturn(Stream.of(devStage1, devStage2));
-
-        when(this.anatEntityOnt.getElements()).thenReturn(new HashSet<>(Arrays.asList(anatEntity1, anatEntity2)));
-        when(this.devStageOnt.getElements()).thenReturn(new HashSet<>(Arrays.asList(devStage1, devStage2)));
-        when(this.anatEntityOnt.getElement(anatEntity1.getId())).thenReturn(anatEntity1);
-        when(this.anatEntityOnt.getElement(anatEntity2.getId())).thenReturn(anatEntity2);
-        when(this.devStageOnt.getElement(devStage1.getId())).thenReturn(devStage1);
-        when(this.devStageOnt.getElement(devStage2.getId())).thenReturn(devStage2);
-        when(this.anatEntityOnt.getAncestors(anatEntity1)).thenReturn(new HashSet<>(Arrays.asList(anatEntity2)));
-        when(this.anatEntityOnt.getAncestors(anatEntity2)).thenReturn(new HashSet<>());
-        when(this.devStageOnt.getAncestors(devStage1)).thenReturn(new HashSet<>(Arrays.asList(devStage2)));
-        when(this.devStageOnt.getAncestors(devStage2)).thenReturn(new HashSet<>());
-        when(this.anatEntityOnt.getAncestors(anatEntity1, false)).thenReturn(new HashSet<>(Arrays.asList(anatEntity2)));
-        when(this.anatEntityOnt.getAncestors(anatEntity2, false)).thenReturn(new HashSet<>());
-        when(this.devStageOnt.getAncestors(devStage1, false)).thenReturn(new HashSet<>(Arrays.asList(devStage2)));
-        when(this.devStageOnt.getAncestors(devStage2, false)).thenReturn(new HashSet<>());
-
-        List<ExpressionCall> expectedResults = Arrays.asList(
-                new ExpressionCall(g1, cond1, 
-                        new DataPropagation(PropagationState.SELF, PropagationState.SELF, true),
-                        ExpressionSummary.EXPRESSED, SummaryQuality.BRONZE, 
-                        new HashSet<ExpressionCallData>(Arrays.asList(
-                            new ExpressionCallData(DataType.AFFYMETRIX, new HashSet<>(Arrays.asList(
-                                    new ExperimentExpressionCount(
-                                            CallType.Expression.EXPRESSED, DataQuality.LOW, PropagationState.ALL, 1)
-                                    )),
-                                    0, new BigDecimal("99"), new BigDecimal("88"), new BigDecimal("77"),
-                                  new DataPropagation(PropagationState.SELF, PropagationState.SELF, true)))), 
-                        new ExpressionLevelInfo(new BigDecimal("1257.34"), new BigDecimal("96.93762"),
-                                new BigDecimal("41025"), null, null)),
-                new ExpressionCall(g1, cond2, 
-                        new DataPropagation(PropagationState.SELF, PropagationState.SELF, true),
-                        ExpressionSummary.EXPRESSED, SummaryQuality.SILVER, 
-                        new HashSet<ExpressionCallData>(Arrays.asList(
-                            new ExpressionCallData(DataType.EST, new HashSet<>(Arrays.asList(
-                                    new ExperimentExpressionCount(
-                                            CallType.Expression.EXPRESSED, DataQuality.LOW, PropagationState.ALL, 2)
-                                    )),
-                                    0, new BigDecimal("99"), new BigDecimal("88"), new BigDecimal("77"),
-                                  new DataPropagation(PropagationState.SELF, PropagationState.SELF, true)))), 
-                        new ExpressionLevelInfo(new BigDecimal("41025"), CallService.EXPRESSION_SCORE_MIN_VALUE,
-                                new BigDecimal("41025"), null, null)),
-                new ExpressionCall(g2, cond3, 
-                        new DataPropagation(PropagationState.SELF, PropagationState.SELF, true),
-                        ExpressionSummary.EXPRESSED, SummaryQuality.BRONZE, 
-                        new HashSet<ExpressionCallData>(Arrays.asList(
-                            new ExpressionCallData(DataType.EST, new HashSet<>(Arrays.asList(
-                                    new ExperimentExpressionCount(
-                                            CallType.Expression.EXPRESSED, DataQuality.LOW, PropagationState.ALL, 1)
-                                    )),
-                                    0, new BigDecimal("99"), new BigDecimal("88"), new BigDecimal("77"),
-                                  new DataPropagation(PropagationState.SELF, PropagationState.SELF, true)))), 
-                        new ExpressionLevelInfo(new BigDecimal("20000.52"), new BigDecimal("51.25041"),
-                                new BigDecimal("41025"), null, null))
-            );
-        
-        Map<ExpressionSummary, SummaryQuality> summaryCallTypeQualityFilter = new HashMap<>();
-        summaryCallTypeQualityFilter.put(ExpressionSummary.EXPRESSED, SummaryQuality.BRONZE);
-        
-        Map<Expression, Boolean> callObservedData = new HashMap<>();
-        callObservedData.put(Expression.EXPRESSED, true);
-        callObservedData.put(Expression.NOT_EXPRESSED, false);
-        
-        LinkedHashMap<CallService.OrderingAttribute, Service.Direction> serviceOrdering = 
-                new LinkedHashMap<>();
-        serviceOrdering.put(CallService.OrderingAttribute.GLOBAL_RANK, Service.Direction.ASC);
-        
-        Set<CallService.Attribute> attrs = EnumSet.complementOf(
-                EnumSet.of(Attribute.ANAT_ENTITY_QUAL_EXPR_LEVEL, Attribute.GENE_QUAL_EXPR_LEVEL));
-        
-        CallService service = new CallService(this.serviceFactory);
-        
-        List<ExpressionCall> actualResults = service.loadExpressionCalls(
-                new ExpressionCallFilter(summaryCallTypeQualityFilter, 
-                        Collections.singleton(
-                                new GeneFilter(g1.getSpecies().getId(), 
-                                        Arrays.asList(g1.getEnsemblGeneId(), g2.getEnsemblGeneId()))),
-                        null, null, callObservedData,
-                    null, null, null, null, null), 
-                attrs,
-                serviceOrdering)
-                .collect(Collectors.toList());
-        
-        
-        assertCallsEquals(expectedResults, actualResults);
-        
-        LinkedHashMap<GlobalExpressionCallDAO.OrderingAttribute, DAO.Direction> orderingAttrs = 
-                new LinkedHashMap<>();
-        orderingAttrs.put(GlobalExpressionCallDAO.OrderingAttribute.MEAN_RANK, DAO.Direction.ASC);
-        
-        verify(this.globalExprCallDAO).getGlobalExpressionCalls(
-                //CallDAOFilters
-        eq(Arrays.asList(
-                new CallDAOFilter(new HashSet<>(Arrays.asList(1, 2)), new HashSet<>(), null, 
-                        new HashSet<>(Arrays.asList(
-                                new CallDataDAOFilter(
-                                       new HashSet<>(Arrays.asList(
-                                               new HashSet<>(Arrays.asList(
-                                                       new DAOExperimentCountFilter(
-                                                               DAOExperimentCount.CallType.PRESENT, 
-                                                               DAOExperimentCount.DataQuality.HIGH, 
-                                                               DAOPropagationState.ALL, 
-                                                               DAOExperimentCountFilter.Qualifier.GREATER_THAN,
-                                                               0),
-                                                       new DAOExperimentCountFilter(
-                                                               DAOExperimentCount.CallType.PRESENT, 
-                                                               DAOExperimentCount.DataQuality.LOW, 
-                                                               DAOPropagationState.ALL, 
-                                                               DAOExperimentCountFilter.Qualifier.GREATER_THAN, 
-                                                               0))),
-                                               new HashSet<>(Arrays.asList(
-                                                       new DAOExperimentCountFilter(
-                                                               DAOExperimentCount.CallType.ABSENT, 
-                                                               DAOExperimentCount.DataQuality.HIGH, 
-                                                               DAOPropagationState.SELF, 
-                                                               DAOExperimentCountFilter.Qualifier.EQUALS_TO, 
-                                                               0))),
-                                               new HashSet<>(Arrays.asList(
-                                                       new DAOExperimentCountFilter(
-                                                               DAOExperimentCount.CallType.ABSENT, 
-                                                               DAOExperimentCount.DataQuality.LOW, 
-                                                               DAOPropagationState.SELF, 
-                                                               DAOExperimentCountFilter.Qualifier.EQUALS_TO, 
-                                                               0))),
-                                               new HashSet<>(Arrays.asList(
-                                                       new DAOExperimentCountFilter(
-                                                               DAOExperimentCount.CallType.PRESENT, 
-                                                               DAOExperimentCount.DataQuality.LOW, 
-                                                               DAOPropagationState.SELF, 
-                                                               DAOExperimentCountFilter.Qualifier.GREATER_THAN, 
-                                                               0),
-                                                       new DAOExperimentCountFilter(
-                                                               DAOExperimentCount.CallType.PRESENT, 
-                                                               DAOExperimentCount.DataQuality.HIGH, 
-                                                               DAOPropagationState.SELF, 
-                                                               DAOExperimentCountFilter.Qualifier.GREATER_THAN, 
-                                                               0)))
-                                                   )),
-                                        Arrays.asList(DAODataType.values()),
-                                        null,
-                                        new HashMap<>())))
-                        ))),
-                // condition parameters
-                eq(new HashSet<>(Arrays.asList(
-                        ConditionDAO.Attribute.ANAT_ENTITY_ID, ConditionDAO.Attribute.STAGE_ID))),
-                // global expression attributes
-                eq(getAllGlobalExpressionCallDAOAttributes()),
-                // ordering attributes
-                eq(orderingAttrs));
-
-    }
-
-    private Set<GlobalExpressionCallDAO.Attribute> getAllGlobalExpressionCallDAOAttributes() {
-        return EnumSet.of(GlobalExpressionCallDAO.Attribute.DATA_TYPE_RANK_INFO, 
-                GlobalExpressionCallDAO.Attribute.GLOBAL_CONDITION_ID, GlobalExpressionCallDAO.Attribute.BGEE_GENE_ID, 
-                GlobalExpressionCallDAO.Attribute.DATA_TYPE_EXPERIMENT_TOTAL_COUNTS, 
-                GlobalExpressionCallDAO.Attribute.DATA_TYPE_OBSERVED_DATA, 
-                GlobalExpressionCallDAO.Attribute.MEAN_RANK, 
-                GlobalExpressionCallDAO.Attribute.DATA_TYPE_EXPERIMENT_SELF_COUNTS, 
-                GlobalExpressionCallDAO.Attribute.DATA_TYPE_EXPERIMENT_PROPAGATED_COUNTS);
-    }
-
-    /**
-     * Test the method {@link CallService#loadExpressionCalls(String, ExpressionCallFilter, 
-     * Collection, LinkedHashMap, boolean)}.
-     */
-    @Test
-    public void shouldLoadExpressionCallsWithFiltering() {
-        //More complex query
-        
-        GeneTO gTO1 = new GeneTO(1, "gene1", "geneName1", spe1.getId());
-        Gene g1 = new Gene(gTO1.getGeneId(), gTO1.getName(), null, null, null, spe1, new GeneBioType("b"), 1);
-        
-        AnatEntity anatEntity1 = new AnatEntity("anatEntity1");
-        DevStage devStage1 = new DevStage("devStage1");
-        ConditionTO condTO1 = new ConditionTO(1, anatEntity1.getId(), devStage1.getId(), null, null, null, spe1.getId(), null);
-        Condition cond1 = new Condition(anatEntity1, devStage1, null, null, null, spe1);
-        
-        DAOFDRPValue pValueEST = new DAOFDRPValue(new BigDecimal(0.01), 1,
-                Collections.singleton(DAODataType.EST));
-        DAOFDRPValue pValueESTDesc = new DAOFDRPValue(new BigDecimal(0.2), 1,
-                Collections.singleton(DAODataType.EST));
-        
-        Map<ConditionDAO.Attribute, DAOPropagationState> dataPropagation = new HashMap<>();
-        dataPropagation.put(ConditionDAO.Attribute.ANAT_ENTITY_ID, DAOPropagationState.SELF);
-        dataPropagation.put(ConditionDAO.Attribute.STAGE_ID, DAOPropagationState.SELF);
-        
-        GlobalExpressionCallTOResultSet resultSetMock = getMockResultSet(GlobalExpressionCallTOResultSet.class, 
-                Arrays.asList(
-                        new GlobalExpressionCallTO(3L, gTO1.getId(), condTO1.getId(), 
-                                new BigDecimal("125.42"), new HashSet<>(Arrays.asList(
-                                        new GlobalExpressionCallDataTO(DAODataType.EST, true, 
-                                                dataPropagation, 1, 1,
-                                                new HashSet<>(Arrays.asList(
-                                                        new DAOExperimentCount(
-                                                                DAOExperimentCount.CallType.PRESENT, 
-                                                                DAOExperimentCount.DataQuality.HIGH, 
-                                                                DAOPropagationState.ALL, 3))), 
-                                                0, new BigDecimal("99"), new BigDecimal("88"), new BigDecimal("77"))
-                                        )), Collections.singleton(pValueEST), Collections.singleton(pValueESTDesc))
-                        ));
-        
-        //we'll do the verify afterwards, it's easier to catch a problem in the parameters
-        when(this.globalExprCallDAO.getGlobalExpressionCalls(
-                // CallDAOFilters
-                anyCollectionOf(CallDAOFilter.class), 
-                // condition parameters
-                anyCollectionOf(ConditionDAO.Attribute.class),
-                // global expression attributes
-                anyCollectionOf(GlobalExpressionCallDAO.Attribute.class),
-                // ordering attributes
-                anyObject()))
-        .thenReturn(resultSetMock);
-
-        when(this.ontService.getAnatEntityOntology(spe1.getId(), new HashSet<>(Arrays.asList(
-                "anatEntityId1")), EnumSet.of(RelationType.ISA_PARTOF), false, false))
-        .thenReturn(this.anatEntityOnt);
-        when(this.ontService.getDevStageOntology(spe1.getId(), new HashSet<>(Arrays.asList(
-                "stageId1", "stageId2")), false, false)).thenReturn(this.devStageOnt);
-        
-        when(this.anatEntityService.loadAnatEntities(Collections.singleton(spe1.getId()), 
-                true, new HashSet<String>(Arrays.asList(
-                        anatEntity1.getId())),false))
-        .thenReturn(Stream.of(anatEntity1));
-        when(this.devStageService.loadDevStages(Collections.singleton(spe1.getId()), 
-                true, new HashSet<String>(Arrays.asList(
-                        devStage1.getId())),false))
-        .thenReturn(Stream.of(devStage1));
-
-        when(this.anatEntityOnt.getElements()).thenReturn(new HashSet<>(Arrays.asList(anatEntity1)));
-        when(this.devStageOnt.getElements()).thenReturn(new HashSet<>(Arrays.asList(devStage1)));
-        when(this.anatEntityOnt.getElement(anatEntity1.getId())).thenReturn(anatEntity1);
-        when(this.devStageOnt.getElement(devStage1.getId())).thenReturn(devStage1);
-        // No relation to not propagate calls
-        when(this.anatEntityOnt.getAncestors(anatEntity1, true)).thenReturn(new HashSet<>());
-        when(this.devStageOnt.getAncestors(devStage1, true)).thenReturn(new HashSet<>());
-
-        GeneTOResultSet geneTOResultSet = getMockResultSet(GeneTOResultSet.class, Arrays.asList(
-                new GeneTO(1, g1.getEnsemblGeneId(), g1.getName(), g1.getDescription(), g1.getSpecies().getId(), 
-                        1, 1, true, 1)));
-        Map<Integer, Set<String>> speciesIdToGeneIds = new HashMap<>();
-        speciesIdToGeneIds.put(spe1.getId(), Collections.singleton(g1.getEnsemblGeneId()));
-        when(this.geneDAO.getGenesBySpeciesAndGeneIds(speciesIdToGeneIds)).thenReturn(geneTOResultSet);
-
-        ConditionTOResultSet condTOResultSet = 
-                getMockResultSet(ConditionTOResultSet.class, Arrays.asList(condTO1));
-        when(this.condDAO.getGlobalConditionsBySpeciesIds(eq(Collections.singleton(spe1.getId())), 
-                eq(new HashSet<>(Arrays.asList(ConditionDAO.Attribute.ANAT_ENTITY_ID, 
-                        ConditionDAO.Attribute.STAGE_ID))),
-                anyObject())).thenReturn(condTOResultSet);
-        
-        List<ExpressionCall> expectedResults = Arrays.asList(
-                new ExpressionCall(g1, cond1, 
-                        new DataPropagation(PropagationState.SELF, PropagationState.SELF, true),
-                        ExpressionSummary.EXPRESSED, SummaryQuality.GOLD, 
-                        new HashSet<ExpressionCallData>(Arrays.asList(
-                            new ExpressionCallData(DataType.EST, new HashSet<>(Arrays.asList(
-                                    new ExperimentExpressionCount(
-                                            CallType.Expression.EXPRESSED, 
-                                            DataQuality.HIGH, 
-                                            PropagationState.ALL, 3))),
-                                    0, new BigDecimal("99"), new BigDecimal("88"), new BigDecimal("77"),
-                                  new DataPropagation(PropagationState.SELF, PropagationState.SELF, true)))), 
-                        new ExpressionLevelInfo(new BigDecimal("125.42"))));
-
-
-        
-        LinkedHashMap<CallService.OrderingAttribute, Service.Direction> serviceOrdering = 
-                new LinkedHashMap<>();
-        serviceOrdering.put(CallService.OrderingAttribute.GLOBAL_RANK, Service.Direction.ASC);
-
-        Map<ExpressionSummary, SummaryQuality> summaryCallTypeQualityFilter = new HashMap<>();
-        summaryCallTypeQualityFilter.put(ExpressionSummary.EXPRESSED, SummaryQuality.GOLD);
-        
-        Map<Expression, Boolean> callObservedData = new HashMap<>();
-        callObservedData.put(Expression.EXPRESSED, true);
-        callObservedData.put(Expression.NOT_EXPRESSED, false);
-        
-        Set<CallService.Attribute> attrs = EnumSet.complementOf(
-                EnumSet.of(Attribute.ANAT_ENTITY_QUAL_EXPR_LEVEL, Attribute.GENE_QUAL_EXPR_LEVEL, Attribute.EXPRESSION_SCORE));
-        
-        CallService service = new CallService(this.serviceFactory);
-        
-        List<ExpressionCall> actualResults = service.loadExpressionCalls(
-                new ExpressionCallFilter(summaryCallTypeQualityFilter, 
-                        Collections.singleton(
-                                new GeneFilter(spe1.getId(), g1.getEnsemblGeneId())),
-                        Collections.singleton(
-                                new ConditionFilter(Collections.singleton(anatEntity1.getId()), 
-                                        Collections.singleton(devStage1.getId()), null, null, null, null)), 
-                        Collections.singleton(
-                                DataType.EST), 
-                        callObservedData,
-                    null, null, null, null, null), 
-                attrs,
-                serviceOrdering)
-                .collect(Collectors.toList());
-        
-        assertCallsEquals(expectedResults, actualResults);
-        
-        
-        LinkedHashMap<GlobalExpressionCallDAO.OrderingAttribute, DAO.Direction> orderingAttrs = 
-                new LinkedHashMap<>();
-        orderingAttrs.put(GlobalExpressionCallDAO.OrderingAttribute.MEAN_RANK, DAO.Direction.ASC);
-        
-        verify(this.globalExprCallDAO).getGlobalExpressionCalls(
-        //CallDAOFilters
-        eq(Arrays.asList(
-              new CallDAOFilter(new HashSet<>(Arrays.asList(1)), new HashSet<>(), 
-                      new HashSet<>(Arrays.asList(
-                              new DAOConditionFilter(Collections.singleton(anatEntity1.getId()), 
-                                      Collections.singleton(devStage1.getId()), null))), 
-                      new HashSet<>(Arrays.asList(
-                              new CallDataDAOFilter(
-                                     new HashSet<>(Arrays.asList(
-                                             new HashSet<>(Arrays.asList(
-                                                     new DAOExperimentCountFilter(
-                                                             DAOExperimentCount.CallType.ABSENT, 
-                                                             DAOExperimentCount.DataQuality.HIGH, 
-                                                             DAOPropagationState.SELF, 
-                                                             DAOExperimentCountFilter.Qualifier.EQUALS_TO, 
-                                                             0))),
-                                             new HashSet<>(Arrays.asList(
-                                                     new DAOExperimentCountFilter(
-                                                             DAOExperimentCount.CallType.PRESENT, 
-                                                             DAOExperimentCount.DataQuality.HIGH, 
-                                                             DAOPropagationState.ALL, 
-                                                             DAOExperimentCountFilter.Qualifier.GREATER_THAN, 
-                                                             1))),
-                                             new HashSet<>(Arrays.asList(
-                                                     new DAOExperimentCountFilter(
-                                                             DAOExperimentCount.CallType.ABSENT, 
-                                                             DAOExperimentCount.DataQuality.LOW, 
-                                                             DAOPropagationState.SELF, 
-                                                             DAOExperimentCountFilter.Qualifier.EQUALS_TO, 
-                                                             0))),
-                                             new HashSet<>(Arrays.asList(
-                                                     new DAOExperimentCountFilter(
-                                                             DAOExperimentCount.CallType.PRESENT,
-                                                             DAOExperimentCount.DataQuality.LOW, 
-                                                             DAOPropagationState.SELF, 
-                                                             DAOExperimentCountFilter.Qualifier.GREATER_THAN, 
-                                                             0),
-                                                     new DAOExperimentCountFilter(
-                                                             DAOExperimentCount.CallType.PRESENT, 
-                                                             DAOExperimentCount.DataQuality.HIGH, 
-                                                             DAOPropagationState.SELF, 
-                                                             DAOExperimentCountFilter.Qualifier.GREATER_THAN, 
-                                                             0)))
-                                                 )),
-                                      Arrays.asList(DAODataType.EST),
-                                      null, new HashMap<>())))
-              ))), 
-      // condition parameters
-      eq(new HashSet<>(Arrays.asList(ConditionDAO.Attribute.ANAT_ENTITY_ID, ConditionDAO.Attribute.STAGE_ID))),
-      // global expression attributes
-      eq(getAllGlobalExpressionCallDAOAttributes()),
-      // ordering attributes
-      eq(orderingAttrs));
-    }
-
-    /**
-     * Test the method {@link CallService#loadExpressionCalls(String, ExpressionCallFilter, 
-     * Collection, LinkedHashMap, boolean)} when quantitative expression levels are requested.
-     */
-    @SuppressWarnings("unchecked")
-    @Test
-    public void shouldLoadCallsWithQuantExprLevels() {
-        //2 genes, 2 organs, 1 stage, 2 conditions
-        GeneTO gTO1 = new GeneTO(1, "gene1", "geneName1", spe1.getId());
-        Gene g1 = new Gene(gTO1.getGeneId(), gTO1.getName(), null, null, null, spe1, new GeneBioType("b"), 1);
-        GeneTO gTO2 = new GeneTO(2, "gene2", "geneName2", spe1.getId());
-        Gene g2 = new Gene(gTO2.getGeneId(), gTO2.getName(), null, null, null, spe1, new GeneBioType("b"), 1);
-        AnatEntity anatEntity1 = new AnatEntity("anatEntity1");
-        AnatEntity anatEntity2 = new AnatEntity("anatEntity2");
-        DevStage devStage1 = new DevStage("devStage1");
-        ConditionTO condTO1 = new ConditionTO(1, anatEntity1.getId(), devStage1.getId(), null, null, null, spe1.getId(), null);
-        ConditionTO condTO2 = new ConditionTO(2, anatEntity2.getId(), devStage1.getId(), null, null, null, spe1.getId(), null);
-        Condition cond1 = new Condition(anatEntity1, devStage1, null, null, null, spe1);
-        Condition cond2 = new Condition(anatEntity2, devStage1, null, null, null, spe1);
-        
-        DAOFDRPValue pValueRnaSeq = new DAOFDRPValue(new BigDecimal(0.3), 1,
-                Collections.singleton(DAODataType.RNA_SEQ));
-        DAOFDRPValue pValueRnaSeqDesc = new DAOFDRPValue(new BigDecimal(0.01), 1,
-                Collections.singleton(DAODataType.RNA_SEQ));
-
-        //Mock services and objects
-        when(this.ontService.getAnatEntityOntology(eq(spe1.getId()), anyCollectionOf(String.class),
-                eq(EnumSet.of(RelationType.ISA_PARTOF)), eq(false), eq(false)))
-        .thenReturn(this.anatEntityOnt);
-        when(this.ontService.getDevStageOntology(spe1.getId(), new HashSet<>(Arrays.asList(
-                "stageId1")), false, false)).thenReturn(this.devStageOnt);
-        when(this.anatEntityService.loadAnatEntities(Collections.singleton(spe1.getId()), 
-                true, new HashSet<String>(Arrays.asList(
-                        anatEntity1.getId())),false))
-        .thenAnswer(
-                new Answer<Stream<AnatEntity>>() {
-                    public Stream<AnatEntity> answer(InvocationOnMock invocation) {
-                        return Stream.of(anatEntity1);
-                    }
-                });
-        when(this.anatEntityService.loadAnatEntities(Collections.singleton(spe1.getId()), 
-                true, new HashSet<String>(Arrays.asList(
-                        anatEntity1.getId(), anatEntity2.getId())),false))
-        .thenAnswer(
-                new Answer<Stream<AnatEntity>>() {
-                    public Stream<AnatEntity> answer(InvocationOnMock invocation) {
-                        return Stream.of(anatEntity1, anatEntity2);
-                    }
-                });
-        when(this.devStageService.loadDevStages(Collections.singleton(spe1.getId()), 
-                true, new HashSet<String>(Arrays.asList(
-                        devStage1.getId())),false))
-        .thenAnswer(
-                new Answer<Stream<DevStage>>() {
-                    public Stream<DevStage> answer(InvocationOnMock invocation) {
-                        return Stream.of(devStage1);
-                    }
-                });
-        when(this.anatEntityOnt.getElements()).thenReturn(new HashSet<>(Arrays.asList(anatEntity1, anatEntity2)));
-        when(this.devStageOnt.getElements()).thenReturn(new HashSet<>(Arrays.asList(devStage1)));
-        when(this.anatEntityOnt.getElement(anatEntity1.getId())).thenReturn(anatEntity1);
-        when(this.anatEntityOnt.getElement(anatEntity2.getId())).thenReturn(anatEntity2);
-        when(this.devStageOnt.getElement(devStage1.getId())).thenReturn(devStage1);
-        // No relation to not propagate calls
-        when(this.anatEntityOnt.getAncestors(anatEntity1, true)).thenReturn(new HashSet<>());
-        when(this.anatEntityOnt.getAncestors(anatEntity2, true)).thenReturn(new HashSet<>());
-        when(this.devStageOnt.getAncestors(devStage1, true)).thenReturn(new HashSet<>());
-
-        Map<Integer, Set<String>> speciesIdToGeneIds = new HashMap<>();
-        speciesIdToGeneIds.put(spe1.getId(), Collections.singleton(g1.getEnsemblGeneId()));
-        when(this.geneDAO.getGenesBySpeciesAndGeneIds(speciesIdToGeneIds)).thenAnswer(
-                new Answer<GeneTOResultSet>() {
-                    public GeneTOResultSet answer(InvocationOnMock invocation) {
-                        return getMockResultSet(GeneTOResultSet.class, Arrays.asList(
-                                new GeneTO(gTO1.getId(), gTO1.getGeneId(), gTO1.getName(), gTO1.getDescription(), gTO1.getSpeciesId(), 
-                                        1, 1, true, 1)));
-                    }
-                });
-        speciesIdToGeneIds = new HashMap<>();
-        speciesIdToGeneIds.put(spe1.getId(), new HashSet<>());
-        when(this.geneDAO.getGenesBySpeciesAndGeneIds(speciesIdToGeneIds)).thenAnswer(
-                new Answer<GeneTOResultSet>() {
-                    public GeneTOResultSet answer(InvocationOnMock invocation) {
-                        return getMockResultSet(GeneTOResultSet.class, Arrays.asList(
-                                new GeneTO(gTO1.getId(), gTO1.getGeneId(), gTO1.getName(), gTO1.getDescription(), gTO1.getSpeciesId(), 
-                                        1, 1, true, 1),
-                                new GeneTO(gTO2.getId(), gTO2.getGeneId(), gTO2.getName(), gTO2.getDescription(), gTO2.getSpeciesId(), 
-                                        1, 1, true, 1)));
-                    }
-                });
-
-        when(this.condDAO.getGlobalConditionsBySpeciesIds(Collections.singleton(spe1.getId()), 
-                EnumSet.of(ConditionDAO.Attribute.ANAT_ENTITY_ID, 
-                        ConditionDAO.Attribute.STAGE_ID),
-                EnumSet.of(ConditionDAO.Attribute.ANAT_ENTITY_ID, 
-                        ConditionDAO.Attribute.STAGE_ID, ConditionDAO.Attribute.ID,
-                        ConditionDAO.Attribute.SPECIES_ID))).thenAnswer(
-                                new Answer<ConditionTOResultSet>() {
-                                    public ConditionTOResultSet answer(InvocationOnMock invocation) {
-                                        return getMockResultSet(ConditionTOResultSet.class,
-                                                Arrays.asList(condTO1, condTO2));
-                                    }
-                                });
-
-        GlobalExpressionCallDataTO presentCallDataTO = new GlobalExpressionCallDataTO(DAODataType.RNA_SEQ,
-                true, null, 1, 1,
-                Collections.singleton(new DAOExperimentCount(DAOExperimentCount.CallType.PRESENT,
-                        DAOExperimentCount.DataQuality.HIGH, DAOPropagationState.ALL, 1)),
-                0, null, null, null);
-        GlobalExpressionCallDataTO absentCallDataTO = new GlobalExpressionCallDataTO(DAODataType.RNA_SEQ,
-                true, null, 1, 1,
-                Collections.singleton(new DAOExperimentCount(DAOExperimentCount.CallType.ABSENT,
-                        DAOExperimentCount.DataQuality.HIGH, DAOPropagationState.ALL, 1)),
-                0, null, null, null);
-        //To mock the returned GlobalExpressionCallTOResultSets
-        //4 calls: 2 genes in 2 organs
-        List<GlobalExpressionCallTO> callTOs = Arrays.asList(
-                //cond1: ranks from 10 to 10000
-                //cond2: ranks from 20000 to 30000
-                //gene1: ranks from 10 to 30000
-                //gene2: ranks from 10000 to 20000
-                //gene1 - cond1: gene HIGH, anat HIGH
-                //gene1 - cond2: gene LOW, anat LOW
-                //gene2 - cond1: gene HIGH, anat LOW
-                //gene2 - cond2: gene LOW, anat HIGH
-                new GlobalExpressionCallTO(1L, gTO1.getId(), condTO1.getId(), 
-                        new BigDecimal("10"), Collections.singleton(presentCallDataTO),
-                        Collections.singleton(pValueRnaSeq), Collections.singleton(pValueRnaSeqDesc)),
-                new GlobalExpressionCallTO(2L, gTO1.getId(), condTO2.getId(), 
-                        new BigDecimal("30000"), Collections.singleton(presentCallDataTO),
-                        Collections.singleton(pValueRnaSeq), Collections.singleton(pValueRnaSeqDesc)),
-                new GlobalExpressionCallTO(3L, gTO2.getId(), condTO1.getId(), 
-                        new BigDecimal("10000"), Collections.singleton(presentCallDataTO),
-                        Collections.singleton(pValueRnaSeq), Collections.singleton(pValueRnaSeqDesc)),
-                new GlobalExpressionCallTO(4L, gTO2.getId(), condTO2.getId(), 
-                        new BigDecimal("20000"), Collections.singleton(presentCallDataTO),
-                        Collections.singleton(pValueRnaSeq), Collections.singleton(pValueRnaSeqDesc))
-                );
-        //2 calls, one with absent call
-        List<GlobalExpressionCallTO> callTOsWithAbsentCall = Arrays.asList(
-                new GlobalExpressionCallTO(1L, gTO1.getId(), condTO1.getId(),
-                        new BigDecimal("10"), Collections.singleton(presentCallDataTO),
-                        Collections.singleton(pValueRnaSeq), Collections.singleton(pValueRnaSeqDesc)),
-                new GlobalExpressionCallTO(2L, gTO1.getId(), condTO2.getId(),
-                        new BigDecimal("500000"), Collections.singleton(absentCallDataTO),
-                        Collections.singleton(pValueRnaSeq), Collections.singleton(pValueRnaSeqDesc)));
-
-        //To mock the returned min./max ranks
-        EntityMinMaxRanksTO<Integer> g1MinMax = new EntityMinMaxRanksTO<>(gTO1.getId(),
-                new BigDecimal("10"), new BigDecimal("30000"), null);
-        EntityMinMaxRanksTO<Integer> g2MinMax = new EntityMinMaxRanksTO<>(gTO2.getId(),
-                new BigDecimal("10000"), new BigDecimal("20000"), null);
-        EntityMinMaxRanksTO<String> ae1MinMax = new EntityMinMaxRanksTO<>(anatEntity1.getId(),
-                new BigDecimal("10"), new BigDecimal("10000"), null);
-        EntityMinMaxRanksTO<String> ae2MinMax = new EntityMinMaxRanksTO<>(anatEntity2.getId(),
-                new BigDecimal("20000"), new BigDecimal("30000"), null);
-
-        //Create the objects used for calling the GlobalExpressionCallDAO
-        DAOExperimentCountFilter presentLowAllCountFilter = new DAOExperimentCountFilter(
-                DAOExperimentCount.CallType.PRESENT, DAOExperimentCount.DataQuality.LOW,
-                DAOPropagationState.ALL, DAOExperimentCountFilter.Qualifier.GREATER_THAN, 0);
-        DAOExperimentCountFilter presentHighAllCountFilter = new DAOExperimentCountFilter(
-                DAOExperimentCount.CallType.PRESENT, DAOExperimentCount.DataQuality.HIGH,
-                DAOPropagationState.ALL, DAOExperimentCountFilter.Qualifier.GREATER_THAN, 0);
-        DAOExperimentCountFilter presentForGoldAllCountFilter = new DAOExperimentCountFilter(
-                DAOExperimentCount.CallType.PRESENT, DAOExperimentCount.DataQuality.HIGH,
-                DAOPropagationState.ALL, DAOExperimentCountFilter.Qualifier.GREATER_THAN, 1);
-        DAOExperimentCountFilter absentForGoldAllCountFilter = new DAOExperimentCountFilter(
-                DAOExperimentCount.CallType.ABSENT, DAOExperimentCount.DataQuality.HIGH,
-                DAOPropagationState.ALL, DAOExperimentCountFilter.Qualifier.GREATER_THAN, 1);
-        DAOExperimentCountFilter presentLowSelfCountFilter = new DAOExperimentCountFilter(
-                DAOExperimentCount.CallType.PRESENT, DAOExperimentCount.DataQuality.LOW,
-                DAOPropagationState.SELF, DAOExperimentCountFilter.Qualifier.GREATER_THAN, 0);
-        DAOExperimentCountFilter presentHighSelfCountFilter = new DAOExperimentCountFilter(
-                DAOExperimentCount.CallType.PRESENT, DAOExperimentCount.DataQuality.HIGH,
-                DAOPropagationState.SELF, DAOExperimentCountFilter.Qualifier.GREATER_THAN, 0);
-        DAOExperimentCountFilter noPresentHighAllCountFilter = new DAOExperimentCountFilter(
-                DAOExperimentCount.CallType.PRESENT, DAOExperimentCount.DataQuality.HIGH,
-                DAOPropagationState.ALL, DAOExperimentCountFilter.Qualifier.EQUALS_TO, 0);
-        DAOExperimentCountFilter noPresentLowAllCountFilter = new DAOExperimentCountFilter(
-                DAOExperimentCount.CallType.PRESENT, DAOExperimentCount.DataQuality.LOW,
-                DAOPropagationState.ALL, DAOExperimentCountFilter.Qualifier.EQUALS_TO, 0);
-        CallDataDAOFilter presentObservedDataDAOFilter = new CallDataDAOFilter(
-                new HashSet<>(Arrays.asList(
-                        new HashSet<>(Arrays.asList(presentLowAllCountFilter, presentHighAllCountFilter))
-                            )),
-                 null, true, new HashMap<>());
-        CallDataDAOFilter highPresentObservedDataDAOFilter = new CallDataDAOFilter(
-                new HashSet<>(Arrays.asList(
-                        new HashSet<>(Arrays.asList(presentForGoldAllCountFilter))
-                            )),
-                 null, true, new HashMap<>());
-        CallDataDAOFilter highAbsentObservedDataDAOFilter = new CallDataDAOFilter(
-                new HashSet<>(Arrays.asList(
-                        new HashSet<>(Arrays.asList(absentForGoldAllCountFilter)),
-                        new HashSet<>(Arrays.asList(noPresentHighAllCountFilter)),
-                        new HashSet<>(Arrays.asList(noPresentLowAllCountFilter))
-                            )),
-                 null, true, new HashMap<>());
-        CallDataDAOFilter observedPresentDataDAOFilter = new CallDataDAOFilter(
-                new HashSet<>(Arrays.asList(
-                        new HashSet<>(Arrays.asList(presentLowAllCountFilter, presentHighAllCountFilter)),
-                        new HashSet<>(Arrays.asList(presentLowSelfCountFilter, presentHighSelfCountFilter))
-                            )),
-                 null, null, new HashMap<>());
-
-        CallDAOFilter allObservedPresentCallDAOFilter = new CallDAOFilter(
-                null, Arrays.asList(spe1.getId()),
-                null, Arrays.asList(presentObservedDataDAOFilter));
-        CallDAOFilter onlyObservedPresentCallDAOFilter = new CallDAOFilter(
-                null, Arrays.asList(spe1.getId()),
-                null, Arrays.asList(observedPresentDataDAOFilter));
-        CallDAOFilter oneGeneOneOrganObservedPresentCallDAOFilter = new CallDAOFilter(
-                Arrays.asList(gTO1.getId()), Arrays.asList(),
-                Arrays.asList(new DAOConditionFilter(Arrays.asList(anatEntity1.getId()), null, null)),
-                Arrays.asList(presentObservedDataDAOFilter));
-        CallDAOFilter oneGeneAllOrganObservedPresentCallDAOFilter = new CallDAOFilter(
-                Arrays.asList(gTO1.getId()), Arrays.asList(),
-                null,
-                Arrays.asList(presentObservedDataDAOFilter));
-        CallDAOFilter oneGeneAllOrganObservedHighCallDAOFilter = new CallDAOFilter(
-                Arrays.asList(gTO1.getId()), Arrays.asList(),
-                null,
-                Arrays.asList(highPresentObservedDataDAOFilter, highAbsentObservedDataDAOFilter));
-        CallDAOFilter allGeneOneOrganObservedPresentCallDAOFilter = new CallDAOFilter(
-                null, Arrays.asList(spe1.getId()),
-                Arrays.asList(new DAOConditionFilter(Arrays.asList(anatEntity1.getId()), null, null)),
-                Arrays.asList(presentObservedDataDAOFilter));
-
-        Set<ConditionDAO.Attribute> allCondParams = EnumSet.of(
-                ConditionDAO.Attribute.ANAT_ENTITY_ID, ConditionDAO.Attribute.STAGE_ID);
-        Set<GlobalExpressionCallDAO.Attribute> attributes = EnumSet.of(
-                GlobalExpressionCallDAO.Attribute.BGEE_GENE_ID,
-                GlobalExpressionCallDAO.Attribute.GLOBAL_CONDITION_ID,
-                GlobalExpressionCallDAO.Attribute.DATA_TYPE_EXPERIMENT_TOTAL_COUNTS,
-                GlobalExpressionCallDAO.Attribute.MEAN_RANK);
-        LinkedHashMap<GlobalExpressionCallDAO.OrderingAttribute, DAO.Direction> orderByGeneAttributes =
-                new LinkedHashMap<>();
-        orderByGeneAttributes.put(GlobalExpressionCallDAO.OrderingAttribute.PUBLIC_GENE_ID, DAO.Direction.ASC);
-        orderByGeneAttributes.put(GlobalExpressionCallDAO.OrderingAttribute.MEAN_RANK, DAO.Direction.ASC);
-        LinkedHashMap<GlobalExpressionCallDAO.OrderingAttribute, DAO.Direction> orderByAnatAttributes =
-                new LinkedHashMap<>();
-        orderByAnatAttributes.put(GlobalExpressionCallDAO.OrderingAttribute.ANAT_ENTITY_ID, DAO.Direction.ASC);
-        orderByAnatAttributes.put(GlobalExpressionCallDAO.OrderingAttribute.MEAN_RANK, DAO.Direction.ASC);
-
-        //Mock calls to GlobalExpressionCallDAO
-        //All calls with no ordering
-        GlobalExpressionCallTOResultSet mockCallTOResultSet = getMockResultSet(
-                GlobalExpressionCallTOResultSet.class, callTOs);
-        when(this.globalExprCallDAO.getGlobalExpressionCalls(Arrays.asList(allObservedPresentCallDAOFilter),
-                allCondParams, attributes, new LinkedHashMap<>()))
-        .thenReturn(mockCallTOResultSet);
-        //All present bronze calls order by gene and rank
-        mockCallTOResultSet = getMockResultSet(
-                GlobalExpressionCallTOResultSet.class, callTOs);
-        when(this.globalExprCallDAO.getGlobalExpressionCalls(Arrays.asList(allObservedPresentCallDAOFilter),
-                allCondParams, attributes, orderByGeneAttributes))
-        .thenReturn(mockCallTOResultSet);
-        //Only calls with presence of expression in the condition itself order by gene and rank
-        mockCallTOResultSet = getMockResultSet(
-                GlobalExpressionCallTOResultSet.class, callTOs);
-        when(this.globalExprCallDAO.getGlobalExpressionCalls(Arrays.asList(onlyObservedPresentCallDAOFilter),
-                allCondParams, attributes, orderByGeneAttributes))
-        .thenReturn(mockCallTOResultSet);
-        //All present bronze calls order by anat. entity and rank
-        mockCallTOResultSet = getMockResultSet(
-                GlobalExpressionCallTOResultSet.class,
-                Arrays.asList(callTOs.get(0), callTOs.get(2), callTOs.get(1), callTOs.get(3)));
-        when(this.globalExprCallDAO.getGlobalExpressionCalls(Arrays.asList(allObservedPresentCallDAOFilter),
-                allCondParams, attributes, orderByAnatAttributes))
-        .thenReturn(mockCallTOResultSet);
-        //1 present bronze call for 1 gene in 1 organ
-        mockCallTOResultSet = getMockResultSet(
-                GlobalExpressionCallTOResultSet.class,
-                Arrays.asList(callTOs.get(0)));
-        when(this.globalExprCallDAO.getGlobalExpressionCalls(
-                Arrays.asList(oneGeneOneOrganObservedPresentCallDAOFilter),
-                allCondParams, attributes, orderByGeneAttributes))
-        .thenReturn(mockCallTOResultSet);
-        //Calls for one gene all organs, unordered. Should still be usable
-        //to compute min./max ranks for the gene
-        mockCallTOResultSet = getMockResultSet(
-                GlobalExpressionCallTOResultSet.class,
-                Arrays.asList(callTOs.get(0), callTOs.get(2)));
-        when(this.globalExprCallDAO.getGlobalExpressionCalls(
-                Arrays.asList(allGeneOneOrganObservedPresentCallDAOFilter),
-                allCondParams, attributes, new LinkedHashMap<>()))
-        .thenReturn(mockCallTOResultSet);
-        //Calls for one gene all organs, unordered, HIGH quality, including one ABSENT call.
-        //Not usable to compute min./max ranks for the gene nor for the anat. entity
-        mockCallTOResultSet = getMockResultSet(
-                GlobalExpressionCallTOResultSet.class,
-                Arrays.asList(callTOsWithAbsentCall.get(0), callTOsWithAbsentCall.get(1)));
-        when(this.globalExprCallDAO.getGlobalExpressionCalls(
-                Arrays.asList(oneGeneAllOrganObservedHighCallDAOFilter),
-                allCondParams, attributes, new LinkedHashMap<>()))
-        .thenReturn(mockCallTOResultSet);
-        //Calls for one organ all genes, unordered. Should still be usable
-        //to compute min./max ranks for the organ
-        mockCallTOResultSet = getMockResultSet(
-                GlobalExpressionCallTOResultSet.class,
-                Arrays.asList(callTOs.get(0), callTOs.get(1)));
-        when(this.globalExprCallDAO.getGlobalExpressionCalls(
-                Arrays.asList(oneGeneAllOrganObservedPresentCallDAOFilter),
-                allCondParams, attributes, new LinkedHashMap<>()))
-        .thenReturn(mockCallTOResultSet);
-        //min./max rank for one gene
-        when(this.globalExprCallDAO.getMinMaxRanksPerGene(
-                Arrays.asList(oneGeneAllOrganObservedPresentCallDAOFilter),
-                allCondParams)).thenAnswer(
-                        new Answer<EntityMinMaxRanksTOResultSet<Integer>>() {
-                            public EntityMinMaxRanksTOResultSet<Integer> answer(InvocationOnMock invocation) {
-                                return getMockResultSet(
-                                        EntityMinMaxRanksTOResultSet.class,
-                                        Arrays.asList(g1MinMax));
-                            }
-                        });
-        //min./max rank for one organ
-        EntityMinMaxRanksTOResultSet<String> mockAnatMinMaxResultSet = getMockResultSet(
-                EntityMinMaxRanksTOResultSet.class, 
-                Arrays.asList(ae1MinMax));
-        when(this.globalExprCallDAO.getMinMaxRanksPerAnatEntity(
-                Arrays.asList(allGeneOneOrganObservedPresentCallDAOFilter),
-                allCondParams))
-        .thenReturn(mockAnatMinMaxResultSet);
-        //min./max rank for all genes
-        when(this.globalExprCallDAO.getMinMaxRanksPerGene(
-                Arrays.asList(allObservedPresentCallDAOFilter),
-                allCondParams)).thenAnswer(
-                        new Answer<EntityMinMaxRanksTOResultSet<Integer>>() {
-                            public EntityMinMaxRanksTOResultSet<Integer> answer(InvocationOnMock invocation) {
-                                return getMockResultSet(
-                                        EntityMinMaxRanksTOResultSet.class, 
-                                        Arrays.asList(g1MinMax, g2MinMax));
-                            }
-                        });
-        //min./max rank for all organs
-        when(this.globalExprCallDAO.getMinMaxRanksPerAnatEntity(
-                Arrays.asList(allObservedPresentCallDAOFilter),
-                allCondParams)).thenAnswer(
-                        new Answer<EntityMinMaxRanksTOResultSet<String>>() {
-                            public EntityMinMaxRanksTOResultSet<String> answer(InvocationOnMock invocation) {
-                                return getMockResultSet(
-                                        EntityMinMaxRanksTOResultSet.class, 
-                                        Arrays.asList(ae1MinMax, ae2MinMax));
-                            }
-                        });
-
-        //expected results
-        ExpressionCall callg1ae1 = new ExpressionCall(g1, cond1, 
-                null, ExpressionSummary.EXPRESSED, null, null,
-                new ExpressionLevelInfo(new BigDecimal("10"), null, null,
-                        new QualitativeExpressionLevel<Gene>(ExpressionLevelCategory.HIGH,
-                                new EntityMinMaxRanks<Gene>(
-                                        new BigDecimal("10"), new BigDecimal("30000"),
-                                        g1)),
-                        new QualitativeExpressionLevel<AnatEntity>(ExpressionLevelCategory.HIGH,
-                                new EntityMinMaxRanks<AnatEntity>(
-                                        new BigDecimal("10"), new BigDecimal("10000"),
-                                        anatEntity1))));
-        ExpressionCall callg1ae2 = new ExpressionCall(g1, cond2, 
-                null, ExpressionSummary.EXPRESSED, null, null,
-                new ExpressionLevelInfo(new BigDecimal("30000"), null, null,
-                        new QualitativeExpressionLevel<Gene>(ExpressionLevelCategory.LOW,
-                                new EntityMinMaxRanks<Gene>(
-                                        new BigDecimal("10"), new BigDecimal("30000"),
-                                        g1)),
-                        new QualitativeExpressionLevel<AnatEntity>(ExpressionLevelCategory.LOW,
-                                new EntityMinMaxRanks<AnatEntity>(
-                                        new BigDecimal("20000"), new BigDecimal("30000"),
-                                        anatEntity2))));
-        ExpressionCall callg2ae1 = new ExpressionCall(g2, cond1, 
-                null, ExpressionSummary.EXPRESSED, null, null,
-                new ExpressionLevelInfo(new BigDecimal("10000"), null, null,
-                        new QualitativeExpressionLevel<Gene>(ExpressionLevelCategory.HIGH,
-                                new EntityMinMaxRanks<Gene>(
-                                        new BigDecimal("10000"), new BigDecimal("20000"),
-                                        g2)),
-                        new QualitativeExpressionLevel<AnatEntity>(ExpressionLevelCategory.LOW,
-                                new EntityMinMaxRanks<AnatEntity>(
-                                        new BigDecimal("10"), new BigDecimal("10000"),
-                                        anatEntity1))));
-        ExpressionCall callg2ae2 = new ExpressionCall(g2, cond2, 
-                null, ExpressionSummary.EXPRESSED, null, null,
-                new ExpressionLevelInfo(new BigDecimal("20000"), null, null,
-                        new QualitativeExpressionLevel<Gene>(ExpressionLevelCategory.LOW,
-                                new EntityMinMaxRanks<Gene>(
-                                        new BigDecimal("10000"), new BigDecimal("20000"),
-                                        g2)),
-                        new QualitativeExpressionLevel<AnatEntity>(ExpressionLevelCategory.HIGH,
-                                new EntityMinMaxRanks<AnatEntity>(
-                                        new BigDecimal("20000"), new BigDecimal("30000"),
-                                        anatEntity2))));
-        //Calls with ABSENT
-        ExpressionCall callg1ae1WithAbsent = new ExpressionCall(g1, cond1,
-                null, ExpressionSummary.EXPRESSED, null, null,
-                new ExpressionLevelInfo(new BigDecimal("10"), null, null,
-                        new QualitativeExpressionLevel<Gene>(ExpressionLevelCategory.HIGH,
-                                new EntityMinMaxRanks<Gene>(
-                                        new BigDecimal("10"), new BigDecimal("30000"),
-                                        g1)),
-                        new QualitativeExpressionLevel<AnatEntity>(ExpressionLevelCategory.HIGH,
-                                new EntityMinMaxRanks<AnatEntity>(
-                                        new BigDecimal("10"), new BigDecimal("10000"),
-                                        anatEntity1))));
-        ExpressionCall callg1ae2WithAbsent = new ExpressionCall(g1, cond2,
-                null, ExpressionSummary.NOT_EXPRESSED, null, null,
-                new ExpressionLevelInfo(new BigDecimal("500000"), null, null,
-                        new QualitativeExpressionLevel<Gene>(ExpressionLevelCategory.ABSENT,
-                                new EntityMinMaxRanks<Gene>(
-                                        new BigDecimal("10"), new BigDecimal("30000"),
-                                        g1)),
-                        new QualitativeExpressionLevel<AnatEntity>(ExpressionLevelCategory.ABSENT,
-                                new EntityMinMaxRanks<AnatEntity>(
-                                        new BigDecimal("20000"), new BigDecimal("30000"),
-                                        anatEntity2))));
-
-
-        CallService service = new CallService(this.serviceFactory);
-        Map<ExpressionSummary, SummaryQuality> summaryCallTypeQualityFilter = new HashMap<>();
-        summaryCallTypeQualityFilter.put(ExpressionSummary.EXPRESSED, SummaryQuality.BRONZE);
-        Map<Expression, Boolean> callObservedData = new HashMap<>();
-        callObservedData.put(null, true);
-        Set<CallService.Attribute> attrs = EnumSet.of(Attribute.GENE, Attribute.ANAT_ENTITY_ID,
-                Attribute.DEV_STAGE_ID, Attribute.CALL_TYPE, Attribute.MEAN_RANK,
-                Attribute.GENE_QUAL_EXPR_LEVEL, Attribute.ANAT_ENTITY_QUAL_EXPR_LEVEL);
-
-        //First, test by requesting all calls without any ordering.
-        //The service should retrieve the calls, but also the min./max ranks per anat. entity
-        //and per gene. That will make 3 calls to the DAO
-        Set<ExpressionCall> actualResults = service.loadExpressionCalls(
-                new ExpressionCallFilter(summaryCallTypeQualityFilter, 
-                        Collections.singleton(new GeneFilter(spe1.getId())),
-                        null, 
-                        null, 
-                        callObservedData,
-                        null, null, null, null, null), 
-                attrs,
-                null)
-                .collect(Collectors.toSet());
-        assertCallsEquals(new HashSet<>(Arrays.asList(callg1ae1, callg1ae2, callg2ae1, callg2ae2)),
-                actualResults);
-        //Verify that the DAO for min./max ranks was correctly called
-        verify(this.globalExprCallDAO, times(1)).getMinMaxRanksPerGene(
-                Arrays.asList(allObservedPresentCallDAOFilter),
-                allCondParams);
-        verify(this.globalExprCallDAO, times(1)).getMinMaxRanksPerAnatEntity(
-                Arrays.asList(allObservedPresentCallDAOFilter),
-                allCondParams);
-
-        //Now, test by requesting all calls, but ordered by genes.
-        //The service should use the calls retrieved for computing min./max ranks per gene,
-        //rather than querying the database, and querying the database for min./max ranks per anat. entity
-        this.configureMocks();
-        LinkedHashMap<CallService.OrderingAttribute, Service.Direction> serviceOrdering = 
-                new LinkedHashMap<>();
-        serviceOrdering.put(CallService.OrderingAttribute.GENE_ID, Service.Direction.ASC);
-        serviceOrdering.put(CallService.OrderingAttribute.GLOBAL_RANK, Service.Direction.ASC);
-        List<ExpressionCall> actualResultsOrdered = service.loadExpressionCalls(
-                new ExpressionCallFilter(summaryCallTypeQualityFilter, 
-                        Collections.singleton(new GeneFilter(spe1.getId())),
-                        null, 
-                        null, 
-                        callObservedData,
-                        null, null, null, null, null), 
-                attrs,
-                serviceOrdering)
-                .collect(Collectors.toList());
-        assertCallsEquals(Arrays.asList(callg1ae1, callg1ae2, callg2ae1, callg2ae2),
-                actualResultsOrdered);
-        //Verify that the DAO for min./max ranks was correctly called
-        verify(this.globalExprCallDAO, times(1)).getMinMaxRanksPerGene(
-                Arrays.asList(allObservedPresentCallDAOFilter),
-                allCondParams);
-        verify(this.globalExprCallDAO, times(2)).getMinMaxRanksPerAnatEntity(
-                Arrays.asList(allObservedPresentCallDAOFilter),
-                allCondParams);
-
-        //Now, test by requesting all calls, but ordered by anat. entities.
-        //The service should use the calls retrieved for computing min./max ranks per anat. entity,
-        //rather than querying the database, and querying the database for min./max ranks per gene
-        this.configureMocks();
-        serviceOrdering = new LinkedHashMap<>();
-        serviceOrdering.put(CallService.OrderingAttribute.ANAT_ENTITY_ID, Service.Direction.ASC);
-        serviceOrdering.put(CallService.OrderingAttribute.GLOBAL_RANK, Service.Direction.ASC);
-        actualResultsOrdered = service.loadExpressionCalls(
-                new ExpressionCallFilter(summaryCallTypeQualityFilter, 
-                        Collections.singleton(new GeneFilter(spe1.getId())),
-                        null, 
-                        null, 
-                        callObservedData,
-                        null, null, null, null, null), 
-                attrs,
-                serviceOrdering)
-                .collect(Collectors.toList());
-        assertCallsEquals(Arrays.asList(callg1ae1, callg2ae1, callg1ae2, callg2ae2),
-                actualResultsOrdered);
-        //Verify that the DAO for min./max ranks was correctly called
-        verify(this.globalExprCallDAO, times(2)).getMinMaxRanksPerGene(
-                Arrays.asList(allObservedPresentCallDAOFilter),
-                allCondParams);
-        verify(this.globalExprCallDAO, times(2)).getMinMaxRanksPerAnatEntity(
-                Arrays.asList(allObservedPresentCallDAOFilter),
-                allCondParams);
-
-        //Now, query call for one gene in one anat. entity. The service should query the database
-        //for both min./max ranks per anat. entity and per gene
-        this.configureMocks();
-        serviceOrdering = new LinkedHashMap<>();
-        serviceOrdering.put(CallService.OrderingAttribute.GENE_ID, Service.Direction.ASC);
-        serviceOrdering.put(CallService.OrderingAttribute.GLOBAL_RANK, Service.Direction.ASC);
-        actualResultsOrdered = service.loadExpressionCalls(
-                new ExpressionCallFilter(summaryCallTypeQualityFilter, 
-                        Collections.singleton(new GeneFilter(spe1.getId(), g1.getEnsemblGeneId())),
-                        Collections.singleton(new ConditionFilter(Collections.singleton(anatEntity1.getId()), 
-                                null, null, null, null)), 
-                        null, 
-                        callObservedData,
-                        null, null, null, null, null), 
-                attrs,
-                serviceOrdering)
-                .collect(Collectors.toList());
-        assertCallsEquals(Arrays.asList(callg1ae1),
-                actualResultsOrdered);
-        //Verify that the DAO for min./max ranks was correctly called.
-        //The should have been queried only for one specific gene, and one specific anat. entity
-        verify(this.globalExprCallDAO, times(1)).getMinMaxRanksPerGene(
-                Arrays.asList(oneGeneAllOrganObservedPresentCallDAOFilter),
-                allCondParams);
-        verify(this.globalExprCallDAO, times(1)).getMinMaxRanksPerAnatEntity(
-                Arrays.asList(allGeneOneOrganObservedPresentCallDAOFilter),
-                allCondParams);
-
-        //Now, test by requesting calls for one gene in all organs, unordered.
-        //The service should use the calls retrieved for computing min./max ranks per gene,
-        //rather than querying the database, and querying the database for min./max ranks per anat. entity
-        this.configureMocks();
-        actualResults = service.loadExpressionCalls(
-                new ExpressionCallFilter(summaryCallTypeQualityFilter,
-                        Collections.singleton(new GeneFilter(spe1.getId(), g1.getEnsemblGeneId())),
-                        null,
-                        null,
-                        callObservedData,
-                        null, null, null, null, null), 
-                attrs,
-                null)
-                .collect(Collectors.toSet());
-        assertCallsEquals(new HashSet<>(Arrays.asList(callg1ae1, callg1ae2)),
-                actualResults);
-        //Verify that the DAO for min./max ranks was correctly called
-        verify(this.globalExprCallDAO, times(1)).getMinMaxRanksPerGene(
-                Arrays.asList(oneGeneAllOrganObservedPresentCallDAOFilter),
-                allCondParams);
-        verify(this.globalExprCallDAO, times(2)).getMinMaxRanksPerGene(
-                Arrays.asList(allObservedPresentCallDAOFilter),
-                allCondParams);
-        verify(this.globalExprCallDAO, times(3)).getMinMaxRanksPerAnatEntity(
-                Arrays.asList(allObservedPresentCallDAOFilter),
-                allCondParams);
-
-        //Now, test by requesting calls for all genes in one organ, unordered.
-        //The service should use the calls retrieved for computing min./max ranks per anat. entity,
-        //rather than querying the database, and querying the database for min./max ranks per gene
-        this.configureMocks();
-        actualResults = service.loadExpressionCalls(
-                new ExpressionCallFilter(summaryCallTypeQualityFilter,
-                        Collections.singleton(new GeneFilter(spe1.getId())),
-                        Collections.singleton(new ConditionFilter(Collections.singleton(anatEntity1.getId()), null, 
-                                null, null, null)),
-                        null,
-                        callObservedData,
-                        null, null, null, null, null),
-                attrs,
-                null)
-                .collect(Collectors.toSet());
-        assertCallsEquals(new HashSet<>(Arrays.asList(callg1ae1, callg2ae1)),
-                actualResults);
-        //Verify that the DAO for min./max ranks was correctly called
-        verify(this.globalExprCallDAO, times(3)).getMinMaxRanksPerGene(
-                Arrays.asList(allObservedPresentCallDAOFilter),
-                allCondParams);
-        verify(this.globalExprCallDAO, times(1)).getMinMaxRanksPerAnatEntity(
-                Arrays.asList(allGeneOneOrganObservedPresentCallDAOFilter),
-                allCondParams);
-        verify(this.globalExprCallDAO, times(3)).getMinMaxRanksPerAnatEntity(
-                Arrays.asList(allObservedPresentCallDAOFilter),
-                allCondParams);
-
-        //Now, we check when presence of expression is requested in the conditions themselves.
-        //In that case, the min./max ranks cannot be retrieved from the main query
-        //(because we can have an observed call with rank computed, but with absence of expression
-        //in the condition itself, but expression in a sub-condition)
-        this.configureMocks();
-        serviceOrdering = new LinkedHashMap<>();
-        serviceOrdering.put(CallService.OrderingAttribute.GENE_ID, Service.Direction.ASC);
-        serviceOrdering.put(CallService.OrderingAttribute.GLOBAL_RANK, Service.Direction.ASC);
-        callObservedData = new HashMap<>();
-        callObservedData.put(Expression.EXPRESSED, true);
-        actualResults = service.loadExpressionCalls(
-                new ExpressionCallFilter(summaryCallTypeQualityFilter,
-                        Collections.singleton(new GeneFilter(spe1.getId())),
-                        null,
-                        null,
-                        callObservedData,
-                        null, null, null, null, null),
-                attrs,
-                serviceOrdering)
-                .collect(Collectors.toSet());
-        assertCallsEquals(new HashSet<>(Arrays.asList(callg1ae1, callg1ae2, callg2ae1, callg2ae2)),
-                actualResults);
-        //Verify that the DAO for min./max ranks was correctly called
-        verify(this.globalExprCallDAO, times(4)).getMinMaxRanksPerGene(
-                Arrays.asList(allObservedPresentCallDAOFilter),
-                allCondParams);
-        verify(this.globalExprCallDAO, times(4)).getMinMaxRanksPerAnatEntity(
-                Arrays.asList(allObservedPresentCallDAOFilter),
-                allCondParams);
-
-        //Now, test by requesting calls for one gene in all organs, HIGH quality, unordered,
-        //with ABSENT calls
-        //The service should use the DAO for getting both min./max ranks per gene
-        //and min./max ranks per anat. entity.
-        //Also, it's a test to see how ABSENT calls are managed
-        this.configureMocks();
-        summaryCallTypeQualityFilter = new HashMap<>();
-        summaryCallTypeQualityFilter.put(ExpressionSummary.EXPRESSED, SummaryQuality.GOLD);
-        summaryCallTypeQualityFilter.put(ExpressionSummary.NOT_EXPRESSED, SummaryQuality.GOLD);
-        callObservedData = new HashMap<>();
-        callObservedData.put(null, true);
-        actualResults = service.loadExpressionCalls(
-                new ExpressionCallFilter(summaryCallTypeQualityFilter,
-                        Collections.singleton(new GeneFilter(spe1.getId(), g1.getEnsemblGeneId())),
-                        null,
-                        null,
-                        callObservedData,
-                        null, null, null, null, null), 
-                attrs,
-                null)
-                .collect(Collectors.toSet());
-        assertCallsEquals(new HashSet<>(Arrays.asList(callg1ae1WithAbsent, callg1ae2WithAbsent)),
-                actualResults);
-        //Verify that the DAO for min./max ranks was correctly called
-        verify(this.globalExprCallDAO, times(2)).getMinMaxRanksPerGene(
-                Arrays.asList(oneGeneAllOrganObservedPresentCallDAOFilter),
-                allCondParams);
-        verify(this.globalExprCallDAO, times(5)).getMinMaxRanksPerAnatEntity(
-                Arrays.asList(allObservedPresentCallDAOFilter),
-                allCondParams);
-    }
-
-    /**
-     * Test the method {@link CallService#loadSingleSpeciesExprAnalysis(Collection)}
-     */
-    @Test
-    public void shouldLoadSingleSpeciesExprAnalysis() {
-        Species spe1 = new Species(1);
-        GeneBioType biotype = new GeneBioType("type1");
-        Gene g1 = new Gene("1", spe1, biotype);
-        Gene g2 = new Gene("2", spe1, biotype);
-
-        Set<Attribute> attributes = EnumSet.of(Attribute.GENE, Attribute.ANAT_ENTITY_ID,
-                Attribute.CALL_TYPE, Attribute.DATA_QUALITY, Attribute.OBSERVED_DATA, Attribute.EXPRESSION_SCORE);
-        LinkedHashMap<OrderingAttribute, Service.Direction> orderingAttributes = new LinkedHashMap<>();
-        //IMPORTANT: results must be ordered by anat. entity so that we can compare expression
-        //in each anat. entity without overloading the memory.
-        orderingAttributes.put(OrderingAttribute.ANAT_ENTITY_ID, Service.Direction.ASC);
-        Collection<GeneFilter> geneFilters = Arrays.asList(new GeneFilter(spe1.getId(),
-                Arrays.asList(g1.getEnsemblGeneId(), g2.getEnsemblGeneId())));
-        ExpressionCallFilter callFilter = new ExpressionCallFilter(
-                null,                              //we want both present and absent calls, of any quality
-                geneFilters,                       //requested genes
-                null,                              //any condition
-                null,                              //any data type
-                null, null, null, null, null, null //both observed and propagated calls
-                );
-
-        Condition cond1 = new Condition(new AnatEntity("1"), null, null, null, null, spe1);
-        Condition cond2 = new Condition(new AnatEntity("2"), null, null, null, null, spe1);
-        Condition cond3 = new Condition(new AnatEntity("3"), null, null, null, null, spe1);
-        Condition cond4 = new Condition(new AnatEntity("4"), null, null, null, null, spe1);
-        CallService spyCallService = spy(new CallService(this.serviceFactory));
-        doReturn(Stream.of(
-                //The 2 genes are expressed in the same structure, observed data for only one of them,
-                //should be used
-                new ExpressionCall(g1, cond1,
-                new DataPropagation(PropagationState.SELF, null, true),
-                ExpressionSummary.EXPRESSED, SummaryQuality.SILVER,
-                null, new ExpressionLevelInfo(new BigDecimal("1.0"))),
-                new ExpressionCall(g2, cond1,
-                new DataPropagation(PropagationState.DESCENDANT, null, false),
-                ExpressionSummary.EXPRESSED, SummaryQuality.SILVER,
-                null, null),
-                //1 gene expressed, 1 gene not expressed, all observed data
-                new ExpressionCall(g1, cond2,
-                new DataPropagation(PropagationState.SELF, null, true),
-                ExpressionSummary.EXPRESSED, SummaryQuality.SILVER,
-                null, new ExpressionLevelInfo(new BigDecimal("1.0"))),
-                new ExpressionCall(g2, cond2,
-                new DataPropagation(PropagationState.SELF, null, true),
-                ExpressionSummary.NOT_EXPRESSED, SummaryQuality.SILVER,
-                null, new ExpressionLevelInfo(new BigDecimal("2.0"))),
-                //Only one gene with data
-                new ExpressionCall(g1, cond3,
-                new DataPropagation(PropagationState.SELF, null, true),
-                ExpressionSummary.EXPRESSED, SummaryQuality.SILVER,
-                null, new ExpressionLevelInfo(new BigDecimal("1.0"))),
-                //The 2 genes are expressed, but no observed data for none of them,
-                //should be discarded
-                new ExpressionCall(g1, cond4,
-                new DataPropagation(PropagationState.DESCENDANT, null, false),
-                ExpressionSummary.EXPRESSED, SummaryQuality.SILVER,
-                null, null),
-                new ExpressionCall(g2, cond4,
-                new DataPropagation(PropagationState.DESCENDANT, null, false),
-                ExpressionSummary.EXPRESSED, SummaryQuality.SILVER,
-                null, null)))
-        .when(spyCallService).loadExpressionCalls(callFilter, attributes, orderingAttributes);
-
-        Map<Condition, MultiGeneExprCounts> condToCounts = new HashMap<>();
-        //Counts in acond1
-        Map<ExpressionSummary, Collection<Gene>> callTypeToGenes = new HashMap<>();
-        callTypeToGenes.put(ExpressionSummary.EXPRESSED, Arrays.asList(g1, g2));
-        Map<Gene, ExpressionLevelInfo> geneToMinRank = new HashMap<>();
-        geneToMinRank.put(g1, new ExpressionLevelInfo(new BigDecimal("1.0")));
-        geneToMinRank.put(g2, null);
-        MultiGeneExprCounts count = new MultiGeneExprCounts(callTypeToGenes, null, geneToMinRank);
-        condToCounts.put(cond1, count);
-        //counts in cond2
-        callTypeToGenes = new HashMap<>();
-        callTypeToGenes.put(ExpressionSummary.EXPRESSED, Arrays.asList(g1));
-        callTypeToGenes.put(ExpressionSummary.NOT_EXPRESSED, Arrays.asList(g2));
-        geneToMinRank = new HashMap<>();
-        geneToMinRank.put(g1, new ExpressionLevelInfo(new BigDecimal("1.0")));
-        geneToMinRank.put(g2, new ExpressionLevelInfo(new BigDecimal("2.0")));
-        count = new MultiGeneExprCounts(callTypeToGenes, null, geneToMinRank);
-        condToCounts.put(cond2, count);
-        //counts in cond3
-        callTypeToGenes = new HashMap<>();
-        callTypeToGenes.put(ExpressionSummary.EXPRESSED, Arrays.asList(g1));
-        geneToMinRank = new HashMap<>();
-        geneToMinRank.put(g1, new ExpressionLevelInfo(new BigDecimal("1.0")));
-        count = new MultiGeneExprCounts(callTypeToGenes, Arrays.asList(g2), geneToMinRank);
-        condToCounts.put(cond3, count);
-        SingleSpeciesExprAnalysis expectedResult = new SingleSpeciesExprAnalysis(Arrays.asList(g1, g2),
-                condToCounts);
-
-        assertEquals(expectedResult, spyCallService.loadSingleSpeciesExprAnalysis(Arrays.asList(g1, g2)));
-    }
-
-    private static void assertCallsEquals(Collection<ExpressionCall> expectedCalls,
-            Collection<ExpressionCall> actualCalls) {
-        log.entry(expectedCalls, actualCalls);
-        boolean equals = true;
-        if (!Objects.equals(expectedCalls, actualCalls)) {
-            equals = false;
-        } else {
-            Map<ExpressionCall, ExpressionLevelInfo> expectedLevelInfos = expectedCalls.stream()
-                    .collect(Collectors.toMap(c -> c, c -> c.getExpressionLevelInfo()));
-            Map<ExpressionCall, ExpressionLevelInfo> actualLevelInfos = actualCalls.stream()
-                    .collect(Collectors.toMap(c -> c, c -> c.getExpressionLevelInfo()));
-            if (!expectedLevelInfos.equals(actualLevelInfos)) {
-                equals = false;
-            }
-        }
-        if (!equals) {
-            throw log.throwing(new AssertionError("Incorrect calls retrieved, expected: " + expectedCalls
-                    + ", but was: " + actualCalls));
-        }
-        log.traceExit();
-    }
-}
-=======
-//}
->>>>>>> 55d63a95
+//}