package org.bgee.model.expressiondata;

import java.math.BigDecimal;
import java.util.ArrayList;
import java.util.Collection;
import java.util.Collections;
import java.util.EnumSet;
import java.util.List;
<<<<<<< HEAD
import java.util.Map;
import java.util.Objects;
import java.util.Set;
import java.util.stream.Collectors;
=======
import java.util.Map.Entry;
>>>>>>> 55d63a95

import org.apache.logging.log4j.LogManager;
import org.apache.logging.log4j.Logger;
import org.bgee.model.expressiondata.baseelements.FDRPValue;
import org.bgee.model.expressiondata.baseelements.FDRPValueCondition;
import org.bgee.model.expressiondata.baseelements.CallType;
import org.bgee.model.expressiondata.baseelements.DataPropagation;
import org.bgee.model.expressiondata.baseelements.CallType.DiffExpression;
import org.bgee.model.expressiondata.baseelements.CallType.Expression;
import org.bgee.model.expressiondata.baseelements.SummaryCallType.ExpressionSummary;
import org.bgee.model.expressiondata.baseelements.SummaryQuality;
import org.bgee.model.expressiondata.baseelements.DataQuality;
import org.bgee.model.expressiondata.baseelements.DataType;
import org.bgee.model.expressiondata.baseelements.DiffExpressionFactor;

/**
 * A {@code CallData} represents the expression state of a {@link org.bgee.model.gene.Gene} in a {@link Condition}
 * computed from a specific {@code DataType}, as part of a {@link Call}. 
 * This class only manages the expression state part, not the spatio-temporal location, 
 * or gene definition part. It represents the expression state of a baseline present/absent call, 
 * or a differential expression call; a call represents an overall summary 
 * of the expression data contained in Bgee (for instance, the expression state of a gene 
 * summarized over all Affymetrix chips studied in a given organ at a given stage).
 * <p>
 * For a class also managing the gene and condition definitions, and managing 
 * expression data from different data types for a given call, see the class {@link Call}. 
 * 
 * @author  Frederic Bastian
 * @author  Valentine Rech de Laval
 * @version Bgee 15.0, Aug. 2021
 * @since   Bgee 13, Sept. 2015
 */
public abstract class CallData<T extends Enum<T> & CallType> {
    private final static Logger log = LogManager.getLogger(CallData.class.getName());

    //**********************************************
    //   INNER CLASSES
    //**********************************************

    //XXX: attributes to be added in the future: min p-value, min/max fold change, ...
    //XXX: where to manage the DiffExpressionFactor? Here, or only in a "Call" class? 
    //But then, we could not use this CallData in query filters to specify the factor to use.
    public static class DiffExpressionCallData extends CallData<DiffExpression> {
        //XXX: I'm not very happy about this field, as it is redundant as compared to the field in 
        //DiffExpressionCall, and as it is not something specific to a data type, 
        //which is what this class is supposed to be about.
        //This field was created only to be able to parameterize queries to a CallService, 
        //though a CallFilter, to request diff. expression calls produced from analyzes 
        //over anatomy, and/or over development.
        //But maybe we can argue that it is always useful to be able to know from which type 
        //of analysis a DiffExpressionCallData comes from...
        private final DiffExpressionFactor diffExpressionFactor;

        private final DataQuality dataQuality;

        public DiffExpressionCallData(DiffExpressionFactor factor, DiffExpression callType) {
            this(factor, callType, null);
        }
        public DiffExpressionCallData(DiffExpressionFactor factor, DiffExpression callType, 
                DataType dataType) {
            this(factor, callType, DataQuality.LOW, dataType);
        }
        public DiffExpressionCallData(DiffExpressionFactor factor, DiffExpression callType, 
                DataQuality dataQual, DataType dataType) {
            super(dataType, callType);

            this.dataQuality = dataQual;
            this.diffExpressionFactor = factor;
        }
        
        public DiffExpressionFactor getDiffExpressionFactor() {
            return diffExpressionFactor;
        }
        
        //XXX: this will certainly change as in ExpressionCallData
        public DataQuality getDataQuality() {
            return dataQuality;
        }

        @Override
        public int hashCode() {
            final int prime = 31;
            int result = super.hashCode();
            result = prime * result + ((dataQuality == null) ? 0 : dataQuality.hashCode());
            result = prime * result + ((diffExpressionFactor == null) ? 0 : diffExpressionFactor.hashCode());
            return result;
        }
        @Override
        public boolean equals(Object obj) {
            if (this == obj) {
                return true;
            }
            if (!super.equals(obj)) {
                return false;
            }
            if (getClass() != obj.getClass()) {
                return false;
            }
            DiffExpressionCallData other = (DiffExpressionCallData) obj;
            if (dataQuality != other.dataQuality) {
                return false;
            }
            if (diffExpressionFactor != other.diffExpressionFactor) {
                return false;
            }
            return true;
        }
        @Override
        public String toString() {
            StringBuilder builder = new StringBuilder();
            builder.append("DiffExpressionCallData [diffExpressionFactor=").append(diffExpressionFactor)
                   .append(", dataQuality=").append(dataQuality)
                   .append(", dataType=").append(getDataType())
                   .append(", callType=").append(getCallType()).append("]");
            return builder.toString();
        }

    }

    public static class ExpressionCallData extends CallData<Expression> {
        //********************************************
        // STATIC ATTRIBUTES AND METHODS
        //********************************************

        /**
         * Computes the {@code CallType.Expression} that the FDR-corrected p-values
         * of this {@code CallData} allow to produce.
         *
         * @param dataType                  The {@code DataType} to compute the
         *                                  {@code CallType.Expression} for. Cannot be {@code null}.
         * @param fdrPValue                 A {@code BigDecimal} that is the FDR-corrected p-value
         *                                  computed from all the p-values obtained by {@code dataType}
         *                                  in a condition and all its sub-conditions for a gene.
         * @param bestDescendantFDRPValue   A {@code BigDecimal} that is the best FDR-corrected
         *                                  p-value obtained by {@code dataType} among the sub-conditions
         *                                  of the condition of a call for a gene.
         * @return                          The {@code CallType.Expression} inferred.
         *                                  {@code null} if the p-values provided are null.
         * @throws IllegalStateException    If the p-values provided do not allow to produce
         *                                  a {@code CallType.Expression}.
         */
<<<<<<< HEAD
        private static Expression inferCallType(Set<ExperimentExpressionCount> expCounts) {
            log.traceEntry("{}", expCounts);
=======
        private static Expression inferCallType(DataType dataType,
                BigDecimal fdrPValue, BigDecimal bestDescendantFDRPValue) {
            log.traceEntry("{}, {}, {}", dataType, fdrPValue, bestDescendantFDRPValue);
>>>>>>> 55d63a95
            
            if (fdrPValue == null || bestDescendantFDRPValue == null) {
                return log.traceExit((Expression) null);
            }
            Entry<ExpressionSummary, SummaryQuality> exprQualSummary =
                    CallService.inferSummaryCallTypeAndQuality(
                            Collections.singleton(new FDRPValue(fdrPValue, EnumSet.of(dataType))),
                            Collections.singleton(new FDRPValueCondition(fdrPValue,
                                    EnumSet.of(dataType), null)),
                            EnumSet.of(dataType));
            if (exprQualSummary == null) {
                return log.traceExit((Expression) null);
            }
            switch(exprQualSummary.getKey()) {
            case EXPRESSED:
                return log.traceExit(Expression.EXPRESSED);
            case NOT_EXPRESSED:
                return log.traceExit(Expression.NOT_EXPRESSED);
            }

            //this point should be reached only if a new CallType.Expression is not supported here,
            //so it's an IllegalStateException, not an IllegalArgumentException
            throw log.throwing(new IllegalStateException(
                    "Could not infer CallType from FDR-corrected p-values"));
        }

        //********************************************
        // INSTANCE ATTRIBUTES AND CONSTRUCTORS
        //********************************************
        private final DataPropagation dataPropagation;

        private final List<BigDecimal> selfPValues;
<<<<<<< HEAD
        //useful if we don't want to retrieve all self p-values but just to retrieve the count
        private final Integer selfObservationCount;
        private final List<BigDecimal> descendantPValues;
        //useful if we don't want to retrieve all descendant p-values but just to retrieve the count
        private final Integer descendantObservationCount;
        private final List<BigDecimal> allPValues;
        
        private final Set<ExperimentExpressionCount> experimentCounts;
        
        private final Integer propagatedExperimentCount;
=======
        private final List<BigDecimal> descendantPValues;
        private final List<BigDecimal> allPValues;
        private final BigDecimal fdrPValue;
        private final BigDecimal bestDescendantFDRPValue;
>>>>>>> 55d63a95

        private final BigDecimal rank;
        
        private final BigDecimal normalizedRank;
        
        private final BigDecimal weightForMeanRank;

<<<<<<< HEAD
        public ExpressionCallData(DataType dataType,
                Collection<BigDecimal> selfPValues, Collection<BigDecimal> descendantPValues,
                BigDecimal rank, BigDecimal normalizedRank, BigDecimal weightForMeanRank,
                DataPropagation dataPropagation) {
            this(dataType, selfPValues, null, descendantPValues, null, null, null,
                    rank, normalizedRank, weightForMeanRank, dataPropagation);
        }
        public ExpressionCallData(DataType dataType, Set<ExperimentExpressionCount> experimentCounts,
                Integer propagatedExperimentCount, BigDecimal rank, BigDecimal normalizedRank, BigDecimal weightForMeanRank,
                DataPropagation dataPropagation) {
            this(dataType, null, null, null, null, experimentCounts, propagatedExperimentCount,
                    rank, normalizedRank, weightForMeanRank, dataPropagation);
        }
        public ExpressionCallData(DataType dataType,
                Collection<BigDecimal> selfPValues, Integer selfObservationCount,
                Collection<BigDecimal> descendantPValues, Integer descendantObservationCount,
                Set<ExperimentExpressionCount> experimentCounts, Integer propagatedExperimentCount,
                BigDecimal rank, BigDecimal normalizedRank, BigDecimal weightForMeanRank,
                DataPropagation dataPropagation) {
            super(dataType, inferCallType(experimentCounts));
=======
        //Self and descendant observation counts are contained in the DataPropagation object
        public ExpressionCallData(DataType dataType,
                Collection<BigDecimal> selfPValues,
                Collection<BigDecimal> descendantPValues,
                BigDecimal rank, BigDecimal normalizedRank, BigDecimal weightForMeanRank,
                DataPropagation dataPropagation) {
            this(dataType, selfPValues, descendantPValues, null, null, 
                    rank, normalizedRank, weightForMeanRank, dataPropagation);
        }
        //Self and descendant observation counts are contained in the DataPropagation object
        public ExpressionCallData(DataType dataType,
                BigDecimal fdrPValue, BigDecimal bestDescendantFDRPValue,
                BigDecimal rank, BigDecimal normalizedRank, BigDecimal weightForMeanRank,
                DataPropagation dataPropagation) {
            this(dataType, null, null, fdrPValue, bestDescendantFDRPValue,
                    rank, normalizedRank, weightForMeanRank, dataPropagation);
        }
        //Self and descendant observation counts are contained in the DataPropagation object
        public ExpressionCallData(DataType dataType,
                Collection<BigDecimal> selfPValues,
                Collection<BigDecimal> descendantPValues,
                BigDecimal fdrPValue, BigDecimal bestDescendantFDRPValue,
                BigDecimal rank, BigDecimal normalizedRank, BigDecimal weightForMeanRank,
                DataPropagation dataPropagation) {
            super(dataType, inferCallType(dataType, fdrPValue, bestDescendantFDRPValue));
>>>>>>> 55d63a95

            //Sort the p-values
            List<BigDecimal> sortedSelfPValues = selfPValues == null? new ArrayList<>():
                new ArrayList<>(selfPValues);
            Collections.sort(sortedSelfPValues);
            this.selfPValues = Collections.unmodifiableList(sortedSelfPValues);
<<<<<<< HEAD
            if (selfObservationCount == null && selfPValues != null && !selfPValues.isEmpty()) {
                this.selfObservationCount = selfPValues.size();
            } else if (selfObservationCount != null) {
                this.selfObservationCount = selfObservationCount;
            } else {
                this.selfObservationCount = null;
            }
=======

>>>>>>> 55d63a95
            List<BigDecimal> sortedDescendantPValues = descendantPValues == null? new ArrayList<>():
                new ArrayList<>(descendantPValues);
            Collections.sort(sortedDescendantPValues);
            this.descendantPValues = Collections.unmodifiableList(sortedDescendantPValues);
<<<<<<< HEAD
            if (descendantObservationCount == null && descendantPValues != null && !descendantPValues.isEmpty()) {
                this.descendantObservationCount = descendantPValues.size();
            } else if (descendantObservationCount != null) {
                this.descendantObservationCount = descendantObservationCount;
            } else {
                this.descendantObservationCount = null;
            }
=======

>>>>>>> 55d63a95
            List<BigDecimal> allPValues = new ArrayList<>(sortedSelfPValues);
            allPValues.addAll(sortedDescendantPValues);
            Collections.sort(allPValues);
            this.allPValues = Collections.unmodifiableList(allPValues);
<<<<<<< HEAD
            
            // sanity checks
            Set<ExperimentExpressionCount> validCounts = new HashSet<>();
            if (experimentCounts != null && !experimentCounts.isEmpty()) {
                if (experimentCounts.stream().anyMatch(c -> c == null)) {
                    throw log.throwing(new IllegalArgumentException(
                            "All ExpressionExperimentCounts must be not null."));
                }
                final Set<ExperimentExpressionCount> expectedExpCounts = VALID_EXP_COUNTS.get(dataType);
                //We store only valid experimentCounts
                //map experimentCounts to ExperimentExpressionCounts with count of 0 to compare
                //to the expected ExperimentExpressionCounts.
                Set<ExperimentExpressionCount> invalidCounts = new HashSet<>();
                for (ExperimentExpressionCount count: experimentCounts) {
                    if (!expectedExpCounts.contains(new ExperimentExpressionCount(
                            count.getCallType(), count.getDataQuality(), count.getPropagationState(), 0))) {
                        invalidCounts.add(count);
                    } else {
                        validCounts.add(count);
                    }
                }
                //Check only ExperimentExpressionCounts with a count greater than 0,
                //because invalid call types can be provided this way
                //(e.g., providing EST absent counts set to 0)
                if (invalidCounts.stream().anyMatch(c -> c.getCount() > 0)) {
                    throw log.throwing(new IllegalArgumentException("Unexpected combinations of "
                        + "CallType/DataQuality/PropagationState in ExperimentExpressionCount "
                        + "for data type " + dataType + ". Unexpected counts: "
                        + invalidCounts.stream().filter(c -> c.getCount() > 0).collect(Collectors.toSet())));
                }
            }
            //TODO: if we remove "count" from hashCode/equals of ExperimentExpressionCount,
            //no need for this code anymore (see comment in ExperimentExpressionCount)
            List<ExperimentExpressionCount> checkCounts = new ArrayList<>(validCounts);
            for (int i = 0; i < checkCounts.size(); i++) {
                ExperimentExpressionCount count1 = checkCounts.get(i);
                for (int j = i + 1; j < checkCounts.size(); j++) {
                    ExperimentExpressionCount count2 = checkCounts.get(j);
                    if (count1.getCallType().equals(count2.getCallType()) &&
                            count1.getDataQuality().equals(count2.getDataQuality()) &&
                            count1.getPropagationState().equals(count2.getPropagationState())) {
                        throw log.throwing(new IllegalArgumentException(
                                "Two ExperimentExpressionCounts in a same ExpressionCallData cannot have same call type, "
                                + "data quality and propagation state"));
                    }
                }
            }

            if (dataPropagation != null && this.getCallType() != null) {
                dataPropagation.getAllPropagationStates().stream()
                .forEach(state -> this.getCallType().checkPropagationState(state));
            }
=======

            this.fdrPValue = fdrPValue;
            this.bestDescendantFDRPValue = bestDescendantFDRPValue;
>>>>>>> 55d63a95

            this.dataPropagation = dataPropagation;
            //BigDecimal are immutable so we're good
            this.rank = rank;
            this.normalizedRank = normalizedRank;
            this.weightForMeanRank = weightForMeanRank;
        }

        //********************************************
        // GETTERS
        //********************************************

<<<<<<< HEAD
        public ExperimentExpressionCount getExperimentCount(CallType.Expression callType,
                DataQuality dataQuality, PropagationState propState) {
            log.traceEntry("{}, {}, {}", callType, dataQuality, propState);
            if (callType == null || dataQuality == null || propState == null) {
                throw log.throwing(new IllegalArgumentException("No argument can be null."));
            }
            if (!ExperimentExpressionCount.ALLOWED_PROP_STATES.contains(propState)) {
                throw log.throwing(new IllegalArgumentException(
                        "The provided PropagationState is invalid for ExperimentExpressionCounts: "
                        + propState));
            }
            Set<ExperimentExpressionCount> matchingExpCounts = experimentCounts.stream()
                    .filter(c -> callType.equals(c.getCallType()) &&
                            dataQuality.equals(c.getDataQuality()) &&
                            propState.equals(c.getPropagationState()))
                    .collect(Collectors.toSet());
            if (matchingExpCounts.size() != 1) {
                throw log.throwing(new IllegalStateException(
                        "Could not find matching ExperimentExpressionCount for parameters: "
                        + callType + " - " + dataQuality + " - " + propState));
            }
            return log.traceExit(matchingExpCounts.iterator().next());
        }

        //********************************************
        // GETTERS
        //********************************************

        public DataPropagation getDataPropagation() {
            return dataPropagation;
        }

        /**
         * @return  A {@code List} of {@code BigDecimal}s representing the p-values
         *          computed from tests to detect active signal of expression of a gene
         *          using {@link #getDataType()}, in the condition itself.
         *          The p-values are ordered in ascending order.
         */
        public List<BigDecimal> getSelfPValues() {
            return selfPValues;
        }
        /**
         * @return  An {@code Integer} that is the number of observations producing a p-value
         *          in the condition itself.
         * @see #getSelfPValues()
         */
        public Integer getSelfObservationCount() {
            return selfObservationCount;
        }
=======
        public DataPropagation getDataPropagation() {
            return dataPropagation;
        }

        /**
         * Returns the p-values produced from expression data of a gene in a condition itself.
         * Of note, as opposed to the method {@ink #getSelfObservationCount()},
         * which allows to specify the condition parameters to consider,
         * the p-values returned are all observed in the condition itself by considering
         * all condition parameters.
         *
         * @return  A {@code List} of {@code BigDecimal}s representing the p-values
         *          computed from tests to detect active signal of expression of a gene
         *          using {@link #getDataType()}, in the condition itself.
         *          The p-values are ordered in ascending order.
         */
        public List<BigDecimal> getSelfPValues() {
            return selfPValues;
        }
>>>>>>> 55d63a95
        /**
         * @return  A {@code List} of {@code BigDecimal}s representing the p-values
         *          computed from tests to detect active signal of expression of a gene
         *          using {@link #getDataType()}, in the descendant conditions
         *          of the requested condition. The p-values are ordered in ascending order.
         */
        public List<BigDecimal> getDescendantPValues() {
            return descendantPValues;
<<<<<<< HEAD
        }
        /**
         * @return  An {@code Integer} that is the number of observations producing a p-value
         *          in the descendant conditions of the requested condition.
         * @see #getDescendantPValues()
         */
        public Integer getDescendantObservationCount() {
            return descendantObservationCount;
        }
        /**
         * @return  A {@code List} of {@code BigDecimal}s representing the p-values
         *          computed from tests to detect active signal of expression of a gene
         *          using {@link #getDataType()}, in a condition itself and its descendant conditions.
         *          The p-values are ordered in ascending order.
         */
        public List<BigDecimal> getAllPValues() {
            return allPValues;
        }
        /**
         * @return  An {@code Integer} that is the number of observations producing a p-value
         *          in a condition itself and its descendant conditions.
         * @see #getAllPValues()
         */
        public Integer getAllObservationCount() {
            if (this.selfObservationCount == null || this.descendantObservationCount == null) {
                return null;
            }
            return this.selfObservationCount + this.descendantObservationCount;
        }

        public Set<ExperimentExpressionCount> getExperimentCounts(PropagationState propState) {
            log.traceEntry("{}", propState);
            if (propState == null) {
                throw log.throwing(new IllegalArgumentException("PropagationState cannot be null."));
            }
            if (!ExperimentExpressionCount.ALLOWED_PROP_STATES.contains(propState)) {
                throw log.throwing(new IllegalArgumentException(
                        "The provided PropagationState is invalid for ExperimentExpressionCounts: "
                        + propState));
            }
            return log.traceExit(experimentCounts.stream()
                    .filter(c -> propState.equals(c.getPropagationState()))
                    .collect(Collectors.toSet()));
        }

        public Set<ExperimentExpressionCount> getExperimentCounts() {
            return experimentCounts;
=======
        }
        /**
         * @return  A {@code List} of {@code BigDecimal}s representing the p-values
         *          computed from tests to detect active signal of expression of a gene
         *          using {@link #getDataType()}, in a condition itself and its descendant conditions.
         *          The p-values are ordered in ascending order.
         */
        public List<BigDecimal> getAllPValues() {
            return allPValues;
>>>>>>> 55d63a95
        }
        /**
         * @return  A {@code BigDecimal} that is the FDR corrected p-value computed from
         *          all the p-values obtained by this data type in a condition
         *          and all its sub-conditions for a gene.
         */
        public BigDecimal getFDRPValue() {
            return fdrPValue;
        }
        /**
         * @return  A {@code BigDecimal} that is the best FDR corrected p-value obtained by
         *          this data type among the sub-conditions of the condition of a call for a gene.
         */
        public BigDecimal getBestDescendantFDRPValue() {
            return bestDescendantFDRPValue;
        }

        public BigDecimal getRank() {
            return rank;
        }
        public BigDecimal getNormalizedRank() {
            return normalizedRank;
        }
        public BigDecimal getWeightForMeanRank() {
            return weightForMeanRank;
        }


        //********************************************
        // hashCode/equals/toString
        //********************************************
        @Override
        public int hashCode() {
            final int prime = 31;
            int result = super.hashCode();
            result = prime * result + ((allPValues == null) ? 0 : allPValues.hashCode());
            result = prime * result + ((bestDescendantFDRPValue == null) ? 0 : bestDescendantFDRPValue.hashCode());
            result = prime * result + ((dataPropagation == null) ? 0 : dataPropagation.hashCode());
<<<<<<< HEAD
            result = prime * result + ((selfPValues == null) ? 0 : selfPValues.hashCode());
            result = prime * result + ((descendantPValues == null) ? 0 : descendantPValues.hashCode());
            result = prime * result + ((allPValues == null) ? 0 : allPValues.hashCode());
            result = prime * result + ((experimentCounts == null) ? 0 : experimentCounts.hashCode());
            result = prime * result + ((propagatedExperimentCount == null) ? 0 : propagatedExperimentCount.hashCode());
            result = prime * result + ((rank == null) ? 0 : rank.hashCode());
=======
            result = prime * result + ((descendantPValues == null) ? 0 : descendantPValues.hashCode());
            result = prime * result + ((fdrPValue == null) ? 0 : fdrPValue.hashCode());
>>>>>>> 55d63a95
            result = prime * result + ((normalizedRank == null) ? 0 : normalizedRank.hashCode());
            result = prime * result + ((rank == null) ? 0 : rank.hashCode());
            result = prime * result + ((selfPValues == null) ? 0 : selfPValues.hashCode());
            result = prime * result + ((weightForMeanRank == null) ? 0 : weightForMeanRank.hashCode());
            return result;
        }
        @Override
        public boolean equals(Object obj) {
            if (this == obj) {
                return true;
            }
            if (!super.equals(obj)) {
                return false;
            }
            if (getClass() != obj.getClass()) {
                return false;
            }
            ExpressionCallData other = (ExpressionCallData) obj;
            //comparison based on equals of BigDecimal while it would be better to use compareTo
            //But what about hashCode?
            if (allPValues == null) {
                if (other.allPValues != null) {
                    return false;
                }
            } else if (!allPValues.equals(other.allPValues)) {
                return false;
            }
            if (bestDescendantFDRPValue == null) {
                if (other.bestDescendantFDRPValue != null) {
                    return false;
                }
            } else if (!bestDescendantFDRPValue.equals(other.bestDescendantFDRPValue)) {
                return false;
            }
            if (dataPropagation == null) {
                if (other.dataPropagation != null) {
                    return false;
                }
            } else if (!dataPropagation.equals(other.dataPropagation)) {
                return false;
            }
<<<<<<< HEAD
            if (!Objects.equals(selfPValues, other.selfPValues)) {
                return false;
            }
            if (!Objects.equals(descendantPValues, other.descendantPValues)) {
                return false;
            }
            if (!Objects.equals(allPValues, other.allPValues)) {
                return false;
            }
            if (experimentCounts == null) {
                if (other.experimentCounts != null) {
=======
            if (descendantPValues == null) {
                if (other.descendantPValues != null) {
                    return false;
                }
            } else if (!descendantPValues.equals(other.descendantPValues)) {
                return false;
            }
            if (fdrPValue == null) {
                if (other.fdrPValue != null) {
>>>>>>> 55d63a95
                    return false;
                }
            } else if (!fdrPValue.equals(other.fdrPValue)) {
                return false;
            }
            if (normalizedRank == null) {
                if (other.normalizedRank != null) {
                    return false;
                }
            } else if (!normalizedRank.equals(other.normalizedRank)) {
                return false;
            }
            if (rank == null) {
                if (other.rank != null) {
                    return false;
                }
            } else if (!rank.equals(other.rank)) {
                return false;
            }
            if (selfPValues == null) {
                if (other.selfPValues != null) {
                    return false;
                }
            } else if (!selfPValues.equals(other.selfPValues)) {
                return false;
            }
            if (weightForMeanRank == null) {
                if (other.weightForMeanRank != null) {
                    return false;
                }
            } else if (!weightForMeanRank.equals(other.weightForMeanRank)) {
                return false;
            }
            return true;
        }

        @Override
        public String toString() {
            StringBuilder builder = new StringBuilder();
            builder.append("ExpressionCallData [")
                   .append("dataType=").append(getDataType())
                   .append(", callType=").append(getCallType())
<<<<<<< HEAD
                   .append(", dataPropagation=").append(getDataPropagation())
                   .append(", selfPValues=").append(selfPValues)
                   .append(", descendantPValues=").append(descendantPValues)
                   .append(", allPValues=").append(allPValues)
                   .append(", experimentCounts=").append(experimentCounts)
                   .append(", propagatedExperimentCount=").append(propagatedExperimentCount)
=======
                   .append(", dataPropagation=").append(dataPropagation)
                   .append(", fdrPValue=").append(fdrPValue)
                   .append(", bestDescendantFDRPValue=").append(bestDescendantFDRPValue)
                   .append(", selfPValues=").append(selfPValues)
                   .append(", descendantPValues=").append(descendantPValues)
>>>>>>> 55d63a95
                   .append(", rank=").append(rank)
                   .append(", normalizedRank=").append(normalizedRank)
                   .append(", weightForMeanRank=").append(weightForMeanRank)
                    .append("]");
            return builder.toString();
        }
    }


    //**********************************************
    //   INSTANCE ATTRIBUTES AND CONSTRUCTORS
    //**********************************************
    
    private final DataType dataType;

    //FIXME: delete this attribute, as of Bgee 15.0 callTypes are computed using
    //aggregated p-values to produce a FDR-corrected p-value, it does not make sense
    //to perform the p-value correction for each data type independently.
    //Now this class only store the data per data type, the call type is computed in the Call class.
    private final T callType;
    
    /**
     * Constructor allowing to specify a {@code DataType}. 
     * 
     * @param dataType  The {@code DataType} that allowed to generate the {@code CallType}.
     * @throws IllegalArgumentException    If {@code dataType} is not {@code null}.
     */
    protected CallData(DataType dataType, T callType)
            throws IllegalArgumentException {
        log.traceEntry("{}, {}", dataType, callType);
        
        if (dataType == null) {
            throw log.throwing(new IllegalArgumentException
                ("A DataType must be defined to instantiate a CallData."));
        }
        if (callType != null) {
            //XXX: for now we disable this check. Indeed, scRNA-Seq and/or EST data
            //can be used to produce a NOT_EXPRESSED call of BRONZE quality, for consistency
            //between the different combinations of call types and qualities.
            //An alternative solution would be to set the CallType to NULL for these data types
            //when the call type is NOT_EXPRESSED. But then it would be inconsistent with their use
            //in the CallService.
//            callType.checkDataType(dataType);
        }

        this.dataType = dataType;
        this.callType = callType;
        log.traceExit();
    }


    //**********************************************
    //   GETTERS
    //**********************************************
    public DataType getDataType() {
        return dataType;
    }
    public T getCallType() {
        return callType;
    }


    //**********************************************
    //  hashCode/equals/toString
    //**********************************************
    @Override
    public int hashCode() {
        final int prime = 31;
        int result = 1;
        result = prime * result + ((callType == null) ? 0 : callType.hashCode());
        result = prime * result + ((dataType == null) ? 0 : dataType.hashCode());
        return result;
    }
    @Override
    public boolean equals(Object obj) {
        if (this == obj) {
            return true;
        }
        if (obj == null) {
            return false;
        }
        if (getClass() != obj.getClass()) {
            return false;
        }
        CallData<?> other = (CallData<?>) obj;
        if (callType == null) {
            if (other.callType != null) {
                return false;
            }
        } else if (!callType.equals(other.callType)) {
            return false;
        }
        if (dataType != other.dataType) {
            return false;
        }
        return true;
    }

    @Override
    public String toString() {
        StringBuilder builder = new StringBuilder();
        builder.append("CallData [dataType=").append(dataType)
               .append(", callType=").append(callType)
               .append("]");
        return builder.toString();
    }
}<|MERGE_RESOLUTION|>--- conflicted
+++ resolved
@@ -6,14 +6,7 @@
 import java.util.Collections;
 import java.util.EnumSet;
 import java.util.List;
-<<<<<<< HEAD
-import java.util.Map;
-import java.util.Objects;
-import java.util.Set;
-import java.util.stream.Collectors;
-=======
 import java.util.Map.Entry;
->>>>>>> 55d63a95
 
 import org.apache.logging.log4j.LogManager;
 import org.apache.logging.log4j.Logger;
@@ -155,14 +148,9 @@
          * @throws IllegalStateException    If the p-values provided do not allow to produce
          *                                  a {@code CallType.Expression}.
          */
-<<<<<<< HEAD
-        private static Expression inferCallType(Set<ExperimentExpressionCount> expCounts) {
-            log.traceEntry("{}", expCounts);
-=======
         private static Expression inferCallType(DataType dataType,
                 BigDecimal fdrPValue, BigDecimal bestDescendantFDRPValue) {
             log.traceEntry("{}, {}, {}", dataType, fdrPValue, bestDescendantFDRPValue);
->>>>>>> 55d63a95
             
             if (fdrPValue == null || bestDescendantFDRPValue == null) {
                 return log.traceExit((Expression) null);
@@ -195,23 +183,10 @@
         private final DataPropagation dataPropagation;
 
         private final List<BigDecimal> selfPValues;
-<<<<<<< HEAD
-        //useful if we don't want to retrieve all self p-values but just to retrieve the count
-        private final Integer selfObservationCount;
-        private final List<BigDecimal> descendantPValues;
-        //useful if we don't want to retrieve all descendant p-values but just to retrieve the count
-        private final Integer descendantObservationCount;
-        private final List<BigDecimal> allPValues;
-        
-        private final Set<ExperimentExpressionCount> experimentCounts;
-        
-        private final Integer propagatedExperimentCount;
-=======
         private final List<BigDecimal> descendantPValues;
         private final List<BigDecimal> allPValues;
         private final BigDecimal fdrPValue;
         private final BigDecimal bestDescendantFDRPValue;
->>>>>>> 55d63a95
 
         private final BigDecimal rank;
         
@@ -219,28 +194,6 @@
         
         private final BigDecimal weightForMeanRank;
 
-<<<<<<< HEAD
-        public ExpressionCallData(DataType dataType,
-                Collection<BigDecimal> selfPValues, Collection<BigDecimal> descendantPValues,
-                BigDecimal rank, BigDecimal normalizedRank, BigDecimal weightForMeanRank,
-                DataPropagation dataPropagation) {
-            this(dataType, selfPValues, null, descendantPValues, null, null, null,
-                    rank, normalizedRank, weightForMeanRank, dataPropagation);
-        }
-        public ExpressionCallData(DataType dataType, Set<ExperimentExpressionCount> experimentCounts,
-                Integer propagatedExperimentCount, BigDecimal rank, BigDecimal normalizedRank, BigDecimal weightForMeanRank,
-                DataPropagation dataPropagation) {
-            this(dataType, null, null, null, null, experimentCounts, propagatedExperimentCount,
-                    rank, normalizedRank, weightForMeanRank, dataPropagation);
-        }
-        public ExpressionCallData(DataType dataType,
-                Collection<BigDecimal> selfPValues, Integer selfObservationCount,
-                Collection<BigDecimal> descendantPValues, Integer descendantObservationCount,
-                Set<ExperimentExpressionCount> experimentCounts, Integer propagatedExperimentCount,
-                BigDecimal rank, BigDecimal normalizedRank, BigDecimal weightForMeanRank,
-                DataPropagation dataPropagation) {
-            super(dataType, inferCallType(experimentCounts));
-=======
         //Self and descendant observation counts are contained in the DataPropagation object
         public ExpressionCallData(DataType dataType,
                 Collection<BigDecimal> selfPValues,
@@ -266,101 +219,25 @@
                 BigDecimal rank, BigDecimal normalizedRank, BigDecimal weightForMeanRank,
                 DataPropagation dataPropagation) {
             super(dataType, inferCallType(dataType, fdrPValue, bestDescendantFDRPValue));
->>>>>>> 55d63a95
 
             //Sort the p-values
             List<BigDecimal> sortedSelfPValues = selfPValues == null? new ArrayList<>():
                 new ArrayList<>(selfPValues);
             Collections.sort(sortedSelfPValues);
             this.selfPValues = Collections.unmodifiableList(sortedSelfPValues);
-<<<<<<< HEAD
-            if (selfObservationCount == null && selfPValues != null && !selfPValues.isEmpty()) {
-                this.selfObservationCount = selfPValues.size();
-            } else if (selfObservationCount != null) {
-                this.selfObservationCount = selfObservationCount;
-            } else {
-                this.selfObservationCount = null;
-            }
-=======
-
->>>>>>> 55d63a95
+
             List<BigDecimal> sortedDescendantPValues = descendantPValues == null? new ArrayList<>():
                 new ArrayList<>(descendantPValues);
             Collections.sort(sortedDescendantPValues);
             this.descendantPValues = Collections.unmodifiableList(sortedDescendantPValues);
-<<<<<<< HEAD
-            if (descendantObservationCount == null && descendantPValues != null && !descendantPValues.isEmpty()) {
-                this.descendantObservationCount = descendantPValues.size();
-            } else if (descendantObservationCount != null) {
-                this.descendantObservationCount = descendantObservationCount;
-            } else {
-                this.descendantObservationCount = null;
-            }
-=======
-
->>>>>>> 55d63a95
+
             List<BigDecimal> allPValues = new ArrayList<>(sortedSelfPValues);
             allPValues.addAll(sortedDescendantPValues);
             Collections.sort(allPValues);
             this.allPValues = Collections.unmodifiableList(allPValues);
-<<<<<<< HEAD
-            
-            // sanity checks
-            Set<ExperimentExpressionCount> validCounts = new HashSet<>();
-            if (experimentCounts != null && !experimentCounts.isEmpty()) {
-                if (experimentCounts.stream().anyMatch(c -> c == null)) {
-                    throw log.throwing(new IllegalArgumentException(
-                            "All ExpressionExperimentCounts must be not null."));
-                }
-                final Set<ExperimentExpressionCount> expectedExpCounts = VALID_EXP_COUNTS.get(dataType);
-                //We store only valid experimentCounts
-                //map experimentCounts to ExperimentExpressionCounts with count of 0 to compare
-                //to the expected ExperimentExpressionCounts.
-                Set<ExperimentExpressionCount> invalidCounts = new HashSet<>();
-                for (ExperimentExpressionCount count: experimentCounts) {
-                    if (!expectedExpCounts.contains(new ExperimentExpressionCount(
-                            count.getCallType(), count.getDataQuality(), count.getPropagationState(), 0))) {
-                        invalidCounts.add(count);
-                    } else {
-                        validCounts.add(count);
-                    }
-                }
-                //Check only ExperimentExpressionCounts with a count greater than 0,
-                //because invalid call types can be provided this way
-                //(e.g., providing EST absent counts set to 0)
-                if (invalidCounts.stream().anyMatch(c -> c.getCount() > 0)) {
-                    throw log.throwing(new IllegalArgumentException("Unexpected combinations of "
-                        + "CallType/DataQuality/PropagationState in ExperimentExpressionCount "
-                        + "for data type " + dataType + ". Unexpected counts: "
-                        + invalidCounts.stream().filter(c -> c.getCount() > 0).collect(Collectors.toSet())));
-                }
-            }
-            //TODO: if we remove "count" from hashCode/equals of ExperimentExpressionCount,
-            //no need for this code anymore (see comment in ExperimentExpressionCount)
-            List<ExperimentExpressionCount> checkCounts = new ArrayList<>(validCounts);
-            for (int i = 0; i < checkCounts.size(); i++) {
-                ExperimentExpressionCount count1 = checkCounts.get(i);
-                for (int j = i + 1; j < checkCounts.size(); j++) {
-                    ExperimentExpressionCount count2 = checkCounts.get(j);
-                    if (count1.getCallType().equals(count2.getCallType()) &&
-                            count1.getDataQuality().equals(count2.getDataQuality()) &&
-                            count1.getPropagationState().equals(count2.getPropagationState())) {
-                        throw log.throwing(new IllegalArgumentException(
-                                "Two ExperimentExpressionCounts in a same ExpressionCallData cannot have same call type, "
-                                + "data quality and propagation state"));
-                    }
-                }
-            }
-
-            if (dataPropagation != null && this.getCallType() != null) {
-                dataPropagation.getAllPropagationStates().stream()
-                .forEach(state -> this.getCallType().checkPropagationState(state));
-            }
-=======
 
             this.fdrPValue = fdrPValue;
             this.bestDescendantFDRPValue = bestDescendantFDRPValue;
->>>>>>> 55d63a95
 
             this.dataPropagation = dataPropagation;
             //BigDecimal are immutable so we're good
@@ -373,57 +250,6 @@
         // GETTERS
         //********************************************
 
-<<<<<<< HEAD
-        public ExperimentExpressionCount getExperimentCount(CallType.Expression callType,
-                DataQuality dataQuality, PropagationState propState) {
-            log.traceEntry("{}, {}, {}", callType, dataQuality, propState);
-            if (callType == null || dataQuality == null || propState == null) {
-                throw log.throwing(new IllegalArgumentException("No argument can be null."));
-            }
-            if (!ExperimentExpressionCount.ALLOWED_PROP_STATES.contains(propState)) {
-                throw log.throwing(new IllegalArgumentException(
-                        "The provided PropagationState is invalid for ExperimentExpressionCounts: "
-                        + propState));
-            }
-            Set<ExperimentExpressionCount> matchingExpCounts = experimentCounts.stream()
-                    .filter(c -> callType.equals(c.getCallType()) &&
-                            dataQuality.equals(c.getDataQuality()) &&
-                            propState.equals(c.getPropagationState()))
-                    .collect(Collectors.toSet());
-            if (matchingExpCounts.size() != 1) {
-                throw log.throwing(new IllegalStateException(
-                        "Could not find matching ExperimentExpressionCount for parameters: "
-                        + callType + " - " + dataQuality + " - " + propState));
-            }
-            return log.traceExit(matchingExpCounts.iterator().next());
-        }
-
-        //********************************************
-        // GETTERS
-        //********************************************
-
-        public DataPropagation getDataPropagation() {
-            return dataPropagation;
-        }
-
-        /**
-         * @return  A {@code List} of {@code BigDecimal}s representing the p-values
-         *          computed from tests to detect active signal of expression of a gene
-         *          using {@link #getDataType()}, in the condition itself.
-         *          The p-values are ordered in ascending order.
-         */
-        public List<BigDecimal> getSelfPValues() {
-            return selfPValues;
-        }
-        /**
-         * @return  An {@code Integer} that is the number of observations producing a p-value
-         *          in the condition itself.
-         * @see #getSelfPValues()
-         */
-        public Integer getSelfObservationCount() {
-            return selfObservationCount;
-        }
-=======
         public DataPropagation getDataPropagation() {
             return dataPropagation;
         }
@@ -443,7 +269,6 @@
         public List<BigDecimal> getSelfPValues() {
             return selfPValues;
         }
->>>>>>> 55d63a95
         /**
          * @return  A {@code List} of {@code BigDecimal}s representing the p-values
          *          computed from tests to detect active signal of expression of a gene
@@ -452,15 +277,6 @@
          */
         public List<BigDecimal> getDescendantPValues() {
             return descendantPValues;
-<<<<<<< HEAD
-        }
-        /**
-         * @return  An {@code Integer} that is the number of observations producing a p-value
-         *          in the descendant conditions of the requested condition.
-         * @see #getDescendantPValues()
-         */
-        public Integer getDescendantObservationCount() {
-            return descendantObservationCount;
         }
         /**
          * @return  A {@code List} of {@code BigDecimal}s representing the p-values
@@ -472,47 +288,6 @@
             return allPValues;
         }
         /**
-         * @return  An {@code Integer} that is the number of observations producing a p-value
-         *          in a condition itself and its descendant conditions.
-         * @see #getAllPValues()
-         */
-        public Integer getAllObservationCount() {
-            if (this.selfObservationCount == null || this.descendantObservationCount == null) {
-                return null;
-            }
-            return this.selfObservationCount + this.descendantObservationCount;
-        }
-
-        public Set<ExperimentExpressionCount> getExperimentCounts(PropagationState propState) {
-            log.traceEntry("{}", propState);
-            if (propState == null) {
-                throw log.throwing(new IllegalArgumentException("PropagationState cannot be null."));
-            }
-            if (!ExperimentExpressionCount.ALLOWED_PROP_STATES.contains(propState)) {
-                throw log.throwing(new IllegalArgumentException(
-                        "The provided PropagationState is invalid for ExperimentExpressionCounts: "
-                        + propState));
-            }
-            return log.traceExit(experimentCounts.stream()
-                    .filter(c -> propState.equals(c.getPropagationState()))
-                    .collect(Collectors.toSet()));
-        }
-
-        public Set<ExperimentExpressionCount> getExperimentCounts() {
-            return experimentCounts;
-=======
-        }
-        /**
-         * @return  A {@code List} of {@code BigDecimal}s representing the p-values
-         *          computed from tests to detect active signal of expression of a gene
-         *          using {@link #getDataType()}, in a condition itself and its descendant conditions.
-         *          The p-values are ordered in ascending order.
-         */
-        public List<BigDecimal> getAllPValues() {
-            return allPValues;
->>>>>>> 55d63a95
-        }
-        /**
          * @return  A {@code BigDecimal} that is the FDR corrected p-value computed from
          *          all the p-values obtained by this data type in a condition
          *          and all its sub-conditions for a gene.
@@ -549,17 +324,8 @@
             result = prime * result + ((allPValues == null) ? 0 : allPValues.hashCode());
             result = prime * result + ((bestDescendantFDRPValue == null) ? 0 : bestDescendantFDRPValue.hashCode());
             result = prime * result + ((dataPropagation == null) ? 0 : dataPropagation.hashCode());
-<<<<<<< HEAD
-            result = prime * result + ((selfPValues == null) ? 0 : selfPValues.hashCode());
-            result = prime * result + ((descendantPValues == null) ? 0 : descendantPValues.hashCode());
-            result = prime * result + ((allPValues == null) ? 0 : allPValues.hashCode());
-            result = prime * result + ((experimentCounts == null) ? 0 : experimentCounts.hashCode());
-            result = prime * result + ((propagatedExperimentCount == null) ? 0 : propagatedExperimentCount.hashCode());
-            result = prime * result + ((rank == null) ? 0 : rank.hashCode());
-=======
             result = prime * result + ((descendantPValues == null) ? 0 : descendantPValues.hashCode());
             result = prime * result + ((fdrPValue == null) ? 0 : fdrPValue.hashCode());
->>>>>>> 55d63a95
             result = prime * result + ((normalizedRank == null) ? 0 : normalizedRank.hashCode());
             result = prime * result + ((rank == null) ? 0 : rank.hashCode());
             result = prime * result + ((selfPValues == null) ? 0 : selfPValues.hashCode());
@@ -601,19 +367,6 @@
             } else if (!dataPropagation.equals(other.dataPropagation)) {
                 return false;
             }
-<<<<<<< HEAD
-            if (!Objects.equals(selfPValues, other.selfPValues)) {
-                return false;
-            }
-            if (!Objects.equals(descendantPValues, other.descendantPValues)) {
-                return false;
-            }
-            if (!Objects.equals(allPValues, other.allPValues)) {
-                return false;
-            }
-            if (experimentCounts == null) {
-                if (other.experimentCounts != null) {
-=======
             if (descendantPValues == null) {
                 if (other.descendantPValues != null) {
                     return false;
@@ -623,7 +376,6 @@
             }
             if (fdrPValue == null) {
                 if (other.fdrPValue != null) {
->>>>>>> 55d63a95
                     return false;
                 }
             } else if (!fdrPValue.equals(other.fdrPValue)) {
@@ -666,20 +418,11 @@
             builder.append("ExpressionCallData [")
                    .append("dataType=").append(getDataType())
                    .append(", callType=").append(getCallType())
-<<<<<<< HEAD
-                   .append(", dataPropagation=").append(getDataPropagation())
-                   .append(", selfPValues=").append(selfPValues)
-                   .append(", descendantPValues=").append(descendantPValues)
-                   .append(", allPValues=").append(allPValues)
-                   .append(", experimentCounts=").append(experimentCounts)
-                   .append(", propagatedExperimentCount=").append(propagatedExperimentCount)
-=======
                    .append(", dataPropagation=").append(dataPropagation)
                    .append(", fdrPValue=").append(fdrPValue)
                    .append(", bestDescendantFDRPValue=").append(bestDescendantFDRPValue)
                    .append(", selfPValues=").append(selfPValues)
                    .append(", descendantPValues=").append(descendantPValues)
->>>>>>> 55d63a95
                    .append(", rank=").append(rank)
                    .append(", normalizedRank=").append(normalizedRank)
                    .append(", weightForMeanRank=").append(weightForMeanRank)
