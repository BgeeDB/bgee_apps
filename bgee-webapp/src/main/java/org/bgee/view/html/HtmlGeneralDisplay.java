--- conflicted
+++ resolved
@@ -224,7 +224,6 @@
 
     /**
      * Display the Bgee hero unit.
-<<<<<<< HEAD
      */
     private void displayHeroUnit() {
         log.entry();
@@ -235,7 +234,11 @@
 
         String version = this.getWebAppVersion();
         if (version != null) {
-            this.writeln("<span id='bgee_version'>version " + htmlEntities(version) + "</span>");
+            this.write("<span id='bgee_version'>");
+            if (this.prop.isArchive()) {
+                this.write("Archived ");
+            }
+            this.writeln("version " + htmlEntities(version) + "</span>");
         }
 
         this.writeln("<div id='bgee_hp_logo'><img src='" + this.prop.getBgeeRootDirectory() + this.prop.getLogoImagesRootDirectory() 
@@ -251,38 +254,6 @@
     }
 
     /**
-=======
-	 */
-	private void displayHeroUnit() {
-		log.entry();
-		
-		String archiveClass = this.prop.isArchive()? "archive": "";
-
-		this.writeln("<div id='bgee_hero' class='row " + archiveClass + "'>");
-
-	    String version = this.getWebAppVersion();
-	    if (version != null) {
-	        this.write("<span id='bgee_version'>");
-	        if (this.prop.isArchive()) {
-	            this.write("Archived ");
-	        }
-	        this.writeln("version " + htmlEntities(version) + "</span>");
-	    }
-
-	    this.writeln("<div id='bgee_hp_logo'><img src='" + this.prop.getBgeeRootDirectory() + this.prop.getLogoImagesRootDirectory() 
-	            + "bgee13_hp_logo.png' alt='Bgee logo'></div>");
-	
-	    this.writeln("<div class='mini_text'>Gene expression data in animals</div>");
-
-	    this.displayBgeeButtons("start_buttons");
-	
-	    this.writeln("</div>"); // close bgee_hero row
-	
-	    log.exit();
-	}
-
-	/**
->>>>>>> 12350e8f
      * Display the buttons that allow to access quickly to different pages of the Bgee web site.
      * 
      * @param divId    A {@code String} that is the ID of HTML 'div' element.
@@ -726,23 +697,15 @@
         this.writeln(getImageSources());
         this.writeln("</div>");
 
-<<<<<<< HEAD
-        this.writeln("<div class='col-xs-12 col-lg-3 archive_site'>");
-        this.writeln("View archive sites:");
-        this.writeln("<a title='Archive site Bgee version 12' href='" + 
-                this.prop.getBgeeRootDirectory() + "bgee12' target='_blank' rel='noopener'>version 12</a>");
-        this.writeln("<a title='Archive site Bgee version 13' href='" +
-                this.prop.getBgeeRootDirectory() + "bgee13' target='_blank' rel='noopener'>version 13</a>");
-        this.writeln("</div>");
-=======
         if (!this.prop.isArchive()) {
-            this.writeln("<div class='col-xs-12 col-md-2'>");
-            this.writeln("<a id ='archive_site' title='Archive site' href='"
-                    + this.prop.getBgeeCurrentUrl() + "bgee12/' target='_blank'>"
-	    		    + "View archive site</a>");
+            this.writeln("<div class='col-xs-12 col-lg-3 archive_site'>");
+            this.writeln("View archive sites:");
+            this.writeln("<a title='Archive site Bgee version 13' href='" +
+                    this.prop.getBgeeCurrentUrl() + "bgee13/' target='_blank' rel='noopener'>version 13</a>");
+            this.writeln("<a title='Archive site Bgee version 12' href='" + 
+                    this.prop.getBgeeCurrentUrl() + "bgee12/' target='_blank' rel='noopener'>version 12</a>");
             this.writeln("</div>");
         }
->>>>>>> 12350e8f
         
         this.writeln("</div>"); // close bgee_more_info row
         
