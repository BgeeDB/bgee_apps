package org.bgee.model.expressiondata;

import static org.junit.Assert.assertEquals;
import static org.mockito.Mockito.mock;
import static org.mockito.Mockito.when;

import java.math.BigDecimal;
import java.util.Arrays;
import java.util.List;

import org.apache.logging.log4j.LogManager;
import org.apache.logging.log4j.Logger;
import org.bgee.model.TestAncestor;
import org.bgee.model.anatdev.AnatEntity;
import org.bgee.model.anatdev.DevStage;
import org.bgee.model.expressiondata.Call.ExpressionCall;
import org.bgee.model.gene.Gene;
import org.bgee.model.gene.GeneBioType;
import org.bgee.model.species.Species;
import org.junit.Test;

/**
 * Unit tests for {@link ExpressionCall}.
 * 
 * @author  Frederic Bastian
 * @author  Valentine Rech de Laval
 * @author  Julien Wollbrett
 * @version Bgee 14, Aug. 2018
 * @since   Bgee 13, June 2016
 */
//FIXME: to reactivate
public class ExpressionCallTest extends TestAncestor {
    private final static Logger log = LogManager.getLogger(ExpressionCallTest.class.getName());
    
    @Override
    protected Logger getLogger() {
        return log;
<<<<<<< HEAD
    }

    @Test
    public void shouldFilterAndOrderCallsByRank() {
        Species species = new Species(1);
        GeneBioType bioType = new GeneBioType("biotype");
        Condition ae1devA = new Condition(new AnatEntity("1"), null, species);
        Condition ae1devB = new Condition(new AnatEntity("2"), null, species);
        Condition ae2devA = new Condition(new AnatEntity("3"), null, species);
        Condition ae2devB = new Condition(new AnatEntity("4"), null, species);
        Gene gene = new Gene("1", species, bioType);
        ExpressionCall call1 = new ExpressionCall(gene, ae1devA, null, null, null, null,
                new BigDecimal("2.0"), new BigDecimal("100"));
        ExpressionCall call2 = new ExpressionCall(gene, ae1devB, null, null, null, null,
                new BigDecimal("2.0"), new BigDecimal("100"));
        ExpressionCall call3 = new ExpressionCall(gene, ae2devA, null, null, null, null,
                new BigDecimal("2.0"), new BigDecimal("100"));
        ExpressionCall call4 = new ExpressionCall(gene, ae2devB, null, null, null, null,
                new BigDecimal("2.0"), new BigDecimal("100"));
        ConditionGraph graph = mock(ConditionGraph.class);
        //           ae1devA
        //          /   \
        //     ae1devB   ae2devA
        //              |
        //             ae2devB
        when(graph.isConditionMorePrecise(ae1devA, ae1devA)).thenReturn(false);
        when(graph.isConditionMorePrecise(ae1devA, ae1devB)).thenReturn(true);
        when(graph.isConditionMorePrecise(ae1devA, ae2devA)).thenReturn(true);
        when(graph.isConditionMorePrecise(ae1devA, ae2devB)).thenReturn(true);
        when(graph.isConditionMorePrecise(ae1devB, ae1devA)).thenReturn(false);
        when(graph.isConditionMorePrecise(ae1devB, ae1devB)).thenReturn(false);
        when(graph.isConditionMorePrecise(ae1devB, ae2devA)).thenReturn(false);
        when(graph.isConditionMorePrecise(ae1devB, ae2devB)).thenReturn(false);
        when(graph.isConditionMorePrecise(ae2devA, ae1devA)).thenReturn(false);
        when(graph.isConditionMorePrecise(ae2devA, ae1devB)).thenReturn(false);
        when(graph.isConditionMorePrecise(ae2devA, ae2devA)).thenReturn(false);
        when(graph.isConditionMorePrecise(ae2devA, ae2devB)).thenReturn(true);
        when(graph.isConditionMorePrecise(ae2devB, ae1devA)).thenReturn(false);
        when(graph.isConditionMorePrecise(ae2devB, ae1devB)).thenReturn(false);
        when(graph.isConditionMorePrecise(ae2devB, ae2devA)).thenReturn(false);
        when(graph.isConditionMorePrecise(ae2devB, ae2devB)).thenReturn(false);

        List<ExpressionCall> calls = Arrays.asList(call1, call2, call3, call4);
        List<ExpressionCall> expectedOrder = Arrays.asList(call2, call4, call3, call1);
        assertEquals("Incorrect ordering of calls", expectedOrder,
                ExpressionCall.filterAndOrderCallsByRank(calls, graph));
    }
    
    @Test
    public void shouldFilterAndOrderCallsByRankWhenGraphOfCond() {
        Species species = new Species(1);
        GeneBioType bioType = new GeneBioType("biotype");
        Condition ae1devA = new Condition(new AnatEntity("AE1"), new DevStage("DevA"), species);
        Condition ae1devB = new Condition(new AnatEntity("AE1"), new DevStage("DevB"), species);
        Condition ae2devA = new Condition(new AnatEntity("AE2"), new DevStage("DevA"), species);
        Condition ae2devB = new Condition(new AnatEntity("AE2"), new DevStage("DevB"), species);
        Condition ae2devD = new Condition(new AnatEntity("AE2"), new DevStage("DevD"), species);
        Condition ae3devA = new Condition(new AnatEntity("AE3"), new DevStage("DevA"), species);
        Condition ae3devC = new Condition(new AnatEntity("AE3"), new DevStage("DevC"), species);
        Condition ae3devD = new Condition(new AnatEntity("AE3"), new DevStage("DevD"), species);
        Gene gene = new Gene("1", species, bioType);
        ExpressionCall callAe1devA = new ExpressionCall(gene, ae1devA, null, null, null, null,
                new BigDecimal("2.0"), new BigDecimal("100"));
        ExpressionCall callAe1devB = new ExpressionCall(gene, ae1devB, null, null, null, null,
                new BigDecimal("2.0"), new BigDecimal("100"));
        ExpressionCall callAe2devA = new ExpressionCall(gene, ae2devA, null, null, null, null,
                new BigDecimal("2.0"), new BigDecimal("100"));
        ExpressionCall callAe2devB = new ExpressionCall(gene, ae2devB, null, null, null, null,
                new BigDecimal("2.0"), new BigDecimal("100"));
        ExpressionCall callAe2devD = new ExpressionCall(gene, ae2devD, null, null, null, null,
                new BigDecimal("2.0"), new BigDecimal("100"));
        ExpressionCall callAe3devA = new ExpressionCall(gene, ae3devA, null, null, null, null,
                new BigDecimal("2.0"), new BigDecimal("100"));
        ExpressionCall callAe3devC = new ExpressionCall(gene, ae3devC, null, null, null, null,
                new BigDecimal("2.0"), new BigDecimal("100"));
        ExpressionCall callAe3devD = new ExpressionCall(gene, ae3devD, null, null, null, null,
                new BigDecimal("2.0"), new BigDecimal("100"));
        ConditionGraph graph = mock(ConditionGraph.class);
        when(graph.isConditionMorePrecise(ae1devA, ae1devA)).thenReturn(false);
        when(graph.isConditionMorePrecise(ae1devA, ae1devB)).thenReturn(true);
        when(graph.isConditionMorePrecise(ae1devA, ae2devA)).thenReturn(true);
        when(graph.isConditionMorePrecise(ae1devA, ae2devB)).thenReturn(true);
        when(graph.isConditionMorePrecise(ae1devA, ae2devD)).thenReturn(true);
        when(graph.isConditionMorePrecise(ae1devA, ae3devA)).thenReturn(true);
        when(graph.isConditionMorePrecise(ae1devA, ae3devC)).thenReturn(true);
        when(graph.isConditionMorePrecise(ae1devA, ae3devD)).thenReturn(true);
        //ae1devB
        when(graph.isConditionMorePrecise(ae1devB, ae1devA)).thenReturn(false);
        when(graph.isConditionMorePrecise(ae1devB, ae1devB)).thenReturn(false);
        when(graph.isConditionMorePrecise(ae1devB, ae2devA)).thenReturn(false);
        when(graph.isConditionMorePrecise(ae1devB, ae2devB)).thenReturn(true);
        when(graph.isConditionMorePrecise(ae1devB, ae2devD)).thenReturn(false);
        when(graph.isConditionMorePrecise(ae1devB, ae3devA)).thenReturn(false);
        when(graph.isConditionMorePrecise(ae1devB, ae3devC)).thenReturn(true);
        when(graph.isConditionMorePrecise(ae1devB, ae3devD)).thenReturn(false);
        //ae2devA
        when(graph.isConditionMorePrecise(ae2devA, ae1devA)).thenReturn(false);
        when(graph.isConditionMorePrecise(ae2devA, ae1devB)).thenReturn(false);
        when(graph.isConditionMorePrecise(ae2devA, ae2devA)).thenReturn(false);
        when(graph.isConditionMorePrecise(ae2devA, ae2devB)).thenReturn(true);
        when(graph.isConditionMorePrecise(ae2devA, ae2devD)).thenReturn(true);
        when(graph.isConditionMorePrecise(ae2devA, ae3devA)).thenReturn(false);
        when(graph.isConditionMorePrecise(ae2devA, ae3devC)).thenReturn(false);
        when(graph.isConditionMorePrecise(ae2devA, ae3devD)).thenReturn(false);
        //ae2devB
        when(graph.isConditionMorePrecise(ae2devB, ae1devA)).thenReturn(false);
        when(graph.isConditionMorePrecise(ae2devB, ae1devB)).thenReturn(false);
        when(graph.isConditionMorePrecise(ae2devB, ae2devA)).thenReturn(false);
        when(graph.isConditionMorePrecise(ae2devB, ae2devB)).thenReturn(false);
        when(graph.isConditionMorePrecise(ae2devB, ae2devD)).thenReturn(false);
        when(graph.isConditionMorePrecise(ae2devB, ae3devA)).thenReturn(false);
        when(graph.isConditionMorePrecise(ae2devB, ae3devC)).thenReturn(false);
        when(graph.isConditionMorePrecise(ae2devB, ae3devD)).thenReturn(false);
        //ae2devD
        when(graph.isConditionMorePrecise(ae2devD, ae1devA)).thenReturn(false);
        when(graph.isConditionMorePrecise(ae2devD, ae1devB)).thenReturn(false);
        when(graph.isConditionMorePrecise(ae2devD, ae2devA)).thenReturn(false);
        when(graph.isConditionMorePrecise(ae2devD, ae2devB)).thenReturn(false);
        when(graph.isConditionMorePrecise(ae2devD, ae2devD)).thenReturn(false);
        when(graph.isConditionMorePrecise(ae2devD, ae3devA)).thenReturn(false);
        when(graph.isConditionMorePrecise(ae2devD, ae3devC)).thenReturn(false);
        when(graph.isConditionMorePrecise(ae2devD, ae3devD)).thenReturn(false);
        //ae3devA
        when(graph.isConditionMorePrecise(ae3devA, ae1devA)).thenReturn(false);
        when(graph.isConditionMorePrecise(ae3devA, ae1devB)).thenReturn(false);
        when(graph.isConditionMorePrecise(ae3devA, ae2devA)).thenReturn(false);
        when(graph.isConditionMorePrecise(ae3devA, ae2devB)).thenReturn(false);
        when(graph.isConditionMorePrecise(ae3devA, ae2devD)).thenReturn(false);
        when(graph.isConditionMorePrecise(ae3devA, ae3devA)).thenReturn(false);
        when(graph.isConditionMorePrecise(ae3devA, ae3devC)).thenReturn(true);
        when(graph.isConditionMorePrecise(ae3devA, ae3devD)).thenReturn(true);
        //ae3devC
        when(graph.isConditionMorePrecise(ae3devC, ae1devA)).thenReturn(false);
        when(graph.isConditionMorePrecise(ae3devC, ae1devB)).thenReturn(false);
        when(graph.isConditionMorePrecise(ae3devC, ae2devA)).thenReturn(false);
        when(graph.isConditionMorePrecise(ae3devC, ae2devB)).thenReturn(false);
        when(graph.isConditionMorePrecise(ae3devC, ae2devD)).thenReturn(false);
        when(graph.isConditionMorePrecise(ae3devC, ae3devA)).thenReturn(false);
        when(graph.isConditionMorePrecise(ae3devC, ae3devC)).thenReturn(false);
        when(graph.isConditionMorePrecise(ae3devC, ae3devD)).thenReturn(false);
        //ae3devD
        when(graph.isConditionMorePrecise(ae3devD, ae1devA)).thenReturn(false);
        when(graph.isConditionMorePrecise(ae3devD, ae1devB)).thenReturn(false);
        when(graph.isConditionMorePrecise(ae3devD, ae2devA)).thenReturn(false);
        when(graph.isConditionMorePrecise(ae3devD, ae2devB)).thenReturn(false);
        when(graph.isConditionMorePrecise(ae3devD, ae2devD)).thenReturn(false);
        when(graph.isConditionMorePrecise(ae3devD, ae3devA)).thenReturn(false);
        when(graph.isConditionMorePrecise(ae3devD, ae3devC)).thenReturn(false);
        when(graph.isConditionMorePrecise(ae3devD, ae3devD)).thenReturn(false);
       
        
        List<ExpressionCall> calls = Arrays.asList(callAe1devA, callAe1devB, callAe2devA, 
                callAe2devB, callAe2devD, callAe3devA, callAe3devC, callAe3devD);
        //In this example some condition (ae2devB and ae3devC) have two direct parent conditions.
        //
        //Maybe the algorithm should prioritize parents having same Anat Entity (like in the web page)???
        //Then, the correct order could be callAe1devB, callAe2devD, callAe2devB, callAe2devA, callAe3devD, callAe3devC, 
        //callAe3devA, callAe1devA
        //rather than callAe2devB, callAe3devC, callAe1devB, callAe2devD, callAe2devA, callAe3devD, callAe3devA, callAe1devA
        //However, the algorithm works as expected (no error, bug or non-reproducible bug). Even if the the conditions 
        //are not filters by anat entity, the first appearance of each Anat Entity is in the good order (AE2, AE3 and then AE1)
        
        //                 Conditions :
        //
        //           AE1              DevA                                        ae1devA
        //          /   \            /    \                 =>            /          |          \
        //        AE2   AE3        DevB  DevD                         ae2devA     ae1devB     ae3devA
        //                          |                                 /     \     /     \     /     \
        //                         DevC                          ae2devD    ae2devB     ae3devC   ae3devD

        //order that should be computed by current version of the algorithm
        List<ExpressionCall> expectedOrder = Arrays.asList(callAe2devB, callAe3devC, callAe1devB, callAe2devD, callAe2devA, 
                callAe3devD, callAe3devA, callAe1devA);
        assertEquals("Incorrect ordering of calls", expectedOrder,
                ExpressionCall.filterAndOrderCallsByRank(calls, graph));

    }

//    
//    /**
//     * Test {@link #ExpressionCall#generateMeanRankScoreClustering(Collection, ClusteringMethod, double)}.
//     */
//    @Test
//    public void shouldGenerateMeanRankScoreClustering() {
//        //we don't bother to retrieve exact score thresholds etc, we just create calls 
//        //very obvious to cluster by Canderra distance
//        ExpressionCall c1 = new ExpressionCall(null, null, null, null, null, null, new BigDecimal("1.25"));
//        ExpressionCall c2 = new ExpressionCall(null, null, null, null, null, null, new BigDecimal("1.27"));
//        ExpressionCall c3 = new ExpressionCall(null, null, null, null, null, null, new BigDecimal("10000"));
//        ExpressionCall c4 = new ExpressionCall(null, null, null, null, null, null, new BigDecimal("20000"));
//        ExpressionCall c5 = new ExpressionCall(null, null, null, null, null, null, new BigDecimal("40000"));
//        ExpressionCall c6 = new ExpressionCall(null, null, null, null, null, null, new BigDecimal("40010"));
//        ExpressionCall c7 = new ExpressionCall(null, null, null, null, null, null, new BigDecimal("70000"));
//        ExpressionCall c8 = new ExpressionCall(null, null, null, null, null, null, new BigDecimal("70010"));
//        //we'd like to incorrectly order the calls, but there is a method signature accepting a List...
//        Set<ExpressionCall> toCluster = new HashSet<>(Arrays.asList(c5, c1, c7, c3, c6, c8, c4, c2));
//        Map<ExpressionCall, Integer> expectedClusters = new HashMap<>();
//        expectedClusters.put(c1, 0);
//        expectedClusters.put(c2, 0);
//        expectedClusters.put(c3, 1);
//        expectedClusters.put(c4, 2);
//        expectedClusters.put(c5, 3);
//        expectedClusters.put(c6, 3);
//        expectedClusters.put(c7, 4);
//        expectedClusters.put(c8, 4);
//        
//        for (ExpressionCall.ClusteringMethod method: ExpressionCall.ClusteringMethod.values()) {
//            log.debug("Testing clustering method: " + method.name());
//            assertEquals("Incorrect clustering of expression scores for method: " + method.name(), 
//                    expectedClusters, 
//                    ExpressionCall.generateMeanRankScoreClustering(toCluster, method, 
//                            (method.isDistanceMeasureAboveOne()? 1.5: 0.1)));
//        }
//    }
//    
//    /**
//     * Test {@link ExpressionCall.RankComparator}.
//     */
//    @Test
//    public void testRankComparator() {
//        
//        //These calls and conditions allow a regression test for management of equal ranks
//        //ae1devB and ae2devA will be considered more precise than ae1devA, and unrelated to each other. 
//        //It is important for the test that ae1devA would be sorted first alphabetically. 
//        Condition ae1devA = new Condition(new AnatEntity("Anat1"), new DevStage("stage1"), 1);
//        Condition ae1devB = new Condition(new AnatEntity("Anat2"), new DevStage("stage1"), 1);
//        Condition ae2devA = new Condition(new AnatEntity("Anat3"), new DevStage("stage1"), 1);
//        //we mock the ConditionGraph used to compare Conditions
//        ConditionGraph condGraph = mock(ConditionGraph.class);
//        Set<Condition> allConds = new HashSet<>(Arrays.asList(ae1devA, ae1devB, ae2devA));
//        when(condGraph.getConditions()).thenReturn(allConds);
//        when(condGraph.compare(ae1devA, ae1devA)).thenReturn(0);
//        when(condGraph.compare(ae1devB, ae1devB)).thenReturn(0);
//        when(condGraph.compare(ae2devA, ae2devA)).thenReturn(0);
//        when(condGraph.compare(ae1devA, ae1devB)).thenReturn(1);
//        when(condGraph.compare(ae1devB, ae1devA)).thenReturn(-1);
//        when(condGraph.compare(ae1devA, ae2devA)).thenReturn(1);
//        when(condGraph.compare(ae2devA, ae1devA)).thenReturn(-1);
//        when(condGraph.compare(ae1devB, ae2devA)).thenReturn(0);
//        when(condGraph.compare(ae2devA, ae1devB)).thenReturn(0);
//
//        ExpressionCall c1 = new ExpressionCall(null, null, null, null, null, null, new BigDecimal("1.25"));
//
//        //test ordering by geneId
//        ExpressionCall c2 = new ExpressionCall(new Gene("ID0", new Species(1)), null, null, null,
//            null, null, new BigDecimal("1.27"));
//        //Test ordering based on Conditions
//        //anat2 will be considered more precise than anat1, and as precise as anat3, 
//        //the order between anat2 and anat3 should be based on their attributes
//        ExpressionCall c3 = new ExpressionCall(new Gene("ID1", new Species(1)), ae1devB, null, null, 
//                null, null, new BigDecimal("1.27"));
//        //anat3 will be considered more precise than anat1, so we will have different ordering 
//        //whether we consider the relations between Conditions, or only attributes of Conditions
//        ExpressionCall c4 = new ExpressionCall(new Gene("ID1", new Species(1)), ae2devA, null, null, 
//                null, null, new BigDecimal("1.27"));
//        ExpressionCall c5 = new ExpressionCall(new Gene("ID1", new Species(1)), ae1devA, null, null, 
//                null, null, new BigDecimal("1.27"));
//        //test null Conditions last
//        ExpressionCall c6 = new ExpressionCall(new Gene("ID1", new Species(1)), null, null, null,
//            null, null, new BigDecimal("1.27"));
//        //test null geneID last
//        ExpressionCall c7 = new ExpressionCall(null, null, null, null, null, null, new BigDecimal("1.27"));
//        //test equal ExpressionCalls
//        ExpressionCall c8 = new ExpressionCall(null, null, null, null, null, null, new BigDecimal("1.27"));
//        
//        ExpressionCall c9 = new ExpressionCall(null, null, null, null, null, null, new BigDecimal("10000"));
//        ExpressionCall c10 = new ExpressionCall(null, null, null, null, null, null, new BigDecimal("40000"));
//        
//        List<ExpressionCall> toSort = Arrays.asList(c10, c2, c1, c6, c8, c4, c9, c7, c3, c5);
//        List<ExpressionCall> expectedResult = Arrays.asList(c1, c2, c3, c4, c5, c6, c7, c7, c9, c10);
//        Collections.sort(toSort, new ExpressionCall.RankComparator(condGraph));
//        
//        assertEquals("Incorrect sorting of ExpressionCalls based on their rank and relations", 
//                expectedResult, toSort);
//        
//        //ordering without taking the relations between Conditions into account
//        expectedResult = Arrays.asList(c1, c2, c5, c3, c4, c6, c7, c7, c9, c10);
//        Collections.sort(toSort, new ExpressionCall.RankComparator());
//        assertEquals("Incorrect sorting of ExpressionCalls based on their rank without relations", 
//                expectedResult, toSort);
//    }
//    
//    @Test
//    public void testBgeeRankDistance() {
//        ExpressionCall.BgeeRankDistance measure = new ExpressionCall.BgeeRankDistance();
//        
//        double score1 = 12;
//        double score2 = 33;
//        double expected = Math.pow(score2, 1.03)/score1;
//        assertEquals("Incorrect BgeeRankDistance computed", expected, 
//                measure.compute(new double[]{score1}, new double[]{score2}), 0.0000001);
//        
//    }
//    
//    /**
//     * Test for {@link ExpressionCall#identifyRedundantCalls(Collection, ConditionGraph)}.
//     */
//    @Test
//    public void shouldIdentifyRedundantCalls() {
//      //These calls and conditions allow a regression test for management of equal ranks
//        //ae1devB and ae2devA will be considered more precise than ae1devA, and unrelated to each other
//        Condition ae1devA = new Condition(new AnatEntity("Anat1"), new DevStage("stage1"), 1);
//        Condition ae1devB = new Condition(new AnatEntity("Anat2"), new DevStage("stage1"), 1);
//        Condition ae2devA = new Condition(new AnatEntity("Anat3"), new DevStage("stage1"), 1);
//        //we mock the ConditionGraph used to compare Conditions
//        ConditionGraph condGraph = mock(ConditionGraph.class);
//        Set<Condition> allConds = new HashSet<>(Arrays.asList(ae1devA, ae1devB, ae2devA));
//        when(condGraph.getConditions()).thenReturn(allConds);
//        when(condGraph.compare(ae1devA, ae1devA)).thenReturn(0);
//        when(condGraph.compare(ae1devB, ae1devB)).thenReturn(0);
//        when(condGraph.compare(ae2devA, ae2devA)).thenReturn(0);
//        when(condGraph.compare(ae1devA, ae1devB)).thenReturn(1);
//        when(condGraph.compare(ae1devB, ae1devA)).thenReturn(-1);
//        when(condGraph.compare(ae1devA, ae2devA)).thenReturn(1);
//        when(condGraph.compare(ae2devA, ae1devA)).thenReturn(-1);
//        when(condGraph.compare(ae1devB, ae2devA)).thenReturn(0);
//        when(condGraph.compare(ae2devA, ae1devB)).thenReturn(0);
//        when(condGraph.getDescendantConditions(ae1devA)).thenReturn(new HashSet<>(Arrays.asList(ae1devB, ae2devA)));
//        when(condGraph.getDescendantConditions(ae1devB)).thenReturn(new HashSet<>());
//        when(condGraph.getDescendantConditions(ae2devA)).thenReturn(new HashSet<>());
//        
//        
//        //Nothing too complicated with gene ID1, c3 is redundant
//        ExpressionCall c1 = new ExpressionCall(new Gene("ID1", new Species(1)), ae2devA, null, null,
//            null, null, new BigDecimal("1.25000"));
//        ExpressionCall c2 = new ExpressionCall(new Gene("ID1", new Species(1)), ae1devB, null, null,
//            null, null, new BigDecimal("2.0"));
//        ExpressionCall c3 = new ExpressionCall(new Gene("ID1", new Species(1)), ae1devA, null, null,
//            null, null, new BigDecimal("3.00"));
//        //for gene ID2 we test identification with equal ranks and relations between conditions. 
//        //c4 is redundant because less precise condition
//        ExpressionCall c4 = new ExpressionCall(new Gene("ID2", new Species(1)), ae1devA, null, null,
//            null, null, new BigDecimal("1.250"));
//        ExpressionCall c5 = new ExpressionCall(new Gene("ID2", new Species(1)), ae2devA, null, null,
//            null, null, new BigDecimal("1.25000"));
//        ExpressionCall c6 = new ExpressionCall(new Gene("ID2", new Species(1)), ae1devB, null, null,
//            null, null, new BigDecimal("1.25"));
//        //for gene ID3 we test identification with equal ranks and relations between conditions. 
//        //nothing redundant
//        ExpressionCall c7 = new ExpressionCall(new Gene("ID3", new Species(1)), ae1devA, null, null,
//            null, null, new BigDecimal("1"));
//        ExpressionCall c8 = new ExpressionCall(new Gene("ID3", new Species(1)), ae2devA, null, null,
//            null, null, new BigDecimal("1.25000"));
//        ExpressionCall c9 = new ExpressionCall(new Gene("ID3", new Species(1)), ae1devB, null, null,
//            null, null, new BigDecimal("1.25"));
//        
//        Set<ExpressionCall> withRedundancy = new HashSet<>(Arrays.asList(c1, c2, c3, c4, c5, c6, c7, c8, c9));
//        Set<ExpressionCall> expectedRedundants = new HashSet<>(Arrays.asList(c3, c4));
//        assertEquals("Incorrect redundant calls identified", 
//                expectedRedundants, ExpressionCall.identifyRedundantCalls(withRedundancy, condGraph));
//    }
//    
//    /**
//     * Test {@link ExpressionCall#getFormattedGlobalMeanRank()}
//     */
//    @Test
//    public void shouldFormatRankScore() {
//        ExpressionCall c = new ExpressionCall(null, null, null, null, null, null, new BigDecimal("2"));
//        assertEquals("Incorrect score formatting", "2.00", c.getFormattedGlobalMeanRank());
//        c = new ExpressionCall(null, null, null, null, null, null, new BigDecimal("2.23"));
//        assertEquals("Incorrect score formatting", "2.23", c.getFormattedGlobalMeanRank());
//        c = new ExpressionCall(null, null, null, null, null, null, new BigDecimal("20"));
//        assertEquals("Incorrect score formatting", "20.0", c.getFormattedGlobalMeanRank());
//        c = new ExpressionCall(null, null, null, null, null, null, new BigDecimal("20.23"));
//        assertEquals("Incorrect score formatting", "20.2", c.getFormattedGlobalMeanRank());
//        c = new ExpressionCall(null, null, null, null, null, null, new BigDecimal("200"));
//        assertEquals("Incorrect score formatting", "200", c.getFormattedGlobalMeanRank());
//        c = new ExpressionCall(null, null, null, null, null, null, new BigDecimal("200.23"));
//        assertEquals("Incorrect score formatting", "200", c.getFormattedGlobalMeanRank());
//        c = new ExpressionCall(null, null, null, null, null, null, new BigDecimal("2000"));
//        assertEquals("Incorrect score formatting", "2.00e3", c.getFormattedGlobalMeanRank());
//        c = new ExpressionCall(null, null, null, null, null, null, new BigDecimal("2000.23"));
//        assertEquals("Incorrect score formatting", "2.00e3", c.getFormattedGlobalMeanRank());
//        c = new ExpressionCall(null, null, null, null, null, null, new BigDecimal("20000"));
//        assertEquals("Incorrect score formatting", "2.00e4", c.getFormattedGlobalMeanRank());
//        c = new ExpressionCall(null, null, null, null, null, null, new BigDecimal("20000.23"));
//        assertEquals("Incorrect score formatting", "2.00e4", c.getFormattedGlobalMeanRank());
//        c = new ExpressionCall(null, null, null, null, null, null, new BigDecimal("20100.23"));
//        assertEquals("Incorrect score formatting", "2.01e4", c.getFormattedGlobalMeanRank());
//    }
=======
    } 
    
    /**
     * Test {@link #ExpressionCall#generateMeanRankScoreClustering(Collection, ClusteringMethod, double)}.
     */
    @Test
    public void shouldGenerateMeanRankScoreClustering() {
        
        Species spe1 = new Species(1);
        Gene g1 = new Gene("gene1", spe1);
        AnatEntity anat1 = new AnatEntity("anat1");
        AnatEntity anat2 = new AnatEntity("anat2");
        AnatEntity anat3 = new AnatEntity("anat3");
        DevStage stage1 = new DevStage("stage1");
        DevStage stage2 = new DevStage("stage2");
        DevStage stage3 = new DevStage("stage3");
        Condition cond1 = new Condition(anat1, stage1, spe1);
        Condition cond2 = new Condition(anat1, stage2, spe1);
        Condition cond3 = new Condition(anat1, stage3, spe1);
        Condition cond4 = new Condition(anat2, stage1, spe1);
        Condition cond5 = new Condition(anat2, stage2, spe1);
        Condition cond6 = new Condition(anat2, stage3, spe1);
        Condition cond7 = new Condition(anat3, stage1, spe1);
        Condition cond8 = new Condition(anat3, stage2, spe1);


        //we don't bother to retrieve exact score thresholds etc, we just create calls 
        //very obvious to cluster by Canderra distance
        ExpressionCall c1 = new ExpressionCall(g1, cond1, null, null, null, null, new BigDecimal("1.25"), new BigDecimal("1.25"));
        ExpressionCall c2 = new ExpressionCall(g1, cond2, null, null, null, null, new BigDecimal("1.27"), new BigDecimal("1.27"));
        ExpressionCall c3 = new ExpressionCall(g1, cond3, null, null, null, null, new BigDecimal("10000"), new BigDecimal("10000"));
        ExpressionCall c4 = new ExpressionCall(g1, cond4, null, null, null, null, new BigDecimal("20000"), new BigDecimal("20000"));
        ExpressionCall c5 = new ExpressionCall(g1, cond5, null, null, null, null, new BigDecimal("40000"), new BigDecimal("40000"));
        ExpressionCall c6 = new ExpressionCall(g1, cond6, null, null, null, null, new BigDecimal("40010"), new BigDecimal("40010"));
        ExpressionCall c7 = new ExpressionCall(g1, cond7, null, null, null, null, new BigDecimal("70000"), new BigDecimal("70000"));
        ExpressionCall c8 = new ExpressionCall(g1, cond8, null, null, null, null, new BigDecimal("70010"), new BigDecimal("70010"));
        //we'd like to incorrectly order the calls, but there is a method signature accepting a List...
        Set<ExpressionCall> toCluster = new HashSet<>(Arrays.asList(c5, c1, c7, c3, c6, c8, c4, c2));
        Map<ExpressionCall, Integer> expectedClusters = new HashMap<>();
        expectedClusters.put(c1, 0);
        expectedClusters.put(c2, 0);
        expectedClusters.put(c3, 1);
        expectedClusters.put(c4, 2);
        expectedClusters.put(c5, 3);
        expectedClusters.put(c6, 3);
        expectedClusters.put(c7, 4);
        expectedClusters.put(c8, 4);
        
        for (ExpressionCall.ClusteringMethod method: ExpressionCall.ClusteringMethod.values()) {
            log.debug("Testing clustering method: " + method.name());

            assertEquals("Incorrect clustering of expression scores for method: " + method.name(), 
                    expectedClusters, 
                    ExpressionCall.generateMeanRankScoreClustering(toCluster, method, 
                            (method.isDistanceMeasureAboveOne()? 1.5: 0.1)));
        }
    }
    
    /**
     * Test {@link ExpressionCall.RankComparator}.
     */
    @Test
    public void testRankComparator() {
        
        //These calls and conditions allow a regression test for management of equal ranks
        //cond2 and cond3 will be considered more precise than cond1, and unrelated to each other. 
        //It is important for the test that cond1 would be sorted first alphabetically. 
        Condition cond1 = new Condition(new AnatEntity("Anat1"), new DevStage("stage1"), new Species(1));
        Condition cond2 = new Condition(new AnatEntity("Anat2"), new DevStage("stage1"), new Species(1));
        Condition cond3 = new Condition(new AnatEntity("Anat3"), new DevStage("stage1"), new Species(1));
        //we mock the ConditionGraph used to compare Conditions
        ConditionGraph condGraph = mock(ConditionGraph.class);
        Set<Condition> allConds = new HashSet<>(Arrays.asList(cond1, cond2, cond3));
        when(condGraph.getConditions()).thenReturn(allConds);
        when(condGraph.compare(cond1, cond1)).thenReturn(0);
        when(condGraph.compare(cond2, cond2)).thenReturn(0);
        when(condGraph.compare(cond3, cond3)).thenReturn(0);
        when(condGraph.compare(cond1, cond2)).thenReturn(1);
        when(condGraph.compare(cond2, cond1)).thenReturn(-1);
        when(condGraph.compare(cond1, cond3)).thenReturn(1);
        when(condGraph.compare(cond3, cond1)).thenReturn(-1);
        when(condGraph.compare(cond2, cond3)).thenReturn(0);
        when(condGraph.compare(cond3, cond2)).thenReturn(0);

        ExpressionCall c1 = new ExpressionCall(null, null, null, null, null, null, new BigDecimal("1.25"), new BigDecimal("1.25"));

        //test ordering by geneId
        ExpressionCall c2 = new ExpressionCall(new Gene("ID0", new Species(1)), null, null, null,
            null, null, new BigDecimal("1.27"), new BigDecimal("1.25"));
        //Test ordering based on Conditions
        //anat2 will be considered more precise than anat1, and as precise as anat3, 
        //the order between anat2 and anat3 should be based on their attributes
        ExpressionCall c3 = new ExpressionCall(new Gene("ID1", new Species(1)), cond2, null, null, 
                null, null, new BigDecimal("1.27"), new BigDecimal("1.25"));
        //anat3 will be considered more precise than anat1, so we will have different ordering 
        //whether we consider the relations between Conditions, or only attributes of Conditions
        ExpressionCall c4 = new ExpressionCall(new Gene("ID1", new Species(1)), cond3, null, null, 
                null, null, new BigDecimal("1.27"), new BigDecimal("1.25"));
        ExpressionCall c5 = new ExpressionCall(new Gene("ID1", new Species(1)), cond1, null, null, 
                null, null, new BigDecimal("1.27"), new BigDecimal("1.25"));
        //test null Conditions last
        ExpressionCall c6 = new ExpressionCall(new Gene("ID1", new Species(1)), null, null, null,
            null, null, new BigDecimal("1.27"), new BigDecimal("1.25"));
        //test null geneID last
        ExpressionCall c7 = new ExpressionCall(null, null, null, null, null, null, new BigDecimal("1.27"), new BigDecimal("1.25"));
        //test equal ExpressionCalls
        ExpressionCall c8 = new ExpressionCall(null, null, null, null, null, null, new BigDecimal("1.27"), new BigDecimal("1.25"));
        
        ExpressionCall c9 = new ExpressionCall(null, null, null, null, null, null, new BigDecimal("10000"), new BigDecimal("1.25"));
        ExpressionCall c10 = new ExpressionCall(null, null, null, null, null, null, new BigDecimal("40000"), new BigDecimal("1.25"));
        
        List<ExpressionCall> toSort = Arrays.asList(c10, c2, c1, c6, c8, c4, c9, c7, c3, c5);
        List<ExpressionCall> expectedResult = Arrays.asList(c1, c2, c3, c4, c5, c6, c7, c7, c9, c10);
        Collections.sort(toSort, new ExpressionCall.RankComparator(condGraph));
        
        assertEquals("Incorrect sorting of ExpressionCalls based on their rank and relations", 
                expectedResult, toSort);
        
        //ordering without taking the relations between Conditions into account
        expectedResult = Arrays.asList(c1, c2, c5, c3, c4, c6, c7, c7, c9, c10);
        Collections.sort(toSort, new ExpressionCall.RankComparator());
        assertEquals("Incorrect sorting of ExpressionCalls based on their rank without relations", 
                expectedResult, toSort);
    }
    
    @Test
    public void testBgeeRankDistance() {
        ExpressionCall.BgeeRankDistance measure = new ExpressionCall.BgeeRankDistance();
        
        double score1 = 12;
        double score2 = 33;
        double expected = Math.pow(score2, 1.03)/score1;
        assertEquals("Incorrect BgeeRankDistance computed", expected, 
                measure.compute(new double[]{score1}, new double[]{score2}), 0.0000001);
        
    }
    
    /**
     * Test for {@link ExpressionCall#identifyRedundantCalls(Collection, ConditionGraph)}.
     */
    @Test
    public void shouldIdentifyRedundantCalls() {
      //These calls and conditions allow a regression test for management of equal ranks
        //cond2 and cond3 will be considered more precise than cond1, and unrelated to each other
        Species spe1 = new Species(1);
        Condition cond1 = new Condition(new AnatEntity("Anat1"), new DevStage("stage1"), spe1);
        Condition cond2 = new Condition(new AnatEntity("Anat2"), new DevStage("stage1"), spe1);
        Condition cond3 = new Condition(new AnatEntity("Anat3"), new DevStage("stage1"), spe1);
        //we mock the ConditionGraph used to compare Conditions
        ConditionGraph condGraph = mock(ConditionGraph.class);
        Set<Condition> allConds = new HashSet<>(Arrays.asList(cond1, cond2, cond3));
        when(condGraph.getConditions()).thenReturn(allConds);
        when(condGraph.compare(cond1, cond1)).thenReturn(0);
        when(condGraph.compare(cond2, cond2)).thenReturn(0);
        when(condGraph.compare(cond3, cond3)).thenReturn(0);
        when(condGraph.compare(cond1, cond2)).thenReturn(1);
        when(condGraph.compare(cond2, cond1)).thenReturn(-1);
        when(condGraph.compare(cond1, cond3)).thenReturn(1);
        when(condGraph.compare(cond3, cond1)).thenReturn(-1);
        when(condGraph.compare(cond2, cond3)).thenReturn(0);
        when(condGraph.compare(cond3, cond2)).thenReturn(0);
        when(condGraph.getDescendantConditions(cond1)).thenReturn(new HashSet<>(Arrays.asList(cond2, cond3)));
        when(condGraph.getDescendantConditions(cond2)).thenReturn(new HashSet<>());
        when(condGraph.getDescendantConditions(cond3)).thenReturn(new HashSet<>());
        
        
        //Nothing too complicated with gene ID1, c3 is redundant
        ExpressionCall c1 = new ExpressionCall(new Gene("ID1", new Species(1)), cond3, null, null,
            null, null, new BigDecimal("1.25000"), new BigDecimal("1.25000"));
        ExpressionCall c2 = new ExpressionCall(new Gene("ID1", new Species(1)), cond2, null, null,
            null, null, new BigDecimal("2.0"), new BigDecimal("2.0"));
        ExpressionCall c3 = new ExpressionCall(new Gene("ID1", new Species(1)), cond1, null, null,
            null, null, new BigDecimal("3.00"), new BigDecimal("3.00"));
        //for gene ID2 we test identification with equal ranks and relations between conditions. 
        //c4 is redundant because less precise condition
        ExpressionCall c4 = new ExpressionCall(new Gene("ID2", new Species(1)), cond1, null, null,
            null, null, new BigDecimal("1.250"), new BigDecimal("1.250"));
        ExpressionCall c5 = new ExpressionCall(new Gene("ID2", new Species(1)), cond3, null, null,
            null, null, new BigDecimal("1.25000"), new BigDecimal("1.25000"));
        ExpressionCall c6 = new ExpressionCall(new Gene("ID2", new Species(1)), cond2, null, null,
            null, null, new BigDecimal("1.25"), new BigDecimal("1.25"));
        //for gene ID3 we test identification with equal ranks and relations between conditions. 
        //nothing redundant
        ExpressionCall c7 = new ExpressionCall(new Gene("ID3", new Species(1)), cond1, null, null,
            null, null, new BigDecimal("1"), new BigDecimal("1"));
        ExpressionCall c8 = new ExpressionCall(new Gene("ID3", new Species(1)), cond3, null, null,
            null, null, new BigDecimal("1.25000"), new BigDecimal("1.25000"));
        ExpressionCall c9 = new ExpressionCall(new Gene("ID3", new Species(1)), cond2, null, null,
            null, null, new BigDecimal("1.25"), new BigDecimal("1.25"));
        
        Set<ExpressionCall> withRedundancy = new HashSet<>(Arrays.asList(c1, c2, c3, c4, c5, c6, c7, c8, c9));
        Set<ExpressionCall> expectedRedundants = new HashSet<>(Arrays.asList(c3, c4));
        assertEquals("Incorrect redundant calls identified", 
                expectedRedundants, ExpressionCall.identifyRedundantCalls(withRedundancy, condGraph));
    }
    
    /**
     * Test {@link ExpressionCall#getFormattedGlobalMeanRank()}
     */
    @Test
    public void shouldFormatRankScore() {
        ExpressionCall c = new ExpressionCall(null, null, null, null, null, null,
                new BigDecimal("2"), new BigDecimal("2"));
        assertEquals("Incorrect score formatting", "2.00", c.getFormattedGlobalMeanRank());
        c = new ExpressionCall(null, null, null, null, null, null,
                new BigDecimal("2.23"), new BigDecimal("2.23"));
        assertEquals("Incorrect score formatting", "2.23", c.getFormattedGlobalMeanRank());
        c = new ExpressionCall(null, null, null, null, null, null,
                new BigDecimal("20"), new BigDecimal("20"));
        assertEquals("Incorrect score formatting", "20.0", c.getFormattedGlobalMeanRank());
        c = new ExpressionCall(null, null, null, null, null, null,
                new BigDecimal("20.23"), new BigDecimal("20.23"));
        assertEquals("Incorrect score formatting", "20.2", c.getFormattedGlobalMeanRank());
        c = new ExpressionCall(null, null, null, null, null, null, 
                new BigDecimal("200"), new BigDecimal("200"));
        assertEquals("Incorrect score formatting", "200", c.getFormattedGlobalMeanRank());
        c = new ExpressionCall(null, null, null, null, null, null, 
                new BigDecimal("200.23"), new BigDecimal("200.23"));
        assertEquals("Incorrect score formatting", "200", c.getFormattedGlobalMeanRank());
        c = new ExpressionCall(null, null, null, null, null, null, 
                new BigDecimal("1000"), new BigDecimal("1000"));
        assertEquals("Incorrect score formatting", "1.00e3", c.getFormattedGlobalMeanRank());
        c = new ExpressionCall(null, null, null, null, null, null, 
                new BigDecimal("2000"), new BigDecimal("2000"));
        assertEquals("Incorrect score formatting", "2.00e3", c.getFormattedGlobalMeanRank());
        c = new ExpressionCall(null, null, null, null, null, null, 
                new BigDecimal("2000.23"), new BigDecimal("2000.23"));
        assertEquals("Incorrect score formatting", "2.00e3", c.getFormattedGlobalMeanRank());
        c = new ExpressionCall(null, null, null, null, null, null, 
                new BigDecimal("20000"), new BigDecimal("20000"));
        assertEquals("Incorrect score formatting", "2.00e4", c.getFormattedGlobalMeanRank());
        c = new ExpressionCall(null, null, null, null, null, null, 
                new BigDecimal("20000.23"), new BigDecimal("20000.23"));
        assertEquals("Incorrect score formatting", "2.00e4", c.getFormattedGlobalMeanRank());
        c = new ExpressionCall(null, null, null, null, null, null, 
                new BigDecimal("20100.23"), new BigDecimal("20100.23"));
        assertEquals("Incorrect score formatting", "2.01e4", c.getFormattedGlobalMeanRank());
    }
>>>>>>> 340493d9
}<|MERGE_RESOLUTION|>--- conflicted
+++ resolved
@@ -6,7 +6,11 @@
 
 import java.math.BigDecimal;
 import java.util.Arrays;
+import java.util.HashMap;
+import java.util.HashSet;
 import java.util.List;
+import java.util.Map;
+import java.util.Set;
 
 import org.apache.logging.log4j.LogManager;
 import org.apache.logging.log4j.Logger;
@@ -35,7 +39,6 @@
     @Override
     protected Logger getLogger() {
         return log;
-<<<<<<< HEAD
     }
 
     @Test
@@ -213,211 +216,6 @@
                 ExpressionCall.filterAndOrderCallsByRank(calls, graph));
 
     }
-
-//    
-//    /**
-//     * Test {@link #ExpressionCall#generateMeanRankScoreClustering(Collection, ClusteringMethod, double)}.
-//     */
-//    @Test
-//    public void shouldGenerateMeanRankScoreClustering() {
-//        //we don't bother to retrieve exact score thresholds etc, we just create calls 
-//        //very obvious to cluster by Canderra distance
-//        ExpressionCall c1 = new ExpressionCall(null, null, null, null, null, null, new BigDecimal("1.25"));
-//        ExpressionCall c2 = new ExpressionCall(null, null, null, null, null, null, new BigDecimal("1.27"));
-//        ExpressionCall c3 = new ExpressionCall(null, null, null, null, null, null, new BigDecimal("10000"));
-//        ExpressionCall c4 = new ExpressionCall(null, null, null, null, null, null, new BigDecimal("20000"));
-//        ExpressionCall c5 = new ExpressionCall(null, null, null, null, null, null, new BigDecimal("40000"));
-//        ExpressionCall c6 = new ExpressionCall(null, null, null, null, null, null, new BigDecimal("40010"));
-//        ExpressionCall c7 = new ExpressionCall(null, null, null, null, null, null, new BigDecimal("70000"));
-//        ExpressionCall c8 = new ExpressionCall(null, null, null, null, null, null, new BigDecimal("70010"));
-//        //we'd like to incorrectly order the calls, but there is a method signature accepting a List...
-//        Set<ExpressionCall> toCluster = new HashSet<>(Arrays.asList(c5, c1, c7, c3, c6, c8, c4, c2));
-//        Map<ExpressionCall, Integer> expectedClusters = new HashMap<>();
-//        expectedClusters.put(c1, 0);
-//        expectedClusters.put(c2, 0);
-//        expectedClusters.put(c3, 1);
-//        expectedClusters.put(c4, 2);
-//        expectedClusters.put(c5, 3);
-//        expectedClusters.put(c6, 3);
-//        expectedClusters.put(c7, 4);
-//        expectedClusters.put(c8, 4);
-//        
-//        for (ExpressionCall.ClusteringMethod method: ExpressionCall.ClusteringMethod.values()) {
-//            log.debug("Testing clustering method: " + method.name());
-//            assertEquals("Incorrect clustering of expression scores for method: " + method.name(), 
-//                    expectedClusters, 
-//                    ExpressionCall.generateMeanRankScoreClustering(toCluster, method, 
-//                            (method.isDistanceMeasureAboveOne()? 1.5: 0.1)));
-//        }
-//    }
-//    
-//    /**
-//     * Test {@link ExpressionCall.RankComparator}.
-//     */
-//    @Test
-//    public void testRankComparator() {
-//        
-//        //These calls and conditions allow a regression test for management of equal ranks
-//        //ae1devB and ae2devA will be considered more precise than ae1devA, and unrelated to each other. 
-//        //It is important for the test that ae1devA would be sorted first alphabetically. 
-//        Condition ae1devA = new Condition(new AnatEntity("Anat1"), new DevStage("stage1"), 1);
-//        Condition ae1devB = new Condition(new AnatEntity("Anat2"), new DevStage("stage1"), 1);
-//        Condition ae2devA = new Condition(new AnatEntity("Anat3"), new DevStage("stage1"), 1);
-//        //we mock the ConditionGraph used to compare Conditions
-//        ConditionGraph condGraph = mock(ConditionGraph.class);
-//        Set<Condition> allConds = new HashSet<>(Arrays.asList(ae1devA, ae1devB, ae2devA));
-//        when(condGraph.getConditions()).thenReturn(allConds);
-//        when(condGraph.compare(ae1devA, ae1devA)).thenReturn(0);
-//        when(condGraph.compare(ae1devB, ae1devB)).thenReturn(0);
-//        when(condGraph.compare(ae2devA, ae2devA)).thenReturn(0);
-//        when(condGraph.compare(ae1devA, ae1devB)).thenReturn(1);
-//        when(condGraph.compare(ae1devB, ae1devA)).thenReturn(-1);
-//        when(condGraph.compare(ae1devA, ae2devA)).thenReturn(1);
-//        when(condGraph.compare(ae2devA, ae1devA)).thenReturn(-1);
-//        when(condGraph.compare(ae1devB, ae2devA)).thenReturn(0);
-//        when(condGraph.compare(ae2devA, ae1devB)).thenReturn(0);
-//
-//        ExpressionCall c1 = new ExpressionCall(null, null, null, null, null, null, new BigDecimal("1.25"));
-//
-//        //test ordering by geneId
-//        ExpressionCall c2 = new ExpressionCall(new Gene("ID0", new Species(1)), null, null, null,
-//            null, null, new BigDecimal("1.27"));
-//        //Test ordering based on Conditions
-//        //anat2 will be considered more precise than anat1, and as precise as anat3, 
-//        //the order between anat2 and anat3 should be based on their attributes
-//        ExpressionCall c3 = new ExpressionCall(new Gene("ID1", new Species(1)), ae1devB, null, null, 
-//                null, null, new BigDecimal("1.27"));
-//        //anat3 will be considered more precise than anat1, so we will have different ordering 
-//        //whether we consider the relations between Conditions, or only attributes of Conditions
-//        ExpressionCall c4 = new ExpressionCall(new Gene("ID1", new Species(1)), ae2devA, null, null, 
-//                null, null, new BigDecimal("1.27"));
-//        ExpressionCall c5 = new ExpressionCall(new Gene("ID1", new Species(1)), ae1devA, null, null, 
-//                null, null, new BigDecimal("1.27"));
-//        //test null Conditions last
-//        ExpressionCall c6 = new ExpressionCall(new Gene("ID1", new Species(1)), null, null, null,
-//            null, null, new BigDecimal("1.27"));
-//        //test null geneID last
-//        ExpressionCall c7 = new ExpressionCall(null, null, null, null, null, null, new BigDecimal("1.27"));
-//        //test equal ExpressionCalls
-//        ExpressionCall c8 = new ExpressionCall(null, null, null, null, null, null, new BigDecimal("1.27"));
-//        
-//        ExpressionCall c9 = new ExpressionCall(null, null, null, null, null, null, new BigDecimal("10000"));
-//        ExpressionCall c10 = new ExpressionCall(null, null, null, null, null, null, new BigDecimal("40000"));
-//        
-//        List<ExpressionCall> toSort = Arrays.asList(c10, c2, c1, c6, c8, c4, c9, c7, c3, c5);
-//        List<ExpressionCall> expectedResult = Arrays.asList(c1, c2, c3, c4, c5, c6, c7, c7, c9, c10);
-//        Collections.sort(toSort, new ExpressionCall.RankComparator(condGraph));
-//        
-//        assertEquals("Incorrect sorting of ExpressionCalls based on their rank and relations", 
-//                expectedResult, toSort);
-//        
-//        //ordering without taking the relations between Conditions into account
-//        expectedResult = Arrays.asList(c1, c2, c5, c3, c4, c6, c7, c7, c9, c10);
-//        Collections.sort(toSort, new ExpressionCall.RankComparator());
-//        assertEquals("Incorrect sorting of ExpressionCalls based on their rank without relations", 
-//                expectedResult, toSort);
-//    }
-//    
-//    @Test
-//    public void testBgeeRankDistance() {
-//        ExpressionCall.BgeeRankDistance measure = new ExpressionCall.BgeeRankDistance();
-//        
-//        double score1 = 12;
-//        double score2 = 33;
-//        double expected = Math.pow(score2, 1.03)/score1;
-//        assertEquals("Incorrect BgeeRankDistance computed", expected, 
-//                measure.compute(new double[]{score1}, new double[]{score2}), 0.0000001);
-//        
-//    }
-//    
-//    /**
-//     * Test for {@link ExpressionCall#identifyRedundantCalls(Collection, ConditionGraph)}.
-//     */
-//    @Test
-//    public void shouldIdentifyRedundantCalls() {
-//      //These calls and conditions allow a regression test for management of equal ranks
-//        //ae1devB and ae2devA will be considered more precise than ae1devA, and unrelated to each other
-//        Condition ae1devA = new Condition(new AnatEntity("Anat1"), new DevStage("stage1"), 1);
-//        Condition ae1devB = new Condition(new AnatEntity("Anat2"), new DevStage("stage1"), 1);
-//        Condition ae2devA = new Condition(new AnatEntity("Anat3"), new DevStage("stage1"), 1);
-//        //we mock the ConditionGraph used to compare Conditions
-//        ConditionGraph condGraph = mock(ConditionGraph.class);
-//        Set<Condition> allConds = new HashSet<>(Arrays.asList(ae1devA, ae1devB, ae2devA));
-//        when(condGraph.getConditions()).thenReturn(allConds);
-//        when(condGraph.compare(ae1devA, ae1devA)).thenReturn(0);
-//        when(condGraph.compare(ae1devB, ae1devB)).thenReturn(0);
-//        when(condGraph.compare(ae2devA, ae2devA)).thenReturn(0);
-//        when(condGraph.compare(ae1devA, ae1devB)).thenReturn(1);
-//        when(condGraph.compare(ae1devB, ae1devA)).thenReturn(-1);
-//        when(condGraph.compare(ae1devA, ae2devA)).thenReturn(1);
-//        when(condGraph.compare(ae2devA, ae1devA)).thenReturn(-1);
-//        when(condGraph.compare(ae1devB, ae2devA)).thenReturn(0);
-//        when(condGraph.compare(ae2devA, ae1devB)).thenReturn(0);
-//        when(condGraph.getDescendantConditions(ae1devA)).thenReturn(new HashSet<>(Arrays.asList(ae1devB, ae2devA)));
-//        when(condGraph.getDescendantConditions(ae1devB)).thenReturn(new HashSet<>());
-//        when(condGraph.getDescendantConditions(ae2devA)).thenReturn(new HashSet<>());
-//        
-//        
-//        //Nothing too complicated with gene ID1, c3 is redundant
-//        ExpressionCall c1 = new ExpressionCall(new Gene("ID1", new Species(1)), ae2devA, null, null,
-//            null, null, new BigDecimal("1.25000"));
-//        ExpressionCall c2 = new ExpressionCall(new Gene("ID1", new Species(1)), ae1devB, null, null,
-//            null, null, new BigDecimal("2.0"));
-//        ExpressionCall c3 = new ExpressionCall(new Gene("ID1", new Species(1)), ae1devA, null, null,
-//            null, null, new BigDecimal("3.00"));
-//        //for gene ID2 we test identification with equal ranks and relations between conditions. 
-//        //c4 is redundant because less precise condition
-//        ExpressionCall c4 = new ExpressionCall(new Gene("ID2", new Species(1)), ae1devA, null, null,
-//            null, null, new BigDecimal("1.250"));
-//        ExpressionCall c5 = new ExpressionCall(new Gene("ID2", new Species(1)), ae2devA, null, null,
-//            null, null, new BigDecimal("1.25000"));
-//        ExpressionCall c6 = new ExpressionCall(new Gene("ID2", new Species(1)), ae1devB, null, null,
-//            null, null, new BigDecimal("1.25"));
-//        //for gene ID3 we test identification with equal ranks and relations between conditions. 
-//        //nothing redundant
-//        ExpressionCall c7 = new ExpressionCall(new Gene("ID3", new Species(1)), ae1devA, null, null,
-//            null, null, new BigDecimal("1"));
-//        ExpressionCall c8 = new ExpressionCall(new Gene("ID3", new Species(1)), ae2devA, null, null,
-//            null, null, new BigDecimal("1.25000"));
-//        ExpressionCall c9 = new ExpressionCall(new Gene("ID3", new Species(1)), ae1devB, null, null,
-//            null, null, new BigDecimal("1.25"));
-//        
-//        Set<ExpressionCall> withRedundancy = new HashSet<>(Arrays.asList(c1, c2, c3, c4, c5, c6, c7, c8, c9));
-//        Set<ExpressionCall> expectedRedundants = new HashSet<>(Arrays.asList(c3, c4));
-//        assertEquals("Incorrect redundant calls identified", 
-//                expectedRedundants, ExpressionCall.identifyRedundantCalls(withRedundancy, condGraph));
-//    }
-//    
-//    /**
-//     * Test {@link ExpressionCall#getFormattedGlobalMeanRank()}
-//     */
-//    @Test
-//    public void shouldFormatRankScore() {
-//        ExpressionCall c = new ExpressionCall(null, null, null, null, null, null, new BigDecimal("2"));
-//        assertEquals("Incorrect score formatting", "2.00", c.getFormattedGlobalMeanRank());
-//        c = new ExpressionCall(null, null, null, null, null, null, new BigDecimal("2.23"));
-//        assertEquals("Incorrect score formatting", "2.23", c.getFormattedGlobalMeanRank());
-//        c = new ExpressionCall(null, null, null, null, null, null, new BigDecimal("20"));
-//        assertEquals("Incorrect score formatting", "20.0", c.getFormattedGlobalMeanRank());
-//        c = new ExpressionCall(null, null, null, null, null, null, new BigDecimal("20.23"));
-//        assertEquals("Incorrect score formatting", "20.2", c.getFormattedGlobalMeanRank());
-//        c = new ExpressionCall(null, null, null, null, null, null, new BigDecimal("200"));
-//        assertEquals("Incorrect score formatting", "200", c.getFormattedGlobalMeanRank());
-//        c = new ExpressionCall(null, null, null, null, null, null, new BigDecimal("200.23"));
-//        assertEquals("Incorrect score formatting", "200", c.getFormattedGlobalMeanRank());
-//        c = new ExpressionCall(null, null, null, null, null, null, new BigDecimal("2000"));
-//        assertEquals("Incorrect score formatting", "2.00e3", c.getFormattedGlobalMeanRank());
-//        c = new ExpressionCall(null, null, null, null, null, null, new BigDecimal("2000.23"));
-//        assertEquals("Incorrect score formatting", "2.00e3", c.getFormattedGlobalMeanRank());
-//        c = new ExpressionCall(null, null, null, null, null, null, new BigDecimal("20000"));
-//        assertEquals("Incorrect score formatting", "2.00e4", c.getFormattedGlobalMeanRank());
-//        c = new ExpressionCall(null, null, null, null, null, null, new BigDecimal("20000.23"));
-//        assertEquals("Incorrect score formatting", "2.00e4", c.getFormattedGlobalMeanRank());
-//        c = new ExpressionCall(null, null, null, null, null, null, new BigDecimal("20100.23"));
-//        assertEquals("Incorrect score formatting", "2.01e4", c.getFormattedGlobalMeanRank());
-//    }
-=======
-    } 
     
     /**
      * Test {@link #ExpressionCall#generateMeanRankScoreClustering(Collection, ClusteringMethod, double)}.
@@ -426,7 +224,7 @@
     public void shouldGenerateMeanRankScoreClustering() {
         
         Species spe1 = new Species(1);
-        Gene g1 = new Gene("gene1", spe1);
+        Gene g1 = new Gene("gene1", spe1, new GeneBioType("b"));
         AnatEntity anat1 = new AnatEntity("anat1");
         AnatEntity anat2 = new AnatEntity("anat2");
         AnatEntity anat3 = new AnatEntity("anat3");
@@ -475,73 +273,6 @@
         }
     }
     
-    /**
-     * Test {@link ExpressionCall.RankComparator}.
-     */
-    @Test
-    public void testRankComparator() {
-        
-        //These calls and conditions allow a regression test for management of equal ranks
-        //cond2 and cond3 will be considered more precise than cond1, and unrelated to each other. 
-        //It is important for the test that cond1 would be sorted first alphabetically. 
-        Condition cond1 = new Condition(new AnatEntity("Anat1"), new DevStage("stage1"), new Species(1));
-        Condition cond2 = new Condition(new AnatEntity("Anat2"), new DevStage("stage1"), new Species(1));
-        Condition cond3 = new Condition(new AnatEntity("Anat3"), new DevStage("stage1"), new Species(1));
-        //we mock the ConditionGraph used to compare Conditions
-        ConditionGraph condGraph = mock(ConditionGraph.class);
-        Set<Condition> allConds = new HashSet<>(Arrays.asList(cond1, cond2, cond3));
-        when(condGraph.getConditions()).thenReturn(allConds);
-        when(condGraph.compare(cond1, cond1)).thenReturn(0);
-        when(condGraph.compare(cond2, cond2)).thenReturn(0);
-        when(condGraph.compare(cond3, cond3)).thenReturn(0);
-        when(condGraph.compare(cond1, cond2)).thenReturn(1);
-        when(condGraph.compare(cond2, cond1)).thenReturn(-1);
-        when(condGraph.compare(cond1, cond3)).thenReturn(1);
-        when(condGraph.compare(cond3, cond1)).thenReturn(-1);
-        when(condGraph.compare(cond2, cond3)).thenReturn(0);
-        when(condGraph.compare(cond3, cond2)).thenReturn(0);
-
-        ExpressionCall c1 = new ExpressionCall(null, null, null, null, null, null, new BigDecimal("1.25"), new BigDecimal("1.25"));
-
-        //test ordering by geneId
-        ExpressionCall c2 = new ExpressionCall(new Gene("ID0", new Species(1)), null, null, null,
-            null, null, new BigDecimal("1.27"), new BigDecimal("1.25"));
-        //Test ordering based on Conditions
-        //anat2 will be considered more precise than anat1, and as precise as anat3, 
-        //the order between anat2 and anat3 should be based on their attributes
-        ExpressionCall c3 = new ExpressionCall(new Gene("ID1", new Species(1)), cond2, null, null, 
-                null, null, new BigDecimal("1.27"), new BigDecimal("1.25"));
-        //anat3 will be considered more precise than anat1, so we will have different ordering 
-        //whether we consider the relations between Conditions, or only attributes of Conditions
-        ExpressionCall c4 = new ExpressionCall(new Gene("ID1", new Species(1)), cond3, null, null, 
-                null, null, new BigDecimal("1.27"), new BigDecimal("1.25"));
-        ExpressionCall c5 = new ExpressionCall(new Gene("ID1", new Species(1)), cond1, null, null, 
-                null, null, new BigDecimal("1.27"), new BigDecimal("1.25"));
-        //test null Conditions last
-        ExpressionCall c6 = new ExpressionCall(new Gene("ID1", new Species(1)), null, null, null,
-            null, null, new BigDecimal("1.27"), new BigDecimal("1.25"));
-        //test null geneID last
-        ExpressionCall c7 = new ExpressionCall(null, null, null, null, null, null, new BigDecimal("1.27"), new BigDecimal("1.25"));
-        //test equal ExpressionCalls
-        ExpressionCall c8 = new ExpressionCall(null, null, null, null, null, null, new BigDecimal("1.27"), new BigDecimal("1.25"));
-        
-        ExpressionCall c9 = new ExpressionCall(null, null, null, null, null, null, new BigDecimal("10000"), new BigDecimal("1.25"));
-        ExpressionCall c10 = new ExpressionCall(null, null, null, null, null, null, new BigDecimal("40000"), new BigDecimal("1.25"));
-        
-        List<ExpressionCall> toSort = Arrays.asList(c10, c2, c1, c6, c8, c4, c9, c7, c3, c5);
-        List<ExpressionCall> expectedResult = Arrays.asList(c1, c2, c3, c4, c5, c6, c7, c7, c9, c10);
-        Collections.sort(toSort, new ExpressionCall.RankComparator(condGraph));
-        
-        assertEquals("Incorrect sorting of ExpressionCalls based on their rank and relations", 
-                expectedResult, toSort);
-        
-        //ordering without taking the relations between Conditions into account
-        expectedResult = Arrays.asList(c1, c2, c5, c3, c4, c6, c7, c7, c9, c10);
-        Collections.sort(toSort, new ExpressionCall.RankComparator());
-        assertEquals("Incorrect sorting of ExpressionCalls based on their rank without relations", 
-                expectedResult, toSort);
-    }
-    
     @Test
     public void testBgeeRankDistance() {
         ExpressionCall.BgeeRankDistance measure = new ExpressionCall.BgeeRankDistance();
@@ -569,42 +300,45 @@
         ConditionGraph condGraph = mock(ConditionGraph.class);
         Set<Condition> allConds = new HashSet<>(Arrays.asList(cond1, cond2, cond3));
         when(condGraph.getConditions()).thenReturn(allConds);
-        when(condGraph.compare(cond1, cond1)).thenReturn(0);
-        when(condGraph.compare(cond2, cond2)).thenReturn(0);
-        when(condGraph.compare(cond3, cond3)).thenReturn(0);
-        when(condGraph.compare(cond1, cond2)).thenReturn(1);
-        when(condGraph.compare(cond2, cond1)).thenReturn(-1);
-        when(condGraph.compare(cond1, cond3)).thenReturn(1);
-        when(condGraph.compare(cond3, cond1)).thenReturn(-1);
-        when(condGraph.compare(cond2, cond3)).thenReturn(0);
-        when(condGraph.compare(cond3, cond2)).thenReturn(0);
+        when(condGraph.isConditionMorePrecise(cond1, cond1)).thenReturn(false);
+        when(condGraph.isConditionMorePrecise(cond2, cond2)).thenReturn(false);
+        when(condGraph.isConditionMorePrecise(cond3, cond3)).thenReturn(false);
+        when(condGraph.isConditionMorePrecise(cond1, cond2)).thenReturn(true);//1
+        when(condGraph.isConditionMorePrecise(cond2, cond1)).thenReturn(false);//-1
+        when(condGraph.isConditionMorePrecise(cond1, cond3)).thenReturn(true);//1
+        when(condGraph.isConditionMorePrecise(cond3, cond1)).thenReturn(false);//-1
+        when(condGraph.isConditionMorePrecise(cond2, cond3)).thenReturn(false);
+        when(condGraph.isConditionMorePrecise(cond3, cond2)).thenReturn(false);
         when(condGraph.getDescendantConditions(cond1)).thenReturn(new HashSet<>(Arrays.asList(cond2, cond3)));
         when(condGraph.getDescendantConditions(cond2)).thenReturn(new HashSet<>());
         when(condGraph.getDescendantConditions(cond3)).thenReturn(new HashSet<>());
         
         
         //Nothing too complicated with gene ID1, c3 is redundant
-        ExpressionCall c1 = new ExpressionCall(new Gene("ID1", new Species(1)), cond3, null, null,
+        GeneBioType biotype = new GeneBioType("b");
+        ExpressionCall c1 = new ExpressionCall(new Gene("ID1", new Species(1), biotype), cond3, null, null,
             null, null, new BigDecimal("1.25000"), new BigDecimal("1.25000"));
-        ExpressionCall c2 = new ExpressionCall(new Gene("ID1", new Species(1)), cond2, null, null,
+        ExpressionCall c2 = new ExpressionCall(new Gene("ID1", new Species(1), biotype), cond2, null, null,
             null, null, new BigDecimal("2.0"), new BigDecimal("2.0"));
-        ExpressionCall c3 = new ExpressionCall(new Gene("ID1", new Species(1)), cond1, null, null,
+        ExpressionCall c3 = new ExpressionCall(new Gene("ID1", new Species(1), biotype), cond1, null, null,
             null, null, new BigDecimal("3.00"), new BigDecimal("3.00"));
         //for gene ID2 we test identification with equal ranks and relations between conditions. 
         //c4 is redundant because less precise condition
-        ExpressionCall c4 = new ExpressionCall(new Gene("ID2", new Species(1)), cond1, null, null,
-            null, null, new BigDecimal("1.250"), new BigDecimal("1.250"));
-        ExpressionCall c5 = new ExpressionCall(new Gene("ID2", new Species(1)), cond3, null, null,
-            null, null, new BigDecimal("1.25000"), new BigDecimal("1.25000"));
-        ExpressionCall c6 = new ExpressionCall(new Gene("ID2", new Species(1)), cond2, null, null,
+        //Note: ranks with different scales are not considered equals
+        ExpressionCall c4 = new ExpressionCall(new Gene("ID2", new Species(1), biotype), cond1, null, null,
+            null, null, new BigDecimal("1.25"), new BigDecimal("1.250"));
+        ExpressionCall c5 = new ExpressionCall(new Gene("ID2", new Species(1), biotype), cond3, null, null,
+            null, null, new BigDecimal("1.25"), new BigDecimal("1.25000"));
+        ExpressionCall c6 = new ExpressionCall(new Gene("ID2", new Species(1), biotype), cond2, null, null,
             null, null, new BigDecimal("1.25"), new BigDecimal("1.25"));
         //for gene ID3 we test identification with equal ranks and relations between conditions. 
         //nothing redundant
-        ExpressionCall c7 = new ExpressionCall(new Gene("ID3", new Species(1)), cond1, null, null,
+        //Note: ranks with different scales are not considered equals
+        ExpressionCall c7 = new ExpressionCall(new Gene("ID3", new Species(1), biotype), cond1, null, null,
             null, null, new BigDecimal("1"), new BigDecimal("1"));
-        ExpressionCall c8 = new ExpressionCall(new Gene("ID3", new Species(1)), cond3, null, null,
-            null, null, new BigDecimal("1.25000"), new BigDecimal("1.25000"));
-        ExpressionCall c9 = new ExpressionCall(new Gene("ID3", new Species(1)), cond2, null, null,
+        ExpressionCall c8 = new ExpressionCall(new Gene("ID3", new Species(1), biotype), cond3, null, null,
+            null, null, new BigDecimal("1.25"), new BigDecimal("1.25000"));
+        ExpressionCall c9 = new ExpressionCall(new Gene("ID3", new Species(1), biotype), cond2, null, null,
             null, null, new BigDecimal("1.25"), new BigDecimal("1.25"));
         
         Set<ExpressionCall> withRedundancy = new HashSet<>(Arrays.asList(c1, c2, c3, c4, c5, c6, c7, c8, c9));
@@ -614,46 +348,45 @@
     }
     
     /**
-     * Test {@link ExpressionCall#getFormattedGlobalMeanRank()}
+     * Test {@link ExpressionCall#getFormattedMeanRank()}
      */
     @Test
     public void shouldFormatRankScore() {
         ExpressionCall c = new ExpressionCall(null, null, null, null, null, null,
                 new BigDecimal("2"), new BigDecimal("2"));
-        assertEquals("Incorrect score formatting", "2.00", c.getFormattedGlobalMeanRank());
+        assertEquals("Incorrect score formatting", "2.00", c.getFormattedMeanRank());
         c = new ExpressionCall(null, null, null, null, null, null,
                 new BigDecimal("2.23"), new BigDecimal("2.23"));
-        assertEquals("Incorrect score formatting", "2.23", c.getFormattedGlobalMeanRank());
+        assertEquals("Incorrect score formatting", "2.23", c.getFormattedMeanRank());
         c = new ExpressionCall(null, null, null, null, null, null,
                 new BigDecimal("20"), new BigDecimal("20"));
-        assertEquals("Incorrect score formatting", "20.0", c.getFormattedGlobalMeanRank());
+        assertEquals("Incorrect score formatting", "20.0", c.getFormattedMeanRank());
         c = new ExpressionCall(null, null, null, null, null, null,
                 new BigDecimal("20.23"), new BigDecimal("20.23"));
-        assertEquals("Incorrect score formatting", "20.2", c.getFormattedGlobalMeanRank());
+        assertEquals("Incorrect score formatting", "20.2", c.getFormattedMeanRank());
         c = new ExpressionCall(null, null, null, null, null, null, 
                 new BigDecimal("200"), new BigDecimal("200"));
-        assertEquals("Incorrect score formatting", "200", c.getFormattedGlobalMeanRank());
+        assertEquals("Incorrect score formatting", "200", c.getFormattedMeanRank());
         c = new ExpressionCall(null, null, null, null, null, null, 
                 new BigDecimal("200.23"), new BigDecimal("200.23"));
-        assertEquals("Incorrect score formatting", "200", c.getFormattedGlobalMeanRank());
+        assertEquals("Incorrect score formatting", "200", c.getFormattedMeanRank());
         c = new ExpressionCall(null, null, null, null, null, null, 
                 new BigDecimal("1000"), new BigDecimal("1000"));
-        assertEquals("Incorrect score formatting", "1.00e3", c.getFormattedGlobalMeanRank());
+        assertEquals("Incorrect score formatting", "1.00e3", c.getFormattedMeanRank());
         c = new ExpressionCall(null, null, null, null, null, null, 
                 new BigDecimal("2000"), new BigDecimal("2000"));
-        assertEquals("Incorrect score formatting", "2.00e3", c.getFormattedGlobalMeanRank());
+        assertEquals("Incorrect score formatting", "2.00e3", c.getFormattedMeanRank());
         c = new ExpressionCall(null, null, null, null, null, null, 
                 new BigDecimal("2000.23"), new BigDecimal("2000.23"));
-        assertEquals("Incorrect score formatting", "2.00e3", c.getFormattedGlobalMeanRank());
+        assertEquals("Incorrect score formatting", "2.00e3", c.getFormattedMeanRank());
         c = new ExpressionCall(null, null, null, null, null, null, 
                 new BigDecimal("20000"), new BigDecimal("20000"));
-        assertEquals("Incorrect score formatting", "2.00e4", c.getFormattedGlobalMeanRank());
+        assertEquals("Incorrect score formatting", "2.00e4", c.getFormattedMeanRank());
         c = new ExpressionCall(null, null, null, null, null, null, 
                 new BigDecimal("20000.23"), new BigDecimal("20000.23"));
-        assertEquals("Incorrect score formatting", "2.00e4", c.getFormattedGlobalMeanRank());
+        assertEquals("Incorrect score formatting", "2.00e4", c.getFormattedMeanRank());
         c = new ExpressionCall(null, null, null, null, null, null, 
                 new BigDecimal("20100.23"), new BigDecimal("20100.23"));
-        assertEquals("Incorrect score formatting", "2.01e4", c.getFormattedGlobalMeanRank());
-    }
->>>>>>> 340493d9
+        assertEquals("Incorrect score formatting", "2.01e4", c.getFormattedMeanRank());
+    }
 }