package org.bgee.model.gene;

import java.util.Collection;
import java.util.HashSet;
import java.util.LinkedList;
import java.util.List;
import java.util.Map;
import java.util.Map.Entry;
import java.util.Set;
import java.util.function.Function;
import java.util.stream.Collectors;

import org.apache.logging.log4j.LogManager;
import org.apache.logging.log4j.Logger;
import org.bgee.model.Service;
import org.bgee.model.dao.api.DAOManager;
import org.bgee.model.dao.api.gene.GeneDAO.GeneTO;
import org.bgee.model.dao.api.gene.GeneDAO;
import org.bgee.model.dao.api.gene.GeneNameSynonymDAO.GeneNameSynonymTO;
import org.bgee.model.dao.api.gene.HierarchicalGroupDAO.HierarchicalGroupTO;
import org.bgee.model.dao.api.gene.HierarchicalGroupDAO.HierarchicalGroupToGeneTO;
import org.bgee.model.dao.api.gene.HierarchicalGroupDAO.HierarchicalGroupToGeneTOResultSet;
import org.bgee.model.species.Species;
import org.bgee.model.species.SpeciesService;


/**
 * A {@link Service} to obtain {@link Gene} objects. Users should use the
 * {@link ServiceFactory} to obtain {@code GeneService}s.
 * 
 * @author  Philippe Moret
 * @author  Frederic Bastian
 * @author  Valentine Rech de Laval
 * @version Bgee 13, July 2016
 * @since   Bgee 13, Sept. 2015
 */
public class GeneService extends Service {
    
    private static final Logger log = LogManager.getLogger(GeneService.class.getName());
    
    /**
     * The {@code SpeciesService} to obtain {@code Species} objects 
     * used in {@code SpeciesDataGroup}.
     */
    private final SpeciesService speciesService;
    
    /**
     * 0-arg constructor that will cause this {@code GeneService} to use 
     * the default {@code DAOManager} returned by {@link DAOManager#getDAOManager()}. 
     * 
     * @see #GeneService(DAOManager)
     */
    public GeneService() {
        this(DAOManager.getDAOManager());
    }
    /**
     * @param daoManager    The {@code DAOManager} to be used by this {@code GeneService} 
     *                      to obtain {@code DAO}s.
     * @throws IllegalArgumentException If {@code daoManager} is {@code null}.
     */
    public GeneService(DAOManager daoManager) {
        this(daoManager, null);
    }
    
    public GeneService(DAOManager daoManager, SpeciesService speciesService) {
        super(daoManager);
        this.speciesService = speciesService;
    }

    /**
     * Retrieve {@code Gene}s for a given set of species IDs and a given set of gene IDs.
     * 
     * @param geneIds       A {@code Collection} of {@code String}s that are IDs of genes 
     *                      for which to return the {@code Gene}s.
     * @param speciesIds    A {@code Collection} of {@code String}s that are IDs of species 
     *                      for which to return the {@code Gene}s.
     * @return              A {@code List} of {@code Gene}s that are the {@code Gene}s 
     *                      for the given set of species IDs and the given set of gene IDs.
     */
    public List<Gene> loadGenesByIdsAndSpeciesIds(Collection<String> geneIds, 
            Collection<String> speciesIds) {
        log.entry(geneIds, speciesIds);
        
        Set<String> filteredGeneIds = geneIds == null? new HashSet<>(): new HashSet<>(geneIds);
        Set<String> filteredSpeciesIds = speciesIds == null? new HashSet<>(): new HashSet<>(speciesIds);
        
        //XXX: shouldn't we return a Stream here?
        return log.exit(getDaoManager().getGeneDAO()
                    .getGenesBySpeciesIds(filteredSpeciesIds, filteredGeneIds).stream()
                    .map(GeneService::mapFromTO)
                    .collect(Collectors.toList()));
    }
    
    /**
     * Loads a single gene by Id.
     * @param geneId    The {@String} representation of the ID.
     * @return          A {@code Gene} instance representing this gene.
     */
    public Gene loadGeneById(String geneId) {
<<<<<<< HEAD
    	log.entry(geneId);
    	Set<String> geneIds = new HashSet<>();
    	geneIds.add(geneId);
    	Set<Gene> result = getDaoManager().getGeneDAO()
    			.getGenesByIds(geneIds).stream().map(GeneService::mapFromTO).collect(Collectors.toSet());
    	
    	if (result == null || result.isEmpty()) {
        	return log.exit(null);
    	}
    	assert result.size() == 1: "Requested 1 gene should get 1 gene";
    	Gene gene = result.iterator().next();
    	Set<String> speciesIds = new HashSet<>();
    	assert gene.getSpeciesId() != null;
    	speciesIds.add(gene.getSpeciesId());
    	Species species = speciesService.loadSpeciesByIds(speciesIds, true).iterator().next();
    	gene = new Gene(gene.getId(), gene.getSpeciesId(), gene.getName(), gene.getDescription(), species);
		return log.exit(gene);  		
=======
        log.entry(geneId);
        Set<String> geneIds = new HashSet<>();
        geneIds.add(geneId);
        Set<Gene> result = getDaoManager().getGeneDAO()
                .getGenesByIds(geneIds).stream().map(GeneService::mapFromTO).collect(Collectors.toSet());

        // there should be exactly one result here.
        if (result == null || result.size() != 1) {
            throw log.throwing(new IllegalStateException("Shoud get 1 element here" + result));
        }
        Gene gene = result.iterator().next();
        Set<String> speciesIds = new HashSet<>();
        assert gene.getSpeciesId() != null;
        speciesIds.add(gene.getSpeciesId());
        Species species = speciesService.loadSpeciesByIds(speciesIds).iterator().next();
        gene.setSpecies(species);
        return log.exit(gene);
    }

    /**
     * Gets the orthologies for a given taxon.
     * @param taxonId     The {@code String} id of  taxon for which to retrieve the orthology groups
     * @param speciesIds  A {@code Set} of {@code String} representing the species id. If null, all species available for the taxon are used.
     * @return A {@code Map} of OMA Node Ids to a set of gene id
     */
    public Map<String, Set<String>> getOrthologies(String taxonId, Set<String> speciesIds){
        log.entry(taxonId, speciesIds);
        HierarchicalGroupToGeneTOResultSet resultSet = getDaoManager().getHierarchicalGroupDAO().getGroupToGene(taxonId, speciesIds);
        Map <String, Set<String>> results = resultSet.stream()
                .collect(Collectors.groupingBy((HierarchicalGroupToGeneTO hg) -> hg.getGroupId()))
                .entrySet().stream()
                .collect(Collectors.toMap( (Entry<String, List<HierarchicalGroupToGeneTO>> e) -> e.getKey(), 
                        (Entry<String, List<HierarchicalGroupToGeneTO>> e) ->  e.getValue().stream().map(to -> to.getGeneId()).collect(Collectors.toSet()) 
                        ));
        
        return log.exit(results);
>>>>>>> 5b197d6a
    }

    /**
     * Search the genes by name, id and synonyms.
     * @param term A {@code String} containing the query 
     * @return A {@code List} of results (ordered).
     */
    //XXX: is it really needed to create Genes twice?...
    public List<GeneMatch> searchByTerm(final String term) {
        log.entry(term);
        GeneDAO dao = getDaoManager().getGeneDAO();
        List<Gene> matchedGeneList = dao.getGeneBySearchTerm(term, null, 1, 100).stream().map(GeneService::mapFromTO)
                .collect(Collectors.toList());
        
        // if result is empty, return an empty list
        if (matchedGeneList.isEmpty()) {
            return log.exit(new LinkedList<>());
        }
        
        Set<String> speciesIds = matchedGeneList.stream().map(Gene::getSpeciesId).collect(Collectors.toSet());
        Map<String, Species> speciesMap = speciesService.loadSpeciesByIds(speciesIds, false).stream()
                .collect(Collectors.toMap(Species::getId, Function.identity()));
        
        Set<String> geneIds = matchedGeneList.stream().map(Gene::getId).collect(Collectors.toSet());
        
        //give Species objects to new Gene objects
        matchedGeneList = matchedGeneList.stream().map(g -> new Gene(g.getId(), g.getSpeciesId(), 
                g.getName(), g.getDescription(), speciesMap.get(g.getSpeciesId())))
                .collect(Collectors.toList());

        final Map<String, List<String>> synonymMap = getDaoManager().getGeneNameSynonymDAO().getGeneNameSynonyms(geneIds)
                .stream()
                .collect(Collectors.groupingBy(GeneNameSynonymTO::getGeneId, 
                        Collectors.mapping(GeneNameSynonymTO::getGeneNameSynonym, Collectors.toList())));

        // seems that Java 8 doesn't support Functions with more than 1 argument.
        final Function<Gene, GeneMatch> f = new Function<Gene, GeneMatch>() {
            @Override
            public GeneMatch apply(Gene gene) {
                return geneMatch(gene, term, synonymMap.get(gene.getId()));
            }
            
        };

        return log.exit(matchedGeneList.stream().map(f).collect(Collectors.toList()));
    }

    private GeneMatch geneMatch(final Gene gene, final String term, final List<String> synonymList) {
        log.entry(gene, term);
        // if the gene name or id match there is no synonym
        if (gene.getName().toLowerCase().contains(term.toLowerCase())
                || gene.getId().toLowerCase().contains(term.toLowerCase())) {
            return log.exit(new GeneMatch(gene, null));
        }

        // otherwise we fetch synonym and find the first match
        List<String> synonyms=synonymList.stream().
                filter(s -> s.toLowerCase().contains(term.toLowerCase()))
                .collect(Collectors.toList());
                
        if (synonyms.size() < 1) {
            throw new IllegalStateException("The term should match either the gene id/name "
                    + "or one of its synonyms. Term: " + term + " Gene;" + gene);
        }
        return log.exit(new GeneMatch(gene, synonyms.get(0)));
    }


    /**
     * Maps {@link GeneTO} to a {@link Gene}.
     * 
     * @param geneTO
     *            The {@link GeneTO} to map.
     * @return The mapped {@link Gene}.
     */
    private static Gene mapFromTO(GeneTO geneTO) {
        log.entry(geneTO);
        if (geneTO == null) {
            return log.exit(null);
        }

        return log.exit(new Gene(geneTO.getId(), String.valueOf(geneTO.getSpeciesId()), geneTO.getName(),
                geneTO.getDescription()));
    }
}<|MERGE_RESOLUTION|>--- conflicted
+++ resolved
@@ -97,7 +97,6 @@
      * @return          A {@code Gene} instance representing this gene.
      */
     public Gene loadGeneById(String geneId) {
-<<<<<<< HEAD
     	log.entry(geneId);
     	Set<String> geneIds = new HashSet<>();
     	geneIds.add(geneId);
@@ -114,25 +113,7 @@
     	speciesIds.add(gene.getSpeciesId());
     	Species species = speciesService.loadSpeciesByIds(speciesIds, true).iterator().next();
     	gene = new Gene(gene.getId(), gene.getSpeciesId(), gene.getName(), gene.getDescription(), species);
-		return log.exit(gene);  		
-=======
-        log.entry(geneId);
-        Set<String> geneIds = new HashSet<>();
-        geneIds.add(geneId);
-        Set<Gene> result = getDaoManager().getGeneDAO()
-                .getGenesByIds(geneIds).stream().map(GeneService::mapFromTO).collect(Collectors.toSet());
-
-        // there should be exactly one result here.
-        if (result == null || result.size() != 1) {
-            throw log.throwing(new IllegalStateException("Shoud get 1 element here" + result));
-        }
-        Gene gene = result.iterator().next();
-        Set<String> speciesIds = new HashSet<>();
-        assert gene.getSpeciesId() != null;
-        speciesIds.add(gene.getSpeciesId());
-        Species species = speciesService.loadSpeciesByIds(speciesIds).iterator().next();
-        gene.setSpecies(species);
-        return log.exit(gene);
+		return log.exit(gene);
     }
 
     /**
@@ -152,7 +133,6 @@
                         ));
         
         return log.exit(results);
->>>>>>> 5b197d6a
     }
 
     /**
