<project xmlns="http://maven.apache.org/POM/4.0.0" xmlns:xsi="http://www.w3.org/2001/XMLSchema-instance"
    xsi:schemaLocation="http://maven.apache.org/POM/4.0.0
                      http://maven.apache.org/xsd/maven-4.0.0.xsd">
    <modelVersion>4.0.0</modelVersion>

    <parent>
        <groupId>org.bgee</groupId>
        <artifactId>bgee-applications</artifactId>
        <version>15</version>
    </parent>

    <artifactId>bgee-webapp</artifactId>
    <packaging>war</packaging>
    <name>bgee-webapp</name>

    <dependencies>

        <dependency>
            <groupId>${project.groupId}</groupId>
            <artifactId>bgee-core</artifactId>
        </dependency>
        <!-- Not clear if we need to include these dependencies,
             or if they will be shipped directly by bgee-core -->
         <dependency>
            <groupId>${project.groupId}</groupId>
            <artifactId>bgee-dao-api</artifactId>
            <version>${project.version}</version>
        </dependency>
         <dependency>
            <groupId>${project.groupId}</groupId>
            <artifactId>bgee-dao-sql</artifactId>
            <version>${project.version}</version>
        </dependency>
        <dependency>
            <groupId>org.bgee.log4jdbc-log4j2</groupId>
            <artifactId>log4jdbc-log4j2-jdbc4.1</artifactId>
            <scope>compile</scope>
        </dependency>

        <dependency>
            <groupId>com.google.code.gson</groupId>
            <artifactId>gson</artifactId>
<<<<<<< HEAD
            <version>2.9.0</version>
=======
>>>>>>> 3cf9e03c
        </dependency>

        <!-- To send Mails -->
        <dependency>
            <groupId>com.sun.mail</groupId>
            <artifactId>javax.mail</artifactId>
        </dependency>

        <!-- Remove these dependencies as long as the webapp does not use
            the actual Bgee API <dependency> <groupId>${project.groupId}</groupId> <artifactId>bgee-core</artifactId>
            <version>${project.version}</version> <scope>compile</scope> </dependency>
            <dependency> <groupId>${project.groupId}</groupId> <artifactId>bgee-dao-api</artifactId>
            <version>${project.version}</version> <scope>compile</scope> </dependency> -->
        <!-- as long as bgee-dao-sql is the only service provider for bgee-dao-api,
            we keep this dependency. When other service providers will be available,
            this dependency might be changed for another service provider -->
        <!-- <dependency> <groupId>${project.groupId}</groupId> <artifactId>bgee-dao-sql</artifactId>
            <version>${project.version}</version> <scope>compile</scope> </dependency> -->

        <dependency>
            <groupId>org.apache.tomcat</groupId>
            <artifactId>tomcat-servlet-api</artifactId>
        </dependency>

        <dependency>
            <groupId>javax.servlet</groupId>
            <artifactId>javax.servlet-api</artifactId>
        </dependency>

        <dependency>
            <groupId>org.apache.httpcomponents</groupId>
            <artifactId>httpclient</artifactId>
        </dependency>

        <!-- 
        For now we don't use bigmemory so we remove the dependencies
        to avoid using the terracotta maven repository
        <dependency>
            <groupId>org.terracotta.bigmemory</groupId>
            <artifactId>bigmemory</artifactId>
        </dependency>
         -->

        <!--
        <dependency>
            <groupId>net.sf.ehcache</groupId>
            <artifactId>ehcache-ee</artifactId>
        </dependency>
        -->

        <!-- IMPORTANT : Keep this dependency (with 'provided' scope in bgee-application
            pom.xml) even if it is not used, as ehcache-core is replaced by ehcache-ee
            to use bigmemory. The reason is that it is somehow automatically included
            with ehcache-web if not explicitly declared here, and conflicts with ehcache-ee
            when deployed. -->
        <dependency>
            <groupId>net.sf.ehcache</groupId>
            <artifactId>ehcache</artifactId>
        </dependency>

        <dependency>
            <groupId>net.sf.ehcache</groupId>
            <artifactId>ehcache-web</artifactId>
        </dependency>

        <dependency>
            <groupId>org.apache.logging.log4j</groupId>
            <artifactId>log4j-slf4j-impl</artifactId>
        </dependency>

        <dependency>
            <groupId>org.slf4j</groupId>
            <artifactId>slf4j-api</artifactId>
        </dependency>

        <!-- Filter for topanat-dev, enabling cross-domain queries
             (will make local development easier),
             see http://stackoverflow.com/a/30319456/1768736  -->
        <!--
        <dependency>
            <groupId>com.thetransactioncompany</groupId>
            <artifactId>cors-filter</artifactId>
        </dependency>
        -->
        
        <!-- To return CSV files -->
        <dependency>
            <groupId>net.sf.supercsv</groupId>
            <artifactId>super-csv</artifactId>
        </dependency>
        <dependency>
            <groupId>net.sf.supercsv</groupId>
            <artifactId>super-csv-dozer</artifactId>
        </dependency>

    </dependencies>

    <properties>
        <!-- properties used to rename css and js files with version number,
             to avoid caching issues with proxis/web browers. Corresponds by default
             to the project version number, but we might have additional updates of these files. -->
        <!-- WARNING: never removes these properties, otherwise your files will be named, e.g.,
             *${filter.org.bgee.webapp.css.version.extension}.css. If you want to disable
             versioning of CSS and JS files, just leave these properties empty. -->
        <filter.org.bgee.webapp.css.version.extension>min${project.version}b</filter.org.bgee.webapp.css.version.extension>
        <filter.org.bgee.webapp.javascript.version.extension>min${project.version}b</filter.org.bgee.webapp.javascript.version.extension>
        <!-- This property defines where the minified CSS and JS files will be stored.
             This is useful to be able to change this setting when running the webapp from within Eclipse
             (Eclipse acquires its resources before any plugin can process them, so we modify
             this property when running the webapp from within Eclipse, to write the minified files
             directly into the m2e-wtp 'web-resources' folder) -->
        <minify.webappTargetDir>${project.build.directory}/${project.build.finalName}</minify.webappTargetDir>
        <!-- These property specify whether minified CSS and JS files will be used by the webapp.
             This allows to use the original files for easier debugging, notably when running the webapp
             from within Eclipse.  -->
        <filter.org.bgee.webapp.minify>true</filter.org.bgee.webapp.minify>
        <!-- property used to activate/deactivate maven-minify-plugin -->
        <skip.minify.plugin>false</skip.minify.plugin>


        <!-- Default the parameter to use localhost as mail sender.
             This parameter should be overriden in maven settings.xml if needed -->
        <filter.org.bgee.webapp.mailUri>smtp://localhost/</filter.org.bgee.webapp.mailUri>
        <!-- "From" address when sending mails at TopAnat job completions.
             This parameter should be overriden in maven settings.xml so that external users
             of the webapp fo not use the Bgee mail by default. -->
        <filter.org.bgee.webapp.topAnatFromAddress></filter.org.bgee.webapp.topAnatFromAddress>

        <!-- Set the host we want to link to. For instance, we might want to link to bgee.org
             while the current host is bgee.unil.ch. This is important for generating links in emails.
             Simply set to point to the server root by default, This parameter should be overriden
             in Maven settings.xml if needed -->
        <filter.org.bgee.webapp.bgeeRootDirectory>/</filter.org.bgee.webapp.bgeeRootDirectory>
        <!-- in production, should be '.bgee.org', set using Maven settings.xml -->
        <filter.org.bgee.webapp.bgeeRootDomain></filter.org.bgee.webapp.bgeeRootDomain>
    </properties>

    <!-- There is a problem when running the webapp from Eclipse: m2e-wtp acquires
         the web-resources before any lifecycle can be launched, so, before
         minify-maven-plugin can minify the files. We define a profile so that
         minify-maven-plugin copies the files directly into the m2e-wtp web-resources directory,
         when running from Eclipse.
         We also use this profile to be able to NOT use the minified CSS and JS files when the webapp
         is run from within Eclipse, for easier debugging. -->
    <profiles>
        <profile>
            <id>m2e</id>
            <!-- This profile is only active when the property "m2e.version"
                 is set, which is the case when building in Eclipse with m2e,
                 see http://stackoverflow.com/a/21574285/1768736. -->
            <activation>
                <property>
                    <name>m2e.version</name>
                </property>
            </activation>
            <properties>
                <!-- change paths where minify-maven-plugin minifies files -->
                <minify.webappTargetDir>${project.build.directory}/m2e-wtp/web-resources/</minify.webappTargetDir>
                <!-- Disable minify for easier debugging. Just change the two following properties
                     to use minified files, to properly test a release as it will be
                     in production server. -->
                <filter.org.bgee.webapp.minify>false</filter.org.bgee.webapp.minify>
                <!-- activate/deactivate minify plugin -->
                <skip.minify.plugin>true</skip.minify.plugin>
                <!-- In order to have no extension in URLs, change tomcat context root
                     (this is buggy in Eclipse) -->
                <m2eclipse.wtp.contextRoot></m2eclipse.wtp.contextRoot>
            </properties>
        </profile>
    </profiles>


    <build>
        <finalName>bgee-webapp-${project.version}</finalName>

        <!-- When running server from Eclipse, we need to tell m2e to execute
             minify-maven-plugin, to properly minify css and js files, by default it doesn't.
             We need to modify the life cycle mapping, see
             https://www.eclipse.org/m2e/documentation/m2e-execution-not-covered.html. -->
        <pluginManagement>
            <plugins>
                <!-- This plugin is not a real one, it is only used by m2e to obtain
                     config information. This is why it needs to be put in the section
                     pluginManagement, otherwise Maven would try to download it. -->
                <plugin>
                    <groupId>org.eclipse.m2e</groupId>
                    <artifactId>lifecycle-mapping</artifactId>
                    <version>1.0.0</version>
                    <configuration>
                        <lifecycleMappingMetadata>
                            <pluginExecutions>
                                <pluginExecution>
                                    <pluginExecutionFilter>
                                        <groupId>com.samaxes.maven</groupId>
                                        <artifactId>minify-maven-plugin</artifactId>
                                        <versionRange>[1.0.0,)</versionRange>
                                        <goals>
                                            <goal>minify</goal>
                                        </goals>
                                    </pluginExecutionFilter>
                                    <action>
                                        <execute>
                                            <!-- set to true, otherwise changes are not seen,
                                            e.g., to a css file, and you would need to perform
                                            a project update each time. -->
                                            <runOnIncremental>true</runOnIncremental>
                                        </execute>
                                    </action>
                                </pluginExecution>
                            </pluginExecutions>
                        </lifecycleMappingMetadata>
                    </configuration>
                </plugin>
            </plugins>
        </pluginManagement>

        <plugins>
            <!-- Merge and minify CSS and JS files.
                 IMPORTANT NOTE: if you get an error for merging a newly added file,
                 this might be due to a bug when a file ends with a comment line,
                 see https://github.com/samaxes/minify-maven-plugin/issues/105 -->
            <plugin>
                <groupId>com.samaxes.maven</groupId>
                <artifactId>minify-maven-plugin</artifactId>
                <executions>

                    <!-- merge files from external libraries already minified,
                         common to all pages. -->
                    <execution>
                        <id>common_minified_vendor</id>
                        <goals>
                            <!-- Binds by default to the lifecycle phase: process-resources -->
                            <goal>minify</goal>
                        </goals>
                        <configuration>
                            <webappTargetDir>${minify.webappTargetDir}</webappTargetDir>
                            <skipMinify>true</skipMinify>
                            <!-- We always skip the merge and minify if requested -->
                            <skipMerge>${skip.minify.plugin}</skipMerge>
                            <jsEngine>CLOSURE</jsEngine>

                            <jsSourceDir>js/</jsSourceDir>
                            <jsTargetDir>js/</jsTargetDir>
                            <jsSourceFiles>
                                <jsSourceFile>lib/jquery.min.js</jsSourceFile>
                                <jsSourceFile>lib/jquery_plugins/jquery.visible.min.js</jsSourceFile>
                                <jsSourceFile>lib/jquery_plugins/jquery-ui.min.js</jsSourceFile>
                                <jsSourceFile>lib/jquery_plugins/toastr.min.js</jsSourceFile>
                                <!-- Bootstrap JS file is after jQuery JS file to override it for tooltip -->
                                <jsSourceFile>lib/jquery_plugins/bootstrap.min.js</jsSourceFile>
                            </jsSourceFiles>
                            <!-- Files already provided minified. The suffix will then not be added  -->
                            <jsFinalFile>vendor_common.${filter.org.bgee.webapp.javascript.version.extension}.js</jsFinalFile>
                            <!-- <suffix>.${filter.org.bgee.webapp.javascript.version.extension}</suffix> -->

                            <cssSourceDir>css/</cssSourceDir>
                            <!-- the css files need to keep their relative location -->
                            <cssTargetDir>css/lib/jquery_plugins/</cssTargetDir>
                            <cssSourceFiles>
                                <cssSourceFile>lib/jquery_plugins/jquery-ui.min.css</cssSourceFile>
                                <cssSourceFile>lib/jquery_plugins/jquery-ui.structure.min.css</cssSourceFile>
                                <cssSourceFile>lib/jquery_plugins/jquery-ui.theme.min.css</cssSourceFile>
                                <cssSourceFile>lib/jquery_plugins/toastr.min.css</cssSourceFile>
                                <!-- Bootstrap CSS file is after jQuery CSS file to override it for tooltip -->
                                <cssSourceFile>lib/jquery_plugins/bootstrap.min.css</cssSourceFile>
                            </cssSourceFiles>
                            <!-- Files already provided minified. The suffix will then not be added  -->
                            <cssFinalFile>vendor_common.${filter.org.bgee.webapp.css.version.extension}.css</cssFinalFile>
                        </configuration>
                    </execution>

                    <!-- merge and minify all Bgee files common to all pages -->
                    <execution>
                        <id>minify_common_bgee</id>
                        <goals>
                            <!-- Binds by default to the lifecycle phase: process-resources -->
                            <goal>minify</goal>
                        </goals>
                        <configuration>
                            <webappTargetDir>${minify.webappTargetDir}</webappTargetDir>
                            <jsEngine>CLOSURE</jsEngine>
                            <!-- We always skip the merge and minify if requested -->
                            <skipMinify>${skip.minify.plugin}</skipMinify>
                            <skipMerge>${skip.minify.plugin}</skipMerge>

                            <jsSourceDir>js/</jsSourceDir>
                            <jsTargetDir>js/</jsTargetDir>
                            <jsSourceFiles>
                                <jsSourceFile>bgeeproperties.js</jsSourceFile>
                                <jsSourceFile>urlparameters.js</jsSourceFile>
                                <jsSourceFile>requestparameters.js</jsSourceFile>
                                <jsSourceFile>common.js</jsSourceFile>
                            </jsSourceFiles>
                            <jsFinalFile>script_common.js</jsFinalFile>
                            <suffix>.${filter.org.bgee.webapp.javascript.version.extension}</suffix>

                            <cssSourceDir>css/</cssSourceDir>
                            <cssTargetDir>css/</cssTargetDir>
                            <cssSourceFiles>
                                <cssSourceFile>bgee.css</cssSourceFile>
                            </cssSourceFiles>
                            <cssFinalFile>common.css</cssFinalFile>
                            <suffix>.${filter.org.bgee.webapp.css.version.extension}</suffix>
                        </configuration>
                    </execution>

                    <!-- files that we only want to minify, not to merge:
                         they are the only Bgee file used on their respective page -->
                    <execution>
                        <id>minify_no_merge_bgee</id>
                        <goals>
                            <!-- Binds by default to the lifecycle phase: process-resources -->
                            <goal>minify</goal>
                        </goals>
                        <configuration>
                            <webappTargetDir>${minify.webappTargetDir}</webappTargetDir>
                            <skipMerge>true</skipMerge>
                            <!-- We always skip the merge and minify if requested -->
                            <skipMinify>${skip.minify.plugin}</skipMinify>
                            <jsEngine>CLOSURE</jsEngine>

                            <jsSourceDir>js/</jsSourceDir>
                            <jsTargetDir>js/</jsTargetDir>
                            <jsSourceFiles>
                                <jsSourceFile>general.js</jsSourceFile>
                                <jsSourceFile>download.js</jsSourceFile>
                            </jsSourceFiles>
                            <suffix>.${filter.org.bgee.webapp.javascript.version.extension}</suffix>

                            <cssSourceDir>css/</cssSourceDir>
                            <cssTargetDir>css/</cssTargetDir>
                            <cssSourceFiles>
                                <cssSourceFile>documentation.css</cssSourceFile>
                                <cssSourceFile>download.css</cssSourceFile>
                                <cssSourceFile>general.css</cssSourceFile>
                                <cssSourceFile>topanat.css</cssSourceFile>
                                <cssSourceFile>gene.css</cssSourceFile>
                                <cssSourceFile>species.css</cssSourceFile>
                                <cssSourceFile>source.css</cssSourceFile>
                                <cssSourceFile>sparql.css</cssSourceFile>
                                <cssSourceFile>raw_data.css</cssSourceFile>
                                <cssSourceFile>anat_sim.css</cssSourceFile>
                                <cssSourceFile>expr_comp.css</cssSourceFile>
                            </cssSourceFiles>
                            <suffix>.${filter.org.bgee.webapp.css.version.extension}</suffix>
                        </configuration>
                    </execution>

                    <!-- Files that we only want to rename, not to merge nor to minify
                         (they are already minified) -->
                    <execution>
                        <id>no_merge_no_minify_1</id>
                        <goals>
                            <!-- Binds by default to the lifecycle phase: process-resources -->
                            <goal>minify</goal>
                        </goals>
                        <configuration>
                            <webappTargetDir>${minify.webappTargetDir}</webappTargetDir>
                            <!-- we pretend to merge the file so that it is renamed -->
                            <skipMinify>true</skipMinify>
                            <!-- We always skip the merge and minify if requested -->
                            <skipMerge>${skip.minify.plugin}</skipMerge>

                            <cssSourceDir>css/</cssSourceDir>
                            <cssTargetDir>css/lib/angular_modules/ui_grid/</cssTargetDir>
                            <cssSourceFiles>
                                <cssSourceFile>lib/angular_modules/ui_grid/ui-grid.min.css</cssSourceFile>
                            </cssSourceFiles>
                            <cssFinalFile>ui-grid.${filter.org.bgee.webapp.css.version.extension}.css</cssFinalFile>
                        </configuration>
                    </execution>
                    <execution>
                        <id>no_merge_no_minify_2</id>
                        <goals>
                            <!-- Binds by default to the lifecycle phase: process-resources -->
                            <goal>minify</goal>
                        </goals>
                        <configuration>
                            <webappTargetDir>${minify.webappTargetDir}</webappTargetDir>
                            <!-- we pretend to merge the file so that it is renamed -->
                            <skipMinify>true</skipMinify>
                            <!-- We always skip the merge and minify if requested -->
                            <skipMerge>${skip.minify.plugin}</skipMerge>

                            <cssSourceDir>css/</cssSourceDir>
                            <cssTargetDir>css/lib/font_awesome/css/</cssTargetDir>
                            <cssSourceFiles>
                                <cssSourceFile>lib/font_awesome/css/font-awesome.min.css</cssSourceFile>
                            </cssSourceFiles>
                            <cssFinalFile>font-awesome.${filter.org.bgee.webapp.css.version.extension}.css</cssFinalFile>
                        </configuration>
                    </execution>

                    <!-- merge files from external libraries already minified,
                         specific to gene pages. -->
                    <execution>
                        <id>gene_minified_vendor</id>
                        <goals>
                            <!-- Binds by default to the lifecycle phase: process-resources -->
                            <goal>minify</goal>
                        </goals>
                        <configuration>
                            <webappTargetDir>${minify.webappTargetDir}</webappTargetDir>
                            <skipMinify>true</skipMinify>
                            <!-- We always skip the merge and minify if requested -->
                            <skipMerge>${skip.minify.plugin}</skipMerge>
                            <jsEngine>CLOSURE</jsEngine>

                            <jsSourceDir>js/</jsSourceDir>
                            <jsTargetDir>js/lib/jquery_plugins/</jsTargetDir>
                            <jsSourceFiles>
                                <jsSourceFile>lib/jquery_plugins/jquery.dataTables.min.js</jsSourceFile>
                                <jsSourceFile>lib/jquery_plugins/dataTables.responsive.min.js</jsSourceFile>
                            </jsSourceFiles>
                            <!-- Files already provided minified. The suffix will then not be added  -->
                            <jsFinalFile>vendor_gene.${filter.org.bgee.webapp.javascript.version.extension}.js</jsFinalFile>

                            <cssSourceDir>css/</cssSourceDir>
                            <cssTargetDir>css/lib/jquery_plugins/</cssTargetDir>
                            <cssSourceFiles>
                                <cssSourceFile>lib/jquery_plugins/jquery.dataTables.min.css</cssSourceFile>
                                <cssSourceFile>lib/jquery_plugins/responsive.dataTables.min.css</cssSourceFile>
                            </cssSourceFiles>
                            <!-- Files already provided minified. The suffix will then not be added  -->
                            <cssFinalFile>vendor_gene.${filter.org.bgee.webapp.css.version.extension}.css</cssFinalFile>
                        </configuration>
                    </execution>

                    <!-- merge and minify all Bgee files specific to gene pages -->
                    <execution>
                        <id>minify_gene_bgee</id>
                        <goals>
                            <!-- Binds by default to the lifecycle phase: process-resources -->
                            <goal>minify</goal>
                        </goals>
                        <configuration>
                            <webappTargetDir>${minify.webappTargetDir}</webappTargetDir>
                            <!-- We always skip the merge and minify if requested -->
                            <skipMinify>${skip.minify.plugin}</skipMinify>
                            <skipMerge>${skip.minify.plugin}</skipMerge>
                            <jsEngine>CLOSURE</jsEngine>

                            <jsSourceDir>js/</jsSourceDir>
                            <jsTargetDir>js/</jsTargetDir>
                            <jsSourceFiles>
                                <jsSourceFile>gene.js</jsSourceFile>
                                <jsSourceFile>autoCompleteGene.js</jsSourceFile>
                                <jsSourceFile>jquery_ui_autocomplete_modif.js</jsSourceFile>
                            </jsSourceFiles>
                            <jsFinalFile>script_gene.js</jsFinalFile>
                            <suffix>.${filter.org.bgee.webapp.javascript.version.extension}</suffix>

                            <!-- topanat.css is minified in execution with ID minify_no_merge_bgee,
                                 this should be changed if there are more than one CSS file
                                 specific to Bgee used.  -->
                            <!-- <cssSourceDir>css/</cssSourceDir>
                            <cssTargetDir>css/</cssTargetDir>
                            <cssSourceFiles>
                                <cssSourceFile>gene.css</cssSourceFile>
                            </cssSourceFiles>
                            <cssFinalFile>gene.css</cssFinalFile>
                            <suffix>.${filter.org.bgee.webapp.css.version.extension}</suffix> -->
                        </configuration>
                    </execution>

                    <!-- merge files from external libraries already minified,
                         specific to TopAnat pages. -->
                    <execution>
                        <id>topanat_minified_vendor</id>
                        <goals>
                            <!-- Binds by default to the lifecycle phase: process-resources -->
                            <goal>minify</goal>
                        </goals>
                        <configuration>
                            <webappTargetDir>${minify.webappTargetDir}</webappTargetDir>
                            <skipMinify>true</skipMinify>
                            <!-- We always skip the merge and minify if requested -->
                            <skipMerge>${skip.minify.plugin}</skipMerge>
                            <jsEngine>CLOSURE</jsEngine>

                            <jsSourceDir>js/</jsSourceDir>
                            <jsTargetDir>js/</jsTargetDir>
                            <jsSourceFiles>
                                <jsSourceFile>lib/angular.min.js</jsSourceFile>
                                <jsSourceFile>lib/angular_modules/angular-animate.min.js</jsSourceFile>
                                <jsSourceFile>lib/angular_modules/angular-messages.min.js</jsSourceFile>
                                <jsSourceFile>lib/angular_modules/angular-resource.min.js</jsSourceFile>
                                <jsSourceFile>lib/angular_modules/angular-route.min.js</jsSourceFile>
                                <jsSourceFile>lib/angular_modules/angular-sanitize.min.js</jsSourceFile>
                                <jsSourceFile>lib/angular_modules/angular-touch.min.js</jsSourceFile>
                                <jsSourceFile>lib/angular_modules/ui_modules/ui-grid.min.js</jsSourceFile>
                                <jsSourceFile>lib/angular_modules/ui_modules/ui-bootstrap-tpls.min.js</jsSourceFile>
                                <jsSourceFile>lib/angular_modules/angular-file-upload.min.js</jsSourceFile>
                                <jsSourceFile>lib/angular_modules/angular-location-update.min.js</jsSourceFile>
                                <jsSourceFile>lib/Blob.js</jsSourceFile>
                                <jsSourceFile>lib/FileSaver.min.js</jsSourceFile>
                                <jsSourceFile>lib/angular_modules/angular-file-saver.bundle.min.js</jsSourceFile>
                            </jsSourceFiles>
                            <!-- Files already provided minified. The suffix will then not be added  -->
                            <jsFinalFile>vendor_topanat.${filter.org.bgee.webapp.javascript.version.extension}.js</jsFinalFile>
                        </configuration>
                    </execution>

                    <!-- merge and minify all Bgee files specific to TopAnat -->
                    <execution>
                        <id>minify_topanat_bgee</id>
                        <goals>
                            <!-- Binds by default to the lifecycle phase: process-resources -->
                            <goal>minify</goal>
                        </goals>
                        <configuration>
                            <webappTargetDir>${minify.webappTargetDir}</webappTargetDir>
                            <!-- We always skip the merge and minify if requested -->
                            <skipMinify>${skip.minify.plugin}</skipMinify>
                            <skipMerge>${skip.minify.plugin}</skipMerge>
                            <jsEngine>CLOSURE</jsEngine>

                            <jsSourceDir>js/</jsSourceDir>
                            <jsTargetDir>js/</jsTargetDir>
                            <jsSourceFiles>
                                <jsSourceFile>topanat/topanat.js</jsSourceFile>
                                <jsSourceFile>topanat/services/logger.module.js</jsSourceFile>
                                <jsSourceFile>topanat/services/logger.js</jsSourceFile>
                                <jsSourceFile>topanat/controllers/main.js</jsSourceFile>
                                <jsSourceFile>topanat/controllers/result.js</jsSourceFile>
                                <jsSourceFile>topanat/services/bgeedataservice.js</jsSourceFile>
                                <jsSourceFile>topanat/services/bgeejobservice.js</jsSourceFile>
                                <jsSourceFile>topanat/services/helpservice.js</jsSourceFile>
                                <jsSourceFile>topanat/services/datatypefactory.js</jsSourceFile>
                                <jsSourceFile>topanat/services/config.js</jsSourceFile>
                                <jsSourceFile>topanat/services/lang.js</jsSourceFile>
                                <jsSourceFile>topanat/services/constants.js</jsSourceFile>
                                <jsSourceFile>topanat/directives/loading.js</jsSourceFile>
                            </jsSourceFiles>
                            <jsFinalFile>script_topanat.js</jsFinalFile>
                            <suffix>.${filter.org.bgee.webapp.javascript.version.extension}</suffix>

                            <!-- topanat.css is minified in execution with ID minify_no_merge_bgee,
                                 this should be changed if there are more than one CSS file
                                 specific to Bgee used.  -->
                            <!-- <cssSourceDir>css/</cssSourceDir>
                            <cssTargetDir>css/</cssTargetDir>
                            <cssSourceFiles>
                                <cssSourceFile>topanat.css</cssSourceFile>
                            </cssSourceFiles>
                            <cssFinalFile>topanat.css</cssFinalFile>
                            <suffix>.${filter.org.bgee.webapp.css.version.extension}</suffix> -->
                        </configuration>
                    </execution>

                    <!-- merge files from external libraries already minified,
                         specific to anatomical similarity pages. -->
                    <execution>
                        <id>anat_sim_minified_vendor</id>
                        <goals>
                            <!-- Binds by default to the lifecycle phase: process-resources -->
                            <goal>minify</goal>
                        </goals>
                        <configuration>
                            <webappTargetDir>${minify.webappTargetDir}</webappTargetDir>
                            <skipMinify>true</skipMinify>
                            <!-- We always skip the merge and minify if requested -->
                            <skipMerge>${skip.minify.plugin}</skipMerge>
                            <jsEngine>CLOSURE</jsEngine>

                            <jsSourceDir>js/</jsSourceDir>
                            <jsTargetDir>js/lib/jquery_plugins/</jsTargetDir>
                            <jsSourceFiles>
                                <jsSourceFile>lib/jquery_plugins/jquery.dataTables.min.js</jsSourceFile>
                                <jsSourceFile>lib/jquery_plugins/dataTables.responsive.min.js</jsSourceFile>
                            </jsSourceFiles>
                            <!-- Files already provided minified. The suffix will then not be added  -->
                            <jsFinalFile>vendor_anat_sim.${filter.org.bgee.webapp.javascript.version.extension}.js</jsFinalFile>
                            <cssSourceDir>css/</cssSourceDir>
                            <cssTargetDir>css/lib/jquery_plugins/</cssTargetDir>
                            <cssSourceFiles>
                                <cssSourceFile>lib/jquery_plugins/jquery.dataTables.min.css</cssSourceFile>
                                <cssSourceFile>lib/jquery_plugins/responsive.dataTables.min.css</cssSourceFile>
                            </cssSourceFiles>
                            <!-- Files already provided minified. The suffix will then not be added  -->
                            <cssFinalFile>vendor_anat_sim.${filter.org.bgee.webapp.css.version.extension}.css</cssFinalFile>
                        </configuration>
                    </execution>

                    <!-- merge and minify all Bgee files specific to anatomical similarity pages -->
                    <execution>
                        <id>minify_anat_sim_bgee</id>
                        <goals>
                            <!-- Binds by default to the lifecycle phase: process-resources -->
                            <goal>minify</goal>
                        </goals>
                        <configuration>
                            <webappTargetDir>${minify.webappTargetDir}</webappTargetDir>
                            <!-- We always skip the merge and minify if requested -->
                            <skipMinify>${skip.minify.plugin}</skipMinify>
                            <skipMerge>${skip.minify.plugin}</skipMerge>
                            <jsEngine>CLOSURE</jsEngine>

                            <jsSourceDir>js/</jsSourceDir>
                            <jsTargetDir>js/</jsTargetDir>
                            <jsSourceFiles>
                                <jsSourceFile>anat_sim.js</jsSourceFile>
                            </jsSourceFiles>
                            <jsFinalFile>script_anat_sim.js</jsFinalFile>
                            <suffix>.${filter.org.bgee.webapp.javascript.version.extension}</suffix>
                        </configuration>
                    </execution>

                    <!-- merge files from external libraries already minified,
                         specific to expression comparison pages. -->
                    <execution>
                        <id>expr_comp_minified_vendor</id>
                        <goals>
                            <!-- Binds by default to the lifecycle phase: process-resources -->
                            <goal>minify</goal>
                        </goals>
                        <configuration>
                            <webappTargetDir>${minify.webappTargetDir}</webappTargetDir>
                            <skipMinify>true</skipMinify>
                            <!-- We always skip the merge and minify if requested -->
                            <skipMerge>${skip.minify.plugin}</skipMerge>
                            <jsEngine>CLOSURE</jsEngine>

                            <jsSourceDir>js/</jsSourceDir>
                            <jsTargetDir>js/lib/jquery_plugins/</jsTargetDir>
                            <jsSourceFiles>
                                <jsSourceFile>lib/jquery_plugins/jquery.dataTables.min.js</jsSourceFile>
                                <jsSourceFile>lib/jquery_plugins/dataTables.responsive.min.js</jsSourceFile>
                                <jsSourceFile>lib/jquery_plugins/dataTables.buttons.min.js</jsSourceFile>
                                <jsSourceFile>lib/jquery_plugins/dataTables.sort.min.js</jsSourceFile>
                                <jsSourceFile>lib/jquery_plugins/buttons.html5.min.js</jsSourceFile>
                                <jsSourceFile>lib/jquery_plugins/jszip.min.js</jsSourceFile>
                            </jsSourceFiles>
                            <!-- Files already provided minified. The suffix will then not be added  -->
                            <jsFinalFile>vendor_expr_comp.${filter.org.bgee.webapp.javascript.version.extension}.js</jsFinalFile>

                            <cssSourceDir>css/</cssSourceDir>
                            <cssTargetDir>css/lib/jquery_plugins/</cssTargetDir>
                            <cssSourceFiles>
                                <cssSourceFile>lib/jquery_plugins/jquery.dataTables.min.css</cssSourceFile>
                                <cssSourceFile>lib/jquery_plugins/responsive.dataTables.min.css</cssSourceFile>
                                <cssSourceFile>lib/jquery_plugins/buttons.dataTables.min.css</cssSourceFile>
                            </cssSourceFiles>
                            <!-- Files already provided minified. The suffix will then not be added  -->
                            <cssFinalFile>vendor_expr_comp.${filter.org.bgee.webapp.css.version.extension}.css</cssFinalFile>
                        </configuration>
                    </execution>

                    <!-- merge and minify all Bgee files specific to expresion comparison page -->
                    <execution>
                        <id>minify_expr_comp_bgee</id>
                        <goals>
                            <!-- Binds by default to the lifecycle phase: process-resources -->
                            <goal>minify</goal>
                        </goals>
                        <configuration>
                            <webappTargetDir>${minify.webappTargetDir}</webappTargetDir>
                            <!-- We always skip the merge and minify if requested -->
                            <skipMinify>${skip.minify.plugin}</skipMinify>
                            <skipMerge>${skip.minify.plugin}</skipMerge>
                            <jsEngine>CLOSURE</jsEngine>

                            <jsSourceDir>js/</jsSourceDir>
                            <jsTargetDir>js/</jsTargetDir>
                            <jsSourceFiles>
                                <jsSourceFile>expr_comp.js</jsSourceFile>
                            </jsSourceFiles>
                            <jsFinalFile>script_expr_comp.js</jsFinalFile>
                            <suffix>.${filter.org.bgee.webapp.javascript.version.extension}</suffix>
                        </configuration>
                    </execution>
                </executions>
            </plugin>

            <plugin>
                <groupId>org.apache.maven.plugins</groupId>
                <artifactId>maven-war-plugin</artifactId>
                <configuration>

                    <!-- We do no exclude source CSS and JS files from the WAR:
                         this will make a larger archive, but it will allow to easily
                         activate/deactivate the use of minified files, for easier debugging. -->



                    <webResources>
                        <!-- We have a problem with m2e-wtp, the resources in src/main/webapp/
                             are not considered. We need to explicitly list this folder
                             in the webResources to fix the problem (we shouldn't have to)  -->
                        <resource>
                            <!-- this is relative to the pom.xml directory -->
                            <directory>src/main/webapp/</directory>
                            <includes>
                                <include>**</include>
                            </includes>
                            <!-- override the destination directory for this resource,
                                 relative to the root of the WAR file -->
                            <targetPath>/</targetPath>
                        </resource>

                        <resource>
                            <filtering>true</filtering>
                            <directory>src/main/webapp/WEB-INF</directory>
                            <includes>
                                <include>web.xml</include>
                            </includes>
                            <targetPath>WEB-INF/</targetPath>
                        </resource>

                        <!-- We filter bgee-webapp.properties so that css version number
                             and javacript version number are configured.
                             bgee.dao.properties is filtered to add database connection parameters -->
                        <resource>
                            <!-- this is relative to the pom.xml directory -->
                            <directory>src/main/resources/</directory>
                            <includes>
                                <include>bgee.properties</include>
                                <include>bgee.dao.properties</include>
                            </includes>
                            <!-- Activates filtering -->
                            <filtering>true</filtering>
                            <!-- override the destination directory for this resource,
                                 relative to the root of the WAR file -->
                            <targetPath>WEB-INF/classes</targetPath>
                        </resource>
                        <!-- log configuration files, no filtering -->
                        <resource>
                            <!-- this is relative to the pom.xml directory -->
                            <directory>src/main/resources/</directory>
                            <includes>
                                <include>log4j2.xml</include>
                            </includes>
                            <filtering>false</filtering>
                            <!-- override the destination directory for this resource,
                                 relative to the root of the WAR file -->
                            <targetPath>WEB-INF/classes</targetPath>
                        </resource>
                        <!-- R resources -->
                        <resource>
                            <!-- this is relative to the pom.xml directory -->
                            <directory>src/main/resources/</directory>
                            <includes>
                                <include>R_scripts/</include>
                            </includes>
                            <filtering>false</filtering>
                            <!-- override the destination directory for this resource,
                                 relative to the root of the WAR file -->
                            <targetPath>WEB-INF/classes</targetPath>
                        </resource>

                    </webResources>
                    <attachClasses>true</attachClasses>
                </configuration>
            </plugin>



            <!-- In order to properly test the class BgeeProperties, we need to ensure
                 that tests are run one at a time. -->
            <plugin>
                <groupId>org.apache.maven.plugins</groupId>
                <artifactId>maven-surefire-plugin</artifactId>
                <configuration>
                    <forkCount>1</forkCount>
                    <reuseForks>false</reuseForks>
                </configuration>
            </plugin>
        </plugins>


        <!-- In order to correctly filter bgee.properties even outside of the WAR file -->
        <resources>
            <resource>
                <directory>src/main/resources</directory>
                <filtering>true</filtering>
                <includes>
                    <include>bgee.properties</include>
                    <include>bgee.dao.properties</include>
                </includes>
            </resource>
        </resources>

    </build>
</project><|MERGE_RESOLUTION|>--- conflicted
+++ resolved
@@ -40,10 +40,6 @@
         <dependency>
             <groupId>com.google.code.gson</groupId>
             <artifactId>gson</artifactId>
-<<<<<<< HEAD
-            <version>2.9.0</version>
-=======
->>>>>>> 3cf9e03c
         </dependency>
 
         <!-- To send Mails -->
