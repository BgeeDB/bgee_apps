package org.bgee.pipeline;

import java.io.IOException;
import java.util.ArrayList;
import java.util.LinkedHashMap;
import java.util.List;

import org.apache.commons.lang3.StringUtils;
import org.apache.logging.log4j.LogManager;
import org.apache.logging.log4j.Logger;
import org.bgee.pipeline.annotations.AnnotationCommon;
import org.bgee.pipeline.annotations.InsertSimilarityAnnotation;
import org.bgee.pipeline.annotations.SimilarityAnnotation;
import org.bgee.pipeline.expression.InsertPropagatedCalls;
import org.bgee.pipeline.expression.downloadfile.GenerateExprFile2;
<<<<<<< HEAD
import org.bgee.pipeline.expression.downloadfile.GenerateRankFile;
=======
import org.bgee.pipeline.expression.downloadfile.GenerateUniprotXRefWithExprInfo;
>>>>>>> d21b7c25
import org.bgee.pipeline.expression.downloadfile.GenerateDiffExprFile;
import org.bgee.pipeline.gene.InsertGO;
import org.bgee.pipeline.ontologycommon.InsertCIO;
import org.bgee.pipeline.ontologycommon.InsertECO;
import org.bgee.pipeline.ontologycommon.OntologyTools;
import org.bgee.pipeline.species.GenerateTaxonOntology;
import org.bgee.pipeline.species.InsertTaxa;
import org.bgee.pipeline.uberon.CorrectTaxonConstraints;
import org.bgee.pipeline.uberon.InsertUberon;
import org.bgee.pipeline.uberon.TaxonConstraints;
import org.bgee.pipeline.uberon.Uberon;
import org.bgee.pipeline.uberon.UberonDevStage;
import org.bgee.pipeline.uberon.UberonSocketTool;

/**
 * Entry point of the Bgee pipeline. It is a really basic tool, only used to dispatch 
 * commands to the relevant classes. It does not handle complex parameters, such as 
 * {@code -option myvalue}. Only parameter values are provided to the {@code main} 
 * method, so their order does matter.
 * <p>
 * The first argument is always the name of the action to perform, that will allow 
 * this class to know to which class to dispatch the work. Following arguments 
 * are simply the arguments provided to the {@code main} method of the class 
 * which the work is dispatched to. This first action argument will be removed  
 * from the parameter list before being passed to the class doing the work.
 * 
 * @author Frederic Bastian
 * @version Bgee 13
 * @since Bgee 13
 */
public class CommandRunner {
    /**
     * {@code Logger} of the class.
     */
    private final static Logger log = 
            LogManager.getLogger(CommandRunner.class.getName());

    /**
     * A {@code String} that is the path to a property file allowing to configure 
     * log messages using the package {@code java.util.logging}. Path relative to 
     * classpath root, starting with "/".
     */
    public static final String JDK_LOG_CONFIG_FILE = "/jdkLogConfig.properties";
    /**
     * A {@code String} that is used to separate elements from a list when providing 
     * a response to a socket client (see {@link #socketUberonStagesBetween(Uberon, int)}).
     */
    public static final String SOCKET_RESPONSE_SEPARATOR = "\t";

    /**
     * A {@code String} that is the separator between elements of a same list, 
     * when a list needs to be provided as a single argument for a command line usage. 
     * For instance, a list of IDs to provide as a single argument would be: 
     * {@code Id1 + listSeparator + Id2 + listSeparator + ...}.
     * 
     * @see #parseListArgument(String)
     */
    public static final String LIST_SEPARATOR = ",";
    /**
     * A {@code String} that is the separator between a key and its associated value, 
     * in a list of key-value pairs of a map, 
     * when a map needs to be provided as a single argument for a command line usage. 
     * The separator between the different key-value pairs is {@link #LIST_SEPARATOR}. 
     * For instance, a map of IDs to provide as a single argument would be: 
     * {@code Id1 + KEY_VALUE_SEPARATOR + Id2 + listSeparator + Id3 + KEY_VALUE_SEPARATOR + Id4 + ...}.
     * 
     * @see #parseMapArgument(String)
     */
    public static final String KEY_VALUE_SEPARATOR = "//";
    /**
     * A {@code String} that is the separator between different values associated to a same key, 
     * in a list of key-value pairs of a map, 
     * when a map needs to be provided as a single argument for a command line usage. 
     * 
     * @see #KEY_VALUE_SEPARATOR
     */
    public static final String VALUE_SEPARATOR = "--";
    /**
     * A {@code String} that represents the character to provide an empty list, as argument 
     * of command line usage.
     * 
     * @see #parseListArgument(String)
     */
    public static final String EMPTY_LIST = "-";
    /**
     * A {@code String} that represents the character to provide a {@code null} value, 
     * as argument of command line usage.
     * 
     * @see #parseListArgument(String)
     */
    public static final String EMPTY_ARG = "-";

    /**
     * Force configuration of loggers used by dependencies. 
     * This method forces {@code java.util.logging.LogManager} to re-initialize 
     * its configuration by reading the property file {@link #JDK_LOG_CONFIG_FILE}, 
     * if the system property {@code java.util.logging.config.file} was not defined. 
     * It also configures the property {@code org.slf4j.simpleLogger.defaultLogLevel} 
     * to {@code error}, for the SLF4J {@code SimpleLogger}, if this property 
     * was not defined.
     * <p>
     * Note that log4j and log4j2 properties are defined in configuration files stored 
     * in classpath root. This method is used solely because of dependencies using 
     * {@code java.util.logging} and {@code SimpleLogger}.
     */
    public static final void loadLogConfig() throws SecurityException, IOException {
        log.entry();
        if (System.getProperty("java.util.logging.config.file") == null) {
            log.trace("Reset java.util.logging configuration from property file {}", 
                    JDK_LOG_CONFIG_FILE);
            //we need to reload the configuration, not only change the path 
            //to the configuration file, because the logging config is read 
            //at JVM initialization.
            java.util.logging.LogManager.getLogManager().readConfiguration(
                    CommandRunner.class.getResourceAsStream(JDK_LOG_CONFIG_FILE));
        }
        if (System.getProperty("org.slf4j.simpleLogger.defaultLogLevel") == null) {
            String logLevel = "error";
            log.trace("Setting property org.slf4j.simpleLogger.defaultLogLevel to {}", 
                    logLevel);
            System.setProperty("org.slf4j.simpleLogger.defaultLogLevel", logLevel);
        }
        log.exit();
    }

    /**
     * Entry point method of the Bgee pipeline. The first element in {@code args} 
     * should be the name of the action to perform (most of the time, it is 
     * the simple name of the class that will perform the action). All following 
     * elements should be the arguments expected by the {@code main} method 
     * of the class performing the action. 
     * <p>
     * An exception is if the first element in {@code args} is equal to 
     * {@code socketUberonStagesBetween}. In that case, following arguments must be the path 
     * to the Uberon developmental stage ontology, and the port number to use to connect 
     * through sockets. 
     * <p>
     * This {@code main} method does not parse {@code args} to allow the use 
     * of option names (as for instance, {@code -option myvalue}). So parameters 
     * must be provided in expected order. 
     * 
     * @param args          {@code Array} of {@code String}s containing the parameters. 
     *                      First element should be the name of the action to perform 
     *                      (usually, it is the simple name of the targeted class).
     * @throws IllegalArgumentException If {@code args} does not contain the 
     *                                  expected parameters.
     * @throws Exception                Any kind of {@code Exception} thrown by 
     *                                  the class performing the action.
     */
    public static void main(String[] args) throws IllegalArgumentException, Exception {
        log.entry((Object[]) args);
        
        loadLogConfig();
        
        //force use of custom JDK logging property file
        System.setProperty("java.util.logging.config.file", "/jdkLogConfig.properties");

        if (args.length < 1) {
            throw log.throwing(new IllegalArgumentException("At least one argument " +
                    "must be provided to determine the job requested to the pipeline."));
        }

        //make a new String array from args with first element removed
        String[] newArgs = new String[args.length - 1];
        for (int i = 1; i < args.length; i++) {
            newArgs[i-1] = args[i];
        }


        //now choose the class to dispatch the work
        switch(args[0]) {

        //---------- species and taxonomy -----------
        case "GenerateTaxonOntology": 
            GenerateTaxonOntology.main(newArgs);
            break;
        case "InsertTaxa": 
            InsertTaxa.main(newArgs);
            break;
            
        //---------- uberon -----------
        case "TaxonConstraints": 
            TaxonConstraints.main(newArgs);
            break;
        case "Uberon": 
            Uberon.main(newArgs);
            break;
        case "UberonDevStage": 
            UberonDevStage.main(newArgs);
            break;
        case "InsertUberon": 
            InsertUberon.main(newArgs);
            break;
        case "UberonSocketTool": 
            UberonSocketTool.main(newArgs);
            break;
        
        //---------- General ontologies -----------
        case "InsertGO": 
            InsertGO.main(newArgs);
            break;
        case "InsertCIO": 
            InsertCIO.main(newArgs);
            break;
        case "InsertECO": 
            InsertECO.main(newArgs);
            break;
        //---------- Similarity annotation -----------
        case "SimilarityAnnotation": 
            SimilarityAnnotation.main(newArgs);
            break;
        case "InsertSimilarityAnnotation": 
            InsertSimilarityAnnotation.main(newArgs);
            break;
            
        //---------- General annotations -----------
        case "AnnotationCommon": 
            AnnotationCommon.main(newArgs);
            break;
            
        //---------- Genes -----------
        case "OntologyTools": 
            OntologyTools.main(newArgs);
            break;
            
        //---------- Hierarchical groups -----------
        case "ParseOrthoXML":
            throw log.throwing(new UnsupportedOperationException("Method disabled while updated"));
            //ParseOrthoXML.main(newArgs);
            //break;

        //---------- Call propagation -----------
        case "InsertGlobalCalls":
            throw log.throwing(new UnsupportedOperationException("Method disabled while updated"));
//            InsertGlobalCalls.main(newArgs);
//            break;
        case "FilterNoExprCalls":
            throw log.throwing(new UnsupportedOperationException("Method disabled while updated"));
//            FilterNoExprCalls.main(newArgs);
//            break;
        case "InsertPropagatedCalls": 
            InsertPropagatedCalls.main(newArgs);
            break;
        case "CorrectTaxonConstraints":
            CorrectTaxonConstraints.main(newArgs);
            break;
 
        //---------- Download file generation -----------
        case "GenerateDiffExprFile":
            GenerateDiffExprFile.main(newArgs);
            break;
        case "GenerateBasicExprFile":
            GenerateExprFile2.main(newArgs);
            break;
        case "GenerateMultiSpeciesDiffExprFile":
            throw log.throwing(new UnsupportedOperationException("Method disabled while updated"));
//            GenerateMultiSpeciesDiffExprFile.main(newArgs);
//            break;
//        case "InsertSpeciesDataGroups":
//            InsertSpeciesDataGroups.main(newArgs);
//            break;
        //Rank download files
        case "GenerateRankFile": 
<<<<<<< HEAD
            GenerateRankFile.main(newArgs);
            break;
            
=======
            throw log.throwing(new UnsupportedOperationException("Method disabled while updated"));
//            GenerateRankFile.main(newArgs);
//            break;
        case "GenerateUniprotXRef":
            GenerateUniprotXRefWithExprInfo.main(newArgs);
            break;

>>>>>>> d21b7c25
        default: 
            throw log.throwing(new UnsupportedOperationException("The following action " +
                    "is not recognized: " + args[0]));
        }

        log.exit();
    }
    
    /**
     * Return a filtered value of {@code arg}: if {@code arg} is equal to {@link #EMPTY_ARG}, 
     * this method returns {@code null}; the returned {@code String} is trimmed.
     * 
     * 
     * @param arg   A {@code String} that is an argument from a command line usage.
     * @return      A {@code String} that is a filtered value corresponding to {@code arg}.
     */
    public static String parseArgument(String arg) {
        log.entry(arg);
        if (arg == null || arg.trim().equals(EMPTY_ARG)) {
            return log.exit(null);
        }
        return log.exit(arg.trim());
    }

    /**
     * Delegates to {@link #parseListArgument(String, Class)} with {@code Class} argument 
     * being {@code String.class}.
     * 
     * @param listArg    See same name argument in {@link #parseListArgument(String, Class)}.
     * @return           See returned value in {@link #parseListArgument(String, Class)}.
     */
    public static List<String> parseListArgument(String listArg) {
        log.entry(listArg);

        return log.exit(CommandRunner.parseListArgument(listArg, String.class));
    }
    /**
     * Delegates to {@link #parseListArgument(String, Class)} with {@code Class} argument 
     * being {@code Integer.class}.
     * 
     * @param listArg    See same name argument in {@link #parseListArgument(String, Class)}.
     * @return           See returned value in {@link #parseListArgument(String, Class)}.
     */
    public static List<Integer> parseListArgumentAsInt(String listArg) {
        log.entry(listArg);

        return log.exit(CommandRunner.parseListArgument(listArg, Integer.class));
    }
    /**
     * Split {@code listArg} based on {@link #LIST_SEPARATOR}. The resulting {@code value}s
     * casted to type {@code T} 
     * are returned as a {@code List}, in the order they were obtained from {@code listArg}.
     * This method is used when a list needs to be provided as a single argument, 
     * for a command line usage. 
     * 
     * @param listArg   A {@code String} corresponding to a list of elements separated by 
     *                  {@link #LIST_SEPARATOR}.
     * @return          A {@code List} of {@code T}s that are the result of the split 
     *                  of {@code listArg}, according to {@code LIST_SEPARATOR}.
     */
    private static <T> List<T> parseListArgument(String listArg, Class<T> type) {
        log.entry(listArg, type);

        List<T> resultingList = new ArrayList<T>();
        listArg = listArg.trim();
        if (!listArg.equals(EMPTY_LIST)) {
            for (String arg: listArg.split(LIST_SEPARATOR)) {
                String filteredArg = parseArgument(arg);
                if (StringUtils.isNotBlank(filteredArg)) {
                    if (type.equals(Integer.class)) {
                        resultingList.add(type.cast(Integer.parseInt(filteredArg)));
                    } else if (type.equals(Boolean.class)) {
                        resultingList.add(type.cast(Boolean.parseBoolean(filteredArg)));
                    } else {
                        resultingList.add(type.cast(filteredArg));
                    }
                }
            }
        }

        return log.exit(resultingList);
    }

    /**
     * Parses a command line argument and returns a corresponding {@code Map}.
     * 
     * @param mapArg    A {@code String} corresponding to a map encoded as command-line argument.
     * @return          A {@code LinkedHashMap} where keys are {@code String}s and values are 
     *                  {@code List}s of {@code String}s, corresponding to {code mapArg}.
     * @see #LIST_SEPARATOR
     * @see #KEY_VALUE_SEPARATOR
     * @see #VALUE_SEPARATOR
     */
    public static LinkedHashMap<String, List<String>> parseMapArgument(String mapArg) {
        log.entry(mapArg);
        return log.exit(CommandRunner.parseMapArgument(mapArg, String.class, String.class));
    }
    /**
     * Parses a command line argument and returns a corresponding {@code Map}.
     * 
     * @param mapArg    A {@code String} corresponding to a map encoded as command-line argument.
     * @return          A {@code LinkedHashMap} where keys are {@code String}s and values are 
     *                  {@code List}s of {@code Integer}s, corresponding to {code mapArg}.
     * @see #LIST_SEPARATOR
     * @see #KEY_VALUE_SEPARATOR
     * @see #VALUE_SEPARATOR
     */
    public static LinkedHashMap<String, List<Integer>> parseMapArgumentAsInteger(String mapArg) {
        log.entry(mapArg);
        return log.exit(CommandRunner.parseMapArgument(mapArg, String.class, Integer.class));
    }
    
    /**
     * Parses a command line argument and returns a corresponding {@code Map}.
     * 
     * @param mapArg    A {@code String} corresponding to a map encoded as command-line argument.
     * @return          A {@code LinkedHashMap} where keys are {@code Integer}s and values are 
     *                  {@code List}s of {@code Integer}s, corresponding to {code mapArg}.
     * @see #LIST_SEPARATOR
     * @see #KEY_VALUE_SEPARATOR
     * @see #VALUE_SEPARATOR
     */
    public static LinkedHashMap<Integer, List<Integer>> parseMapArgumentAsAllInteger(String mapArg) {
        log.entry(mapArg);
        return log.exit(CommandRunner.parseMapArgument(mapArg, Integer.class, Integer.class));
    }

    /**
     * Split {@code mapArg} representing a map in a command line argument, where 
     * key-value pairs are separated by {@link #LIST_SEPARATOR}, and keys  
     * are separated from their associated value by {@link #KEY_VALUE_SEPARATOR}. 
     * A same key can be associated to several values, this why values of the returned 
     * {@code Map} are {@code Set}s of {@code T}s. Values will be casted to the same type 
     * as {@code type}. Are currently supported: {@code String.class}, {@code Integer.class}, 
     * {@code Boolean.class}. 
     * 
     * @param mapArg    A {@code String} corresponding to a map, see {@link #KEY_VALUE_SEPARATOR} 
     *                  for an example.
     * @param type      The desired returned type of values.
     * @return          A {@code LinkedHashMap} where keys are {@code T}s and values are 
     *                  {@code List}s of {@code U}s, corresponding to {code mapArg}.
     * @see #KEY_VALUE_SEPARATOR
     * @param T The type of the keys in the returned {@code Map}
     * @param U The type of the entries in the {@code List}s stored as values 
     *          in the returned {@code Map}
     */
    private static <T, U> LinkedHashMap<T, List<U>> parseMapArgument(String mapArg, Class<T> keyType, 
            Class<U> valueType) {
        log.entry(mapArg, keyType, valueType);

        LinkedHashMap<T, List<U>> resultingMap = new LinkedHashMap<T, List<U>>();
        mapArg = mapArg.trim();
        if (!mapArg.equals(EMPTY_LIST)) {
            for (String arg: mapArg.split(LIST_SEPARATOR)) {
                log.trace("Map entry parsed: {}", arg);
                if (StringUtils.isNotBlank(arg)) {
                    String[] keyValues = arg.split(KEY_VALUE_SEPARATOR);

                    if (keyValues.length != 2 || StringUtils.isBlank(keyValues[0]) || 
                            StringUtils.isBlank(keyValues[1])) {
                        throw log.throwing(new IllegalArgumentException("Incorrect format " +
                                "for a key-value pair in a Map command line argument: " + 
                                arg));
                    }

                    String keyValue = parseArgument(keyValues[0]);
                    T key = null;
                    if (keyType.equals(Integer.class)) {
                        key = keyType.cast(Integer.parseInt(keyValue));
                    } else if (keyType.equals(Boolean.class)) {
                        key = keyType.cast(Boolean.parseBoolean(keyValue));
                    } else {
                        key = keyType.cast(keyValue);
                    }
                    List<U> existingValues = resultingMap.get(key);
                    if (existingValues == null) {
                        existingValues = new ArrayList<U>();
                        resultingMap.put(key, existingValues);
                    }
                    log.trace("Key: {} - values to parse: {}", key, keyValues[1]);
                    if (!keyValues[1].trim().equals(EMPTY_LIST)) {
                        for (String value: keyValues[1].trim().split(VALUE_SEPARATOR)) {
                            log.trace("Value parsed: {}", value);
                            String filteredValue = parseArgument(value);
                            if (valueType.equals(Integer.class)) {
                                existingValues.add(valueType.cast(Integer.parseInt(filteredValue)));
                            } else if (valueType.equals(Boolean.class)) {
                                existingValues.add(valueType.cast(Boolean.parseBoolean(filteredValue)));
                            } else {
                                existingValues.add(valueType.cast(filteredValue));
                            }
                        }
                    }
                }
            }
        }

        return log.exit(resultingMap);
    }
}<|MERGE_RESOLUTION|>--- conflicted
+++ resolved
@@ -13,11 +13,8 @@
 import org.bgee.pipeline.annotations.SimilarityAnnotation;
 import org.bgee.pipeline.expression.InsertPropagatedCalls;
 import org.bgee.pipeline.expression.downloadfile.GenerateExprFile2;
-<<<<<<< HEAD
 import org.bgee.pipeline.expression.downloadfile.GenerateRankFile;
-=======
 import org.bgee.pipeline.expression.downloadfile.GenerateUniprotXRefWithExprInfo;
->>>>>>> d21b7c25
 import org.bgee.pipeline.expression.downloadfile.GenerateDiffExprFile;
 import org.bgee.pipeline.gene.InsertGO;
 import org.bgee.pipeline.ontologycommon.InsertCIO;
@@ -281,19 +278,11 @@
 //            break;
         //Rank download files
         case "GenerateRankFile": 
-<<<<<<< HEAD
             GenerateRankFile.main(newArgs);
             break;
-            
-=======
-            throw log.throwing(new UnsupportedOperationException("Method disabled while updated"));
-//            GenerateRankFile.main(newArgs);
-//            break;
         case "GenerateUniprotXRef":
             GenerateUniprotXRefWithExprInfo.main(newArgs);
             break;
-
->>>>>>> d21b7c25
         default: 
             throw log.throwing(new UnsupportedOperationException("The following action " +
                     "is not recognized: " + args[0]));
