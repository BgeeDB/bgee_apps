package org.bgee.model.dao.api.anatdev;

import java.util.Collection;

import org.bgee.model.dao.api.DAO;
import org.bgee.model.dao.api.DAOResultSet;
import org.bgee.model.dao.api.TransferObject;
import org.bgee.model.dao.api.exception.DAOException;


/**
 * DAO defining queries using or retrieving {@link TaxonConstraintTO}s. 
 *
 * @author  Valentine Rech de Laval
 * @author Frederic Bastian
<<<<<<< HEAD
 * @version Bgee 14 Feb. 2017
=======
 * @version Bgee 14 Nov. 2017
>>>>>>> 8bf43ade
 * @see     TaxonConstraintTO
 * @since   Bgee 13
 */
public interface TaxonConstraintDAO {

    /**
     * {@code Enum} used to define the attributes to populate in the {@code TaxonConstraintTO}s 
     * obtained from this {@code TaxonConstraintDAO}.
     * <ul>
     * <li>{@code ENTITYID}: corresponds to {@link TaxonConstraintTO#getEntityId()}.
     * <li>{@code SPECIESID}: corresponds to {@link TaxonConstraintTO#getSpeciesId()}.
     * </ul>
     * @see org.bgee.model.dao.api.DAO#setAttributes(Collection)
     * @see org.bgee.model.dao.api.DAO#setAttributes(Enum[])
     * @see org.bgee.model.dao.api.DAO#clearAttributes()
     */
    public enum Attribute implements DAO.Attribute {
        ENTITY_ID, SPECIES_ID;
    }

    /**
     * Retrieve anatomical entity taxon constrains from data source.
     * The constrains can be filtered by species IDs.
     * <p>
     * The taxon constrains are retrieved and returned as a {@code TaxonConstraintTOResultSet}.
     * It is the responsibility of the caller to close this {@code DAOResultSet}
     * once results are retrieved.
     * 
     * @param speciesIds    A {@code Collection} of {@code Integer}s that are the IDs of species 
     *                      to retrieve taxon constrains for.
     * @param attributes    A {@code Collection} of {@code TaxonConstraintDAO.Attribute}s defining  
     *                      the attributes to populate in the returned {@code TaxonConstraintTO}s.
     *                      If {@code null} or empty, all attributes are populated. 
     * @return              A {@code TaxonConstraintTOResultSet} allowing to retrieve 
     *                      anatomical entity taxon constrains from data source.
     * @throws DAOException If an error occurred when accessing the data source. 
     */
    public TaxonConstraintTOResultSet<String> getAnatEntityTaxonConstraints(
            Collection<Integer> speciesIds, Collection<TaxonConstraintDAO.Attribute> attributes)
            throws DAOException;
    
    /**
     * Retrieve anatomical entity relation taxon constrains from data source.
     * The constrains can be filtered by species IDs.
     * <p>
     * The taxon constrains are retrieved and returned as a {@code TaxonConstraintTOResultSet}.
     * It is the responsibility of the caller to close this {@code DAOResultSet}
     * once results are retrieved.
     * 
     * @param speciesIds    A {@code Collection} of {@code Integer}s that are the IDs of species 
<<<<<<< HEAD
     *                      to retrieve taxon constrains for.
     * @param attributes    A {@code Collection} of {@code TaxonConstraintDAO.Attribute}s defining  
     *                      the attributes to populate in the returned {@code TaxonConstraintTO}s.
     *                      If {@code null} or empty, all attributes are populated. 
     * @return              A {@code TaxonConstraintTOResultSet} allowing to retrieve 
     *                      anatomical entity taxon constrains from data source.
     * @throws DAOException If an error occurred when accessing the data source. 
=======
     *                      to retrieve taxon constraints for.
     * @param attributes    A {@code Collection} of {@code TaxonConstraintDAO.Attribute}s defining
     *                      the attributes to populate in the returned {@code TaxonConstraintTO}s.
     *                      If {@code null} or empty, all attributes are populated.
     * @return              A {@code TaxonConstraintTOResultSet} allowing to retrieve
     *                      anatomical entity taxon constrains from data source.
     * @throws DAOException If an error occurred when accessing the data source.
>>>>>>> 8bf43ade
     */
    public TaxonConstraintTOResultSet<Integer> getAnatEntityRelationTaxonConstraints(
            Collection<Integer> speciesIds, Collection<TaxonConstraintDAO.Attribute> attributes)
            throws DAOException;
<<<<<<< HEAD
=======
    /**
     * Retrieve anatomical entity relation taxon constrains from data source.
     * The constrains can be filtered by species IDs and/or internal relation IDs.
     * <p>
     * The taxon constrains are retrieved and returned as a {@code TaxonConstraintTOResultSet}.
     * It is the responsibility of the caller to close this {@code DAOResultSet}
     * once results are retrieved.
     *
     * @param speciesIds    A {@code Collection} of {@code Integer}s that are the IDs of species
     *                      to retrieve taxon constraints for.
     * @param relIds        A {@code Collection} of {@code Integer}s that are IDs of relations
     *                      to retrieve taxon constraints for.
     * @param attributes    A {@code Collection} of {@code TaxonConstraintDAO.Attribute}s defining
     *                      the attributes to populate in the returned {@code TaxonConstraintTO}s.
     *                      If {@code null} or empty, all attributes are populated.
     * @return              A {@code TaxonConstraintTOResultSet} allowing to retrieve
     *                      anatomical entity taxon constrains from data source.
     * @throws DAOException If an error occurred when accessing the data source.
     */
    public TaxonConstraintTOResultSet<Integer> getAnatEntityRelationTaxonConstraints(
            Collection<Integer> speciesIds, Collection<Integer> relIds,
            Collection<TaxonConstraintDAO.Attribute> attributes) throws DAOException;
>>>>>>> 8bf43ade

    /**
     * Retrieve developmental stage taxon constrains from data source.
     * The constrains can be filtered by species IDs.
     * <p>
     * The taxon constrains are retrieved and returned as a {@code TaxonConstraintTOResultSet}.
     * It is the responsibility of the caller to close this {@code DAOResultSet}
     * once results are retrieved.
     * 
     * @param speciesIds    A {@code Collection} of {@code Integer}s that are the IDs of species 
     *                      to retrieve taxon constrains for.
     * @param attributes    A {@code Collection} of {@code TaxonConstraintDAO.Attribute}s defining  
     *                      the attributes to populate in the returned {@code TaxonConstraintTO}s.
     *                      If {@code null} or empty, all attributes are populated. 
     * @return              A {@code TaxonConstraintTOResultSet} allowing to retrieve 
     *                      developmental stage taxon constrains from data source.
     * @throws DAOException If an error occurred when accessing the data source. 
     */
    public TaxonConstraintTOResultSet<String> getStageTaxonConstraints(
            Collection<Integer> speciesIds, Collection<TaxonConstraintDAO.Attribute> attributes)
            throws DAOException;

    /**
     * Inserts the provided developmental stage taxon constraints into the Bgee database, 
     * represented as a {@code Collection} of {@code TaxonConstraintTO}s. 
     * 
     * @param taxonConstraintTOs  A {@code Collection} of {@code TaxonConstraintTO}s to be 
     *                            inserted into the database.
     * @return                    An {@code int} that is the number of inserted taxon constraints.
     * @throws IllegalArgumentException If {@code taxonConstraintTOs} is empty or null. 
     * @throws DAOException             If a {@code SQLException} occurred while trying to insert 
     *                                  developmental stage taxon constraints. The 
     *                                  {@code SQLException} will be wrapped into a 
     *                                  {@code DAOException} ({@code DAO}s do not expose these kind 
     *                                  of implementation details).
     */
    public int insertStageTaxonConstraints(Collection<TaxonConstraintTO<String>> taxonConstraintTOs) 
            throws DAOException, IllegalArgumentException;
    
    /**
     * Inserts the provided anatomical entity taxon constraints into the Bgee database, 
     * represented as a {@code Collection} of {@code TaxonConstraintTO}s. 
     * 
     * @param taxonConstraintTOs  A {@code Collection} of {@code TaxonConstraintTO}s to be 
     *                            inserted into the database.
     * @return                    An {@code int} that is the number of inserted anatomical entity 
     *                            taxon constraints.
     * @throws IllegalArgumentException If {@code taxonConstraintTOs} is empty or null. 
     * @throws DAOException If a {@code SQLException} occurred while trying to insert anatomical 
     *                      entity taxon constraints. The {@code SQLException} will be wrapped into 
     *                      a {@code DAOException} ({@code DAOs} do not expose these kind of 
     *                      implementation details).
     */
    public int insertAnatEntityTaxonConstraints(Collection<TaxonConstraintTO<String>> taxonConstraintTOs) 
            throws DAOException, IllegalArgumentException;
    
    /**
     * Inserts the provided anatomical entity relation taxon constraints into the Bgee database, 
     * represented as a {@code Collection} of {@code TaxonConstraintTO}s. 
     * 
     * @param taxonConstraintTOs  A {@code Collection} of {@code TaxonConstraintTO}s to be 
     *                            inserted into the database.
     * @return                    An {@code int} that is the number of inserted anatomical entity 
     *                            relation taxon constraints.
     * @throws IllegalArgumentException If {@code taxonConstraintTOs} is empty or null. 
     * @throws DAOException If a {@code SQLException} occurred while trying to insert anatomical 
     *                      entity relation taxon constraints. The {@code SQLException} will be 
     *                      wrapped into a {@code DAOException} ({@code DAOs} do not expose these 
     *                      kind of implementation details).
     */
    public int insertAnatEntityRelationTaxonConstraints(
            Collection<TaxonConstraintTO<Integer>> taxonConstraintTOs)
                    throws DAOException, IllegalArgumentException;
    
    /**
     * {@code DAOResultSet} specifics to {@code TaxonConstraintTO}s
     * 
     * @author Valentine Rech de Laval
     * @author Frederic Bastian
     * @version Bgee 14 Feb. 2017
     * @since Bgee 13
     * 
     * @param <T> the type of ID of the related entity.
     */
    public interface TaxonConstraintTOResultSet<T> extends DAOResultSet<TaxonConstraintTO<T>> {
        
    }

    /**
     * A {@code TransferObject} representing a taxon constraint for an entity in the Bgee database.
     * 
     * @author Valentine Rech de Laval
     * @author Frederic Bastian
     * @version Bgee 14 Feb. 2017
     * @since Bgee 13
     * 
     * @param <T> the type of ID of the related entity.
     */
    public class TaxonConstraintTO<T> extends TransferObject {

        private static final long serialVersionUID = -4793134010857365138L;

        /**
         * A {@code T} that is the ID of the entity that has a taxon constraint.
         */
        private final T entityId;
        
        /**
         * An {@code Integer} that is the ID of the species that define the taxon constraint. 
         * If it is {@code null}, it means that the entity exists in all species.
         */
        private final Integer speciesId;

        /**
         * Constructor providing the entity ID and the species ID defining this taxon constraint.
         * <p>
         * All of these parameters are optional, so they can be {@code null} when not used.
         * 
         * @param entityId      A {@code T} that is the ID of the entity that has a taxon 
         *                      constraint. 
         * @param speciesId     An {@code Integer} that is the ID of the species that define the 
         *                      taxon constraint.
         */
        public TaxonConstraintTO(T entityId, Integer speciesId) {
            this.entityId = entityId;
            this.speciesId = speciesId;
        }
        
        /**
         * @return  the {@code String} that is ID of the entity that has a taxon constraint.
         */
        public T getEntityId() {
            return this.entityId;
        }

        /**
         * @return  the {@code Integer} that is the ID of the species that define the taxon 
         *          constraint. If it is {@code null}, it means that the entity exists in all 
         *          species.
         */
        public Integer getSpeciesId() {
            return this.speciesId;
        }

        @Override
        public String toString() {
            return "Entity ID: " + this.getEntityId() + " - Species ID: " + this.getSpeciesId();
        }
<<<<<<< HEAD
=======

        //FIXME: I thought TOs never implement hashCode and equals
        //(we use the TOComparator instead for tests)
        @Override
        public int hashCode() {
            final int prime = 31;
            int result = 1;
            result = prime * result + ((this.getEntityId() == null) ? 0 : this.getEntityId().hashCode());
            result = prime * result + ((this.getSpeciesId() == null) ? 0 : this.getSpeciesId().hashCode());
            return result;
        }

        @Override
        public boolean equals(Object obj) {
            if (this == obj) {
                return true;
            }
            if (obj == null) {
                return false;
            }
            if (getClass() != obj.getClass()) {
                return false;
            }
            TaxonConstraintTO<?> other = (TaxonConstraintTO<?>) obj;
            if (this.getEntityId() == null) {
                if (other.getEntityId() != null) {
                    return false;
                }
            } else if (!this.getEntityId().equals(other.getEntityId())) {
                return false;
            }
            if (this.getSpeciesId() == null) {
                if (other.getSpeciesId() != null) {
                    return false;
                }
            } else if (!this.getSpeciesId().equals(other.getSpeciesId())) {
                return false;
            }
            return true;
        }
>>>>>>> 8bf43ade
    }
}<|MERGE_RESOLUTION|>--- conflicted
+++ resolved
@@ -13,11 +13,7 @@
  *
  * @author  Valentine Rech de Laval
  * @author Frederic Bastian
-<<<<<<< HEAD
- * @version Bgee 14 Feb. 2017
-=======
  * @version Bgee 14 Nov. 2017
->>>>>>> 8bf43ade
  * @see     TaxonConstraintTO
  * @since   Bgee 13
  */
@@ -68,15 +64,6 @@
      * once results are retrieved.
      * 
      * @param speciesIds    A {@code Collection} of {@code Integer}s that are the IDs of species 
-<<<<<<< HEAD
-     *                      to retrieve taxon constrains for.
-     * @param attributes    A {@code Collection} of {@code TaxonConstraintDAO.Attribute}s defining  
-     *                      the attributes to populate in the returned {@code TaxonConstraintTO}s.
-     *                      If {@code null} or empty, all attributes are populated. 
-     * @return              A {@code TaxonConstraintTOResultSet} allowing to retrieve 
-     *                      anatomical entity taxon constrains from data source.
-     * @throws DAOException If an error occurred when accessing the data source. 
-=======
      *                      to retrieve taxon constraints for.
      * @param attributes    A {@code Collection} of {@code TaxonConstraintDAO.Attribute}s defining
      *                      the attributes to populate in the returned {@code TaxonConstraintTO}s.
@@ -84,13 +71,10 @@
      * @return              A {@code TaxonConstraintTOResultSet} allowing to retrieve
      *                      anatomical entity taxon constrains from data source.
      * @throws DAOException If an error occurred when accessing the data source.
->>>>>>> 8bf43ade
      */
     public TaxonConstraintTOResultSet<Integer> getAnatEntityRelationTaxonConstraints(
             Collection<Integer> speciesIds, Collection<TaxonConstraintDAO.Attribute> attributes)
             throws DAOException;
-<<<<<<< HEAD
-=======
     /**
      * Retrieve anatomical entity relation taxon constrains from data source.
      * The constrains can be filtered by species IDs and/or internal relation IDs.
@@ -113,7 +97,6 @@
     public TaxonConstraintTOResultSet<Integer> getAnatEntityRelationTaxonConstraints(
             Collection<Integer> speciesIds, Collection<Integer> relIds,
             Collection<TaxonConstraintDAO.Attribute> attributes) throws DAOException;
->>>>>>> 8bf43ade
 
     /**
      * Retrieve developmental stage taxon constrains from data source.
@@ -262,8 +245,6 @@
         public String toString() {
             return "Entity ID: " + this.getEntityId() + " - Species ID: " + this.getSpeciesId();
         }
-<<<<<<< HEAD
-=======
 
         //FIXME: I thought TOs never implement hashCode and equals
         //(we use the TOComparator instead for tests)
@@ -304,6 +285,5 @@
             }
             return true;
         }
->>>>>>> 8bf43ade
     }
 }