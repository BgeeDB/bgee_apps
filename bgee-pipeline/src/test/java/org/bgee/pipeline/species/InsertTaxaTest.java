package org.bgee.pipeline.species;

import java.io.FileNotFoundException;
import java.io.IOException;
import java.util.Arrays;
import java.util.Collection;
import java.util.HashSet;
import java.util.Set;

import org.apache.logging.log4j.LogManager;
import org.apache.logging.log4j.Logger;
import org.bgee.model.dao.api.exception.DAOException;
import org.bgee.model.dao.api.keyword.KeywordDAO;
import org.bgee.model.dao.api.keyword.KeywordDAO.EntityToKeywordTO;
import org.bgee.model.dao.api.keyword.KeywordDAO.KeywordTOResultSet;
import org.bgee.model.dao.api.species.SpeciesDAO.SpeciesTO;
import org.bgee.model.dao.api.species.TaxonDAO.TaxonTO;
import org.bgee.model.dao.mysql.keyword.MySQLKeywordDAO.MySQLKeywordTOResultSet;
import org.bgee.pipeline.TestAncestor;
import org.junit.Test;
import org.mockito.ArgumentCaptor;
import org.obolibrary.oboformat.parser.OBOFormatParserException;
import org.semanticweb.owlapi.model.OWLOntologyCreationException;

import static org.junit.Assert.assertEquals;
import static org.mockito.Mockito.*;

/**
 * Unit tests for {@link InsertTaxa}.
 * 
 * @author Frederic Bastian
 * @version Bgee 13
 * @since Bgee 13
 */
public class InsertTaxaTest extends TestAncestor {
    /**
     * {@code Logger} of the class. 
     */
    private final static Logger log = 
            LogManager.getLogger(InsertTaxaTest.class.getName());
    
    /**
     * A {@code String} that is the path from the classpath to the fake species 
     * file, containing the NCBI IDs of the species to used in Bgee, as a TSV file.
     */
    private final String SPECIESFILE = "/species/species.tsv";
    /**
     * A {@code String} that is the path from the classpath to the fake taxon IDs 
     * file, containing the NCBI IDs of the additional taxa to insert in Bgee, 
     * as a TSV file.
     */
    private final String TAXONFILE = "/species/taxonIds.tsv";
    /**
     * A {@code String} that is the path from the classpath to the fake NCBI 
     * taxonomy ontology. This taxonomy is as following; least common ancestors 
     * of considered species are marked with *, nested set model parameters after 
     * species removal are in brackets: 
     * <pre>
     *                    NCBITaxon:1 taxon A (1, 16, 1)
     *                         /                         \
     *                NCBITaxon:2 taxon B (2, 15, 2)      NCBITaxon:17 taxon not included
     *                        /                      \
     *            * NCBITaxon:6 taxon C * (3, 12, 3)   NCBITaxon:3 taxon z (13, 14, 3)
     *                   /                   \           
     *     NCBITaxon:11 taxon D (4, 9, 4)  NCBITaxon:16 taxon G (10, 11, 4)    
     *                  |                             |
     * * NCBITaxon:12 taxon E * (5, 8, 5)  NCBITaxon:8 species A 
     *          /                    \
     * NCBITaxon:13 species B    NCBITaxon:14 taxon F (6, 7, 6)
     *                                     |
     *                           NCBITaxon:15 species C 
     * </pre>
     */
    private final String TAXONTOLOGYFILE = "/species/fakeNCBITaxonomy.obo";

    /**
     * Default Constructor. 
     */
    public InsertTaxaTest() {
        super();
    }
    @Override
    protected Logger getLogger() {
        return log;
    }
    
    /**
     * Test {@link InsertTaxa#insertSpeciesAndTaxa(String, String)}, which is 
     * the central method of the class doing all the job.
     */
    @SuppressWarnings({ "unchecked", "rawtypes" })
    @Test
    public void shouldInsertSpeciesAndTaxa() throws FileNotFoundException, 
        OWLOntologyCreationException, OBOFormatParserException, IllegalArgumentException, 
        DAOException, IOException {
        //first, we need a mock MySQLDAOManager, for the class to acquire mock 
        //MySQLSpeciesDAO and mock MySQLTaxonDAO. This will allow to verify 
        //that the correct values were tried to be inserted into the database.
        MockDAOManager mockManager = new MockDAOManager();
        
        Set<String> expectedKeywords = new HashSet<>(Arrays.asList("speB", "speC", "speC 2"));
        KeywordTOResultSet mockRs = createMockDAOResultSet(Arrays.asList(
                new KeywordDAO.KeywordTO("1", "speB"), 
                new KeywordDAO.KeywordTO("2", "speC"), 
                new KeywordDAO.KeywordTO("3", "speC 2")), 
                MySQLKeywordTOResultSet.class);
        when(mockManager.mockKeywordDAO.getKeywords(expectedKeywords)).thenReturn(mockRs);
        
        InsertTaxa insert = new InsertTaxa(mockManager);
        insert.insertSpeciesAndTaxa(this.getClass().getResource(SPECIESFILE).getFile(), 
                this.getClass().getResource(TAXONFILE).getFile(), 
                this.getClass().getResource(TAXONTOLOGYFILE).getFile());
        
        //generate the expected Sets of SpeciesTOs and taxonTOs to verify the calls 
        //made to the DAOs
        Set<SpeciesTO> expectedSpeciesTOs = new HashSet<SpeciesTO>();
        expectedSpeciesTOs.add(
<<<<<<< HEAD
                new SpeciesTO("8", "my common nameA", "my genusA", "my speciesA", 2, "16", 
                        "file/pathA", "versionA", "2", null, null));
        expectedSpeciesTOs.add(
                new SpeciesTO("13", "my common nameB", "my genusB", "my speciesB", 1, "12", 
                        "file/pathB", "versionB", "24", "20", "PREFIX"));
        expectedSpeciesTOs.add(
                new SpeciesTO("15", "", "my genusC", "my speciesC", 3, "14", 
                        "file/pathC", "versionC", "2", null, null));
=======
                new SpeciesTO(8, "my common nameA", "my genusA", "my speciesA", 16, 
                        "file/pathA", "versionA", null));
        expectedSpeciesTOs.add(
                new SpeciesTO(13, "my common nameB", "my genusB", "my speciesB", 12, 
                        "file/pathB", "versionB", 20));
        expectedSpeciesTOs.add(
                new SpeciesTO(15, "my common nameC", "my genusC", "my speciesC", 14, 
                        "file/pathC", "versionC", null));
>>>>>>> 4bf6846d
        ArgumentCaptor<Set> speciesTOsArg = ArgumentCaptor.forClass(Set.class);
        verify(mockManager.mockSpeciesDAO).insertSpecies(speciesTOsArg.capture());
        if (!this.areSpeciesTOCollectionsEqual(
                expectedSpeciesTOs, speciesTOsArg.getValue())) {
            throw new AssertionError("Incorrect SpeciesTOs generated to insert species, " +
            		"expected " + expectedSpeciesTOs.toString() + ", but was " + 
            		speciesTOsArg.getValue());
        }
        
        //keywords
        ArgumentCaptor<Set> keywordArg = ArgumentCaptor.forClass(Set.class);
        verify(mockManager.mockKeywordDAO).insertKeywords(keywordArg.capture());
        assertEquals("Incorrect keywords inserted", expectedKeywords, keywordArg.getValue());
        //species to keywords
        ArgumentCaptor<Set> speToKeywordArg = ArgumentCaptor.forClass(Set.class);
        Set<EntityToKeywordTO> expectedSpeToKeywordTOs = new HashSet<>(Arrays.asList(
                new EntityToKeywordTO("13", "1"), new EntityToKeywordTO("15", "2"), 
                new EntityToKeywordTO("15", "3")));
        verify(mockManager.mockKeywordDAO).insertKeywordToSpecies(speToKeywordArg.capture());
        assertEquals("Incorrect species-keywords relations inserted", expectedSpeToKeywordTOs, 
                speToKeywordArg.getValue());
        
        

        Set<TaxonTO> expectedTaxonTOs = new HashSet<TaxonTO>();
        expectedTaxonTOs.add(new TaxonTO(1, null, "taxon A", 1, 16, 1, false));
        expectedTaxonTOs.add(new TaxonTO(2, "common name taxon B", "taxon B", 2, 15, 2, false));
        expectedTaxonTOs.add(new TaxonTO(3, null, "taxon z", 13, 14, 3, false));
        expectedTaxonTOs.add(new TaxonTO(6, "common name taxon C", "taxon C", 3, 12, 3, true));
        expectedTaxonTOs.add(new TaxonTO(11, "common name taxon D", "taxon D", 4, 9, 4, false));
        expectedTaxonTOs.add(new TaxonTO(12, "common name taxon E", "taxon E", 5, 8, 5, true));
        expectedTaxonTOs.add(new TaxonTO(14, "common name taxon F", "taxon F", 6, 7, 6, false));
        expectedTaxonTOs.add(new TaxonTO(16, "common name taxon G", "taxon G", 10, 11, 4, false));
        ArgumentCaptor<Set> taxonTOsArg = ArgumentCaptor.forClass(Set.class);
        verify(mockManager.mockTaxonDAO).insertTaxa(taxonTOsArg.capture());
        if (!this.areTaxonTOCollectionsEqual(
                expectedTaxonTOs, taxonTOsArg.getValue())) {
            throw new AssertionError("Incorrect TaxonTOs generated to insert species, " +
                    "expected " + expectedTaxonTOs.toString() + ", but was " + 
                    taxonTOsArg.getValue());
        }
    }
    
    /**
     * Method to compare two {@code Collection}s of {@code SpeciesTO}s, to check 
     * for complete equality of each attribute of each {@code SpeciesTO}. This is 
     * because the {@code equals} method of {@code SpeciesTO}s is solely based 
     * on their ID, not on other attributes. Here we check for equality of each 
     * attribute. 
     * 
     * @param c1    A {@code Collection} of {@code SpeciesTO}s o be compared to {@code c2}.
     * @param c2    A {@code Collection} of {@code SpeciesTO}s o be compared to {@code c1}.
     * @return      {@code true} if {@code c1} and {@code c2} contain the same number 
     *              of {@code SpeciesTO}s, and each {@code SpeciesTO} of a {@code Collection} 
     *              has an equivalent {@code SpeciesTO} in the other {@code Collection}, 
     *              with all attributes equal.
     */
    private boolean areSpeciesTOCollectionsEqual(Collection<SpeciesTO> c1, 
            Collection<SpeciesTO> c2) {
        if (c1.size() != c2.size()) {
            return false;
        }
        for (SpeciesTO s1: c1) {
            boolean found = false;
            for (SpeciesTO s2: c2) {
                if ((s1.getId() == null && s2.getId() == null || 
                        s1.getId() != null && s1.getId().equals(s2.getId())) && 
                    (s1.getName() == null && s2.getName() == null || 
                        s1.getName() != null && s1.getName().equals(s2.getName())) && 
                    (s1.getGenus() == null && s2.getGenus() == null || 
                        s1.getGenus() != null && s1.getGenus().equals(s2.getGenus())) && 
                    (s1.getSpeciesName() == null && s2.getSpeciesName() == null || 
                        s1.getSpeciesName() != null && s1.getSpeciesName().equals(s2.getSpeciesName())) && 
                    (s1.getParentTaxonId() == null && s2.getParentTaxonId() == null || 
                        s1.getParentTaxonId() != null && s1.getParentTaxonId().equals(s2.getParentTaxonId())) && 
                    (s1.getDescription() == null && s2.getDescription() == null || 
                        s1.getDescription() != null && s1.getDescription().equals(s2.getDescription())) && 
                    (s1.getGenomeFilePath() == null && s2.getGenomeFilePath() == null || 
                        s1.getGenomeFilePath() != null && s1.getGenomeFilePath().equals(s2.getGenomeFilePath())) && 
                    (s1.getGenomeSpeciesId() == null && s2.getGenomeSpeciesId() == null || 
                        s1.getGenomeSpeciesId() != null && s1.getGenomeSpeciesId().equals(s2.getGenomeSpeciesId())) ) {
                    found = true;   
                    break;
                }
            }
            if (!found) {
                return false;
            }      
        }
        return true;
    }
    
    /**
     * Method to compare two {@code Collection}s of {@code TaxonTO}s, to check 
     * for complete equality of each attribute of each {@code TaxonTO}. This is 
     * because the {@code equals} method of {@code TaxonTO}s is solely based 
     * on their ID, not on other attributes. Here we check for equality of each 
     * attribute. 
     * 
     * @param c1    A {@code Collection} of {@code TaxonTO}s o be compared to {@code c2}.
     * @param c2    A {@code Collection} of {@code TaxonTO}s o be compared to {@code c1}.
     * @return      {@code true} if {@code c1} and {@code c2} contain the same number 
     *              of {@code TaxonTO}s, and each {@code TaxonTO} of a {@code Collection} 
     *              has an equivalent {@code TaxonTO} in the other {@code Collection}, 
     *              with all attributes equal.
     */
    private boolean areTaxonTOCollectionsEqual(Collection<TaxonTO> c1, 
            Collection<TaxonTO> c2) {
        if (c1.size() != c2.size()) {
            return false;
        }
        for (TaxonTO t1: c1) {
            boolean found = false;
            for (TaxonTO t2: c2) {
                if ((t1.getId() == null && t2.getId() == null || 
                        t1.getId() != null && t1.getId().equals(t2.getId())) && 
                    (t1.getName() == null && t2.getName() == null || 
                        t1.getName() != null && t1.getName().equals(t2.getName())) && 
                    (t1.getScientificName() == null && t2.getScientificName() == null || 
                        t1.getScientificName() != null && 
                        t1.getScientificName().equals(t2.getScientificName())) && 
                    (t1.getLeftBound() == t2.getLeftBound()) && 
                    (t1.getRightBound() == t2.getRightBound()) && 
                    (t1.getLevel() ==t2.getLevel()) && 
                    (t1.isLca() == null && t2.isLca() == null || 
                        t1.isLca() != null && t1.isLca().equals(t2.isLca())) && 
                    (t1.getDescription() == null && t2.getDescription() == null || 
                        t1.getDescription() != null && t1.getDescription().equals(t2.getDescription())) ) {
                    found = true; 
                    break;
                }
            }
            if (!found) {
                return false;
            }      
        }
        return true;
    }
    
}<|MERGE_RESOLUTION|>--- conflicted
+++ resolved
@@ -100,9 +100,9 @@
         
         Set<String> expectedKeywords = new HashSet<>(Arrays.asList("speB", "speC", "speC 2"));
         KeywordTOResultSet mockRs = createMockDAOResultSet(Arrays.asList(
-                new KeywordDAO.KeywordTO("1", "speB"), 
-                new KeywordDAO.KeywordTO("2", "speC"), 
-                new KeywordDAO.KeywordTO("3", "speC 2")), 
+                new KeywordDAO.KeywordTO(1, "speB"), 
+                new KeywordDAO.KeywordTO(2, "speC"), 
+                new KeywordDAO.KeywordTO(3, "speC 2")), 
                 MySQLKeywordTOResultSet.class);
         when(mockManager.mockKeywordDAO.getKeywords(expectedKeywords)).thenReturn(mockRs);
         
@@ -115,25 +115,14 @@
         //made to the DAOs
         Set<SpeciesTO> expectedSpeciesTOs = new HashSet<SpeciesTO>();
         expectedSpeciesTOs.add(
-<<<<<<< HEAD
-                new SpeciesTO("8", "my common nameA", "my genusA", "my speciesA", 2, "16", 
-                        "file/pathA", "versionA", "2", null, null));
+                new SpeciesTO(8, "my common nameA", "my genusA", "my speciesA", 2, 16, 
+                        "file/pathA", "versionA", 2, null));
         expectedSpeciesTOs.add(
-                new SpeciesTO("13", "my common nameB", "my genusB", "my speciesB", 1, "12", 
-                        "file/pathB", "versionB", "24", "20", "PREFIX"));
+                new SpeciesTO(13, "my common nameB", "my genusB", "my speciesB", 1, 12, 
+                        "file/pathB", "versionB", 24, 20));
         expectedSpeciesTOs.add(
-                new SpeciesTO("15", "", "my genusC", "my speciesC", 3, "14", 
-                        "file/pathC", "versionC", "2", null, null));
-=======
-                new SpeciesTO(8, "my common nameA", "my genusA", "my speciesA", 16, 
-                        "file/pathA", "versionA", null));
-        expectedSpeciesTOs.add(
-                new SpeciesTO(13, "my common nameB", "my genusB", "my speciesB", 12, 
-                        "file/pathB", "versionB", 20));
-        expectedSpeciesTOs.add(
-                new SpeciesTO(15, "my common nameC", "my genusC", "my speciesC", 14, 
-                        "file/pathC", "versionC", null));
->>>>>>> 4bf6846d
+                new SpeciesTO(15, "my common nameC", "my genusC", "my speciesC", 3, 14, 
+                        "file/pathC", "versionC", 2, null));
         ArgumentCaptor<Set> speciesTOsArg = ArgumentCaptor.forClass(Set.class);
         verify(mockManager.mockSpeciesDAO).insertSpecies(speciesTOsArg.capture());
         if (!this.areSpeciesTOCollectionsEqual(
@@ -149,9 +138,9 @@
         assertEquals("Incorrect keywords inserted", expectedKeywords, keywordArg.getValue());
         //species to keywords
         ArgumentCaptor<Set> speToKeywordArg = ArgumentCaptor.forClass(Set.class);
-        Set<EntityToKeywordTO> expectedSpeToKeywordTOs = new HashSet<>(Arrays.asList(
-                new EntityToKeywordTO("13", "1"), new EntityToKeywordTO("15", "2"), 
-                new EntityToKeywordTO("15", "3")));
+        Set<EntityToKeywordTO<Integer>> expectedSpeToKeywordTOs = new HashSet<>(Arrays.asList(
+                new EntityToKeywordTO<>(13, 1), new EntityToKeywordTO<>(15, 2), 
+                new EntityToKeywordTO<>(15, 3)));
         verify(mockManager.mockKeywordDAO).insertKeywordToSpecies(speToKeywordArg.capture());
         assertEquals("Incorrect species-keywords relations inserted", expectedSpeToKeywordTOs, 
                 speToKeywordArg.getValue());
