--- conflicted
+++ resolved
@@ -68,71 +68,6 @@
         super(response, requestParameters, prop, jsonHelper, factory);
     }
 
-<<<<<<< HEAD
-=======
-    @Override
-    //TODO: use a different ID than 'feature_list', to provide a different look, 
-    //notably with much larger elements, to provide more text below the figures.
-    public void displayDownloadHomePage() {
-        log.entry();
-        
-        this.startDisplay("Bgee download overview");
-
-        this.writeln("<h1 property='schema:name'>Download overview</h1>");
-
-        RequestParameters urlDownloadProcExprValuesGenerator = this.getNewRequestParameters();
-        urlDownloadProcExprValuesGenerator.setPage(RequestParameters.PAGE_DOWNLOAD);
-        urlDownloadProcExprValuesGenerator.setAction(RequestParameters.ACTION_DOWLOAD_PROC_VALUE_FILES);
-
-        RequestParameters urlDownloadCallsGenerator = this.getNewRequestParameters();
-        urlDownloadCallsGenerator.setPage(RequestParameters.PAGE_DOWNLOAD);
-        urlDownloadCallsGenerator.setAction(RequestParameters.ACTION_DOWLOAD_CALL_FILES);
-
-        this.writeln("<h2>Bgee data</h2>");
-
-        this.writeln("<div class='feature_list'>");
-
-        this.writeln(this.getFeatureDownloadLogos());
-
-        this.writeln(HtmlParentDisplay.getSingleFeatureLogo(BGEE_R_PACKAGE_URL,
-                true, "BgeeDB R package", "R package",
-                this.prop.getLogoImagesRootDirectory() + "r_logo_color.png",
-                "A package for the annotation and gene expression data download from Bgee database, "
-                        + "and TopAnat analysis."));
-
-        this.writeln("</div>"); // close feature_list
-
-        this.writeln("<h2>Developer corner</h2>");
-
-        this.writeln("<div class='feature_list'>");
-
-        this.writeln(HtmlParentDisplay.getSingleFeatureLogo(BGEE_GITHUB_URL,
-                true, "GitHub of the Bgee project", "GitHub",
-                this.prop.getBgeeRootDirectory() + this.prop.getLogoImagesRootDirectory() + "github_logo.png",
-                "Retrieve the source code of the Bgee pipeline, our annotations of homology between anatomical structures, "
-                        + "as well as the Confidence Information Ontology (CIO) "
-                        + "and the Homology Ontology (HOM), from our GitHub repository."));
-
-        this.writeln(HtmlParentDisplay.getSingleFeatureLogo(
-                this.prop.getFTPRootDirectory() + "sql_lite_dump.tar.gz", false,
-                "Download the dump of MySQL Bgee lite database", "Bgee lite dump",
-                this.prop.getBgeeRootDirectory() + this.prop.getLogoImagesRootDirectory() + "mysql_logo.png",
-                "Download the dump of the MySQL Bgee lite database, that contains most useful, and explicit information."));
-
-        this.writeln(HtmlParentDisplay.getSingleFeatureLogo(this.prop.getFTPRootDirectory() +
-                        "sql_dump.tar.gz", false, "Download dump the MySQL Bgee database", "Bgee dump",
-                this.prop.getBgeeRootDirectory() + this.prop.getLogoImagesRootDirectory() + "mysql_logo.png",
-                "Download the complete dump of the MySQL Bgee database, that contains "
-                        + "all the data used to generate the information displayed on this website."));
-
-        this.writeln("</div>"); // close feature_list
-
-        this.endDisplay();
-
-        log.exit();
-
-    }
->>>>>>> 7446f38f
     
     @Override
     public void displayGeneExpressionCallDownloadPage(List<SpeciesDataGroup> groups, 
@@ -193,8 +128,8 @@
         this.writeln("<div id='proc_values'>");
     
         this.writeln("<h1 property='schema:name'>");
-        this.writeln("<img src='" + this.prop.getBgeeRootDirectory() + this.prop.getLogoImagesRootDirectory() + "proc_values_logo.png' " + 
-                "alt='" + PROCESSED_EXPR_VALUES_PAGE_NAME + " logo'/>" + PROCESSED_EXPR_VALUES_PAGE_NAME);
+        this.writeln("<img src='" + this.prop.getBgeeRootDirectory() + this.prop.getLogoImagesRootDirectory() + "proc_values_logo.png'" + 
+                " alt='" + PROCESSED_EXPR_VALUES_PAGE_NAME + " logo'/>" + PROCESSED_EXPR_VALUES_PAGE_NAME);
         this.writeln("</h1>");
 
         // Introduction
@@ -340,7 +275,7 @@
                     .append("' title='See Bgee gene expression calls'>gene expression calls</a>");
         }
         intro.append(". All data are available under the " +
-                "<a href='" + LICENCE_CC0_URL + "' target='_blank'>" +
+                "<a rel='license' href='" + LICENCE_CC0_URL + "' target='_blank'>" +
                 "    Creative Commons Zero license (CC0)</a>.");
         intro.append("</p>");
         // FIXME enable link to statistics TSV file
