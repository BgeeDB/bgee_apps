
h1.gene_title img {
    margin-right: 20px;
    vertical-align: middle;
    height: 50px;
    width: 50px;
    border-radius: 8px;
}

#bgee_species_search_submit {
    margin-top: 8px;
}

.gene_choice img {
    margin-top: 10px;
    margin-right: 10px;
    vertical-align: middle;
    height: 100px;
    width: 100px;
    border-radius: 8px;
}

table.info-table {
	margin: 1em 0;
}

table.info-table th {
    vertical-align: top;
    text-align: left;
    padding: 0 0.7em 0.5em 0;
}
table.info-table td {
    text-align: left;
    padding: 0 0 0.5em 0;
}

div#expr_intro {
	display: inline-flex;
    margin-top: 2em;
    margin-bottom: 2em;
    font-size: 0.9em;
    /* padding disabled when max.width < 992px (bootstrap manages the placement afterwards) */
    padding-left: 2%;
}

<<<<<<< HEAD
div.table-container {
	margin-left: 2%;
}

p.gene-count {
    text-align: center;
    font-weight: bold;
}

div.table-container label {
    font-weight: normal;
}

=======
>>>>>>> 0612b00d
div.sources {
    margin-top: 2em;
    margin-bottom: 0.5em;
    font-size: 0.9em;
    /* padding disabled when max.width < 992px (bootstrap manages the placement afterwards) */
    padding-left: 2%;
}
div.source-info {
    margin-right: 40px;
    display: inline-block;
}

div.legend {
	border-left: 1px solid #ccc;
	margin-top: 2em;
	font-size: 0.85em;
}
@media (max-width: 992px) {
	div.legend {
	   border: none;
	}
	div.sources {
        padding-left: 0;
    }
    div#expr_intro {
        padding-left: 0;
    }
}

div.legend span.quality {
	font-size: 1em;
	display: inline-block;
	
 /* XXX: temporarily "hide" qualities, as they are so incorrect at the moment. 
    for now we only report presence/absence of data per data type. 
    This width will need to be made greater to display quality info */
	width: 6em !important;
}

div.legend table caption {
    text-align: left;
    font-weight: bold;
    margin-bottom: 5px;
    border-width: 0px 0px 1px;
    border-style: solid;
}

<<<<<<< HEAD
.table-container table {
	width: 100% !important;
}

=======
>>>>>>> 0612b00d
table th, table td {
    text-align: left;
    padding: 0.2em;
}
th.anat-entity-id {
	width: 12% !important;
}
th.anat-entity {
	width: 29% !important;
}
th.dev-stages {
	width: 40% !important;
}
th.score {
	width: 7% !important;
}
th.quality {
	width: 10% !important;
}

table.expression td {
	vertical-align:text-top;
}

div.info-content {
	margin: 1em 2%;
}

td > ul {
    margin: 0;
    padding: 0;
    list-style-type: none;
}

ul.dev-stage-list {
    padding-left: 1.1em;
}

span.quality {
	padding: .2em .5em;
	margin: .15em;
	border-radius: .4em; 
	width: 1em;
	line-height: 1em;
	vertical-align: middle;
	border-width: 1px;
	border-style: solid;
	font-size: .8em;
	font-family: monospace;
	text-align: center;
}

.details {
    padding-right: .5em;
    padding-left: .2em;
    color: #777;
    font-weight: 300;   
}

.small {
    font-size: .9em;
}

.dtr-modal tr > td:first-child {
    font-weight: bold;
}

.presence {
	background: #9efa9e; 
	border-color: #0df20d;
	color: #067906;
}

/* .low { */
/* 	background: #fae39e; */
/* 	border-color:  #f2b90d; */
/* 	color:   #795c06; */
/* } */

.absence {
	background: #dedede;
	color: #b8b8b8;
	border-color: #b8b8b8;
}

div.dtr-modal div.dtr-modal-display {
    height: 95% !important;
}

.gene-score-shift {
	border-top: 1px dotted #920209;
}
.low-qual-score {
	/* same color as class .absence, see above */
	color: #b8b8b8;
	font-weight: normal !important;
}

table.dataTable {
    border-collapse: collapse !important;
}

.dotted-line {
    border-top: 2px dotted #920209;
    width: 2em;
}	

span.more-content {
    display: none;
}

span.errorMessage {
    color: #E2011B;
    font-weight: bold;
}<|MERGE_RESOLUTION|>--- conflicted
+++ resolved
@@ -43,7 +43,6 @@
     padding-left: 2%;
 }
 
-<<<<<<< HEAD
 div.table-container {
 	margin-left: 2%;
 }
@@ -57,8 +56,6 @@
     font-weight: normal;
 }
 
-=======
->>>>>>> 0612b00d
 div.sources {
     margin-top: 2em;
     margin-bottom: 0.5em;
@@ -106,13 +103,10 @@
     border-style: solid;
 }
 
-<<<<<<< HEAD
 .table-container table {
 	width: 100% !important;
 }
 
-=======
->>>>>>> 0612b00d
 table th, table td {
     text-align: left;
     padding: 0.2em;
