package org.bgee.pipeline.expression.downloadfile;

import static org.junit.Assert.assertArrayEquals;
import static org.junit.Assert.assertEquals;
import static org.mockito.Mockito.mock;
import static org.mockito.Mockito.times;
import static org.mockito.Mockito.verify;
import static org.mockito.Mockito.when;

import java.io.File;
import java.io.FileReader;
import java.io.IOException;
import java.math.BigDecimal;
import java.util.ArrayList;
import java.util.Arrays;
import java.util.Collections;
import java.util.HashMap;
import java.util.HashSet;
import java.util.LinkedHashMap;
import java.util.List;
import java.util.Map;
import java.util.Set;
import java.util.stream.Stream;

import org.apache.logging.log4j.LogManager;
import org.apache.logging.log4j.Logger;
import org.bgee.model.Service;
import org.bgee.model.ServiceFactory;
import org.bgee.model.anatdev.AnatEntity;
import org.bgee.model.anatdev.AnatEntityService;
import org.bgee.model.anatdev.DevStage;
import org.bgee.model.dao.api.expressiondata.CallDAO.CallTO.DataState;
import org.bgee.model.expressiondata.Call.ExpressionCall;
import org.bgee.model.expressiondata.CallData.ExpressionCallData;
import org.bgee.model.expressiondata.CallFilter.ExpressionCallFilter;
import org.bgee.model.expressiondata.CallService;
import org.bgee.model.expressiondata.CallService.Attribute;
import org.bgee.model.expressiondata.Condition;
import org.bgee.model.expressiondata.baseelements.CallType;
import org.bgee.model.expressiondata.baseelements.CallType.Expression;
import org.bgee.model.expressiondata.baseelements.DataPropagation;
import org.bgee.model.expressiondata.baseelements.DataQuality;
import org.bgee.model.expressiondata.baseelements.DataType;
import org.bgee.model.expressiondata.baseelements.ExperimentExpressionCount;
import org.bgee.model.expressiondata.baseelements.PropagationState;
import org.bgee.model.expressiondata.baseelements.SummaryCallType.ExpressionSummary;
import org.bgee.model.expressiondata.baseelements.SummaryQuality;
import org.bgee.model.gene.Gene;
import org.bgee.model.gene.GeneBioType;
import org.bgee.model.gene.GeneFilter;
import org.bgee.model.species.Species;
import org.bgee.model.species.SpeciesService;
import org.bgee.pipeline.expression.downloadfile.GenerateDownloadFile.ObservedData;
import org.bgee.pipeline.expression.downloadfile.GenerateExprFile2.SingleSpExprFileType2;
import org.junit.Test;
import org.supercsv.cellprocessor.constraint.IsElementOf;
import org.supercsv.cellprocessor.constraint.LMinMax;
import org.supercsv.cellprocessor.constraint.NotNull;
import org.supercsv.cellprocessor.constraint.StrNotNullOrEmpty;
import org.supercsv.cellprocessor.ift.CellProcessor;
import org.supercsv.io.CsvListReader;
import org.supercsv.io.ICsvListReader;
import org.supercsv.prefs.CsvPreference;

/**
 * Unit tests for {@link GenerateExprFile2}.
 * 
 * @author  Valentine Rech de Laval
 * @version Bgee 14, Mar. 2017
 * @since   Bgee 13
 */
//FIXME: to reactivate?
public class GenerateExprFileTest2 extends GenerateDownloadFileTest {

    /**
     * {@code Logger} of the class. 
     */
    private final static Logger log = LogManager.getLogger(GenerateExprFileTest2.class.getName());

    public GenerateExprFileTest2(){
        super();
    }

    @Override
    protected Logger getLogger() {
        return log;
    }
    
    
    /**
     * Test method {@link GenerateExprFile2#generateExprFiles()}.
     */
    @Test
    public void shouldGenerateExprFiles() throws IOException {

        // First, we need a mock MySQLDAOManager, for the class to acquire mock DAOs. 
        MockDAOManager mockManager = new MockDAOManager();
        ServiceFactory serviceFactory = mock(ServiceFactory.class);
        CallService callService = mock(CallService.class);
        when(serviceFactory.getCallService()).thenReturn(callService);
        SpeciesService speciesService = mock(SpeciesService.class);
        when(serviceFactory.getSpeciesService()).thenReturn(speciesService);
        AnatEntityService anatEntityService = mock(AnatEntityService.class);
        when(serviceFactory.getAnatEntityService()).thenReturn(anatEntityService);
        
        Set<Integer> speciesIds = new HashSet<>(Arrays.asList(11, 22));
        
        // Mock the load of species
        when(speciesService.loadSpeciesByIds(speciesIds, false)).thenReturn(
                new HashSet<>(Arrays.asList(
                        new Species(11, null, null, "Genus11", "spName1", null, null),
                        new Species(22, null, null, "Genus22", "spName2", null, null))));
        
        // Mock the load of non informative anatomical entities
        when(anatEntityService.loadNonInformativeAnatEntitiesBySpeciesIds(Collections.singleton(11)))
        .thenReturn(Arrays.asList(new AnatEntity("NonInfoAnatEnt1")).stream());
        
        when(anatEntityService.loadNonInformativeAnatEntitiesBySpeciesIds(Collections.singleton(22)))
        .thenReturn(Arrays.asList(new AnatEntity("NonInfoAnatEnt2")).stream());
        
        ExpressionCallFilter callFilterSp11 = getCallFilter(Collections.singleton(new GeneFilter(11)));
        ExpressionCallFilter callFilterSp22 = getCallFilter(Collections.singleton(new GeneFilter(22)));

        LinkedHashMap<CallService.OrderingAttribute, Service.Direction> serviceOrdering = 
                new LinkedHashMap<>();
        //The ordering by gene ID is essential here, because we will load into memory 
        //all data from one gene at a time, for clustering and redundancy discovery. 
        //The ordering by rank is not mandatory, for a given gene we are going to reorder anyway
        serviceOrdering.put(CallService.OrderingAttribute.GENE_ID, Service.Direction.ASC);
        serviceOrdering.put(CallService.OrderingAttribute.ANAT_ENTITY_ID, Service.Direction.ASC);
        serviceOrdering.put(CallService.OrderingAttribute.DEV_STAGE_ID, Service.Direction.ASC);

        // Data can be not coherent, it is a quick test to see if writing is OK.
        Set<ExperimentExpressionCount> exprExperimentCounts = new HashSet<>();
        exprExperimentCounts.add(new ExperimentExpressionCount(
                CallType.Expression.EXPRESSED, DataQuality.HIGH, PropagationState.SELF, 1));
        exprExperimentCounts.add(new ExperimentExpressionCount(
                CallType.Expression.EXPRESSED, DataQuality.LOW, PropagationState.SELF, 1));
        exprExperimentCounts.add(new ExperimentExpressionCount(
                CallType.Expression.NOT_EXPRESSED, DataQuality.HIGH, PropagationState.SELF, 0));
        exprExperimentCounts.add(new ExperimentExpressionCount(
                CallType.Expression.NOT_EXPRESSED, DataQuality.LOW, PropagationState.SELF, 0));
        exprExperimentCounts.add(new ExperimentExpressionCount(
                CallType.Expression.EXPRESSED, DataQuality.HIGH, PropagationState.DESCENDANT, 0));
        exprExperimentCounts.add(new ExperimentExpressionCount(
                CallType.Expression.EXPRESSED, DataQuality.LOW, PropagationState.DESCENDANT, 0));
        exprExperimentCounts.add(new ExperimentExpressionCount(
                CallType.Expression.NOT_EXPRESSED, DataQuality.HIGH, PropagationState.ANCESTOR, 0));
        exprExperimentCounts.add(new ExperimentExpressionCount(
                CallType.Expression.NOT_EXPRESSED, DataQuality.LOW, PropagationState.ANCESTOR, 0));
        exprExperimentCounts.add(new ExperimentExpressionCount(
                CallType.Expression.EXPRESSED, DataQuality.HIGH, PropagationState.ALL, 1));
        exprExperimentCounts.add(new ExperimentExpressionCount(
                CallType.Expression.EXPRESSED, DataQuality.LOW, PropagationState.ALL, 1));
        exprExperimentCounts.add(new ExperimentExpressionCount(
                CallType.Expression.NOT_EXPRESSED, DataQuality.HIGH, PropagationState.ALL, 0));
        exprExperimentCounts.add(new ExperimentExpressionCount(
                CallType.Expression.NOT_EXPRESSED, DataQuality.LOW, PropagationState.ALL, 0));

        Set<ExperimentExpressionCount> noExprExperimentCounts = new HashSet<>();
        noExprExperimentCounts.add(new ExperimentExpressionCount(
                CallType.Expression.EXPRESSED, DataQuality.HIGH, PropagationState.SELF, 0));
        noExprExperimentCounts.add(new ExperimentExpressionCount(
                CallType.Expression.EXPRESSED, DataQuality.LOW, PropagationState.SELF, 0));
        noExprExperimentCounts.add(new ExperimentExpressionCount(
                CallType.Expression.NOT_EXPRESSED, DataQuality.HIGH, PropagationState.SELF, 0));
        noExprExperimentCounts.add(new ExperimentExpressionCount(
                CallType.Expression.NOT_EXPRESSED, DataQuality.LOW, PropagationState.SELF, 0));
        noExprExperimentCounts.add(new ExperimentExpressionCount(
                CallType.Expression.EXPRESSED, DataQuality.HIGH, PropagationState.DESCENDANT, 0));
        noExprExperimentCounts.add(new ExperimentExpressionCount(
                CallType.Expression.EXPRESSED, DataQuality.LOW, PropagationState.DESCENDANT, 0));
        noExprExperimentCounts.add(new ExperimentExpressionCount(
                CallType.Expression.NOT_EXPRESSED, DataQuality.HIGH, PropagationState.ANCESTOR, 1));
        noExprExperimentCounts.add(new ExperimentExpressionCount(
                CallType.Expression.NOT_EXPRESSED, DataQuality.LOW, PropagationState.ANCESTOR, 1));
        noExprExperimentCounts.add(new ExperimentExpressionCount(
                CallType.Expression.EXPRESSED, DataQuality.HIGH, PropagationState.ALL, 0));
        noExprExperimentCounts.add(new ExperimentExpressionCount(
                CallType.Expression.EXPRESSED, DataQuality.LOW, PropagationState.ALL, 0));
        noExprExperimentCounts.add(new ExperimentExpressionCount(
                CallType.Expression.NOT_EXPRESSED, DataQuality.HIGH, PropagationState.ALL, 1));
        noExprExperimentCounts.add(new ExperimentExpressionCount(
                CallType.Expression.NOT_EXPRESSED, DataQuality.LOW, PropagationState.ALL, 1));

        List<ExpressionCall> calls = Arrays.asList(
                new ExpressionCall(new Gene("ID1", new Species(1), new GeneBioType("type1")),
                        new Condition(new AnatEntity("ae1", "aeName1", "aeDesc1"),
                                new DevStage("ds1", "dsName1", "dsDesc1"), new Species(1)),
                        new DataPropagation(PropagationState.SELF, PropagationState.SELF, true),
                        ExpressionSummary.EXPRESSED, SummaryQuality.GOLD,
                        Arrays.asList(new ExpressionCallData(DataType.AFFYMETRIX, exprExperimentCounts,
                                10, new BigDecimal(99), new BigDecimal(88), new BigDecimal(77),
                                new DataPropagation())),
                        new BigDecimal(90), new BigDecimal(44)),
                new ExpressionCall(new Gene("ID1", new Species(1), new GeneBioType("type1")),
                        new Condition(new AnatEntity("ae1", "aeName1", "aeDesc1"),
                                new DevStage("ds2", "dsName2", "dsDesc2"), new Species(2)),
                        new DataPropagation(PropagationState.DESCENDANT, PropagationState.SELF, false),
                        ExpressionSummary.EXPRESSED, SummaryQuality.SILVER,
                        Arrays.asList(new ExpressionCallData(DataType.EST, exprExperimentCounts,
                                10, new BigDecimal(99), new BigDecimal(88), new BigDecimal(77),
                                new DataPropagation())), null, null),
                new ExpressionCall(new Gene("ID1", new Species(1), new GeneBioType("type1")),
                        new Condition(new AnatEntity("ae2", "aeName2", "aeDesc2"),
                                new DevStage("ds1", "dsName1", "dsDesc1"), new Species(1)),
                        new DataPropagation(PropagationState.SELF, PropagationState.ANCESTOR, false),
                        ExpressionSummary.NOT_EXPRESSED, SummaryQuality.SILVER,
                        Arrays.asList(new ExpressionCallData(DataType.RNA_SEQ, noExprExperimentCounts,
                                10, new BigDecimal(99), new BigDecimal(88), new BigDecimal(77),
                                new DataPropagation()),
                                new ExpressionCallData(DataType.IN_SITU, noExprExperimentCounts,
                                        10, new BigDecimal(99), new BigDecimal(88), new BigDecimal(77),
                                        new DataPropagation())
                                ), null, null));
<<<<<<< HEAD

        Set<Attribute> attr = new HashSet<>(Arrays.asList(Attribute.ANAT_ENTITY_ID,
                Attribute.DATA_QUALITY, Attribute.DATA_TYPE_RANK_INFO, Attribute.OBSERVED_DATA, 
                Attribute.GENE, Attribute.DEV_STAGE_ID, Attribute.CALL_TYPE, Attribute.EXPERIMENT_COUNTS,
                Attribute.MEAN_RANK));
=======
        
        Set<Attribute> attr = getAttributes(true);
>>>>>>> 340493d9
        
        when(callService.loadExpressionCalls(callFilterSp11, attr, serviceOrdering))
        .thenReturn(calls.stream().filter(c -> c.getCondition().getSpeciesId() == 1));
        when(callService.loadExpressionCalls(callFilterSp22, attr, serviceOrdering))
        .thenReturn(calls.stream().filter(c -> c.getCondition().getSpeciesId() == 2));
        
        Set<SingleSpExprFileType2> fileTypes = new HashSet<SingleSpExprFileType2>(
                Arrays.asList(SingleSpExprFileType2.EXPR_SIMPLE, SingleSpExprFileType2.EXPR_ADVANCED)); 

        String directory = testFolder.newFolder("folder_isObservedDataOnly_" + true).getPath();

        Set<Attribute> params = new HashSet<>(Arrays.asList(Attribute.ANAT_ENTITY_ID, Attribute.DEV_STAGE_ID));
        GenerateExprFile2 generate = new GenerateExprFile2(mockManager, 
                Arrays.asList(11, 22), fileTypes, directory, params, () -> serviceFactory);
        generate.generateExprFiles();
        
        String outputSimpleFile11 = new File(directory, "Genus11_spName1_" + 
                SingleSpExprFileType2.EXPR_SIMPLE + "_development" + GenerateDownloadFile.EXTENSION).getAbsolutePath();
        String outputSimpleFile22 = new File(directory, "Genus22_spName2_" + 
                SingleSpExprFileType2.EXPR_SIMPLE + "_development" + GenerateDownloadFile.EXTENSION).getAbsolutePath();
        
        String outputCompleteFile11 = new File(directory, "Genus11_spName1_" + 
                SingleSpExprFileType2.EXPR_ADVANCED + "_development" + GenerateDownloadFile.EXTENSION).getAbsolutePath();
        String outputCompleteFile22 = new File(directory, "Genus22_spName2_" + 
                SingleSpExprFileType2.EXPR_ADVANCED + "_development" + GenerateDownloadFile.EXTENSION).getAbsolutePath();
        
        assertExpressionFile(outputSimpleFile11, 11, true, 1, true);
        assertExpressionFile(outputSimpleFile22, 22, true, 0, true);
        assertExpressionFile(outputCompleteFile11, 11, false, 2, true);
        assertExpressionFile(outputCompleteFile22, 22, false, 1, true);
    }
//    
//    /**
//     * Test method {@link GenerateDownloadFile#convertToFileTypes(Collection, Class)} 
//     * used with a {@code ExprFileType}.
//     */
//    @Test
//    public void shouldConvertToFyleTypes() {
//        //all expression file types
//        Set<SingleSpExprFileType2> exprExpectedFileTypes = new HashSet<SingleSpExprFileType2>(
//                EnumSet.of(SingleSpExprFileType2.EXPR_SIMPLE, SingleSpExprFileType2.EXPR_COMPLETE));
//        assertEquals("Incorrect ExprFileTypes retrieved", exprExpectedFileTypes, 
//                GenerateDownloadFile.convertToFileTypes(Arrays.asList(
//                        SingleSpExprFileType2.EXPR_SIMPLE.getStringRepresentation(), 
//                        SingleSpExprFileType2.EXPR_COMPLETE.getStringRepresentation()), 
//                        SingleSpExprFileType2.class));
//        assertEquals("Incorrect ExprFileTypes retrieved", exprExpectedFileTypes, 
//                GenerateDownloadFile.convertToFileTypes(Arrays.asList(
//                        SingleSpExprFileType2.EXPR_SIMPLE.name(), 
//                        SingleSpExprFileType2.EXPR_COMPLETE.name()), 
//                        SingleSpExprFileType2.class));
//        
//        //only one expression file type
//        exprExpectedFileTypes = new HashSet<SingleSpExprFileType2>(
//                EnumSet.of(SingleSpExprFileType2.EXPR_COMPLETE));
//        assertEquals("Incorrect ExprFileTypes retrieved", exprExpectedFileTypes, 
//                GenerateDownloadFile.convertToFileTypes(Arrays.asList(
//                        SingleSpExprFileType2.EXPR_COMPLETE.getStringRepresentation()), 
//                        SingleSpExprFileType2.class));
//        assertEquals("Incorrect ExprFileTypes retrieved", exprExpectedFileTypes, 
//                GenerateDownloadFile.convertToFileTypes(Arrays.asList(
//                        SingleSpExprFileType2.EXPR_COMPLETE.name()), 
//                        SingleSpExprFileType2.class));
//        
//        //test exceptions
//        try {
//            //existing FileType name, but incorrect type provided
//            GenerateDownloadFile.convertToFileTypes(Arrays.asList(
//                    SingleSpExprFileType2.EXPR_COMPLETE.getStringRepresentation()), 
//                    SingleSpDiffExprFileType.class);
//            //test failed, exception not thrown as expected
//            throw log.throwing(new AssertionError("IllegalArgumentException not thrown as expected"));
//        } catch (IllegalArgumentException e) {
//            //test passed
//        }
//        try {
//            //non-existing FileType name
//            GenerateDownloadFile.convertToFileTypes(Arrays.asList("whatever"), 
//                    SingleSpExprFileType2.class);
//            //test failed, exception not thrown as expected
//            throw log.throwing(new AssertionError("IllegalArgumentException not thrown as expected"));
//        } catch (IllegalArgumentException e) {
//            //test passed
//        }
//    }
//
    /**
     * Test {@link GenerateExprFile2#generateExprFiles()},
     * which is the central method of the class doing all the job.
     */
    @Test
    public void shouldGenerateBasicExprFiles() throws IOException {
        // Filter keeps observed condition only (stage and organ are observed)
        this.shouldGenerateBasicExprFilesIsObservedDataOnly(true);
        
        // Filter keeps observed organ data only (organ is observed)
        this.shouldGenerateBasicExprFilesIsObservedDataOnly(false);
    }
//
    /**
     * Test {@link GenerateExprFile2#generateExprFiles()}, with two possible option for 
     * {@code isObservedDataOnly}.
     *
     * @param isObservedDataOnly    A {@code boolean} defining whether the filter for simple file 
     *                              keeps observed data only if {@code true} or organ observed data
     *                              only (propagated stages are allowed) if {@code false}.
     */
    private void shouldGenerateBasicExprFilesIsObservedDataOnly(boolean isObservedDataOnly) 
            throws IOException {        
        
        LinkedHashMap<CallService.OrderingAttribute, Service.Direction> serviceOrdering = 
                getOrderingAttributes(isObservedDataOnly);
        
        Species spe11 = new Species(11, null, null, "Genus11", "species11", null, null);
        Species spe22 = new Species(22, null, null, "Genus22", "species22", null, null);
        AnatEntity ae1 = new AnatEntity("Anat_id1", "name", "desc");
        AnatEntity ae2 = new AnatEntity("Anat_id2", "name", "desc");
        AnatEntity ae3 = new AnatEntity("Anat_id3", "name", "desc");
        DevStage ds1 = new DevStage("Stage_id1", "name", "desc");
        DevStage ds2 = new DevStage("Stage_id2", "name", "desc");
        DevStage parentDs2 = new DevStage("ParentStage_id2", "name", "desc");
        Gene g1 = new Gene("ID1", "name1", null, spe11, 1);
        Gene g2 = new Gene("ID2", "name2", null, spe11, 1);
        Gene g3 = new Gene("ID3", "name3", null, spe11, 1);
        Gene g4 = new Gene("ID4", "name4", null, spe22, 1);

        // First, we need a mock MySQLDAOManager, for the class to acquire mock DAOs. 
        MockDAOManager mockManager = new MockDAOManager();
        ServiceFactory serviceFactory = mock(ServiceFactory.class);
        AnatEntityService anatEntityService = mock(AnatEntityService.class);
        when(serviceFactory.getAnatEntityService()).thenReturn(anatEntityService);
        SpeciesService speciesService = mock(SpeciesService.class);
        when(serviceFactory.getSpeciesService()).thenReturn(speciesService);
        CallService service = mock(CallService.class);
        when(serviceFactory.getCallService()).thenReturn(service);
        
        // For each species, we need to mock getNonInformativeAnatEntities(), getExpressionCalls() 
        // and getNoExpressionCalls() (basic and global calls)
        
        //// Species 11
        Set<Integer> speciesIds = new HashSet<Integer>(Arrays.asList(spe11.getId())); 

        // Non informative anatomical entities
        when(anatEntityService.loadNonInformativeAnatEntitiesBySpeciesIds(speciesIds))
        .thenReturn(Arrays.asList(new AnatEntity("NonInfoAnatEnt1")).stream());
        
        //Load species info
        when(speciesService.loadSpeciesByIds(new HashSet<>(Arrays.asList(spe22.getId(), spe11.getId())), false))
        .thenReturn(new HashSet<>(Arrays.asList(spe11, spe22)));

        // Expression calls
        List<ExpressionCall> callsSp11 = new ArrayList<ExpressionCall>();
        // Line number: simple true: 1 simple false: 1 complete: 1
        callsSp11.add(new ExpressionCall(g1 , new Condition(ae1, ds1, spe11), 
                new DataPropagation(PropagationState.SELF, PropagationState.SELF, true),
                ExpressionSummary.EXPRESSED, SummaryQuality.SILVER, 
                new HashSet<ExpressionCallData>(Arrays.asList(
                    new ExpressionCallData(DataType.EST, new HashSet<>(Arrays.asList(
                            new ExperimentExpressionCount(CallType.Expression.EXPRESSED, 
                                    DataQuality.LOW, PropagationState.ALL, 1),
                            new ExperimentExpressionCount(CallType.Expression.EXPRESSED, 
                                    DataQuality.HIGH, PropagationState.ALL, 0),
                            new ExperimentExpressionCount(CallType.Expression.NOT_EXPRESSED, 
                                    DataQuality.LOW, PropagationState.ALL, 0),
                            new ExperimentExpressionCount(CallType.Expression.NOT_EXPRESSED, 
                                    DataQuality.HIGH, PropagationState.ALL, 0)
                            )),
                            0, new BigDecimal(99), new BigDecimal(88), new BigDecimal(77),
                          new DataPropagation(PropagationState.SELF, PropagationState.SELF, true)), 
                    new ExpressionCallData(DataType.RNA_SEQ, new HashSet<>(Arrays.asList(
                            new ExperimentExpressionCount(CallType.Expression.NOT_EXPRESSED, 
                                    DataQuality.LOW, PropagationState.ALL, 0),
                            new ExperimentExpressionCount(CallType.Expression.NOT_EXPRESSED, 
                                    DataQuality.HIGH, PropagationState.ALL, 0),
                            new ExperimentExpressionCount( CallType.Expression.EXPRESSED, 
                                    DataQuality.HIGH, PropagationState.ALL, 0),
                            new ExperimentExpressionCount( CallType.Expression.EXPRESSED, 
                                    DataQuality.LOW, PropagationState.ALL, 1)
                            )),
                            0, new BigDecimal(99), new BigDecimal(88), new BigDecimal(77),
                            new DataPropagation(PropagationState.SELF, PropagationState.SELF, true)))), 
                new BigDecimal(1257.34), new BigDecimal(100.00)));
        
        // Line number: simple true: X simple false: 2 complete: 2
        callsSp11.add(new ExpressionCall(g1 , new Condition(ae1, parentDs2, spe11), 
                new DataPropagation(PropagationState.SELF, PropagationState.DESCENDANT, false),
                ExpressionSummary.EXPRESSED, SummaryQuality.SILVER, 
                new HashSet<ExpressionCallData>(Arrays.asList(
                    new ExpressionCallData(DataType.AFFYMETRIX, new HashSet<>(Arrays.asList(
                             new ExperimentExpressionCount(CallType.Expression.EXPRESSED, 
                                    DataQuality.LOW, PropagationState.ALL, 1),
                             new ExperimentExpressionCount(CallType.Expression.EXPRESSED, 
                                     DataQuality.HIGH, PropagationState.ALL, 1),
                             new ExperimentExpressionCount(CallType.Expression.NOT_EXPRESSED, 
                                     DataQuality.LOW, PropagationState.ALL, 0),
                             new ExperimentExpressionCount(CallType.Expression.NOT_EXPRESSED, 
                                     DataQuality.HIGH, PropagationState.ALL, 0)
                            )),
                            0, new BigDecimal(99), new BigDecimal(88), new BigDecimal(77),
                          new DataPropagation(PropagationState.SELF, PropagationState.DESCENDANT, false)), 
                    new ExpressionCallData(DataType.IN_SITU, new HashSet<>(Arrays.asList(
                            new ExperimentExpressionCount( CallType.Expression.EXPRESSED, 
                                    DataQuality.LOW, PropagationState.ALL, 1),
                            new ExperimentExpressionCount( CallType.Expression.EXPRESSED, 
                                    DataQuality.HIGH, PropagationState.ALL, 0),
                            new ExperimentExpressionCount(CallType.Expression.NOT_EXPRESSED, 
                                    DataQuality.LOW, PropagationState.ALL, 0),
                            new ExperimentExpressionCount(CallType.Expression.NOT_EXPRESSED, 
                                    DataQuality.HIGH, PropagationState.ALL, 0)
                            )),
                            0, new BigDecimal(99), new BigDecimal(88), new BigDecimal(77),
                            new DataPropagation(PropagationState.SELF, PropagationState.DESCENDANT, false)))), 
                new BigDecimal(1257.34), new BigDecimal(100.00)));

        // Line number: simple true: 2 simple false: 3 complete: 3
        callsSp11.add(new ExpressionCall(g2 , new Condition(ae1, ds2, spe11), 
                new DataPropagation(PropagationState.SELF, PropagationState.SELF, true),
                ExpressionSummary.NOT_EXPRESSED, SummaryQuality.BRONZE, 
                new HashSet<ExpressionCallData>(Arrays.asList(
                    new ExpressionCallData(DataType.AFFYMETRIX, new HashSet<>(Arrays.asList(
                             new ExperimentExpressionCount(CallType.Expression.NOT_EXPRESSED, 
                                    DataQuality.LOW, PropagationState.ALL, 1),
                             new ExperimentExpressionCount(CallType.Expression.NOT_EXPRESSED, 
                                    DataQuality.HIGH, PropagationState.ALL, 0),
                             new ExperimentExpressionCount(CallType.Expression.EXPRESSED, 
                                     DataQuality.LOW, PropagationState.ALL, 0),
                              new ExperimentExpressionCount(CallType.Expression.EXPRESSED, 
                                     DataQuality.HIGH, PropagationState.ALL, 0))),
                            0, new BigDecimal(99), new BigDecimal(88), new BigDecimal(77),
                            new DataPropagation(PropagationState.SELF, PropagationState.SELF, true)))), 
                new BigDecimal(1257.34), new BigDecimal(100.00)));
        
        // Line number: simple true: X simple false: 4 complete: 4
        callsSp11.add(new ExpressionCall(g2 , new Condition(ae1, parentDs2, spe11), 
                new DataPropagation(PropagationState.SELF_AND_ANCESTOR, PropagationState.ANCESTOR, false),
                ExpressionSummary.EXPRESSED, SummaryQuality.BRONZE, 
                new HashSet<ExpressionCallData>(Arrays.asList(
                    new ExpressionCallData(DataType.AFFYMETRIX, new HashSet<>(Arrays.asList(
                             new ExperimentExpressionCount(CallType.Expression.EXPRESSED, 
                                    DataQuality.LOW, PropagationState.ALL, 1),
                             new ExperimentExpressionCount(CallType.Expression.EXPRESSED, 
                                     DataQuality.HIGH, PropagationState.ALL, 0),
                             new ExperimentExpressionCount(CallType.Expression.NOT_EXPRESSED, 
                                     DataQuality.LOW, PropagationState.ALL, 0),
                             new ExperimentExpressionCount(CallType.Expression.NOT_EXPRESSED, 
                                     DataQuality.HIGH, PropagationState.ALL, 0))),
                            0, new BigDecimal(99), new BigDecimal(88), new BigDecimal(77),
                            new DataPropagation(PropagationState.SELF, PropagationState.DESCENDANT, false)),
                    new ExpressionCallData(DataType.IN_SITU, new HashSet<>(Arrays.asList(
                            new ExperimentExpressionCount(CallType.Expression.NOT_EXPRESSED, 
                                   DataQuality.HIGH, PropagationState.ALL, 1),
                            new ExperimentExpressionCount(CallType.Expression.NOT_EXPRESSED, 
                                    DataQuality.LOW, PropagationState.ALL, 0),
                            new ExperimentExpressionCount(CallType.Expression.EXPRESSED, 
                                    DataQuality.HIGH, PropagationState.ALL, 0),
                             new ExperimentExpressionCount(CallType.Expression.EXPRESSED, 
                                     DataQuality.LOW, PropagationState.ALL, 0))),
                           0, new BigDecimal(99), new BigDecimal(88), new BigDecimal(77),
                           new DataPropagation(PropagationState.ANCESTOR, PropagationState.SELF, false)))), 
                new BigDecimal(1257.34), new BigDecimal(100.00)));

        // Line number: simple true: 3 simple false: 5 complete: 5
        callsSp11.add(new ExpressionCall(g3 , new Condition(ae1, ds2, spe11), 
                new DataPropagation(PropagationState.SELF_AND_ANCESTOR, PropagationState.SELF, true),
                ExpressionSummary.EXPRESSED, SummaryQuality.BRONZE, 
                new HashSet<ExpressionCallData>(Arrays.asList(
                    new ExpressionCallData(DataType.AFFYMETRIX, new HashSet<>(Arrays.asList(
                             new ExperimentExpressionCount(CallType.Expression.EXPRESSED, 
                                    DataQuality.LOW, PropagationState.ALL, 1),
                             new ExperimentExpressionCount(CallType.Expression.EXPRESSED, 
                                     DataQuality.HIGH, PropagationState.ALL, 0),
                             new ExperimentExpressionCount(CallType.Expression.NOT_EXPRESSED, 
                                     DataQuality.LOW, PropagationState.ALL, 0),
                             new ExperimentExpressionCount(CallType.Expression.NOT_EXPRESSED, 
                                     DataQuality.HIGH, PropagationState.ALL, 0))),
                            0, new BigDecimal(99), new BigDecimal(88), new BigDecimal(77),
                            new DataPropagation(PropagationState.SELF, PropagationState.SELF, true)),
                    new ExpressionCallData(DataType.IN_SITU, new HashSet<>(Arrays.asList(
                            new ExperimentExpressionCount(CallType.Expression.NOT_EXPRESSED, 
                                   DataQuality.LOW, PropagationState.ALL, 1),
                            new ExperimentExpressionCount(CallType.Expression.NOT_EXPRESSED, 
                                    DataQuality.HIGH, PropagationState.ALL, 0),
                            new ExperimentExpressionCount(CallType.Expression.EXPRESSED, 
                                    DataQuality.LOW, PropagationState.ALL, 0),
                             new ExperimentExpressionCount(CallType.Expression.EXPRESSED, 
                                     DataQuality.HIGH, PropagationState.ALL, 0))),
                           0, new BigDecimal(99), new BigDecimal(88), new BigDecimal(77),
                           new DataPropagation(PropagationState.ANCESTOR, PropagationState.SELF, false)))), 
                new BigDecimal(1257.34), new BigDecimal(100.00)));

        // Line number: simple true: X simple false: X complete: 6
        callsSp11.add(new ExpressionCall(g3 , new Condition(ae3, ds2, spe11), 
                new DataPropagation(PropagationState.ANCESTOR_AND_DESCENDANT, PropagationState.SELF, false),
                ExpressionSummary.EXPRESSED, SummaryQuality.BRONZE, 
                new HashSet<ExpressionCallData>(Arrays.asList(
                    new ExpressionCallData(DataType.EST, new HashSet<>(Arrays.asList(
                             new ExperimentExpressionCount(CallType.Expression.EXPRESSED, 
                                    DataQuality.LOW, PropagationState.ALL, 1),
                             new ExperimentExpressionCount(CallType.Expression.EXPRESSED, 
                                     DataQuality.HIGH, PropagationState.ALL, 0),
                             new ExperimentExpressionCount(CallType.Expression.NOT_EXPRESSED, 
                                     DataQuality.LOW, PropagationState.ALL, 0),
                             new ExperimentExpressionCount(CallType.Expression.NOT_EXPRESSED, 
                                     DataQuality.HIGH, PropagationState.ALL, 0))),
                            0, new BigDecimal(99), new BigDecimal(88), new BigDecimal(77),
                            new DataPropagation(PropagationState.DESCENDANT, PropagationState.SELF, false)),
                    new ExpressionCallData(DataType.IN_SITU, new HashSet<>(Arrays.asList(
                            new ExperimentExpressionCount(CallType.Expression.NOT_EXPRESSED, 
                                   DataQuality.LOW, PropagationState.ALL, 1),
                            new ExperimentExpressionCount(CallType.Expression.NOT_EXPRESSED, 
                                    DataQuality.HIGH, PropagationState.ALL, 0),
                            new ExperimentExpressionCount(CallType.Expression.EXPRESSED, 
                                    DataQuality.LOW, PropagationState.ALL, 0),
                             new ExperimentExpressionCount(CallType.Expression.EXPRESSED, 
                                     DataQuality.HIGH, PropagationState.ALL, 0))),
                           0, new BigDecimal(99), new BigDecimal(88), new BigDecimal(77),
                           new DataPropagation(PropagationState.ANCESTOR, PropagationState.SELF, false)))), 
                new BigDecimal(1257.34), new BigDecimal(100.00)));
        
        ExpressionCallFilter callFilter = getCallFilter(Collections.singleton(new GeneFilter(spe11.getId())));
        
        Set<Attribute> attr = getAttributes(isObservedDataOnly);
        
        Stream<ExpressionCall> mockCallStreamSp11 = callsSp11.stream();
        when(service.loadExpressionCalls(callFilter, attr, serviceOrdering))
        .thenReturn(mockCallStreamSp11);
        
        when(service.loadExpressionCalls(callFilter, attr, serviceOrdering))
        .thenReturn(mockCallStreamSp11);
        
        //// Species 22
        speciesIds = new HashSet<Integer>(Arrays.asList(spe22.getId())); 

        // Non informative anatomical entities
        when(anatEntityService.loadNonInformativeAnatEntitiesBySpeciesIds(speciesIds))
            .thenReturn(Arrays.asList(new AnatEntity("NonInfoAnatEnt2")).stream());
        
        // Expression calls
        
        
        List<ExpressionCall> callsSp22 = new ArrayList<ExpressionCall>(); 
        // Line number: simple true: 1 simple false: 1 complete: 1
        callsSp22.add(new ExpressionCall(g4, new Condition(ae1, ds2, spe22),
                new DataPropagation(PropagationState.SELF, PropagationState.SELF, true),
                ExpressionSummary.EXPRESSED, SummaryQuality.BRONZE, 
                new HashSet<ExpressionCallData>(Arrays.asList(
                    new ExpressionCallData(DataType.AFFYMETRIX, new HashSet<>(Arrays.asList(
                             new ExperimentExpressionCount(CallType.Expression.NOT_EXPRESSED, 
                                    DataQuality.LOW, PropagationState.ALL, 1),
                             new ExperimentExpressionCount(CallType.Expression.NOT_EXPRESSED, 
                                     DataQuality.HIGH, PropagationState.ALL, 0),
                             new ExperimentExpressionCount(CallType.Expression.EXPRESSED, 
                                     DataQuality.HIGH, PropagationState.ALL, 0),
                             new ExperimentExpressionCount(CallType.Expression.EXPRESSED, 
                                     DataQuality.LOW, PropagationState.ALL, 0))),
                            0, new BigDecimal(99), new BigDecimal(88), new BigDecimal(77),
                            new DataPropagation(PropagationState.SELF, PropagationState.SELF, true)),
                    new ExpressionCallData(DataType.IN_SITU, new HashSet<>(Arrays.asList(
                            new ExperimentExpressionCount(CallType.Expression.EXPRESSED, 
                                   DataQuality.LOW, PropagationState.ALL, 1),
                            new ExperimentExpressionCount(CallType.Expression.EXPRESSED, 
                                    DataQuality.HIGH, PropagationState.ALL, 0),
                            new ExperimentExpressionCount(CallType.Expression.NOT_EXPRESSED, 
                                    DataQuality.LOW, PropagationState.ALL, 0),
                             new ExperimentExpressionCount(CallType.Expression.NOT_EXPRESSED, 
                                     DataQuality.HIGH, PropagationState.ALL, 0))),
                           0, new BigDecimal(99), new BigDecimal(88), new BigDecimal(77),
                           new DataPropagation(PropagationState.SELF, PropagationState.SELF, true)))), 
                new BigDecimal(1257.34), new BigDecimal(100.00)));

        // Line number: simple true: X simple false: X complete: 2
        callsSp22.add(new ExpressionCall(g4, new Condition(ae2, ds2, spe22),
                new DataPropagation(PropagationState.ANCESTOR, PropagationState.SELF, false),
                ExpressionSummary.NOT_EXPRESSED, SummaryQuality.SILVER, 
                new HashSet<ExpressionCallData>(Arrays.asList(
                    new ExpressionCallData(DataType.IN_SITU, new HashSet<>(Arrays.asList(
                             new ExperimentExpressionCount(CallType.Expression.NOT_EXPRESSED, 
                                    DataQuality.HIGH, PropagationState.ALL, 1),
                             new ExperimentExpressionCount(CallType.Expression.NOT_EXPRESSED, 
                                     DataQuality.LOW, PropagationState.ALL, 0),
                             new ExperimentExpressionCount(CallType.Expression.EXPRESSED, 
                                     DataQuality.LOW, PropagationState.ALL, 0),
                             new ExperimentExpressionCount(CallType.Expression.EXPRESSED, 
                                     DataQuality.HIGH, PropagationState.ALL, 0))),
                            0, new BigDecimal(99), new BigDecimal(88), new BigDecimal(77),
                            new DataPropagation(PropagationState.ANCESTOR, PropagationState.SELF, false)))), 
                new BigDecimal(1257.34), new BigDecimal(100.00)));
        
        if (!isObservedDataOnly) {
            callsSp22.add(new ExpressionCall(g4, new Condition(ae2, null, spe22),
                    new DataPropagation(PropagationState.ANCESTOR, PropagationState.SELF, false),
                    ExpressionSummary.NOT_EXPRESSED, SummaryQuality.SILVER, 
                    new HashSet<ExpressionCallData>(Arrays.asList(
                        new ExpressionCallData(DataType.IN_SITU, new HashSet<>(Arrays.asList(
                                 new ExperimentExpressionCount(CallType.Expression.NOT_EXPRESSED, 
                                        DataQuality.HIGH, PropagationState.ALL, 1),
                                 new ExperimentExpressionCount(CallType.Expression.NOT_EXPRESSED, 
                                         DataQuality.LOW, PropagationState.ALL, 0),
                                 new ExperimentExpressionCount(CallType.Expression.EXPRESSED, 
                                         DataQuality.LOW, PropagationState.ALL, 0),
                                 new ExperimentExpressionCount(CallType.Expression.EXPRESSED, 
                                         DataQuality.HIGH, PropagationState.ALL, 0))),
                                0, new BigDecimal(99), new BigDecimal(88), new BigDecimal(77),
                                new DataPropagation(PropagationState.ANCESTOR, PropagationState.SELF, false)))), 
                    new BigDecimal(1257.34), new BigDecimal(100.00)));
        }

        Stream<ExpressionCall> mockCallStreamSp22 = callsSp22.stream();
        
        callFilter = getCallFilter(Collections.singleton(new GeneFilter(spe22.getId())));

        when(service.loadExpressionCalls(callFilter, attr, serviceOrdering))
        .thenReturn(mockCallStreamSp22);

        Set<SingleSpExprFileType2> fileTypes = new HashSet<SingleSpExprFileType2>(
                Arrays.asList(SingleSpExprFileType2.EXPR_SIMPLE, SingleSpExprFileType2.EXPR_ADVANCED)); 
                
        String directory = testFolder.newFolder("folder_isObservedDataOnly_" + isObservedDataOnly).getPath();
        
        String outputSimpleFile11 = new File(directory, "Genus11_species11_" + 
                SingleSpExprFileType2.EXPR_SIMPLE + (isObservedDataOnly==true?"_development":"") + 
                GenerateDownloadFile.EXTENSION).getAbsolutePath();
        String outputSimpleFile22 = new File(directory, "Genus22_species22_" + 
                SingleSpExprFileType2.EXPR_SIMPLE + (isObservedDataOnly==true?"_development":"") + 
                GenerateDownloadFile.EXTENSION).getAbsolutePath();
        String outputAdvancedFile11 = new File(directory, "Genus11_species11_" + 
                SingleSpExprFileType2.EXPR_ADVANCED + (isObservedDataOnly==true?"_development":"") + 
                GenerateDownloadFile.EXTENSION).getAbsolutePath();
        String outputAdvancedFile22 = new File(directory, "Genus22_species22_" + 
                SingleSpExprFileType2.EXPR_ADVANCED + (isObservedDataOnly==true?"_development":"") + 
                GenerateDownloadFile.EXTENSION).getAbsolutePath();

        Set<Attribute> params = new HashSet<>(Arrays.asList(Attribute.ANAT_ENTITY_ID));
        if(isObservedDataOnly) {
            params.add(Attribute.DEV_STAGE_ID);
        }
        
        GenerateExprFile2 generate = new GenerateExprFile2(mockManager, Arrays.asList(spe11.getId(), spe22.getId()),
                fileTypes, directory, params, () -> serviceFactory);
        generate.generateExprFiles();
        
        if (isObservedDataOnly) {
            // Filter keeps observed data only (stage and organ are observed)
            assertExpressionFile(outputSimpleFile11, spe11.getId(), true, 3, isObservedDataOnly);
            assertExpressionFile(outputSimpleFile22, spe22.getId(), true, 1, isObservedDataOnly);
            assertExpressionFile(outputAdvancedFile11, spe11.getId(), false, 6, isObservedDataOnly);
            assertExpressionFile(outputAdvancedFile22, spe22.getId(), false, 2, isObservedDataOnly);
        } else {
            assertExpressionFile(outputSimpleFile11, spe11.getId(), true, 3, isObservedDataOnly);
            assertExpressionFile(outputSimpleFile22, spe22.getId(), true, 1, isObservedDataOnly);
            assertExpressionFile(outputAdvancedFile11, spe11.getId(), false, 6, isObservedDataOnly);
            assertExpressionFile(outputAdvancedFile22, spe22.getId(), false, 3, isObservedDataOnly);
        }

        // Verify that all ResultSet are closed.
//        verify(mockSpeciesTORs).close();
//        verify(mockGeneTORs).close();
//        verify(mockAnatEntityTORs).close();
//        verify(mockStageTORs).close();

        verifyStreamClosed(mockCallStreamSp11);
        verifyStreamClosed(mockCallStreamSp22);
        
        //check that the connection was closed at each species iteration
        verify(mockManager.mockManager, times(2)).releaseResources();

    }
    

    private LinkedHashMap<CallService.OrderingAttribute, Service.Direction> getOrderingAttributes(Boolean isObservedDataOnly) {
        log.entry(isObservedDataOnly);
        LinkedHashMap<CallService.OrderingAttribute, Service.Direction> serviceOrdering = 
                new LinkedHashMap<>();
        serviceOrdering.put(CallService.OrderingAttribute.GENE_ID, Service.Direction.ASC);
        serviceOrdering.put(CallService.OrderingAttribute.ANAT_ENTITY_ID, Service.Direction.ASC);
        if(isObservedDataOnly) {
            serviceOrdering.put(CallService.OrderingAttribute.DEV_STAGE_ID, Service.Direction.ASC);
        }
        return log.exit(serviceOrdering);
    }
    
    private Set<Attribute> getAttributes(Boolean isObservedDataOnly) {
        log.entry(isObservedDataOnly);
        Set<Attribute> attrs = new HashSet<>(Arrays.asList(Attribute.ANAT_ENTITY_ID,
            Attribute.DATA_QUALITY, Attribute.DATA_TYPE_RANK_INFO, Attribute.OBSERVED_DATA, 
            Attribute.GENE, Attribute.CALL_TYPE, Attribute.EXPERIMENT_COUNTS,
            Attribute.GLOBAL_MEAN_RANK));
        if(isObservedDataOnly) {
            attrs.add(Attribute.DEV_STAGE_ID);
        }
        return log.exit(attrs);
    }

    private ExpressionCallFilter getCallFilter(Set<GeneFilter> geneFilters) {
        log.entry();
        
        Map<ExpressionSummary, SummaryQuality> summaryQuality = new HashMap<>();
        summaryQuality.put(ExpressionSummary.EXPRESSED, SummaryQuality.SILVER);
        summaryQuality.put(ExpressionSummary.NOT_EXPRESSED, SummaryQuality.SILVER);
        
        Map<CallType.Expression, Boolean> obsDataFilter = new HashMap<>();
        obsDataFilter.put(null, true);
        
        ExpressionCallFilter callFilter = 
                new ExpressionCallFilter(summaryQuality, geneFilters, null, null, obsDataFilter, null, null);
        return log.exit(callFilter);
    }

    /** 
     * Verify stream is closed.
     * 
     * @param stream
     */
    private void verifyStreamClosed(Stream<?> stream) {
        try {
            stream.findAny();        
        } catch (IllegalStateException e) {
            assertEquals(e.getLocalizedMessage(), "stream has already been operated upon or closed");
        }
    }

    //TODO reactivate or remove
//    /**
//     * Test if a file is created when no data are retrieved using 
//     * {@link GenerateExprFile2#generateExprFiles()},
//     * which is the central method of the class doing all the job.
//     */
//    @Test
//    public void shouldGenerateBasicExprFilesNoData() throws IOException {
//        // First, we need a mock MySQLDAOManager, for the class to acquire mock DAOs. 
//        MockDAOManager mockManager = new MockDAOManager();
//        
//        ServiceFactory serviceFactory = mock(ServiceFactory.class);
//        AnatEntityService anatEntityService = mock(AnatEntityService.class);
//        when(serviceFactory.getAnatEntityService()).thenReturn(anatEntityService);
//        CallService callService = mock(CallService.class);
//        when(serviceFactory.getCallService()).thenReturn(callService);
//
//        Set<String> speciesIds = new HashSet<String>(Arrays.asList("33")); 
//
//        // Species 
//        MySQLSpeciesTOResultSet mockSpeciesTORs33 = createMockDAOResultSet(
//                Arrays.asList(new SpeciesTO("33", null, "Genus33", "species33", null, null, null, null, null)),
//                MySQLSpeciesTOResultSet.class);
//        when(mockManager.mockSpeciesDAO.getSpeciesByIds(
//                new HashSet<String>(Arrays.asList("33")))).thenReturn(mockSpeciesTORs33);
//
//        // Gene names
//        MySQLGeneTOResultSet mockGeneTORs33 = createMockDAOResultSet(
//                Arrays.asList(new GeneTO("IDX", "genNX", null)), MySQLGeneTOResultSet.class);
//        // The only Attributes requested should be ID and name, this will be checked 
//        // at the end of the test
//        when(mockManager.mockGeneDAO.getGenesBySpeciesIds(speciesIds)). thenReturn(mockGeneTORs33);
//
//        // Stage names
//        MySQLStageTOResultSet mockStageTORs33 = createMockDAOResultSet(Arrays.asList(
//                new StageTO("Stage_idX", "stageNX", null, null, null, null, null, null)),
//                MySQLStageTOResultSet.class);
//        // The only Attributes requested should be ID and name, this will be checked 
//        // at the end of the test
//        when(mockManager.mockStageDAO.getStagesBySpeciesIds(speciesIds)).thenReturn(mockStageTORs33);
//
//        // Anatomical entity names
//        MySQLAnatEntityTOResultSet mockAnatEntityTORs33 = createMockDAOResultSet(
//                Arrays.asList(new AnatEntityTO("Anat_idX", "anatNameX", null, null, null, null)),
//                MySQLAnatEntityTOResultSet.class);
//        // The only Attributes requested should be ID and name, this will be checked 
//        // at the end of the test
//        when(mockManager.mockAnatEntityDAO.getAnatEntitiesBySpeciesIds(speciesIds)).
//        thenReturn(mockAnatEntityTORs33);
//
//        // Non informative anatomical entities
//        when(anatEntityService.loadNonInformativeAnatEntitiesBySpeciesIds(speciesIds))
//            .thenReturn(Arrays.asList(new AnatEntity("NonInfoAnatEnt1")).stream());
//
//        // Expression calls
//        when(callService.loadExpressionCalls(eq("33"), anyObject(), eq(null), anyObject(), eq(true)))
//            .thenReturn(Stream.empty());
//
//        // Expression calls
//        Stream<ExpressionCall> mockCalls = Stream.empty();
//        when(callService.loadExpressionCalls("33", getCallFilter(), null, getOrderingAttributes(), true))
//            .thenReturn(mockCalls);
//
//        String directory = testFolder.newFolder("tmpFolder").getPath();
//        Set<SingleSpExprFileType2> fileTypes = new HashSet<SingleSpExprFileType2>(
//                Arrays.asList(SingleSpExprFileType2.EXPR_COMPLETE)); 
//        GenerateExprFile2 generate = new GenerateExprFile2(mockManager, 
//                Arrays.asList("33"), fileTypes, directory, false, () -> serviceFactory);
//        generate.generateExprFiles();
//
//        File file = new File(directory, "Genus33_species33_" + 
//                SingleSpExprFileType2.EXPR_COMPLETE + GenerateDownloadFile.EXTENSION);
//        assertFalse("File should not be created", file.exists());
//
//        // Verify that all ResultSet are closed.
//        verify(mockSpeciesTORs33).close();
//        verify(mockGeneTORs33).close();
//        verify(mockStageTORs33).close();
//        verify(mockAnatEntityTORs33).close();
//        
//        //check that the connection was closed at each species iteration
//        verify(mockManager.mockManager, times(1)).releaseResources();
//
//        // Verify that setAttributes are correctly called.        
//        verify(mockManager.mockAnatEntityDAO, times(1)).setAttributes(
//                AnatEntityDAO.Attribute.ID, AnatEntityDAO.Attribute.NAME);
//        verify(mockManager.mockGeneDAO, times(1)).setAttributes(
//                GeneDAO.Attribute.ID, GeneDAO.Attribute.NAME);
//        verify(mockManager.mockStageDAO, times(1)).setAttributes(
//                StageDAO.Attribute.ID, StageDAO.Attribute.NAME);
//        verifyStreamClosed(mockCalls);
//    }
    
    //TODO reactivate or remove
//    /**
//     * Test if exception is launch when an expression call and a no-expression call 
//     * have data for the same data type using 
//     * {@link GenerateExprFile2#generateExprFiles()},
//     * which is the central method of the class doing all the job.
//     */
//    @Test
//    public void shouldGenerateBasicExprFilesDataConflictException() throws IOException {
//        // First, we need a mock MySQLDAOManager, for the class to acquire mock DAOs. 
//        MockDAOManager mockManager = new MockDAOManager();
//        
//        ServiceFactory serviceFactory = mock(ServiceFactory.class);
//        AnatEntityService anatEntityService = mock(AnatEntityService.class);
//        when(serviceFactory.getAnatEntityService()).thenReturn(anatEntityService);
//        CallService callService = mock(CallService.class);
//        when(serviceFactory.getCallService()).thenReturn(callService);
//
//        Set<String> speciesIds = new HashSet<String>(Arrays.asList("33")); 
//
//        // Species 
//        MySQLSpeciesTOResultSet mockSpeciesTORs33 = createMockDAOResultSet(
//                Arrays.asList(new SpeciesTO("33", null, "Genus33", "species33", null, null, null, null, null)),
//                MySQLSpeciesTOResultSet.class);
//        when(mockManager.mockSpeciesDAO.getSpeciesByIds(
//                new HashSet<String>(Arrays.asList("33")))).thenReturn(mockSpeciesTORs33);
//
//        // Gene names
//        MySQLGeneTOResultSet mockGeneTORs33 = createMockDAOResultSet(
//                Arrays.asList(new GeneTO("IDX", "genNX", null)), MySQLGeneTOResultSet.class);
//        // The only Attributes requested should be ID and name, this will be checked 
//        // at the end of the test
//        when(mockManager.mockGeneDAO.getGenesBySpeciesIds(speciesIds)). thenReturn(mockGeneTORs33);
//
//        // Stage names
//        MySQLStageTOResultSet mockStageTORs33 = createMockDAOResultSet(Arrays.asList(
//                new StageTO("Stage_idX", "stageNX", null, null, null, null, null, null)),
//                MySQLStageTOResultSet.class);
//        // The only Attributes requested should be ID and name, this will be checked 
//        // at the end of the test
//        when(mockManager.mockStageDAO.getStagesBySpeciesIds(speciesIds)).thenReturn(mockStageTORs33);
//
//        // Anatomical entity names
//        MySQLAnatEntityTOResultSet mockAnatEntityTORs33 = createMockDAOResultSet(
//                Arrays.asList(new AnatEntityTO("Anat_idX", "anatNameX", null, null, null, null)),
//                MySQLAnatEntityTOResultSet.class);
//        // The only Attributes requested should be ID and name, this will be checked 
//        // at the end of the test
//        when(mockManager.mockAnatEntityDAO.getAnatEntitiesBySpeciesIds(speciesIds)).
//        thenReturn(mockAnatEntityTORs33);
//
//        // Non informative anatomical entities
//        when(anatEntityService.loadNonInformativeAnatEntitiesBySpeciesIds(speciesIds))
//            .thenReturn(Arrays.asList(new AnatEntity("NonInfoAnatEnt1")).stream());
//
//        // Expression calls
//        when(callService.loadExpressionCalls(eq("33"), anyObject(), eq(null), anyObject(), eq(true)))
//            .thenReturn(Stream.empty());
//
//        // Expression calls
//        List<ExpressionCall> calls = new ArrayList<ExpressionCall>(); 
//        calls.add(new ExpressionCall("IDX", new Condition("Anat_idX", "Stage_idX", "22"),
//                new DataPropagation(PropagationState.SELF, PropagationState.SELF, true),
//                ExpressionSummary.EXPRESSED, null,
//                new HashSet<>(Arrays.asList(
//                        new ExpressionCallData(CallType.Expression.NOT_EXPRESSED, DataQuality.LOW, DataType.IN_SITU,
//                                new DataPropagation(PropagationState.SELF, PropagationState.SELF, true)),
//                        new ExpressionCallData(CallType.Expression.EXPRESSED, DataQuality.LOW, DataType.IN_SITU,
//                                new DataPropagation(PropagationState.SELF, PropagationState.SELF, true)))),
//                null));
//        Stream<ExpressionCall> mockCalls = calls.stream();
//        
//        when(callService.loadExpressionCalls("33", getCallFilter(), null, getOrderingAttributes(), true))
//            .thenReturn(mockCalls);
//
//        String directory = testFolder.newFolder("tmpFolder").getPath();
//        Set<SingleSpExprFileType2> fileTypes = new HashSet<SingleSpExprFileType2>(
//                Arrays.asList(SingleSpExprFileType2.EXPR_COMPLETE)); 
//        GenerateExprFile2 generate = new GenerateExprFile2(mockManager, 
//                Arrays.asList("33"), fileTypes, directory, false, () -> serviceFactory);
//        try {
//            generate.generateExprFiles();
//            fail("An IllegalArgumentException should be thrown");
//        } catch (IllegalArgumentException e) {
//            log.debug("Test passed");
//        }
//        // Verify that all ResultSet are closed.
//        verify(mockSpeciesTORs33).close();
//        verify(mockGeneTORs33).close();
//        verify(mockStageTORs33).close();
//        verify(mockAnatEntityTORs33).close();
//        
//        //check that the connection was closed at each species iteration
//        verify(mockManager.mockManager, times(1)).releaseResources();
//
//        // Verify that setAttributes are correctly called.        
//        verify(mockManager.mockAnatEntityDAO, times(1)).setAttributes(
//                AnatEntityDAO.Attribute.ID, AnatEntityDAO.Attribute.NAME);
//        verify(mockManager.mockGeneDAO, times(1)).setAttributes(
//                GeneDAO.Attribute.ID, GeneDAO.Attribute.NAME);
//        verify(mockManager.mockStageDAO, times(1)).setAttributes(
//                StageDAO.Attribute.ID, StageDAO.Attribute.NAME);
//        verifyStreamClosed(mockCalls);
//    }
    
    /**
     * Asserts that the simple expression/no-expression file is good.
     * <p>
     * Read given download file and check whether the file contents corresponds to what is expected. 
     * 
     * @param file              A {@code String} that is the path to the file were data was written 
     *                          as TSV.
     * @param isSimplified      An {@code Integer} defining the species ID.
     * @param expNbLines        An {@code Integer} defining the expected number of lines in 
     *                          {@code file}.
     * @param observedDataOnly  A {@code boolean} defining whether the filter for simple file keeps 
     *                          observed data only if {@code true} or organ observed data only 
     *                          (propagated stages are allowed) if {@code false}.
     * @throws IOException      If the file could not be used.
     */
    private void assertExpressionFile(String file, Integer speciesId, boolean isSimplified, 
            int expNbLines, boolean observedDataOnly) throws IOException {
        log.entry(file, speciesId, isSimplified, expNbLines);
        
        // We use '$' as character used to escape columns containing the delimiter to be able 
        // to test that '"' is around columns with name
        CsvPreference preference = new CsvPreference.Builder('$', '\t', "\n").build();
        
        List<Object> expressionSummaries = new ArrayList<Object>();
        for (ExpressionSummary sum : ExpressionSummary.values()) {
            expressionSummaries.add(GenerateDownloadFile.convertExpressionSummaryToString(sum));
        }
        
        List<Object> expressions = new ArrayList<Object>();
        for (Expression expr : Expression.values()) {
            expressions.add(GenerateDownloadFile.convertExpressionToString(expr));
        }
        expressions.add(GenerateDownloadFile.NO_DATA_VALUE);

        List<Object> qualitySummaries = new ArrayList<Object>();
        qualitySummaries.add(GenerateDownloadFile.convertSummaryQualityToString(SummaryQuality.GOLD));
        qualitySummaries.add(GenerateDownloadFile.convertSummaryQualityToString(SummaryQuality.SILVER));
        qualitySummaries.add(GenerateDownloadFile.convertSummaryQualityToString(SummaryQuality.BRONZE));
        
        List<Object> originValues = new ArrayList<Object>();
        for (ObservedData data : ObservedData.values()) {
            originValues.add(data.getStringRepresentation());
        }

        List<CellProcessor> processorsList = new ArrayList<>(Arrays.asList(
                new StrNotNullOrEmpty(),    // gene ID
                new NotNull(),              // gene Name
                new StrNotNullOrEmpty(),    // anatomical entity ID
                new StrNotNullOrEmpty()));  // anatomical entity name
        
        if(observedDataOnly) {
            processorsList.addAll(new ArrayList<>(Arrays.asList(
                    new StrNotNullOrEmpty(),    // developmental stage ID
                    new StrNotNullOrEmpty()))); // developmental stage name
        }
        
        processorsList.addAll(new ArrayList<>(Arrays.asList(
                new IsElementOf(expressionSummaries),   // Expression
                new IsElementOf(qualitySummaries),      // Quality
                new StrNotNullOrEmpty())));             // Expression rank
              
        if (!isSimplified) {
            processorsList.addAll(new ArrayList<>(Arrays.asList(
                new IsElementOf(originValues),          // Including observed data 
                new IsElementOf(expressions),           // Affymetrix data
                new LMinMax(0, Long.MAX_VALUE),         // Affymetrix present high
                new LMinMax(0, Long.MAX_VALUE),         // Affymetrix present low
                new LMinMax(0, Long.MAX_VALUE),         // Affymetrix absent high
                new LMinMax(0, Long.MAX_VALUE),         // Affymetrix absent low
                new IsElementOf(originValues),          // Including Affymetrix data
                new IsElementOf(expressions),           // EST data
                new LMinMax(0, Long.MAX_VALUE),         // EST present high
                new LMinMax(0, Long.MAX_VALUE),         // EST present low
                new IsElementOf(originValues),          // Including EST data
                new IsElementOf(expressions),           // In Situ data
                new LMinMax(0, Long.MAX_VALUE),         // In Situ present high
                new LMinMax(0, Long.MAX_VALUE),         // In Situ present low
                new LMinMax(0, Long.MAX_VALUE),         // In Situ absent high
                new LMinMax(0, Long.MAX_VALUE),         // In Situ absent low
                new IsElementOf(originValues),          // Including in Situ data
                new IsElementOf(expressions),           // RNA-seq data
                new LMinMax(0, Long.MAX_VALUE),         // RNA-seq present high
                new LMinMax(0, Long.MAX_VALUE),         // RNA-seq present low
                new LMinMax(0, Long.MAX_VALUE),         // RNA-seq absent high
                new LMinMax(0, Long.MAX_VALUE),         // RNA-seq absent low
                new IsElementOf(originValues))));         // Including RNA-seq data
        }
        
        CellProcessor[] processors = processorsList.toArray(new CellProcessor[processorsList.size()]);

        try (ICsvListReader listReader = new CsvListReader(new FileReader(file), preference)) {
            String[] headers = listReader.getHeader(true);
            log.trace("Headers: {}", (Object[]) headers);

            // Check that the headers are what we expect
            List<String> expecteds = new ArrayList<String>(Arrays.asList( 
                    GenerateDownloadFile.GENE_ID_COLUMN_NAME, 
                    "\"" + GenerateDownloadFile.GENE_NAME_COLUMN_NAME + "\"",
                    GenerateDownloadFile.ANAT_ENTITY_ID_COLUMN_NAME, 
                    "\"" + GenerateDownloadFile.ANAT_ENTITY_NAME_COLUMN_NAME + "\""));
            
            if(observedDataOnly) {
                expecteds.addAll(new ArrayList<String>(Arrays.asList(
                        GenerateDownloadFile.STAGE_ID_COLUMN_NAME,
                        "\"" + GenerateDownloadFile.STAGE_NAME_COLUMN_NAME + "\"")));
            }
            
            expecteds.addAll(new ArrayList<String>(Arrays.asList(
                    GenerateDownloadFile.EXPRESSION_COLUMN_NAME,
                    GenerateDownloadFile.QUALITY_COLUMN_NAME,
                    GenerateDownloadFile.EXPRESSION_RANK_COLUMN_NAME)));
            
            if (!isSimplified) {
                expecteds.addAll(new ArrayList<String>(Arrays.asList(
                        GenerateDownloadFile.INCLUDING_OBSERVED_DATA_COLUMN_NAME,
                        GenerateDownloadFile.AFFYMETRIX_DATA_COLUMN_NAME, 
                        GenerateDownloadFile.AFFYMETRIX_PRESENT_HIGH_COUNT_COLUMN_NAME,
                        GenerateDownloadFile.AFFYMETRIX_PRESENT_LOW_COUNT_COLUMN_NAME,
                        GenerateDownloadFile.AFFYMETRIX_ABSENT_HIGH_COUNT_COLUMN_NAME,
                        GenerateDownloadFile.AFFYMETRIX_ABSENT_LOW_COUNT_COLUMN_NAME,
                        GenerateDownloadFile.AFFYMETRIX_OBSERVED_DATA_COLUMN_NAME, 
                        GenerateDownloadFile.EST_DATA_COLUMN_NAME, 
                        GenerateDownloadFile.EST_PRESENT_HIGH_COUNT_COLUMN_NAME,
                        GenerateDownloadFile.EST_PRESENT_LOW_COUNT_COLUMN_NAME,
                        GenerateDownloadFile.EST_OBSERVED_DATA_COLUMN_NAME, 
                        GenerateDownloadFile.IN_SITU_DATA_COLUMN_NAME, 
                        GenerateDownloadFile.IN_SITU_PRESENT_HIGH_COUNT_COLUMN_NAME,
                        GenerateDownloadFile.IN_SITU_PRESENT_LOW_COUNT_COLUMN_NAME,
                        GenerateDownloadFile.IN_SITU_ABSENT_HIGH_COUNT_COLUMN_NAME,
                        GenerateDownloadFile.IN_SITU_ABSENT_LOW_COUNT_COLUMN_NAME,
                        GenerateDownloadFile.IN_SITU_OBSERVED_DATA_COLUMN_NAME, 
                        GenerateDownloadFile.RNASEQ_DATA_COLUMN_NAME,
                        GenerateDownloadFile.RNASEQ_PRESENT_HIGH_COUNT_COLUMN_NAME,
                        GenerateDownloadFile.RNASEQ_PRESENT_LOW_COUNT_COLUMN_NAME,
                        GenerateDownloadFile.RNASEQ_ABSENT_HIGH_COUNT_COLUMN_NAME,
                        GenerateDownloadFile.RNASEQ_ABSENT_LOW_COUNT_COLUMN_NAME,
                        GenerateDownloadFile.RNASEQ_OBSERVED_DATA_COLUMN_NAME)));
            }
            
            assertArrayEquals("Incorrect headers", expecteds.stream().toArray(), headers);

            List<Object> rowList;
            int lineCount = 0;

            while ((rowList = listReader.read(processors)) != null) {
                log.debug("Row for {}/{}: {}", speciesId, isSimplified, rowList);
                lineCount++;
//                int columnCount = 0;
//                String geneId = (String) rowList.get(columnCount++);
//                String geneName = (String) rowList.get(columnCount++);
//                String anatEntityId = (String) rowList.get(columnCount++);
//                String anatEntityName = (String) rowList.get(columnCount++);
//                String stageId = null;
//                String stageName = null;
//                if (observedDataOnly) {
//                    stageId = (String) rowList.get(columnCount++);
//                    stageName = (String) rowList.get(columnCount++);
//                }
//                String resume = (String) rowList.get(columnCount++);
//                String quality = (String) rowList.get(columnCount++);
//                String exprRank = (String) rowList.get(columnCount++);
//
//                String affymetrixData = null, estData = null, inSituData = null, rnaSeqData = null, 
//                        affymetrixPresentHigh = null, affymetrixPresentLow = null,
//                        affymetrixAbsentHigh = null, affymetrixAbsentLow = null,
//                        estPresentHigh = null, estPresentLow = null, inSituPresentHigh = null,
//                        inSituPresentLow = null, inSituAbsentHigh = null, inSituAbsentLow = null,
//                        rnaSeqPresentHigh = null, rnaSeqPresentLow = null, rnaSeqAbsentHigh = null,
//                        rnaSeqAbsentLow = null,
//                        affymetrixObsData = null, estObsData = null, inSituObsData = null,
//                        rnaSeqObsData = null, observedData = null;
//
//                if (!isSimplified) {
//                    observedData = (String) rowList.get(columnCount++);
//                    affymetrixData = (String) rowList.get(columnCount++);
//                    affymetrixPresentHigh = (String) rowList.get(columnCount++);
//                    affymetrixPresentLow = (String) rowList.get(columnCount++);
//                    affymetrixAbsentHigh = (String) rowList.get(columnCount++);
//                    affymetrixAbsentLow = (String) rowList.get(columnCount++);
//                    affymetrixObsData = (String) rowList.get(columnCount++);
//                    estData = (String) rowList.get(columnCount++);
//                    estPresentHigh = (String) rowList.get(columnCount++);
//                    estPresentLow = (String) rowList.get(columnCount++);
//                    estObsData = (String) rowList.get(columnCount++);
//                    inSituData = (String) rowList.get(columnCount++);
//                    inSituPresentHigh = (String) rowList.get(columnCount++);
//                    inSituPresentLow = (String) rowList.get(columnCount++);
//                    inSituAbsentHigh = (String) rowList.get(columnCount++);
//                    inSituAbsentLow = (String) rowList.get(columnCount++);
//                    inSituObsData = (String) rowList.get(columnCount++);
//                    rnaSeqData = (String) rowList.get(columnCount++);
//                    rnaSeqPresentHigh = (String) rowList.get(columnCount++);
//                    rnaSeqPresentLow = (String) rowList.get(columnCount++);
//                    rnaSeqAbsentHigh = (String) rowList.get(columnCount++);
//                    rnaSeqAbsentLow = (String) rowList.get(columnCount++);
//                    rnaSeqObsData = (String) rowList.get(columnCount++);
//                }
                
//                if (isObservedDataOnly) {
//                    // Filter keeps observed data only (stage and organ are observed)
//                    assertExpressionFile(outputSimpleFile11, spe11.getId(), true, 3, isObservedDataOnly);
//                    assertExpressionFile(outputSimpleFile22, spe22.getId(), true, 1, isObservedDataOnly);
//                    assertExpressionFile(outputAdvancedFile11, spe11.getId(), false, 6, isObservedDataOnly);
//                    assertExpressionFile(outputAdvancedFile22, spe22.getId(), false, 2, isObservedDataOnly);
//                } else {
//                    assertExpressionFile(outputSimpleFile11, spe11.getId(), true, 3, isObservedDataOnly);
//                    assertExpressionFile(outputSimpleFile22, spe22.getId(), true, 1, isObservedDataOnly);
//                    assertExpressionFile(outputAdvancedFile11, spe11.getId(), false, 6, isObservedDataOnly);
//                    assertExpressionFile(outputAdvancedFile22, spe22.getId(), false, 3, isObservedDataOnly);
//                }

            }
            assertEquals("Incorrect number of lines in simple download file", expNbLines, lineCount);
        }
    }
    
    /**
     * Assert that specific complete file columns row are equal. It checks affymetrix data, 
     * EST data, <em>in Situ</em> data, and RNA-seq data columns. 
     * 
     * @param geneId            A {@code String} that is the gene ID of the row.
     * @param expAffyData       An {@code Expression} that is the expected affymetrix data. 
     * @param affyData          A {@code String} that is the actual affymetrix data.
     * @param expESTData        An {@code Expression} that is the expected EST data.
     * @param estData           A {@code String} that is the actual EST data.
     * @param expInSituData     An {@code Expression} that is the expected <em>in Situ</em> data.
     * @param inSituData        A {@code String} that is the actual <em>in Situ</em> data.
     * @param expRNAseqData     An {@code Expression} that is the expected RNA-seq data.
     * @param rnaSeqData        A {@code String} that is the actual RNA-seq data.
     */
    private void assertCompleteExprColumnRowEqual(String geneId, 
            Expression expAffyData, String affyData, DataState expAffyQual, String affyQual, 
            ObservedData expAffyObsData, String affyObsData,
            Expression expESTData, String estData, DataState expESTQual, String estQual, 
            ObservedData expESTObsData, String estObsData,
            Expression expInSituData, String inSituData, DataState expInSituQual, String inSituQual, 
            ObservedData expInSituObsData, String inSituObsData, 
            Expression expRNAseqData, String rnaSeqData, DataState expRNAseqQual, String rnaSeqQual, 
            ObservedData expRNAseqObsData, String rnaSeqObsData,
            ObservedData expObservedData, String observedData) {
        log.debug("geneId: {} - expAffyData: {} - affyData: {} - expAffyQual: {} - affyQual: {} "
                + "- expAffyObsData: {} - affyObsData: {} - expESTData: {} - estData: {} "
                + "- expESTQual: {} - estQual: {} - expESTObsData: {} - estObsData: {} "
                + "- expInSituData: {} - inSituData: {} - expInSituQual: {} - inSituQual: {} "
                + "- expInSituObsData: {} - inSituObsData: {} - expRNAseqData: {} - rnaSeqData: {} "
                + "- expRNAseqQual: {} - rnaSeqQual: {} - expRNAseqObsData: {} - rnaSeqObsData: {} "
                + "- expObservedData: {} - observedData",  geneId, expAffyData, affyData,
                expAffyQual, affyQual, expAffyObsData, affyObsData, expESTData, estData, expESTQual,
                estQual, expESTObsData, estObsData, expInSituData, inSituData, expInSituQual,
                inSituQual, expInSituObsData, inSituObsData, expRNAseqData, rnaSeqData,
                expRNAseqQual, rnaSeqQual, expRNAseqObsData, rnaSeqObsData, expObservedData, observedData);
        assertEquals("Incorrect Affymetrix data for " + geneId, expAffyData == null?
                GenerateDownloadFile.NO_DATA_VALUE :
                    GenerateDownloadFile.convertExpressionToString(expAffyData), affyData);
        assertEquals("Incorrect Affymetrix quality for " + geneId, expAffyQual == null? 
                GenerateDownloadFile.NA_VALUE :
            GenerateDownloadFile.convertDataStateToString(expAffyQual), affyQual);
        assertEquals("Incorrect Affymetrix observed data for " + geneId, 
                expAffyObsData.getStringRepresentation(), affyObsData);
        
        assertEquals("Incorrect EST data for " + geneId, expESTData == null?
                GenerateDownloadFile.NO_DATA_VALUE :
                    GenerateDownloadFile.convertExpressionToString(expESTData), estData);
        assertEquals("Incorrect EST quality for " + geneId, expESTQual== null? 
                GenerateDownloadFile.NA_VALUE :
            GenerateDownloadFile.convertDataStateToString(expESTQual), estQual);
        assertEquals("Incorrect EST observed data for " + geneId, 
                expESTObsData.getStringRepresentation(), estObsData);
        assertEquals("Incorrect in situ data for " + geneId, expInSituData == null?
                GenerateDownloadFile.NO_DATA_VALUE :
                    GenerateDownloadFile.convertExpressionToString(expInSituData), inSituData);
        assertEquals("Incorrect in situ quality for " + geneId, expInSituQual== null? 
                GenerateDownloadFile.NA_VALUE :
            GenerateDownloadFile.convertDataStateToString(expInSituQual), inSituQual);
        assertEquals("Incorrect in situ observed data for " + geneId, 
                expInSituObsData.getStringRepresentation(), inSituObsData);
        assertEquals("Incorrect RNA-seq data for " + geneId, expRNAseqData == null?
                GenerateDownloadFile.NO_DATA_VALUE :
                    GenerateDownloadFile.convertExpressionToString(expRNAseqData), rnaSeqData);
        assertEquals("Incorrect RNA-seq quality for " + geneId, expRNAseqQual== null? 
                GenerateDownloadFile.NA_VALUE :
            GenerateDownloadFile.convertDataStateToString(expRNAseqQual), rnaSeqQual);
        assertEquals("Incorrect RNA-seq observed data for " + geneId, 
                expRNAseqObsData.getStringRepresentation(), rnaSeqObsData);
        assertEquals("Incorrect observed data for " + geneId, 
                expObservedData.getStringRepresentation(), observedData);
    }

}<|MERGE_RESOLUTION|>--- conflicted
+++ resolved
@@ -213,16 +213,8 @@
                                         10, new BigDecimal(99), new BigDecimal(88), new BigDecimal(77),
                                         new DataPropagation())
                                 ), null, null));
-<<<<<<< HEAD
-
-        Set<Attribute> attr = new HashSet<>(Arrays.asList(Attribute.ANAT_ENTITY_ID,
-                Attribute.DATA_QUALITY, Attribute.DATA_TYPE_RANK_INFO, Attribute.OBSERVED_DATA, 
-                Attribute.GENE, Attribute.DEV_STAGE_ID, Attribute.CALL_TYPE, Attribute.EXPERIMENT_COUNTS,
-                Attribute.MEAN_RANK));
-=======
         
         Set<Attribute> attr = getAttributes(true);
->>>>>>> 340493d9
         
         when(callService.loadExpressionCalls(callFilterSp11, attr, serviceOrdering))
         .thenReturn(calls.stream().filter(c -> c.getCondition().getSpeciesId() == 1));
@@ -344,10 +336,11 @@
         DevStage ds1 = new DevStage("Stage_id1", "name", "desc");
         DevStage ds2 = new DevStage("Stage_id2", "name", "desc");
         DevStage parentDs2 = new DevStage("ParentStage_id2", "name", "desc");
-        Gene g1 = new Gene("ID1", "name1", null, spe11, 1);
-        Gene g2 = new Gene("ID2", "name2", null, spe11, 1);
-        Gene g3 = new Gene("ID3", "name3", null, spe11, 1);
-        Gene g4 = new Gene("ID4", "name4", null, spe22, 1);
+        GeneBioType biotype = new GeneBioType("b");
+        Gene g1 = new Gene("ID1", "name1", null, spe11, biotype, 1);
+        Gene g2 = new Gene("ID2", "name2", null, spe11, biotype, 1);
+        Gene g3 = new Gene("ID3", "name3", null, spe11, biotype, 1);
+        Gene g4 = new Gene("ID4", "name4", null, spe22, biotype, 1);
 
         // First, we need a mock MySQLDAOManager, for the class to acquire mock DAOs. 
         MockDAOManager mockManager = new MockDAOManager();
@@ -709,7 +702,7 @@
         Set<Attribute> attrs = new HashSet<>(Arrays.asList(Attribute.ANAT_ENTITY_ID,
             Attribute.DATA_QUALITY, Attribute.DATA_TYPE_RANK_INFO, Attribute.OBSERVED_DATA, 
             Attribute.GENE, Attribute.CALL_TYPE, Attribute.EXPERIMENT_COUNTS,
-            Attribute.GLOBAL_MEAN_RANK));
+            Attribute.MEAN_RANK));
         if(isObservedDataOnly) {
             attrs.add(Attribute.DEV_STAGE_ID);
         }
