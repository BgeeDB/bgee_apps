package org.bgee.model.expressiondata.multispecies;

import org.bgee.model.Service;
import org.bgee.model.ServiceFactory;
import org.bgee.model.TestAncestor;
import org.bgee.model.anatdev.AnatEntity;
import org.bgee.model.anatdev.multispemapping.AnatEntitySimilarity;
import org.bgee.model.anatdev.multispemapping.AnatEntitySimilarityService;
import org.bgee.model.anatdev.multispemapping.AnatEntitySimilarityTaxonSummary;
import org.bgee.model.expressiondata.Call.ExpressionCall;
import org.bgee.model.expressiondata.CallFilter.ExpressionCallFilter;
import org.bgee.model.expressiondata.MultiGeneExprAnalysis.MultiGeneExprCounts;
import org.bgee.model.expressiondata.CallService;
import org.bgee.model.expressiondata.Condition;
import org.bgee.model.expressiondata.ConditionFilter;
import org.bgee.model.expressiondata.baseelements.DataPropagation;
import org.bgee.model.expressiondata.baseelements.ExpressionLevelInfo;
import org.bgee.model.expressiondata.baseelements.PropagationState;
import org.bgee.model.expressiondata.baseelements.SummaryCallType;
import org.bgee.model.expressiondata.baseelements.SummaryCallType.ExpressionSummary;
import org.bgee.model.expressiondata.baseelements.SummaryQuality;
import org.bgee.model.gene.Gene;
import org.bgee.model.gene.GeneBioType;
import org.bgee.model.gene.GeneFilter;
import org.bgee.model.ontology.Ontology;
import org.bgee.model.ontology.RelationType;
import org.bgee.model.species.Species;
import org.bgee.model.species.Taxon;
import org.junit.Ignore;
import org.junit.Test;

import java.math.BigDecimal;
import java.util.Arrays;
import java.util.Collection;
import java.util.Collections;
import java.util.EnumSet;
import java.util.HashMap;
import java.util.HashSet;
import java.util.LinkedHashMap;
import java.util.Map;
import java.util.Set;
import java.util.stream.Collectors;
import java.util.stream.Stream;

import static org.junit.Assert.assertEquals;
import static org.junit.Assert.assertNotNull;
import static org.mockito.Mockito.doReturn;
import static org.mockito.Mockito.mock;
import static org.mockito.Mockito.spy;
import static org.mockito.Mockito.when;

/**
 * This class holds the unit tests for the {@code MultiSpeciesCallService} class.
 * 
 * @author  Valentine Rech de Laval
 * @version Bgee 15, Dec. 2021
 * @since   Bgee 14, Nov. 2016
 */
public class MultiSpeciesCallServiceTest extends TestAncestor {
    
    /**
     * Test the method
     * {@link MultiSpeciesCallService#loadSimilarityExpressionCalls(int, Collection, ConditionFilter, boolean)}.
     */
    @Test
    public void shouldLoadMultiSpeciesCalls() {
        // Initialize mocks
        ServiceFactory serviceFactory = mock(ServiceFactory.class);
        CallService callService = mock(CallService.class);
        when(serviceFactory.getCallService()).thenReturn(callService);
        AnatEntitySimilarityService aeSimService = mock(AnatEntitySimilarityService.class);
        when(serviceFactory.getAnatEntitySimilarityService()).thenReturn(aeSimService);

        int taxonId = 10;
        Taxon taxon = new Taxon(taxonId, null, null, "scientificName", 1, true);
        Ontology<Taxon, Integer> taxOnt = new Ontology<>(null, Arrays.asList(taxon),
            new HashSet<>(), EnumSet.of(RelationType.ISA_PARTOF), serviceFactory, Taxon.class);
        
        int speciesId1 = 1;
        int speciesId2 = 2;
        Species species1 = new Species(speciesId1);
        Species species2 = new Species(speciesId2);

        String anatEntityId1a = "anatEntityId1a";
        String anatEntityId1b = "anatEntityId1b";
        String anatEntityId2a = "anatEntityId2a";
        AnatEntity anatEntity1a = new AnatEntity(anatEntityId1a);
        AnatEntity anatEntity1b = new AnatEntity(anatEntityId1b);
        AnatEntity anatEntity2a = new AnatEntity(anatEntityId2a);
        
        Gene gene1 = new Gene("gene1a", species1, new GeneBioType("biotype1"));
        Gene gene2a = new Gene("gene2a", species2, new GeneBioType("biotype1"));
        Gene gene2b = new Gene("gene2b", species2, new GeneBioType("biotype1"));
        Set<String> sp1GenesIds = Collections.singleton(gene1.getGeneId());
        GeneFilter geneFilter1 = new GeneFilter(speciesId1, sp1GenesIds);
        Set<GeneFilter> geneFilters = Collections.singleton(geneFilter1);

        // aeSim1
        ExpressionCall call1 = new ExpressionCall(gene1, new Condition(anatEntity1a,  null, null, null, null, species1),
<<<<<<< HEAD
                null, ExpressionSummary.EXPRESSED, null, null, null);
        ExpressionCall call2 = new ExpressionCall(gene1, new Condition(anatEntity2a, null, null, null, null, species1),
                null, ExpressionSummary.NOT_EXPRESSED, null, null, null);
        ExpressionCall call4 = new ExpressionCall(gene2a, new Condition(anatEntity2a, null, null, null, null, species2),
                null, ExpressionSummary.EXPRESSED, null, null, null);
        // aeSim2
        ExpressionCall call3 = new ExpressionCall(gene1, new Condition(anatEntity1b,  null, null, null, null, species1),
                null, ExpressionSummary.EXPRESSED, null, null, null);
        ExpressionCall call5 = new ExpressionCall(gene2b, new Condition(anatEntity1b, null, null, null, null, species2),
                null, ExpressionSummary.NOT_EXPRESSED, null, null, null);
=======
                null, null, null, ExpressionSummary.EXPRESSED, SummaryQuality.SILVER, null, null);
        ExpressionCall call2 = new ExpressionCall(gene1, new Condition(anatEntity2a, null, null, null, null, species1),
                null, null, null, ExpressionSummary.NOT_EXPRESSED, SummaryQuality.SILVER, null, null);
        ExpressionCall call4 = new ExpressionCall(gene2a, new Condition(anatEntity2a, null, null, null, null, species2),
                null, null, null, ExpressionSummary.EXPRESSED, SummaryQuality.BRONZE, null, null);
        // aeSim2
        ExpressionCall call3 = new ExpressionCall(gene1, new Condition(anatEntity1b,  null, null, null, null, species1),
                null, null, null, ExpressionSummary.EXPRESSED, SummaryQuality.SILVER, null, null);
        ExpressionCall call5 = new ExpressionCall(gene2b, new Condition(anatEntity1b, null, null, null, null, species2),
                null, null, null, ExpressionSummary.NOT_EXPRESSED, SummaryQuality.SILVER, null, null);
>>>>>>> 55d63a95

        Set<AnatEntitySimilarityTaxonSummary> aeSimTaxonSummaries = Collections.singleton(
                new AnatEntitySimilarityTaxonSummary(taxon, true, true));
        AnatEntitySimilarity aeSim1 = new AnatEntitySimilarity(
                Arrays.asList(anatEntity1a, anatEntity2a), null, taxon, aeSimTaxonSummaries, taxOnt);
        AnatEntitySimilarity aeSim2 = new AnatEntitySimilarity(
                Arrays.asList(anatEntity1b), null, taxon, aeSimTaxonSummaries, taxOnt);
        
        boolean onlyTrusted = true;
        when(aeSimService.loadPositiveAnatEntitySimilarities(taxonId, onlyTrusted))
                .thenReturn(new HashSet<>(Arrays.asList(aeSim1, aeSim2)));

        ConditionFilter providedCondFilter = new ConditionFilter(new HashSet<>(
                Arrays.asList(anatEntityId1a, anatEntityId1b)), null, null, null, null);
        ConditionFilter usedCondFilter = new ConditionFilter(new HashSet<>(
<<<<<<< HEAD
                Arrays.asList(anatEntityId1a, anatEntityId1b, anatEntityId2a)), null, null, null, null);
=======
                Arrays.asList(anatEntityId1a, anatEntityId1b, anatEntityId2a)), null, new HashSet<>(
                        Arrays.asList(anatEntityId1a, anatEntityId1b, anatEntityId2a)), null, null);
>>>>>>> 55d63a95

        Map<SummaryCallType.ExpressionSummary, SummaryQuality> qualityFilter =
                new HashMap<>();
        qualityFilter.put(SummaryCallType.ExpressionSummary.EXPRESSED, SummaryQuality.BRONZE);
        qualityFilter.put(SummaryCallType.ExpressionSummary.NOT_EXPRESSED, SummaryQuality.BRONZE);

        ExpressionCallFilter usedCallFilter = new ExpressionCallFilter(
<<<<<<< HEAD
                qualityFilter, geneFilters, Collections.singleton(usedCondFilter), null, null, null, null,
                null, null, null);
=======
                qualityFilter, geneFilters, Collections.singleton(usedCondFilter), null, null);
>>>>>>> 55d63a95

        LinkedHashMap<CallService.OrderingAttribute, Service.Direction> serviceOrdering =
                new LinkedHashMap<>();
        serviceOrdering.put(CallService.OrderingAttribute.GENE_ID, Service.Direction.ASC);

        when(callService.loadExpressionCalls(usedCallFilter,
                EnumSet.of(CallService.Attribute.GENE, CallService.Attribute.ANAT_ENTITY_ID,
                        CallService.Attribute.CELL_TYPE_ID, CallService.Attribute.CALL_TYPE, 
                        CallService.Attribute.OBSERVED_DATA, CallService.Attribute.EXPRESSION_SCORE),
                serviceOrdering))
                .thenReturn(Stream.of(call1, call2, call3, call4, call5));

        MultiSpeciesCallService service = new MultiSpeciesCallService(serviceFactory);

        Stream<SimilarityExpressionCall> similarityExpressionCallStream = 
                service.loadSimilarityExpressionCalls(taxonId, Collections.singleton(geneFilter1),
                        providedCondFilter, onlyTrusted);

        Set<SimilarityExpressionCall> simCalls = similarityExpressionCallStream.collect(Collectors.toSet());

        assertNotNull(simCalls);
        assertEquals(4, simCalls.size());

        for (SimilarityExpressionCall simCall : simCalls) {
            if (simCall.getGene().equals(gene1)) {
                if (simCall.getMultiSpeciesCondition().getAnatSimilarity().getAllAnatEntities().contains(anatEntity1a)) {
                    assertEquals(new SimilarityExpressionCall(
                                    gene1, new MultiSpeciesCondition(aeSim1, null, null, null),
                                    Arrays.asList(call1, call2), ExpressionSummary.EXPRESSED),
                            simCall);
                } else {
                    assertEquals(new SimilarityExpressionCall(
                                    gene1, new MultiSpeciesCondition(aeSim2, null, null, null),
                                    Arrays.asList(call3), ExpressionSummary.EXPRESSED),
                            simCall);
                }
            } else if (simCall.getGene().equals(gene2a)) {
                assertEquals(new SimilarityExpressionCall(
                                gene2a, new MultiSpeciesCondition(aeSim1, null, null, null),
                                Arrays.asList(call4), ExpressionSummary.EXPRESSED),
                        simCall);
            } else {
                assertEquals(new SimilarityExpressionCall(
                                gene2b, new MultiSpeciesCondition(aeSim2, null, null, null),
                                Arrays.asList(call5), ExpressionSummary.NOT_EXPRESSED),
                        simCall);
            }
        }

//    /**
//     * Test the method {@link MultiSpeciesCallService#loadMultiSpeciesExpressionCalls(Gene, Collection)}.
//     */
//    @Test
//    @Ignore("Test ignored until it is re-implemented following many modifications.")
//    public void shouldLoadMultiSpeciesExpressionCalls() {
//        // Initialize mocks
//        ServiceFactory serviceFactory = mock(ServiceFactory.class);
//        // OntologyService to get ordered relevant taxa from the gene taxa
//        OntologyService ontService = mock(OntologyService.class);
//        when(serviceFactory.getOntologyService()).thenReturn(ontService);
//        // GeneService to retrieve homologous organ groups
//        GeneService geneService = mock(GeneService.class);
//        when(serviceFactory.getGeneService()).thenReturn(geneService);
//        // AnatEntityService to retrieve anat. entity similarities
//        AnatEntityService anatEntityService = mock(AnatEntityService.class);
//        when(serviceFactory.getAnatEntityService()).thenReturn(anatEntityService);
//        // DevStageService to retrieve dev. stage similarities
//        DevStageService devStageService = mock(DevStageService.class);
//        when(serviceFactory.getDevStageService()).thenReturn(devStageService);
//        // CallService to retrieve propagated and reconciled calls
//        CallService callService = mock(CallService.class);
//        when(serviceFactory.getCallService()).thenReturn(callService);
//        
//        String taxId1 = "taxId1";
//        Taxon taxon1 = new Taxon(taxId1);
//        String taxId2 = "taxId2";
//        Taxon taxon2 = new Taxon(taxId2);
//        String taxId10 = "taxId10";
//        Taxon taxon10 = new Taxon(taxId10);
//        String taxId100 = "taxId100";
//        Taxon taxon100 = new Taxon(taxId100);
//        // tax100--
//        // |        \
//        // tax10     \
//        // |     \    \
//        // tax1  tax2  tax3
//        // |     |     |
//        // sp1   sp2   sp3
//
//        String spId1 = "spId1";
//        String spId2 = "spId2";
//        String spId3 = "spId3";
//        Set<String> speciesIds = new HashSet<String>(Arrays.asList(spId1, spId2, spId3)); 
//
//        @SuppressWarnings("unchecked")
//        MultiSpeciesOntology<Taxon> taxonOnt = mock(MultiSpeciesOntology.class);
//        when(ontService.getTaxonOntology()).thenReturn(taxonOnt);
//        when(taxonOnt.getElements()).thenReturn(new HashSet<>(Arrays.asList(taxon1, taxon2)));
//        when(taxonOnt.getElement(taxId1)).thenReturn(taxon1);
//        when(taxonOnt.getOrderedAncestors(taxon1)).thenReturn(Arrays.asList(taxon10, taxon100));
//        
//        Map<String, Set<String>> omaToGeneIds1 = new HashMap<>();
//        omaToGeneIds1.put("oma1", new HashSet<>(Arrays.asList("sp1g1", "sp2g1")));
//        when(geneService.getOrthologs(taxId10, speciesIds)).thenReturn(omaToGeneIds1);
//        Map<String, Set<String>> omaToGeneIds2 = new HashMap<>();
//        omaToGeneIds2.put("oma2", new HashSet<>(Arrays.asList("sp1g1", "sp2g1", "sp3g1")));
//        when(geneService.getOrthologs(taxId100, speciesIds)).thenReturn(omaToGeneIds2);
//
//        AnatEntitySimilarity aeSim1 = new AnatEntitySimilarity("aeSim1", new HashSet<>(Arrays.asList("aeId1", "aeId2")));
//        AnatEntitySimilarity aeSim2 = new AnatEntitySimilarity("aeSimA", new HashSet<>(Arrays.asList("aeId3", "aeId4")));
//        when(anatEntityService.loadAnatEntitySimilarities(taxId10, speciesIds, true))
//            .thenReturn(new HashSet<>(Arrays.asList(aeSim1)));
//        when(anatEntityService.loadAnatEntitySimilarities(taxId100, speciesIds, true))
//            .thenReturn(new HashSet<>(Arrays.asList(aeSim1, aeSim2)));
//
//        DevStageSimilarity dsSim1 = new DevStageSimilarity("dsSim1", new HashSet<>(Arrays.asList("dsId1", "dsId2")));
//        DevStageSimilarity dsSim2 = new DevStageSimilarity("dsSim2", new HashSet<>(Arrays.asList("dsId3", "dsId4")));
//        DevStageSimilarity dsSim2b = new DevStageSimilarity("dsSim2b", new HashSet<>(Arrays.asList("dsId3", "dsId4", "dsId5")));
//        when(devStageService.loadDevStageSimilarities(taxId10, speciesIds))
//            .thenReturn(new HashSet<>(Arrays.asList(dsSim1, dsSim2)));
//        when(devStageService.loadDevStageSimilarities(taxId100, speciesIds))
//            .thenReturn(new HashSet<>(Arrays.asList(dsSim1, dsSim2b)));
//
//        LinkedHashMap<CallService.OrderingAttribute, Direction> orderAttrs = new LinkedHashMap<>();
//        orderAttrs.put(CallService.OrderingAttribute.GENE_ID, Direction.ASC);
//        
//        Set<String> orthologousGeneIds10 = new HashSet<>();
//        orthologousGeneIds10.addAll(omaToGeneIds1.values().stream().flatMap(Set::stream).collect(Collectors.toSet()));
//        Set<String> anatEntityIds10 = new HashSet<>();
//        anatEntityIds10.addAll(aeSim1.getAnatEntityIds());
//        Set<String> devStageIds10 = new HashSet<>();
//        devStageIds10.addAll(dsSim1.getDevStageIds());
//        devStageIds10.addAll(dsSim2.getDevStageIds());
//
//        ExpressionCallFilter callFilter10 = new ExpressionCallFilter(
//                new GeneFilter(orthologousGeneIds10), 
//                new HashSet<>(Arrays.asList(new ConditionFilter(anatEntityIds10, devStageIds10))),
//                ExpressionSummary.EXPRESSED);
//
//        Set<String> orthologousGeneIds100 = new HashSet<>();
//        orthologousGeneIds100.addAll(omaToGeneIds1.values().stream().flatMap(Set::stream).collect(Collectors.toSet()));
//        orthologousGeneIds100.addAll(omaToGeneIds2.values().stream().flatMap(Set::stream).collect(Collectors.toSet()));
//        Set<String> anatEntityIds100 = new HashSet<>();
//        anatEntityIds100.addAll(aeSim1.getAnatEntityIds());
//        anatEntityIds100.addAll(aeSim2.getAnatEntityIds());
//        Set<String> devStageIds100 = new HashSet<>();
//        devStageIds100.addAll(dsSim1.getDevStageIds());
//        devStageIds100.addAll(dsSim2b.getDevStageIds());
//        ExpressionCallFilter callFilter100 = new ExpressionCallFilter(
//                new GeneFilter(orthologousGeneIds100), 
//                new HashSet<>(Arrays.asList(new ConditionFilter(anatEntityIds100, devStageIds100))),
//                ExpressionSummary.EXPRESSED);
//
//        // aeSim1 - dsSim1
//        ExpressionCall call1 = new ExpressionCall("sp1g1", new Condition("aeId1", "dsId1", spId1),
//                false, ExpressionSummary.EXPRESSED, SummaryQuality.GOLD, null,
////                Arrays.asList(new ExpressionCallData(Expression.EXPRESSED, DataType.AFFYMETRIX)),
//                null);
//        // aeSim1 - dsSim1
//        ExpressionCall call2 = new ExpressionCall("sp2g1", new Condition("aeId2", "dsId2", spId2),
//            true, ExpressionSummary.NOT_EXPRESSED, SummaryQuality.GOLD, null,
////            Arrays.asList(new ExpressionCallData(Expression.NOT_EXPRESSED, DataType.RNA_SEQ)),
//            null);
//        // aeSim1 - dsSim2
//        ExpressionCall call3 = new ExpressionCall("sp1g1", new Condition("aeId1", "dsId4", spId1),
//                false,
//                ExpressionSummary.EXPRESSED, SummaryQuality.GOLD, null,
////                Arrays.asList(new ExpressionCallData(Expression.EXPRESSED, DataType.AFFYMETRIX)),
//                null);
//        // aeSim2 - dsSim2 & dsSim2b
//        ExpressionCall call4 = new ExpressionCall("sp1g1", new Condition("aeId4", "dsId3", spId1),
//            true, ExpressionSummary.EXPRESSED, SummaryQuality.GOLD, null,
////            Arrays.asList(new ExpressionCallData(Expression.EXPRESSED, DataType.RNA_SEQ)),
//            null);
//        // aeSim2 - dsSim2 & dsSim2b
//        ExpressionCall call5 = new ExpressionCall("sp2g1", new Condition("aeId3", "dsId4", spId2),
//            true, ExpressionSummary.EXPRESSED, SummaryQuality.SILVER, null,
////            Arrays.asList(new ExpressionCallData(Expression.EXPRESSED, DataType.IN_SITU)),
//            null);
//        // aeSim2 - dsSim2b
//        ExpressionCall call6 = new ExpressionCall("sp3g1", new Condition("aeId4", "dsId5", spId3),
//            true, ExpressionSummary.EXPRESSED, SummaryQuality.SILVER, null,
////            Arrays.asList(new ExpressionCallData(Expression.EXPRESSED, DataType.IN_SITU)),
//            null);
//        
//        when(callService.loadExpressionCalls(spId1, callFilter10, null, orderAttrs))
//            .thenReturn(Arrays.asList(call1, call3).stream());
//        when(callService.loadExpressionCalls(spId2, callFilter10, null, orderAttrs))
//            .thenReturn(Arrays.asList(call2).stream());
//        when(callService.loadExpressionCalls(spId3, callFilter10, null, orderAttrs))
//            .thenReturn(Stream.empty());
//
//        when(callService.loadExpressionCalls(spId1, callFilter100, null, orderAttrs))
//            .thenReturn(Arrays.asList(call1, call3, call4).stream());
//        when(callService.loadExpressionCalls(spId2, callFilter100, null, orderAttrs))
//            .thenReturn(Arrays.asList(call2, call5).stream());
//        when(callService.loadExpressionCalls(spId3, callFilter100, null, orderAttrs))
//            .thenReturn(Arrays.asList(call6).stream());
//        
//        MultiSpeciesCallService analysisService = new MultiSpeciesCallService(serviceFactory);
//        Gene gene = new Gene("sp1g1", spId1, null, null, new Species(spId1, null, null, null, null, null, taxId1, null, null));
//        Map<String, Set<MultiSpeciesCall<ExpressionCall>>> actual = 
//            analysisService.loadMultiSpeciesExpressionCalls(gene, speciesIds);
//
//        LinkedHashMap<String, Set<MultiSpeciesCall<ExpressionCall>>> expected = new LinkedHashMap<>();
//        
//        Set<MultiSpeciesCall<ExpressionCall>> multiSpCalls1 = new HashSet<>();
//        multiSpCalls1.add(new MultiSpeciesCall<>(aeSim1, dsSim1, taxId10, "oma1", orthologousGeneIds10,
//            new HashSet<>(Arrays.asList(call1, call2)), null, serviceFactory));
//        multiSpCalls1.add(new MultiSpeciesCall<>(aeSim1, dsSim2, taxId10, "oma1", orthologousGeneIds10,
//            new HashSet<>(Arrays.asList(call3)), null, serviceFactory));
//        expected.put(taxId10, multiSpCalls1);
//
//        Set<MultiSpeciesCall<ExpressionCall>> multiSpCalls100 = new HashSet<>();
//        multiSpCalls100.add(new MultiSpeciesCall<>(aeSim1, dsSim1, taxId100, "oma2", orthologousGeneIds100,
//            new HashSet<>(Arrays.asList(call1, call2)), null, serviceFactory));
//        multiSpCalls100.add(new MultiSpeciesCall<>(aeSim1, dsSim2b, taxId100, "oma2", orthologousGeneIds100,
//            new HashSet<>(Arrays.asList(call3)), null, serviceFactory));
//        multiSpCalls100.add(new MultiSpeciesCall<>(aeSim2, dsSim2b, taxId100, "oma2", orthologousGeneIds100, 
//            new HashSet<>(Arrays.asList(call4, call5, call6)), null, serviceFactory));
//        expected.put(taxId100, multiSpCalls100);
//
//        assertEquals("Incorrect multi-species expression calls", new ArrayList<>(expected.keySet()),
//            new ArrayList<>(actual.keySet()));
//        assertEquals("Incorrect multi-species expression calls for tax ID 10",
//            expected.get(taxId10), actual.get(taxId10));
//        assertEquals("Incorrect multi-species expression calls for tax ID 100",
//            expected.get(taxId100), actual.get(taxId100));
    }

    @Test
    @Ignore("Add a quick and dirty integration test in MultiSpeciesCallServiceTest using the actual database; to be reverted later. Commit b520e0ca")
    public void makeIntegrationTest() {
        try (ServiceFactory serviceFactory = new ServiceFactory()) {
            getLogger().info("SIMILARITY: {}", serviceFactory.getAnatEntitySimilarityService()
                    .loadPositiveAnatEntitySimilarities(7742, false)
            .stream().map(s -> s.getSourceAnatEntities().stream()
                    .map(ae -> ae.getName()).collect(Collectors.joining(", ")))
            .collect(Collectors.joining("\n")));

            MultiSpeciesCallService callService = serviceFactory.getMultiSpeciesCallService();
            GeneFilter geneFilter1 = new GeneFilter(9606, Arrays.asList("ENSG00000244734", "ENSG00000130208"));
            GeneFilter geneFilter2 = new GeneFilter(10090, Arrays.asList("ENSMUSG00000052187", "ENSMUSG00000040564"));
            callService.loadSimilarityExpressionCalls(7742, Arrays.asList(geneFilter1, geneFilter2), null, false)
            .forEach(c -> getLogger().info(c.getGene().getName() + " - "
            + c.getMultiSpeciesCondition().getAnatSimilarity().getAllAnatEntities().stream()
            .map(ae -> ae.getName()).collect(Collectors.joining(", "))));
        }
    }

    /**
     * Test the method {@link MultiSpeciesCallService#loadMultiSpeciesExprAnalysis(Collection)}
     */
    @Test
    public void shouldLoadMultiSpeciesExprAnalysis() {
        Species spe1 = new Species(1);
        Species spe2 = new Species(2);
        GeneBioType biotype = new GeneBioType("type1");
        Gene g1 = new Gene("1", spe1, biotype);
        Gene g2 = new Gene("2", spe2, biotype);
        Taxon lca = new Taxon(1, "tax1", "desc", "scientific name", 1, true);
        Ontology<Taxon, Integer> taxOnt = new Ontology<>(null, Arrays.asList(lca),
            new HashSet<>(), EnumSet.of(RelationType.ISA_PARTOF), serviceFactory, Taxon.class);
        when(this.taxonService.loadLeastCommonAncestor(new HashSet<>(Arrays.asList(spe1.getId(), spe2.getId()))))
        .thenReturn(lca);
        Set<GeneFilter> geneFilters = new HashSet<>(Arrays.asList(
                new GeneFilter(spe1.getId(), Arrays.asList(g1.getGeneId())),
                new GeneFilter(spe2.getId(), Arrays.asList(g2.getGeneId()))));

        MultiSpeciesCondition cond1 = new MultiSpeciesCondition(
                new AnatEntitySimilarity(Arrays.asList(new AnatEntity("1")), null, lca,
                        Arrays.asList(new AnatEntitySimilarityTaxonSummary(lca, true, true)), taxOnt),
                null, null, null);
        MultiSpeciesCondition cond2 = new MultiSpeciesCondition(
                new AnatEntitySimilarity(Arrays.asList(new AnatEntity("2")), null, lca,
                        Arrays.asList(new AnatEntitySimilarityTaxonSummary(lca, true, true)), taxOnt),
                null, null, null);
        MultiSpeciesCondition cond3 = new MultiSpeciesCondition(
                new AnatEntitySimilarity(Arrays.asList(new AnatEntity("3")), null, lca,
                        Arrays.asList(new AnatEntitySimilarityTaxonSummary(lca, true, true)), taxOnt),
                null, null, null);
        MultiSpeciesCondition cond4 = new MultiSpeciesCondition(
                new AnatEntitySimilarity(Arrays.asList(new AnatEntity("4")), null, lca,
                        Arrays.asList(new AnatEntitySimilarityTaxonSummary(lca, true, true)), taxOnt),
                null, null, null);
        MultiSpeciesCallService spyCallService = spy(new MultiSpeciesCallService(this.serviceFactory));
<<<<<<< HEAD
        Collection<ExpressionCall> sourceCalls1 = Arrays.asList(
                new ExpressionCall(g1, new Condition(new AnatEntity("1"), null, null, null, null, spe1),
                        new DataPropagation(PropagationState.SELF, null, true),
                        ExpressionSummary.EXPRESSED, SummaryQuality.SILVER,
                        null, new ExpressionLevelInfo(new BigDecimal("1.0"))),
                new ExpressionCall(g1, new Condition(new AnatEntity("1bis"), null, null, null, null, spe1),
                        new DataPropagation(PropagationState.SELF, null, true),
                        ExpressionSummary.EXPRESSED, SummaryQuality.SILVER,
                        null, new ExpressionLevelInfo(new BigDecimal("2.0"))));
        Collection<ExpressionCall> sourceCalls2 = Arrays.asList(
                new ExpressionCall(g2, new Condition(new AnatEntity("1"), null, null, null, null, spe1),
                        new DataPropagation(PropagationState.DESCENDANT, null, false),
                        ExpressionSummary.EXPRESSED, SummaryQuality.SILVER,
                        null, null),
                new ExpressionCall(g2, new Condition(new AnatEntity("1bis"), null, null, null, null, spe1),
                        new DataPropagation(PropagationState.DESCENDANT, null, false),
                        ExpressionSummary.EXPRESSED, SummaryQuality.SILVER,
                        null, null));
        Collection<ExpressionCall> sourceCalls3 = Arrays.asList(
                new ExpressionCall(g1, new Condition(new AnatEntity("2"), null, null, null, null, spe1),
                        new DataPropagation(PropagationState.SELF, null, true),
                        ExpressionSummary.EXPRESSED, SummaryQuality.SILVER,
                        null, new ExpressionLevelInfo(new BigDecimal("1.0"))),
                new ExpressionCall(g1, new Condition(new AnatEntity("2bis"), null, null, null, null, spe1),
                        new DataPropagation(PropagationState.SELF, null, true),
                        ExpressionSummary.EXPRESSED, SummaryQuality.SILVER,
                        null, new ExpressionLevelInfo(new BigDecimal("2.0"))));
        Collection<ExpressionCall> sourceCalls4 = Arrays.asList(
                new ExpressionCall(g2, new Condition(new AnatEntity("2"), null, null, null, null, spe1),
                        new DataPropagation(PropagationState.SELF, null, true),
                        ExpressionSummary.NOT_EXPRESSED, SummaryQuality.SILVER,
                        null, new ExpressionLevelInfo(new BigDecimal("1.0"))),
                new ExpressionCall(g2, new Condition(new AnatEntity("2bis"), null, null, null, null, spe1),
                        new DataPropagation(PropagationState.SELF, null, true),
                        ExpressionSummary.NOT_EXPRESSED, SummaryQuality.SILVER,
                        null, new ExpressionLevelInfo(new BigDecimal("2.0"))));
        Collection<ExpressionCall> sourceCalls5 = Arrays.asList(
                new ExpressionCall(g1, new Condition(new AnatEntity("3"), null, null, null, null, spe1),
                        new DataPropagation(PropagationState.SELF, null, true),
                        ExpressionSummary.EXPRESSED, SummaryQuality.SILVER,
                        null, new ExpressionLevelInfo(new BigDecimal("20.0"))));
        Collection<ExpressionCall> sourceCalls6 = Arrays.asList(
                new ExpressionCall(g1, new Condition(new AnatEntity("4"), null, null, null, null, spe1),
                        new DataPropagation(PropagationState.DESCENDANT, null, false),
                        ExpressionSummary.EXPRESSED, SummaryQuality.SILVER,
                        null, null));
        Collection<ExpressionCall> sourceCalls7 = Arrays.asList(
                new ExpressionCall(g2, new Condition(new AnatEntity("4"), null, null, null, null, spe1),
                        new DataPropagation(PropagationState.ANCESTOR, null, false),
                        ExpressionSummary.NOT_EXPRESSED, SummaryQuality.SILVER,
                        null, null));
        doReturn(Stream.of(
                //The 2 genes are expressed in the same structure, observed data for only one of them,
                //should be used
                new SimilarityExpressionCall(g1, cond1, sourceCalls1, ExpressionSummary.EXPRESSED),
                new SimilarityExpressionCall(g2, cond1, sourceCalls2, ExpressionSummary.EXPRESSED),
                //1 gene expressed, 1 gene not expressed, all observed data
                new SimilarityExpressionCall(g1, cond2, sourceCalls3, ExpressionSummary.EXPRESSED),
                new SimilarityExpressionCall(g2, cond2, sourceCalls4, ExpressionSummary.NOT_EXPRESSED),
                //Only one gene with data
                new SimilarityExpressionCall(g1, cond3, sourceCalls5, ExpressionSummary.EXPRESSED),
                //The 2 genes are expressed, but no observed data for none of them,
                //should be discarded
                new SimilarityExpressionCall(g1, cond4, sourceCalls6, ExpressionSummary.EXPRESSED),
                new SimilarityExpressionCall(g2, cond4, sourceCalls7, ExpressionSummary.NOT_EXPRESSED)))
        .when(spyCallService).loadSimilarityExpressionCalls(lca.getId(), geneFilters, null, false);

        Map<MultiSpeciesCondition, MultiGeneExprCounts> condToCounts = new HashMap<>();
        //Counts in acond1
        Map<ExpressionSummary, Collection<Gene>> callTypeToGenes = new HashMap<>();
        callTypeToGenes.put(ExpressionSummary.EXPRESSED, Arrays.asList(g1, g2));
        Map<Gene, ExpressionLevelInfo> geneToMinRank = new HashMap<>();
        geneToMinRank.put(g1, new ExpressionLevelInfo(new BigDecimal("1.0")));
        geneToMinRank.put(g2, null);
        MultiGeneExprCounts count = new MultiGeneExprCounts(callTypeToGenes, null, geneToMinRank);
        condToCounts.put(cond1, count);
        //counts in cond2
        callTypeToGenes = new HashMap<>();
        callTypeToGenes.put(ExpressionSummary.EXPRESSED, Arrays.asList(g1));
        callTypeToGenes.put(ExpressionSummary.NOT_EXPRESSED, Arrays.asList(g2));
        geneToMinRank = new HashMap<>();
        geneToMinRank.put(g1, new ExpressionLevelInfo(new BigDecimal("1.0")));
        geneToMinRank.put(g2, new ExpressionLevelInfo(new BigDecimal("1.0")));
        count = new MultiGeneExprCounts(callTypeToGenes, null, geneToMinRank);
        condToCounts.put(cond2, count);
        //counts in cond3
        callTypeToGenes = new HashMap<>();
        callTypeToGenes.put(ExpressionSummary.EXPRESSED, Arrays.asList(g1));
        geneToMinRank = new HashMap<>();
        geneToMinRank.put(g1, new ExpressionLevelInfo(new BigDecimal("20.0")));
        count = new MultiGeneExprCounts(callTypeToGenes, Arrays.asList(g2), geneToMinRank);
        condToCounts.put(cond3, count);
        MultiSpeciesExprAnalysis expectedResult = new MultiSpeciesExprAnalysis(Arrays.asList(g1, g2),
                condToCounts);

        assertEquals(expectedResult, spyCallService.loadMultiSpeciesExprAnalysis(Arrays.asList(g1, g2)));
=======
//        Collection<ExpressionCall> sourceCalls1 = Arrays.asList(
//                new ExpressionCall(g1, new Condition(new AnatEntity("1"), null, null, null, null, spe1),
//                        new DataPropagation(PropagationState.SELF, null, true),
//                        null, null, ExpressionSummary.EXPRESSED, SummaryQuality.SILVER,
//                        null, new ExpressionLevelInfo(new BigDecimal("1.0"))),
//                new ExpressionCall(g1, new Condition(new AnatEntity("1bis"), null, null, null, null, spe1),
//                        new DataPropagation(PropagationState.SELF, null, true),
//                        null, null, ExpressionSummary.EXPRESSED, SummaryQuality.SILVER,
//                        null, new ExpressionLevelInfo(new BigDecimal("2.0"))));
//        Collection<ExpressionCall> sourceCalls2 = Arrays.asList(
//                new ExpressionCall(g2, new Condition(new AnatEntity("1"), null, null, null, null, spe1),
//                        new DataPropagation(PropagationState.DESCENDANT, null, false),
//                        null, null, ExpressionSummary.EXPRESSED, SummaryQuality.SILVER,
//                        null, null),
//                new ExpressionCall(g2, new Condition(new AnatEntity("1bis"), null, null, null, null, spe1),
//                        new DataPropagation(PropagationState.DESCENDANT, null, false),
//                        null, null, ExpressionSummary.EXPRESSED, SummaryQuality.SILVER,
//                        null, null));
//        Collection<ExpressionCall> sourceCalls3 = Arrays.asList(
//                new ExpressionCall(g1, new Condition(new AnatEntity("2"), null, null, null, null, spe1),
//                        new DataPropagation(PropagationState.SELF, null, true),
//                        null, null, ExpressionSummary.EXPRESSED, SummaryQuality.SILVER,
//                        null, new ExpressionLevelInfo(new BigDecimal("1.0"))),
//                new ExpressionCall(g1, new Condition(new AnatEntity("2bis"), null, null, null, null, spe1),
//                        new DataPropagation(PropagationState.SELF, null, true),
//                        null, null, ExpressionSummary.EXPRESSED, SummaryQuality.SILVER,
//                        null, new ExpressionLevelInfo(new BigDecimal("2.0"))));
//        Collection<ExpressionCall> sourceCalls4 = Arrays.asList(
//                new ExpressionCall(g2, new Condition(new AnatEntity("2"), null, null, null, null, spe1),
//                        new DataPropagation(PropagationState.SELF, null, true),
//                        null, null, ExpressionSummary.NOT_EXPRESSED, SummaryQuality.SILVER,
//                        null, new ExpressionLevelInfo(new BigDecimal("1.0"))),
//                new ExpressionCall(g2, new Condition(new AnatEntity("2bis"), null, null, null, null, spe1),
//                        new DataPropagation(PropagationState.SELF, null, true),
//                        null, null, ExpressionSummary.NOT_EXPRESSED, SummaryQuality.SILVER,
//                        null, new ExpressionLevelInfo(new BigDecimal("2.0"))));
//        Collection<ExpressionCall> sourceCalls5 = Arrays.asList(
//                new ExpressionCall(g1, new Condition(new AnatEntity("3"), null, null, null, null, spe1),
//                        new DataPropagation(PropagationState.SELF, null, true),
//                        null, null, ExpressionSummary.EXPRESSED, SummaryQuality.SILVER,
//                        null, new ExpressionLevelInfo(new BigDecimal("20.0"))));
//        Collection<ExpressionCall> sourceCalls6 = Arrays.asList(
//                new ExpressionCall(g1, new Condition(new AnatEntity("4"), null, null, null, null, spe1),
//                        new DataPropagation(PropagationState.DESCENDANT, null, false),
//                        null, null, ExpressionSummary.EXPRESSED, SummaryQuality.SILVER,
//                        null, null));
//        Collection<ExpressionCall> sourceCalls7 = Arrays.asList(
//                new ExpressionCall(g2, new Condition(new AnatEntity("4"), null, null, null, null, spe1),
//                        new DataPropagation(PropagationState.ANCESTOR, null, false),
//                        null, null, ExpressionSummary.NOT_EXPRESSED, SummaryQuality.SILVER,
//                        null, null));
//        doReturn(Stream.of(
//                //The 2 genes are expressed in the same structure, observed data for only one of them,
//                //should be used
//                new SimilarityExpressionCall(g1, cond1, sourceCalls1, ExpressionSummary.EXPRESSED),
//                new SimilarityExpressionCall(g2, cond1, sourceCalls2, ExpressionSummary.EXPRESSED),
//                //1 gene expressed, 1 gene not expressed, all observed data
//                new SimilarityExpressionCall(g1, cond2, sourceCalls3, ExpressionSummary.EXPRESSED),
//                new SimilarityExpressionCall(g2, cond2, sourceCalls4, ExpressionSummary.NOT_EXPRESSED),
//                //Only one gene with data
//                new SimilarityExpressionCall(g1, cond3, sourceCalls5, ExpressionSummary.EXPRESSED),
//                //The 2 genes are expressed, but no observed data for none of them,
//                //should be discarded
//                new SimilarityExpressionCall(g1, cond4, sourceCalls6, ExpressionSummary.EXPRESSED),
//                new SimilarityExpressionCall(g2, cond4, sourceCalls7, ExpressionSummary.NOT_EXPRESSED)))
//        .when(spyCallService).loadSimilarityExpressionCalls(lca.getId(), geneFilters, null, false);
//
//        Map<MultiSpeciesCondition, MultiGeneExprCounts> condToCounts = new HashMap<>();
//        //Counts in acond1
//        Map<ExpressionSummary, Collection<Gene>> callTypeToGenes = new HashMap<>();
//        callTypeToGenes.put(ExpressionSummary.EXPRESSED, Arrays.asList(g1, g2));
//        Map<Gene, ExpressionLevelInfo> geneToMinRank = new HashMap<>();
//        geneToMinRank.put(g1, new ExpressionLevelInfo(new BigDecimal("1.0")));
//        geneToMinRank.put(g2, null);
//        MultiGeneExprCounts count = new MultiGeneExprCounts(callTypeToGenes, null, geneToMinRank);
//        condToCounts.put(cond1, count);
//        //counts in cond2
//        callTypeToGenes = new HashMap<>();
//        callTypeToGenes.put(ExpressionSummary.EXPRESSED, Arrays.asList(g1));
//        callTypeToGenes.put(ExpressionSummary.NOT_EXPRESSED, Arrays.asList(g2));
//        geneToMinRank = new HashMap<>();
//        geneToMinRank.put(g1, new ExpressionLevelInfo(new BigDecimal("1.0")));
//        geneToMinRank.put(g2, new ExpressionLevelInfo(new BigDecimal("1.0")));
//        count = new MultiGeneExprCounts(callTypeToGenes, null, geneToMinRank);
//        condToCounts.put(cond2, count);
//        //counts in cond3
//        callTypeToGenes = new HashMap<>();
//        callTypeToGenes.put(ExpressionSummary.EXPRESSED, Arrays.asList(g1));
//        geneToMinRank = new HashMap<>();
//        geneToMinRank.put(g1, new ExpressionLevelInfo(new BigDecimal("20.0")));
//        count = new MultiGeneExprCounts(callTypeToGenes, Arrays.asList(g2), geneToMinRank);
//        condToCounts.put(cond3, count);
//        MultiSpeciesExprAnalysis expectedResult = new MultiSpeciesExprAnalysis(Arrays.asList(g1, g2),
//                condToCounts);
//
//        assertEquals(expectedResult, spyCallService.loadMultiSpeciesExprAnalysis(Arrays.asList(g1, g2)));
>>>>>>> 55d63a95
    }
}<|MERGE_RESOLUTION|>--- conflicted
+++ resolved
@@ -97,18 +97,6 @@
 
         // aeSim1
         ExpressionCall call1 = new ExpressionCall(gene1, new Condition(anatEntity1a,  null, null, null, null, species1),
-<<<<<<< HEAD
-                null, ExpressionSummary.EXPRESSED, null, null, null);
-        ExpressionCall call2 = new ExpressionCall(gene1, new Condition(anatEntity2a, null, null, null, null, species1),
-                null, ExpressionSummary.NOT_EXPRESSED, null, null, null);
-        ExpressionCall call4 = new ExpressionCall(gene2a, new Condition(anatEntity2a, null, null, null, null, species2),
-                null, ExpressionSummary.EXPRESSED, null, null, null);
-        // aeSim2
-        ExpressionCall call3 = new ExpressionCall(gene1, new Condition(anatEntity1b,  null, null, null, null, species1),
-                null, ExpressionSummary.EXPRESSED, null, null, null);
-        ExpressionCall call5 = new ExpressionCall(gene2b, new Condition(anatEntity1b, null, null, null, null, species2),
-                null, ExpressionSummary.NOT_EXPRESSED, null, null, null);
-=======
                 null, null, null, ExpressionSummary.EXPRESSED, SummaryQuality.SILVER, null, null);
         ExpressionCall call2 = new ExpressionCall(gene1, new Condition(anatEntity2a, null, null, null, null, species1),
                 null, null, null, ExpressionSummary.NOT_EXPRESSED, SummaryQuality.SILVER, null, null);
@@ -119,7 +107,6 @@
                 null, null, null, ExpressionSummary.EXPRESSED, SummaryQuality.SILVER, null, null);
         ExpressionCall call5 = new ExpressionCall(gene2b, new Condition(anatEntity1b, null, null, null, null, species2),
                 null, null, null, ExpressionSummary.NOT_EXPRESSED, SummaryQuality.SILVER, null, null);
->>>>>>> 55d63a95
 
         Set<AnatEntitySimilarityTaxonSummary> aeSimTaxonSummaries = Collections.singleton(
                 new AnatEntitySimilarityTaxonSummary(taxon, true, true));
@@ -135,12 +122,8 @@
         ConditionFilter providedCondFilter = new ConditionFilter(new HashSet<>(
                 Arrays.asList(anatEntityId1a, anatEntityId1b)), null, null, null, null);
         ConditionFilter usedCondFilter = new ConditionFilter(new HashSet<>(
-<<<<<<< HEAD
-                Arrays.asList(anatEntityId1a, anatEntityId1b, anatEntityId2a)), null, null, null, null);
-=======
                 Arrays.asList(anatEntityId1a, anatEntityId1b, anatEntityId2a)), null, new HashSet<>(
                         Arrays.asList(anatEntityId1a, anatEntityId1b, anatEntityId2a)), null, null);
->>>>>>> 55d63a95
 
         Map<SummaryCallType.ExpressionSummary, SummaryQuality> qualityFilter =
                 new HashMap<>();
@@ -148,12 +131,7 @@
         qualityFilter.put(SummaryCallType.ExpressionSummary.NOT_EXPRESSED, SummaryQuality.BRONZE);
 
         ExpressionCallFilter usedCallFilter = new ExpressionCallFilter(
-<<<<<<< HEAD
-                qualityFilter, geneFilters, Collections.singleton(usedCondFilter), null, null, null, null,
-                null, null, null);
-=======
                 qualityFilter, geneFilters, Collections.singleton(usedCondFilter), null, null);
->>>>>>> 55d63a95
 
         LinkedHashMap<CallService.OrderingAttribute, Service.Direction> serviceOrdering =
                 new LinkedHashMap<>();
@@ -440,104 +418,6 @@
                         Arrays.asList(new AnatEntitySimilarityTaxonSummary(lca, true, true)), taxOnt),
                 null, null, null);
         MultiSpeciesCallService spyCallService = spy(new MultiSpeciesCallService(this.serviceFactory));
-<<<<<<< HEAD
-        Collection<ExpressionCall> sourceCalls1 = Arrays.asList(
-                new ExpressionCall(g1, new Condition(new AnatEntity("1"), null, null, null, null, spe1),
-                        new DataPropagation(PropagationState.SELF, null, true),
-                        ExpressionSummary.EXPRESSED, SummaryQuality.SILVER,
-                        null, new ExpressionLevelInfo(new BigDecimal("1.0"))),
-                new ExpressionCall(g1, new Condition(new AnatEntity("1bis"), null, null, null, null, spe1),
-                        new DataPropagation(PropagationState.SELF, null, true),
-                        ExpressionSummary.EXPRESSED, SummaryQuality.SILVER,
-                        null, new ExpressionLevelInfo(new BigDecimal("2.0"))));
-        Collection<ExpressionCall> sourceCalls2 = Arrays.asList(
-                new ExpressionCall(g2, new Condition(new AnatEntity("1"), null, null, null, null, spe1),
-                        new DataPropagation(PropagationState.DESCENDANT, null, false),
-                        ExpressionSummary.EXPRESSED, SummaryQuality.SILVER,
-                        null, null),
-                new ExpressionCall(g2, new Condition(new AnatEntity("1bis"), null, null, null, null, spe1),
-                        new DataPropagation(PropagationState.DESCENDANT, null, false),
-                        ExpressionSummary.EXPRESSED, SummaryQuality.SILVER,
-                        null, null));
-        Collection<ExpressionCall> sourceCalls3 = Arrays.asList(
-                new ExpressionCall(g1, new Condition(new AnatEntity("2"), null, null, null, null, spe1),
-                        new DataPropagation(PropagationState.SELF, null, true),
-                        ExpressionSummary.EXPRESSED, SummaryQuality.SILVER,
-                        null, new ExpressionLevelInfo(new BigDecimal("1.0"))),
-                new ExpressionCall(g1, new Condition(new AnatEntity("2bis"), null, null, null, null, spe1),
-                        new DataPropagation(PropagationState.SELF, null, true),
-                        ExpressionSummary.EXPRESSED, SummaryQuality.SILVER,
-                        null, new ExpressionLevelInfo(new BigDecimal("2.0"))));
-        Collection<ExpressionCall> sourceCalls4 = Arrays.asList(
-                new ExpressionCall(g2, new Condition(new AnatEntity("2"), null, null, null, null, spe1),
-                        new DataPropagation(PropagationState.SELF, null, true),
-                        ExpressionSummary.NOT_EXPRESSED, SummaryQuality.SILVER,
-                        null, new ExpressionLevelInfo(new BigDecimal("1.0"))),
-                new ExpressionCall(g2, new Condition(new AnatEntity("2bis"), null, null, null, null, spe1),
-                        new DataPropagation(PropagationState.SELF, null, true),
-                        ExpressionSummary.NOT_EXPRESSED, SummaryQuality.SILVER,
-                        null, new ExpressionLevelInfo(new BigDecimal("2.0"))));
-        Collection<ExpressionCall> sourceCalls5 = Arrays.asList(
-                new ExpressionCall(g1, new Condition(new AnatEntity("3"), null, null, null, null, spe1),
-                        new DataPropagation(PropagationState.SELF, null, true),
-                        ExpressionSummary.EXPRESSED, SummaryQuality.SILVER,
-                        null, new ExpressionLevelInfo(new BigDecimal("20.0"))));
-        Collection<ExpressionCall> sourceCalls6 = Arrays.asList(
-                new ExpressionCall(g1, new Condition(new AnatEntity("4"), null, null, null, null, spe1),
-                        new DataPropagation(PropagationState.DESCENDANT, null, false),
-                        ExpressionSummary.EXPRESSED, SummaryQuality.SILVER,
-                        null, null));
-        Collection<ExpressionCall> sourceCalls7 = Arrays.asList(
-                new ExpressionCall(g2, new Condition(new AnatEntity("4"), null, null, null, null, spe1),
-                        new DataPropagation(PropagationState.ANCESTOR, null, false),
-                        ExpressionSummary.NOT_EXPRESSED, SummaryQuality.SILVER,
-                        null, null));
-        doReturn(Stream.of(
-                //The 2 genes are expressed in the same structure, observed data for only one of them,
-                //should be used
-                new SimilarityExpressionCall(g1, cond1, sourceCalls1, ExpressionSummary.EXPRESSED),
-                new SimilarityExpressionCall(g2, cond1, sourceCalls2, ExpressionSummary.EXPRESSED),
-                //1 gene expressed, 1 gene not expressed, all observed data
-                new SimilarityExpressionCall(g1, cond2, sourceCalls3, ExpressionSummary.EXPRESSED),
-                new SimilarityExpressionCall(g2, cond2, sourceCalls4, ExpressionSummary.NOT_EXPRESSED),
-                //Only one gene with data
-                new SimilarityExpressionCall(g1, cond3, sourceCalls5, ExpressionSummary.EXPRESSED),
-                //The 2 genes are expressed, but no observed data for none of them,
-                //should be discarded
-                new SimilarityExpressionCall(g1, cond4, sourceCalls6, ExpressionSummary.EXPRESSED),
-                new SimilarityExpressionCall(g2, cond4, sourceCalls7, ExpressionSummary.NOT_EXPRESSED)))
-        .when(spyCallService).loadSimilarityExpressionCalls(lca.getId(), geneFilters, null, false);
-
-        Map<MultiSpeciesCondition, MultiGeneExprCounts> condToCounts = new HashMap<>();
-        //Counts in acond1
-        Map<ExpressionSummary, Collection<Gene>> callTypeToGenes = new HashMap<>();
-        callTypeToGenes.put(ExpressionSummary.EXPRESSED, Arrays.asList(g1, g2));
-        Map<Gene, ExpressionLevelInfo> geneToMinRank = new HashMap<>();
-        geneToMinRank.put(g1, new ExpressionLevelInfo(new BigDecimal("1.0")));
-        geneToMinRank.put(g2, null);
-        MultiGeneExprCounts count = new MultiGeneExprCounts(callTypeToGenes, null, geneToMinRank);
-        condToCounts.put(cond1, count);
-        //counts in cond2
-        callTypeToGenes = new HashMap<>();
-        callTypeToGenes.put(ExpressionSummary.EXPRESSED, Arrays.asList(g1));
-        callTypeToGenes.put(ExpressionSummary.NOT_EXPRESSED, Arrays.asList(g2));
-        geneToMinRank = new HashMap<>();
-        geneToMinRank.put(g1, new ExpressionLevelInfo(new BigDecimal("1.0")));
-        geneToMinRank.put(g2, new ExpressionLevelInfo(new BigDecimal("1.0")));
-        count = new MultiGeneExprCounts(callTypeToGenes, null, geneToMinRank);
-        condToCounts.put(cond2, count);
-        //counts in cond3
-        callTypeToGenes = new HashMap<>();
-        callTypeToGenes.put(ExpressionSummary.EXPRESSED, Arrays.asList(g1));
-        geneToMinRank = new HashMap<>();
-        geneToMinRank.put(g1, new ExpressionLevelInfo(new BigDecimal("20.0")));
-        count = new MultiGeneExprCounts(callTypeToGenes, Arrays.asList(g2), geneToMinRank);
-        condToCounts.put(cond3, count);
-        MultiSpeciesExprAnalysis expectedResult = new MultiSpeciesExprAnalysis(Arrays.asList(g1, g2),
-                condToCounts);
-
-        assertEquals(expectedResult, spyCallService.loadMultiSpeciesExprAnalysis(Arrays.asList(g1, g2)));
-=======
 //        Collection<ExpressionCall> sourceCalls1 = Arrays.asList(
 //                new ExpressionCall(g1, new Condition(new AnatEntity("1"), null, null, null, null, spe1),
 //                        new DataPropagation(PropagationState.SELF, null, true),
@@ -634,6 +514,5 @@
 //                condToCounts);
 //
 //        assertEquals(expectedResult, spyCallService.loadMultiSpeciesExprAnalysis(Arrays.asList(g1, g2)));
->>>>>>> 55d63a95
     }
 }