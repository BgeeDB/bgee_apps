package org.bgee.model.species;

import java.util.Arrays;
import java.util.Collection;
import java.util.HashSet;
import java.util.List;
import java.util.Map;
import java.util.Set;
import java.util.function.Function;
import java.util.stream.Collectors;

import org.apache.logging.log4j.LogManager;
import org.apache.logging.log4j.Logger;
import org.bgee.model.CommonService;
import org.bgee.model.ServiceFactory;
import org.bgee.model.dao.api.exception.DAOException;
import org.bgee.model.dao.api.exception.QueryInterruptedException;
import org.bgee.model.dao.api.source.SourceToSpeciesDAO.SourceToSpeciesTO;
import org.bgee.model.dao.api.source.SourceToSpeciesDAO.SourceToSpeciesTO.InfoType;
import org.bgee.model.dao.api.species.SpeciesDAO;
import org.bgee.model.dao.api.species.SpeciesDAO.SpeciesTOResultSet;
import org.bgee.model.expressiondata.baseelements.DataType;
import org.bgee.model.source.Source;

/**
 * A {@link Service} to obtain {@link Species} objects. 
 * Users should use the {@link ServiceFactory} to obtain {@code SpeciesService}s.
 * 
 * @author  Philippe Moret
 * @author  Frederic Bastian
 * @author  Valentine Rech de Laval
 * @version Bgee 14, Mar. 2019
 * @since   Bgee 13, Sept. 2015
 */
public class SpeciesService extends CommonService {
    private static final Logger log = LogManager.getLogger(SpeciesService.class.getName());

    /**
     * @param serviceFactory            The {@code ServiceFactory} to be used to obtain {@code Service}s 
     *                                  and {@code DAOManager}.
     * @throws IllegalArgumentException If {@code serviceFactory} is {@code null}.
     */
    public SpeciesService(ServiceFactory serviceFactory) {
        super(serviceFactory);
    }

    /**
     * Loads all species that are part of at least one 
     * {@link org.bgee.model.file.SpeciesDataGroup SpeciesDataGroup}.
     * 
     * @param withSpeciesInfo   A {@code boolean}s defining whether data sources of the species
     *                          is retrieved or not.
     * @return                  A {@code Set} containing the {@code Species} part of some 
     *                          {@code SpeciesDataGroup}s.
     * @throws DAOException                 If an error occurred while accessing a {@code DAO}.
     * @throws QueryInterruptedException    If a query to a {@code DAO} was intentionally interrupted.
     * @see org.bgee.model.file.SpeciesDataGroup
     */
    public Set<Species> loadSpeciesInDataGroups(boolean withSpeciesInfo)
            throws DAOException, QueryInterruptedException {
        log.entry(withSpeciesInfo);
<<<<<<< HEAD
        //TODO: refactor
        Map<Integer, Source> sourceMap = getServiceFactory().getSourceService()
                .loadSourcesByIds(null);
        Set<Species> species = this.getDaoManager().getSpeciesDAO().getSpeciesFromDataGroups().stream()
                .map(to -> mapFromTO(to, sourceMap.get(to.getDataSourceId())))
=======
        Set<Species> species = this.getDaoManager().getSpeciesDAO().getSpeciesFromDataGroups(null)
                .stream()
                .map(SpeciesService::mapFromTO)
>>>>>>> 677d9372
                .collect(Collectors.toSet());
        if (withSpeciesInfo) {
            species = this.loadDataSourceInfo(species, sourceMap);
        }
        return log.exit(species);
    }

    /**
     * Loads species for a given set of species IDs .
     * 
     * @param speciesIds        A {@code Collection} of {@code Integer}s that are IDs of species 
     *                          for which to return the {@code Species}s. If {@code null} or empty,
     *                          all species in Bgee are returned.
     * @param withSpeciesInfo   A {@code boolean}s defining whether data sources of the species
     *                          should be retrieved.
     * @return                  A {@code Set} containing the {@code Species} matching
     *                          the requested IDs.
     * @throws DAOException                 If an error occurred while accessing a {@code DAO}.
     * @throws QueryInterruptedException    If a query to a {@code DAO} was intentionally interrupted.
     */
    public Set<Species> loadSpeciesByIds(Collection<Integer> speciesIds, boolean withSpeciesInfo)
            throws DAOException, QueryInterruptedException {
        log.entry(speciesIds, withSpeciesInfo);
<<<<<<< HEAD
        Set<Integer> filteredSpecieIds = speciesIds == null? new HashSet<>(): new HashSet<>(speciesIds);
        //TODO: refactor
        Map<Integer, Source> sourceMap = getServiceFactory().getSourceService()
                .loadSourcesByIds(null);
        Set<Species> species = this.getDaoManager().getSpeciesDAO().getSpeciesByIds(filteredSpecieIds).stream()
                .map(to -> mapFromTO(to, sourceMap.get(to.getDataSourceId())))
=======
        return log.exit(this.loadSpecies(ids -> this.getDaoManager().getSpeciesDAO()
                .getSpeciesByIds(ids, null), speciesIds, withSpeciesInfo));
    }
    /**
     * Loads species existing in the requested taxa.
     *
     * @param taxonIds          A {@code Collection} of {@code Integer}s that are the IDs
     *                          of the taxa which we want to retrieve species for.
     *                          If {@code null} or empty, all species in Bgee are returned.
     * @param withSpeciesInfo   A {@code boolean}s defining whether data sources of the species
     *                          should be retrieved.
     * @return                  A {@code Set} containing the {@code Species} existing
     *                          in the requested taxa.
     * @throws DAOException                 If an error occurred while accessing a {@code DAO}.
     * @throws QueryInterruptedException    If a query to a {@code DAO} was intentionally interrupted.
     */
    public Set<Species> loadSpeciesByTaxonIds(Collection<Integer> taxonIds, boolean withSpeciesInfo) {
        log.entry(taxonIds, withSpeciesInfo);
        return log.exit(this.loadSpecies(ids -> this.getDaoManager().getSpeciesDAO()
                .getSpeciesByTaxonIds(ids, null), taxonIds, withSpeciesInfo));
    }
    /**
     * @param daoCall           A {@code Function} accepting a {@code Set} of {@code Integer}s
     *                          that are, in our case, IDs of species or of taxa, and returning
     *                          a {@code SpeciesTOResultSet}, by calling, in our case, a method
     *                          of {@code SpeciesDAO} to retrieve species either by species IDs
     *                          or taxon IDs.
     * @param speOrTaxIds
     * @param withSpeciesInfo
     * @return
     * @throws DAOException
     * @throws QueryInterruptedException
     */
    private Set<Species> loadSpecies(Function<Set<Integer>, SpeciesTOResultSet> daoCall,
            Collection<Integer> speOrTaxIds, boolean withSpeciesInfo) throws DAOException, QueryInterruptedException {
        log.entry(daoCall, speOrTaxIds, withSpeciesInfo);

        Set<Integer> filteredIds = speOrTaxIds == null? new HashSet<>(): new HashSet<>(speOrTaxIds);
        Set<Species> species = daoCall.apply(filteredIds).stream()
                .map(SpeciesService::mapFromTO)
>>>>>>> 677d9372
                .collect(Collectors.toSet());
        if (withSpeciesInfo) {
            species = this.loadDataSourceInfo(species, sourceMap);
        }
        return log.exit(species);
    }
    
    public Map<Integer, Species> loadSpeciesMap(Set<Integer> speciesIds, boolean withSpeciesInfo) {
        log.entry(speciesIds, withSpeciesInfo);
        return log.exit(this.loadSpeciesByIds(speciesIds, withSpeciesInfo)
                .stream().collect(Collectors.toMap(s -> s.getId(), s -> s)));
    }

    /**
     * Retrieve {@code Species} with data source information.
     * 
     * @param   A {@code Set} of {@code Species} that are species to be completed.
     * @return  A {@code Set} of {@code Species} that are the species with data source information.
     */
    private Set<Species> loadDataSourceInfo(Set<Species> allSpecies, Map<Integer, Source> sourceMap) {
        log.entry(allSpecies);
        
        final List<SourceToSpeciesTO> sourceToSpeciesTOs = getDaoManager().getSourceToSpeciesDAO()
                .getSourceToSpecies(null, 
                        allSpecies.stream().map(s -> s.getId()).collect(Collectors.toSet()),
                        null, null, null).stream()
                .collect(Collectors.toList());
        
        Set<Species> completedSpecies = new HashSet<>();
        for (Species species : allSpecies) {
            Map<Source, Set<DataType>> forData = getDataTypesByDataSource(
                    sourceToSpeciesTOs, sourceMap, species.getId(), InfoType.DATA);
            Map<Source, Set<DataType>> forAnnotation = getDataTypesByDataSource(
                    sourceToSpeciesTOs, sourceMap, species.getId(), InfoType.ANNOTATION);
            completedSpecies.add(new Species(species.getId(), species.getName(), species.getDescription(),
                    species.getGenus(), species.getSpeciesName(), species.getGenomeVersion(),
                    species.getGenomeSource(), species.getGenomeSpeciesId(), species.getParentTaxonId(),
                    forData, forAnnotation, species.getPreferredDisplayOrder()));
        }

        return log.exit(completedSpecies);
    }
    
    /** 
     * Retrieve data types by species from {@code SourceToSpeciesTO}.
     * 
     * @param sourceToSpeciesTOs    A {@code List} of {@code SourceToSpeciesTO}s that are sources 
     *                              to species to be grouped.
     * @param sources               A {@code List} of {@code Source}s that are sources to be grouped.
     * @param infoType              An {@code InfoType} that is the information type for which
     *                              to return data types by species.
     * @return                      A {@code Map} where keys are {@code String}s corresponding to 
     *                              species IDs, the associated values being a {@code Set} of 
     *                              {@code DataType}s corresponding to data types of {@code infoType}
     *                              data of the provided {@code sourceId}.
     */
    private Map<Source, Set<DataType>> getDataTypesByDataSource(
            final List<SourceToSpeciesTO> sourceToSpeciesTOs, Map<Integer, Source> sourceMap, 
            Integer speciesId, InfoType infoType) {
        log.entry(sourceToSpeciesTOs, sourceMap, speciesId, infoType);

        Map<Source, Set<DataType>> map = sourceToSpeciesTOs.stream()
                .filter(to -> to.getInfoType().equals(infoType))
                .filter(to -> to.getSpeciesId().equals(speciesId))
                .collect(Collectors.toMap(to -> sourceMap.get(to.getDataSourceId()), 
                        to -> new HashSet<DataType>(Arrays.asList(convertDaoDataTypeToDataType(to.getDataType()))), 
                        (v1, v2) -> {
                            Set<DataType> newSet = new HashSet<>(v1);
                            newSet.addAll(v2);
                            return newSet;
                        }));
        return log.exit(map);
    }

    /**
     * Maps a {@code SpeciesTO} to a {@code Species} instance (Can be passed as a {@code Function}). 
     * 
     * @param speciesTO The {@code SpeciesTO} to be mapped
     * @return the mapped {@code Species}
     */
    private static Species mapFromTO(SpeciesDAO.SpeciesTO speciesTO, Source genomeSource) {
        log.entry(speciesTO, genomeSource);
        return log.exit(new Species(Integer.valueOf(speciesTO.getId()), speciesTO.getName(), 
                speciesTO.getDescription(), speciesTO.getGenus(), speciesTO.getSpeciesName(), 
                speciesTO.getGenomeVersion(), genomeSource, speciesTO.getGenomeSpeciesId(),
                speciesTO.getParentTaxonId(), null, null, speciesTO.getDisplayOrder()));
    }
}<|MERGE_RESOLUTION|>--- conflicted
+++ resolved
@@ -59,22 +59,8 @@
     public Set<Species> loadSpeciesInDataGroups(boolean withSpeciesInfo)
             throws DAOException, QueryInterruptedException {
         log.entry(withSpeciesInfo);
-<<<<<<< HEAD
-        //TODO: refactor
-        Map<Integer, Source> sourceMap = getServiceFactory().getSourceService()
-                .loadSourcesByIds(null);
-        Set<Species> species = this.getDaoManager().getSpeciesDAO().getSpeciesFromDataGroups().stream()
-                .map(to -> mapFromTO(to, sourceMap.get(to.getDataSourceId())))
-=======
-        Set<Species> species = this.getDaoManager().getSpeciesDAO().getSpeciesFromDataGroups(null)
-                .stream()
-                .map(SpeciesService::mapFromTO)
->>>>>>> 677d9372
-                .collect(Collectors.toSet());
-        if (withSpeciesInfo) {
-            species = this.loadDataSourceInfo(species, sourceMap);
-        }
-        return log.exit(species);
+        return log.exit(this.loadSpecies(ids -> this.getDaoManager().getSpeciesDAO()
+                .getSpeciesFromDataGroups(null), null, withSpeciesInfo));
     }
 
     /**
@@ -93,14 +79,6 @@
     public Set<Species> loadSpeciesByIds(Collection<Integer> speciesIds, boolean withSpeciesInfo)
             throws DAOException, QueryInterruptedException {
         log.entry(speciesIds, withSpeciesInfo);
-<<<<<<< HEAD
-        Set<Integer> filteredSpecieIds = speciesIds == null? new HashSet<>(): new HashSet<>(speciesIds);
-        //TODO: refactor
-        Map<Integer, Source> sourceMap = getServiceFactory().getSourceService()
-                .loadSourcesByIds(null);
-        Set<Species> species = this.getDaoManager().getSpeciesDAO().getSpeciesByIds(filteredSpecieIds).stream()
-                .map(to -> mapFromTO(to, sourceMap.get(to.getDataSourceId())))
-=======
         return log.exit(this.loadSpecies(ids -> this.getDaoManager().getSpeciesDAO()
                 .getSpeciesByIds(ids, null), speciesIds, withSpeciesInfo));
     }
@@ -139,9 +117,10 @@
         log.entry(daoCall, speOrTaxIds, withSpeciesInfo);
 
         Set<Integer> filteredIds = speOrTaxIds == null? new HashSet<>(): new HashSet<>(speOrTaxIds);
+        Map<Integer, Source> sourceMap = getServiceFactory().getSourceService()
+                .loadSourcesByIds(null);
         Set<Species> species = daoCall.apply(filteredIds).stream()
-                .map(SpeciesService::mapFromTO)
->>>>>>> 677d9372
+                .map(to -> mapFromTO(to, sourceMap.get(to.getDataSourceId())))
                 .collect(Collectors.toSet());
         if (withSpeciesInfo) {
             species = this.loadDataSourceInfo(species, sourceMap);
