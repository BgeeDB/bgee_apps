package org.bgee.pipeline.expression;

import static org.junit.Assert.assertTrue;
import static org.junit.Assert.assertEquals;
import static org.mockito.Matchers.anyCollection;
import static org.mockito.Mockito.mock;
import static org.mockito.Mockito.never;
import static org.mockito.Mockito.eq;
import static org.mockito.Mockito.times;
import static org.mockito.Mockito.verify;
import static org.mockito.Mockito.when;

import java.sql.SQLException;
import java.util.Arrays;
import java.util.EnumSet;
import java.util.HashSet;
import java.util.List;
import java.util.Set;

import org.apache.logging.log4j.LogManager;
import org.apache.logging.log4j.Logger;
import org.bgee.model.dao.api.TOComparator;
import org.bgee.model.dao.api.expressiondata.CallDAO.CallTO.DataState;
import org.bgee.model.dao.api.expressiondata.ExpressionCallDAO;
import org.bgee.model.dao.api.expressiondata.ExpressionCallDAO.ExpressionCallTO;
import org.bgee.model.dao.api.expressiondata.ExpressionCallDAO.GlobalExpressionToExpressionTO;
import org.bgee.model.dao.api.expressiondata.ExpressionCallParams;
import org.bgee.model.dao.api.expressiondata.NoExpressionCallDAO;
import org.bgee.model.dao.api.expressiondata.NoExpressionCallDAO.GlobalNoExpressionToNoExpressionTO;
import org.bgee.model.dao.api.expressiondata.NoExpressionCallDAO.NoExpressionCallTO;
import org.bgee.model.dao.api.expressiondata.NoExpressionCallParams;
import org.bgee.model.dao.api.ontologycommon.RelationDAO;
import org.bgee.model.dao.api.ontologycommon.RelationDAO.RelationTO;
import org.bgee.model.dao.api.ontologycommon.RelationDAO.RelationTO.RelationStatus;
import org.bgee.model.dao.api.ontologycommon.RelationDAO.RelationTO.RelationType;
import org.bgee.model.dao.api.species.SpeciesDAO;
import org.bgee.model.dao.api.species.SpeciesDAO.SpeciesTO;
import org.bgee.model.dao.mysql.expressiondata.MySQLExpressionCallDAO.MySQLExpressionCallTOResultSet;
import org.bgee.model.dao.mysql.expressiondata.MySQLNoExpressionCallDAO.MySQLNoExpressionCallTOResultSet;
import org.bgee.model.dao.mysql.ontologycommon.MySQLRelationDAO.MySQLRelationTOResultSet;
import org.bgee.model.dao.mysql.species.MySQLSpeciesDAO.MySQLSpeciesTOResultSet;
import org.bgee.pipeline.TestAncestor;
import org.junit.Rule;
import org.junit.Test;
import org.junit.rules.ExpectedException;
import org.mockito.ArgumentCaptor;

/**
 * Tests for {@link InsertGlobalCalls}.
 * 
 * @author Valentine Rech de Laval
 * @version Bgee 13
 * @since Bgee 13
 */
//FIXME: reactivate?
public class InsertGlobalCallsTest extends TestAncestor {
    
    /**
     * {@code Logger} of the class. 
     */
    private final static Logger log = 
            LogManager.getLogger(InsertGlobalCallsTest.class.getName());
    
    /**
     * Default Constructor. 
     */
    public InsertGlobalCallsTest() {
        super();
    }
    @Override
    protected Logger getLogger() {
        return log;
    }
<<<<<<< HEAD
    
    @Rule
    public ExpectedException thrown = ExpectedException.none();
    
    /**
     * Test {@link InsertGlobalExpression#insert()} for propagation of expression.
     * @throws SQLException 
     * @throws IllegalStateException 
     */
    @SuppressWarnings({ "unchecked", "rawtypes" })
    @Test
    public void shouldInsertGlobalExpression() throws IllegalStateException, SQLException {
        
        // First, we need a mock MySQLDAOManager, for the class to acquire mock DAOs. 
        // This will allow to verify that the correct values were tried to be inserted 
        // into the database.
       
        MockDAOManager mockManager = new MockDAOManager();

        MySQLSpeciesTOResultSet mockSpeciesTORs = this.mockGetAllSpecies(mockManager);

        // And, we need to mock the return of getMaxNoExpressionCallID().
       when(mockManager.mockExpressionCallDAO.getMaxExpressionCallId(true)).thenReturn(4);

        // We need a mock MySQLExpressionCallTOResultSet to mock the return of getExpressionCalls().
        MySQLExpressionCallTOResultSet mockExpr11TORs = createMockDAOResultSet( 
                Arrays.asList(
                        new ExpressionCallTO("1", "ID1", "Anat_id4", "Stage_id6", 
                                DataState.NODATA, DataState.LOWQUALITY, 
                                DataState.HIGHQUALITY, DataState.LOWQUALITY, 
                                false, false, ExpressionCallTO.OriginOfLine.SELF, 
                                ExpressionCallTO.OriginOfLine.SELF, true),
                        new ExpressionCallTO("2", "ID1", "Anat_id5", "Stage_id6", 
                                DataState.HIGHQUALITY, DataState.NODATA, 
                                DataState.NODATA, DataState.LOWQUALITY, 
                                false, false, ExpressionCallTO.OriginOfLine.SELF, 
                                ExpressionCallTO.OriginOfLine.SELF, true),
                        new ExpressionCallTO("3", "ID1", "Anat_id3", "Stage_id1", 
                                DataState.HIGHQUALITY, DataState.HIGHQUALITY, 
                                DataState.NODATA, DataState.LOWQUALITY, 
                                false, false, ExpressionCallTO.OriginOfLine.SELF, 
                                ExpressionCallTO.OriginOfLine.SELF, true),
                        new ExpressionCallTO("4", "ID2", "Anat_id4", "Stage_id7", 
                                DataState.LOWQUALITY, DataState.NODATA, 
                                DataState.HIGHQUALITY, DataState.NODATA, 
                                false, false, ExpressionCallTO.OriginOfLine.SELF, 
                                ExpressionCallTO.OriginOfLine.SELF, true),
                        new ExpressionCallTO("5", "ID3", "Anat_id1", "Stage_id7", 
                                DataState.NODATA, DataState.HIGHQUALITY, 
                                DataState.LOWQUALITY, DataState.LOWQUALITY, 
                                false, false, ExpressionCallTO.OriginOfLine.SELF, 
                                ExpressionCallTO.OriginOfLine.SELF, true)),
                MySQLExpressionCallTOResultSet.class);
        ExpressionCallParams params = new ExpressionCallParams();
        params.addAllSpeciesIds(Arrays.asList("11"));
        when(mockManager.mockExpressionCallDAO.getExpressionCalls(
                (ExpressionCallParams) TestAncestor.valueCallParamEq(params))).
                thenReturn(mockExpr11TORs);
        
        // We need a mock MySQLExpressionCallTOResultSet to mock the return of getExpressionCalls().
        MySQLExpressionCallTOResultSet mockExpr21TORs = createMockDAOResultSet(
                Arrays.asList(
                        new ExpressionCallTO("6", "ID4", "Anat_id6", "Stage_id12", 
                                DataState.HIGHQUALITY, DataState.LOWQUALITY, 
                                DataState.HIGHQUALITY, DataState.LOWQUALITY, 
                                false, false, ExpressionCallTO.OriginOfLine.SELF, 
                                ExpressionCallTO.OriginOfLine.SELF, true),
                        new ExpressionCallTO("7", "ID4", "Anat_id9", "Stage_id12", 
                                DataState.NODATA, DataState.HIGHQUALITY, 
                                DataState.NODATA, DataState.LOWQUALITY, 
                                false, false, ExpressionCallTO.OriginOfLine.SELF, 
                                ExpressionCallTO.OriginOfLine.SELF, true),
                        new ExpressionCallTO("8", "ID5", "Anat_id8", "Stage_id1", 
                                DataState.HIGHQUALITY, DataState.NODATA, 
                                DataState.LOWQUALITY, DataState.NODATA, 
                                false, false, ExpressionCallTO.OriginOfLine.SELF, 
                                ExpressionCallTO.OriginOfLine.SELF, true)),
                MySQLExpressionCallTOResultSet.class);
        params = new ExpressionCallParams();
        params.addAllSpeciesIds(Arrays.asList("21"));
        when(mockManager.mockExpressionCallDAO.getExpressionCalls(
                (ExpressionCallParams) TestAncestor.valueCallParamEq(params))).
                thenReturn(mockExpr21TORs);

        // We need to mock the return of insertExpressionCalls() for species 11 (ID1, ID2 then ID3)
        // then species 21 (ID4 then ID5).
        when(mockManager.mockExpressionCallDAO.insertExpressionCalls(
                anyCollection())).thenReturn(6).thenReturn(3).thenReturn(1).
                                  thenReturn(4).thenReturn(2);
        // We need to mock the return of insertGlobalExpressionToExpression() 
        // for species 11 (ID1, ID2 then ID3) then species 21 (ID4 then ID5).
        when(mockManager.mockExpressionCallDAO.insertGlobalExpressionToExpression(
                anyCollection())).thenReturn(9).thenReturn(3).thenReturn(1).
                                  thenReturn(5).thenReturn(2);
        
        // We need a mock MySQLRelationTOResultSet to mock the return of getAnatEntityRelations().
        MySQLRelationTOResultSet mockRelation11TORs = createMockDAOResultSet(
                Arrays.asList(
                        new RelationTO("Anat_id3", "Anat_id1"),
                        new RelationTO("Anat_id4", "Anat_id1"),
                        new RelationTO("Anat_id4", "Anat_id2"),
                        new RelationTO("Anat_id5", "Anat_id4"),
                        new RelationTO("Anat_id5", "Anat_id1"),
                        new RelationTO("Anat_id5", "Anat_id2"),
                        new RelationTO("Anat_id1", "Anat_id1"),
                        new RelationTO("Anat_id2", "Anat_id2"),
                        new RelationTO("Anat_id3", "Anat_id3"),
                        new RelationTO("Anat_id4", "Anat_id4"),
                        new RelationTO("Anat_id5", "Anat_id5")),
                MySQLRelationTOResultSet.class);
        Set<String> speciesFilter = new HashSet<String>(); 
        speciesFilter.add("11");
        // Determine the behavior of call to getAnatEntityRelations().
        when(mockManager.mockRelationDAO.getAnatEntityRelationsBySpeciesIds(
                eq(speciesFilter), 
                eq(EnumSet.of(RelationType.ISA_PARTOF)), 
                eq((Set<RelationStatus>) null))).
                thenReturn(mockRelation11TORs);
        
        // We need a mock MySQLRelationTOResultSet to mock the return of getAnatEntityRelations().
        MySQLRelationTOResultSet mockRelation21TORs = createMockDAOResultSet(
                Arrays.asList(
                        new RelationTO("Anat_id8", "Anat_id6"),
                        new RelationTO("Anat_id9", "Anat_id8"),
                        new RelationTO("Anat_id9", "Anat_id6"),
                        new RelationTO("Anat_id9", "Anat_id7"),
                        new RelationTO("Anat_id6", "Anat_id6"),
                        new RelationTO("Anat_id7", "Anat_id7"),
                        new RelationTO("Anat_id8", "Anat_id8"),
                        new RelationTO("Anat_id9", "Anat_id9")),
                        MySQLRelationTOResultSet.class);
        speciesFilter = new HashSet<String>();
        speciesFilter.add("21");
        // Determine the behavior of call to getAnatEntityRelations().
        when(mockManager.mockRelationDAO.getAnatEntityRelationsBySpeciesIds(
                eq(speciesFilter), 
                eq(EnumSet.of(RelationType.ISA_PARTOF)), 
                eq((Set<RelationStatus>) null))).
                thenReturn(mockRelation21TORs);
        
        InsertGlobalCalls insert = new InsertGlobalCalls(mockManager);
        insert.insert(null, false);

        // Verify that startTransaction() and commit()
        verify(mockManager.getConnection(), times(2)).commit();
        verify(mockManager.getConnection(), times(2)).startTransaction();
        // Verify that all ResultSet are closed.
        verify(mockSpeciesTORs).close();
        verify(mockExpr11TORs).close();
        verify(mockExpr21TORs).close();
        verify(mockRelation11TORs).close();
        verify(mockRelation21TORs).close();
        // Verify that setAttributes are correctly called.
        verify(mockManager.mockExpressionCallDAO, never()).setAttributes(anyCollection());
        verify(mockManager.mockSpeciesDAO, times(1)).setAttributes(SpeciesDAO.Attribute.ID);
        verify(mockManager.mockRelationDAO, times(2)).setAttributes(
                RelationDAO.Attribute.SOURCE_ID, RelationDAO.Attribute.TARGET_ID);
        // 
        ArgumentCaptor<Set> exprTOsArgGlobalExpr = ArgumentCaptor.forClass(Set.class);
        verify(mockManager.mockExpressionCallDAO, times(5)).
            insertExpressionCalls(exprTOsArgGlobalExpr.capture());
        List<Set> allGlobalExpr = exprTOsArgGlobalExpr.getAllValues();
        
        ArgumentCaptor<Set> exprTOsArgGlobalExprToExpr = ArgumentCaptor.forClass(Set.class);
        verify(mockManager.mockExpressionCallDAO, times(5)).
            insertGlobalExpressionToExpression(exprTOsArgGlobalExprToExpr.capture());
        List<Set> globalExprToExprValues = exprTOsArgGlobalExprToExpr.getAllValues();
        Set<GlobalExpressionToExpressionTO> allGlobalExprToExprTO = globalExprToExprValues.get(0);
        allGlobalExprToExprTO.addAll(globalExprToExprValues.get(1));
        allGlobalExprToExprTO.addAll(globalExprToExprValues.get(2));
        allGlobalExprToExprTO.addAll(globalExprToExprValues.get(3));
        allGlobalExprToExprTO.addAll(globalExprToExprValues.get(4));
        
        // Expected global calls for speciesID = 11.
        List<ExpressionCallTO> expectedExprSpecies11id1 = Arrays.asList(
                new ExpressionCallTO(null, "ID1", "Anat_id5", "Stage_id6", 
                        DataState.HIGHQUALITY, DataState.NODATA, 
                        DataState.NODATA, DataState.LOWQUALITY,
                        true, false, ExpressionCallTO.OriginOfLine.SELF, 
                        ExpressionCallTO.OriginOfLine.SELF, true),
                new ExpressionCallTO(null, "ID1", "Anat_id4", "Stage_id6", 
                        DataState.HIGHQUALITY, DataState.LOWQUALITY, 
                        DataState.HIGHQUALITY, DataState.LOWQUALITY,
                        true, false, ExpressionCallTO.OriginOfLine.BOTH, 
                        ExpressionCallTO.OriginOfLine.SELF, true),
                new ExpressionCallTO(null, "ID1", "Anat_id1", "Stage_id6", 
                        DataState.HIGHQUALITY, DataState.LOWQUALITY, 
                        DataState.HIGHQUALITY, DataState.LOWQUALITY, 
                        true, false, ExpressionCallTO.OriginOfLine.DESCENT, 
                        ExpressionCallTO.OriginOfLine.SELF, false),
                new ExpressionCallTO(null, "ID1", "Anat_id2", "Stage_id6", 
                        DataState.HIGHQUALITY, DataState.LOWQUALITY,
                        DataState.HIGHQUALITY, DataState.LOWQUALITY, 
                        true, false, ExpressionCallTO.OriginOfLine.DESCENT, 
                        ExpressionCallTO.OriginOfLine.SELF, false),
                new ExpressionCallTO(null, "ID1", "Anat_id3", "Stage_id1", 
                        DataState.HIGHQUALITY, DataState.HIGHQUALITY, 
                        DataState.NODATA, DataState.LOWQUALITY, 
                        true, false, ExpressionCallTO.OriginOfLine.SELF, 
                        ExpressionCallTO.OriginOfLine.SELF, true),
                new ExpressionCallTO(null, "ID1", "Anat_id1", "Stage_id1", 
                        DataState.HIGHQUALITY, DataState.HIGHQUALITY, 
                        DataState.NODATA, DataState.LOWQUALITY,
                        true, false, ExpressionCallTO.OriginOfLine.DESCENT, 
                        ExpressionCallTO.OriginOfLine.SELF, false));
        
        List<ExpressionCallTO> expectedExprSpecies11id2 = Arrays.asList(
                new ExpressionCallTO(null, "ID2", "Anat_id4", "Stage_id7",
                        DataState.LOWQUALITY, DataState.NODATA,
                        DataState.HIGHQUALITY, DataState.NODATA,
                        true, false, ExpressionCallTO.OriginOfLine.SELF, 
                        ExpressionCallTO.OriginOfLine.SELF, true),
                new ExpressionCallTO(null, "ID2", "Anat_id1", "Stage_id7", 
                        DataState.LOWQUALITY, DataState.NODATA, 
                        DataState.HIGHQUALITY, DataState.NODATA,
                        true, false, ExpressionCallTO.OriginOfLine.DESCENT, 
                        ExpressionCallTO.OriginOfLine.SELF, false),
                new ExpressionCallTO(null, "ID2", "Anat_id2", "Stage_id7", 
                        DataState.LOWQUALITY, DataState.NODATA, 
                        DataState.HIGHQUALITY, DataState.NODATA, 
                        true, false, ExpressionCallTO.OriginOfLine.DESCENT, 
                        ExpressionCallTO.OriginOfLine.SELF, false));
        
        List<ExpressionCallTO> expectedExprSpecies11id3 = Arrays.asList(
                new ExpressionCallTO(null, "ID3", "Anat_id1", "Stage_id7", 
                        DataState.NODATA, DataState.HIGHQUALITY, 
                        DataState.LOWQUALITY, DataState.LOWQUALITY,
                        true, false, ExpressionCallTO.OriginOfLine.SELF, 
                        ExpressionCallTO.OriginOfLine.SELF, true));

        // Expected global calls for speciesID = 21.
        List<ExpressionCallTO> expectedExprSpecies21id4 = Arrays.asList(
                new ExpressionCallTO(null, "ID4", "Anat_id9", "Stage_id12", 
                        DataState.NODATA, DataState.HIGHQUALITY,
                        DataState.NODATA, DataState.LOWQUALITY,
                        true, false, ExpressionCallTO.OriginOfLine.SELF, 
                        ExpressionCallTO.OriginOfLine.SELF, true),
                new ExpressionCallTO(null, "ID4", "Anat_id8", "Stage_id12", 
                        DataState.NODATA, DataState.HIGHQUALITY,
                        DataState.NODATA, DataState.LOWQUALITY,
                        true, false, ExpressionCallTO.OriginOfLine.DESCENT, 
                        ExpressionCallTO.OriginOfLine.SELF, false),
                new ExpressionCallTO(null, "ID4", "Anat_id6", "Stage_id12", 
                        DataState.HIGHQUALITY, DataState.HIGHQUALITY,
                        DataState.HIGHQUALITY, DataState.LOWQUALITY,
                        true, false, ExpressionCallTO.OriginOfLine.BOTH, 
                        ExpressionCallTO.OriginOfLine.SELF, true),
                new ExpressionCallTO(null, "ID4", "Anat_id7", "Stage_id12", 
                        DataState.NODATA, DataState.HIGHQUALITY, 
                        DataState.NODATA, DataState.LOWQUALITY,
                        true, false, ExpressionCallTO.OriginOfLine.DESCENT, 
                        ExpressionCallTO.OriginOfLine.SELF, false));

        List<ExpressionCallTO> expectedExprSpecies21id5 = Arrays.asList(
                new ExpressionCallTO(null, "ID5", "Anat_id8", "Stage_id1", 
                        DataState.HIGHQUALITY, DataState.NODATA, 
                        DataState.LOWQUALITY, DataState.NODATA,
                        true, false, ExpressionCallTO.OriginOfLine.SELF, 
                        ExpressionCallTO.OriginOfLine.SELF, true),
                new ExpressionCallTO(null, "ID5", "Anat_id6", "Stage_id1", 
                        DataState.HIGHQUALITY, DataState.NODATA, 
                        DataState.LOWQUALITY, DataState.NODATA, 
                        true, false, ExpressionCallTO.OriginOfLine.DESCENT, 
                        ExpressionCallTO.OriginOfLine.SELF, false));

        assertTrue("Incorrect global expression calls generated for ID1, expected: " 
                + expectedExprSpecies11id1 + ", but was: " + allGlobalExpr.get(0),
                TOComparator.areTOCollectionsEqual(
                        expectedExprSpecies11id1, allGlobalExpr.get(0), false));
        assertTrue("Incorrect global expression calls generated for ID2",
                TOComparator.areTOCollectionsEqual(
                        expectedExprSpecies11id2, allGlobalExpr.get(1), false));
        assertTrue("Incorrect global expression calls generated for ID3",
                TOComparator.areTOCollectionsEqual(
                        expectedExprSpecies11id3, allGlobalExpr.get(2), false));
        assertTrue("Incorrect global expression calls generated for ID4",
                TOComparator.areTOCollectionsEqual(
                        expectedExprSpecies21id4, allGlobalExpr.get(3), false));
        assertTrue("Incorrect global expression calls generated for ID5",
                TOComparator.areTOCollectionsEqual(
                        expectedExprSpecies21id5, allGlobalExpr.get(4), false));
        
        int nbExpected = 20;
        assertEquals("Incorrect number of generated GlobalExpressionToExpressionTOs", 
                nbExpected, allGlobalExprToExprTO.size());

        Set<ExpressionCallTO> methAllExprSpecies11= new HashSet<ExpressionCallTO>();
        methAllExprSpecies11.addAll(allGlobalExpr.get(0));
        methAllExprSpecies11.addAll(allGlobalExpr.get(1));
        methAllExprSpecies11.addAll(allGlobalExpr.get(2));
        
        Set<String> ids = new HashSet<String>();
        for (ExpressionCallTO globalExpr: methAllExprSpecies11) {
            if (globalExpr.getGeneId().equals("ID1") && 
                globalExpr.getAnatEntityId().equals("Anat_id5") && 
                globalExpr.getStageId().equals("Stage_id6")) {

                assertTrue("Incorrect GlobalExpressionToExpressionTO generated",
                        allGlobalExprToExprTO.contains(
                                new GlobalExpressionToExpressionTO("2",globalExpr.getId())));
                ids.add(globalExpr.getId());

            } else if (globalExpr.getGeneId().equals("ID1") && 
                      (globalExpr.getAnatEntityId().equals("Anat_id4") || 
                            globalExpr.getAnatEntityId().equals("Anat_id1") || 
                            globalExpr.getAnatEntityId().equals("Anat_id2")) && 
                       globalExpr.getStageId().equals("Stage_id6")) {
                
                assertTrue("Incorrect GlobalExpressionToExpressionTO generated",
                        allGlobalExprToExprTO.contains(
                                new GlobalExpressionToExpressionTO("1",globalExpr.getId())));
                assertTrue("Incorrect GlobalExpressionToExpressionTO generated",
                        allGlobalExprToExprTO.contains(
                                new GlobalExpressionToExpressionTO("2",globalExpr.getId())));
                ids.add(globalExpr.getId());
                
            } else if (globalExpr.getGeneId().equals("ID1") && 
                      (globalExpr.getAnatEntityId().equals("Anat_id3") || 
                            globalExpr.getAnatEntityId().equals("Anat_id1")) && 
                       globalExpr.getStageId().equals("Stage_id1")) {

                assertTrue("Incorrect GlobalExpressionToExpressionTO generated",
                        allGlobalExprToExprTO.contains(
                                new GlobalExpressionToExpressionTO("3",globalExpr.getId())));
                ids.add(globalExpr.getId());

            } else if (globalExpr.getGeneId().equals("ID2") && 
                      (globalExpr.getAnatEntityId().equals("Anat_id4") || 
                            globalExpr.getAnatEntityId().equals("Anat_id1") || 
                            globalExpr.getAnatEntityId().equals("Anat_id2")) && 
                       globalExpr.getStageId().equals("Stage_id7")) {

                assertTrue("Incorrect GlobalExpressionToExpressionTO generated",
                        allGlobalExprToExprTO.contains(
                                new GlobalExpressionToExpressionTO("4",globalExpr.getId())));
                ids.add(globalExpr.getId());

            } else if (globalExpr.getGeneId().equals("ID3") && 
                       globalExpr.getAnatEntityId().equals("Anat_id1") && 
                       globalExpr.getStageId().equals("Stage_id7")) {

                assertTrue("Incorrect GlobalExpressionToExpressionTO generated",
                        allGlobalExprToExprTO.contains(
                                new GlobalExpressionToExpressionTO("5",globalExpr.getId())));
                ids.add(globalExpr.getId());
                
            } else {
                throw new AssertionError("Incorrect GlobalExpressionToExpressionTO generated for: " +
                        globalExpr);
            }
        }
        
        Set<String> expectedIds = new HashSet<String>(
                Arrays.asList("5", "6", "7", "8", "9", "10", "11", "12", "13", "14"));
        assertEquals("Incorrect GlobalNoExpressionTO IDs", expectedIds, ids);

        ids.clear();

        Set<ExpressionCallTO> methAllExprSpecies21= new HashSet<ExpressionCallTO>();
        methAllExprSpecies21.addAll(allGlobalExpr.get(3));
        methAllExprSpecies21.addAll(allGlobalExpr.get(4));
        
        for (ExpressionCallTO globalExpr: methAllExprSpecies21) {
            if (globalExpr.getGeneId().equals("ID4") && 
               (globalExpr.getAnatEntityId().equals("Anat_id9") || 
                    globalExpr.getAnatEntityId().equals("Anat_id7") || 
                    globalExpr.getAnatEntityId().equals("Anat_id8")) && 
                globalExpr.getStageId().equals("Stage_id12")) {

                assertTrue("Incorrect GlobalExpressionToExpressionTO generated",
                        allGlobalExprToExprTO.contains(
                                new GlobalExpressionToExpressionTO("7",globalExpr.getId())));
                ids.add(globalExpr.getId());

            } else if (globalExpr.getGeneId().equals("ID4") && 
                       globalExpr.getAnatEntityId().equals("Anat_id6") && 
                       globalExpr.getStageId().equals("Stage_id12")) {

                assertTrue("Incorrect GlobalExpressionToExpressionTO generated",
                        allGlobalExprToExprTO.contains(
                                new GlobalExpressionToExpressionTO("6",globalExpr.getId())));
                assertTrue("Incorrect GlobalExpressionToExpressionTO generated",
                        allGlobalExprToExprTO.contains(
                                new GlobalExpressionToExpressionTO("7",globalExpr.getId())));
                ids.add(globalExpr.getId());

            } else if (globalExpr.getGeneId().equals("ID5") && 
                      (globalExpr.getAnatEntityId().equals("Anat_id8") || 
                            globalExpr.getAnatEntityId().equals("Anat_id6")) && 
                       globalExpr.getStageId().equals("Stage_id1")) {

                assertTrue("Incorrect GlobalExpressionToExpressionTO generated",
                        allGlobalExprToExprTO.contains(
                                new GlobalExpressionToExpressionTO("8",globalExpr.getId())));
                ids.add(globalExpr.getId());

            } else {
                throw new AssertionError("Incorrect GlobalExpressionToExpressionTO generated for: " +
                        globalExpr);
            }
        }
        
        expectedIds = new HashSet<String>(Arrays.asList("15", "16", "17", "18", "19", "20"));
        assertEquals("Incorrect GlobalNoExpressionTO IDs", expectedIds, ids);
    }
    
    /**
     * Test {@link InsertGlobalExpression#insert()} for propagation of non-expression.
     */
    @SuppressWarnings({ "unchecked", "rawtypes" })
    @Test
    public void shouldInsertGlobalNoExpression() throws IllegalStateException, SQLException {
        
        // Species ID to use
        List<String> speciesId = Arrays.asList("11");
        
        // First, we need a mock MySQLDAOManager, for the class to acquire mock DAOs. 
        // This will allow to verify that the correct values were tried to be inserted 
        // into the database.
        MockDAOManager mockManager = new MockDAOManager();
        
        // Second, We need a mock MySQLSpeciesTOResultSet to mock the return of getAllSpecies().
        MySQLSpeciesTOResultSet mockSpeciesTORs = this.mockGetAllSpecies(mockManager);
        
        // And, we need to mock the return of getMaxNoExpressionCallID().
        when(mockManager.mockNoExpressionCallDAO.getMaxNoExpressionCallId(true)).thenReturn(10);
        
        // Third, we need mock ResultSets to mock the return of get methods called in 
        // loadAllowedAnatEntities() 
        
        // Mock MySQLExpressionCallTOResultSet to mock the return of getExpressionCalls().
        MySQLExpressionCallTOResultSet mockExprAnatTORs = createMockDAOResultSet(
                Arrays.asList(
                        new ExpressionCallTO(null, null, "Anat_id1", 
                            null, null, null, null, null, false, false, null, null, null),
                        new ExpressionCallTO(null, null, "Anat_id3", 
                                null, null, null, null, null, false, false, null, null, null),
                        new ExpressionCallTO(null, null, "Anat_id8", 
                                null, null, null, null, null, false, false, null, null, null),
                        new ExpressionCallTO(null, null, "Anat_id10", 
                                null, null, null, null, null, false, false, null, null, null)),
                MySQLExpressionCallTOResultSet.class);
        when(mockManager.mockExpressionCallDAO.getExpressionCalls(
                (ExpressionCallParams) TestAncestor.valueCallParamEq(new ExpressionCallParams()))).
                thenReturn(mockExprAnatTORs);
        
        // Mock MySQLNoExpressionCallTOResultSet to mock the return of getNoExpressionCalls(),
        // called by the method loadAllowedAnatEntities() 
        MySQLNoExpressionCallTOResultSet mockNoExprAnatTORs = createMockDAOResultSet(
                Arrays.asList(new NoExpressionCallTO(null, null, "Anat_id1",
                        null, null, null, null, null, false, null),
                              new NoExpressionCallTO(null, null, "Anat_id3",
                                      null, null, null, null, null, false, null),
                              new NoExpressionCallTO(null, null, "Anat_id4",
                                      null, null, null, null, null, false, null),
                              new NoExpressionCallTO(null, null, "Anat_id4",
                                      null, null, null, null, null, false, null),
                              new NoExpressionCallTO(null, null, "Anat_id5", 
                                      null, null, null, null, null, false, null),
                              new NoExpressionCallTO(null, null, "Anat_id6",
                                      null, null, null, null, null, false, null),
                              new NoExpressionCallTO(null, null, "Anat_id8", 
                                      null, null, null, null, null, false, null)),
                MySQLNoExpressionCallTOResultSet.class);
        when(mockManager.mockNoExpressionCallDAO.getNoExpressionCalls(
                (NoExpressionCallParams) TestAncestor.valueCallParamEq(
                        new NoExpressionCallParams()))).
                thenReturn(mockNoExprAnatTORs);
        
        // Mock MySQLRelationTOResultSet to mock the return of getAnatEntityRelations().
        MySQLRelationTOResultSet mockRelationTORs = createMockDAOResultSet(
                Arrays.asList(
                        new RelationTO("Anat_id3", "Anat_id1"),
                        new RelationTO("Anat_id4", "Anat_id1"),
                        new RelationTO("Anat_id4", "Anat_id2"),
                        new RelationTO("Anat_idX", "Anat_id4"),
                        new RelationTO("Anat_id5", "Anat_id4"),
                        new RelationTO("Anat_id5", "Anat_id1"),
                        new RelationTO("Anat_id5", "Anat_id2"),
                        new RelationTO("Anat_id1", "Anat_id1"),
                        new RelationTO("Anat_id2", "Anat_id2"),
                        new RelationTO("Anat_id3", "Anat_id3"),
                        new RelationTO("Anat_id4", "Anat_id4"),
                        new RelationTO("Anat_id5", "Anat_id5"),
                        new RelationTO("Anat_idX", "Anat_idX")),
                MySQLRelationTOResultSet.class);
        when(mockManager.mockRelationDAO.getAnatEntityRelationsBySpeciesIds(
                eq(new HashSet<String>(speciesId)), 
                eq(EnumSet.of(RelationType.ISA_PARTOF)), 
                eq((Set<RelationStatus>) null))).
                thenReturn(mockRelationTORs);
        
        // Fourth, we need mock a mock MySQLNoExpressionCallTOResultSet to mock the return of 
        // getNoExpressionCalls(), called by the method loadNoExpressionCallFromDb()
        MySQLNoExpressionCallTOResultSet mockNoExprTORs = createMockDAOResultSet(
                Arrays.asList(
                        new NoExpressionCallTO("2", "ID1", "Anat_id3", "Stage_id1",
                                DataState.HIGHQUALITY, DataState.NODATA, 
                                DataState.NODATA, DataState.LOWQUALITY, 
                                false, NoExpressionCallTO.OriginOfLine.SELF),
                        new NoExpressionCallTO("3", "ID1", "Anat_id4", "Stage_id3",
                                DataState.HIGHQUALITY, DataState.HIGHQUALITY, 
                                DataState.NODATA, DataState.LOWQUALITY, 
                                false, NoExpressionCallTO.OriginOfLine.SELF),
                        new NoExpressionCallTO("5", "ID1", "Anat_id5", "Stage_id3",
                                DataState.NODATA, DataState.HIGHQUALITY, 
                                DataState.LOWQUALITY, DataState.LOWQUALITY, 
                                false, NoExpressionCallTO.OriginOfLine.SELF),        
                        new NoExpressionCallTO("4", "ID2", "Anat_id4", "Stage_id3",
                                DataState.LOWQUALITY, DataState.NODATA, 
                                DataState.HIGHQUALITY, DataState.NODATA, 
                                false, NoExpressionCallTO.OriginOfLine.SELF),
                        new NoExpressionCallTO("1", "ID3", "Anat_id1", "Stage_id6",
                                DataState.NODATA, DataState.LOWQUALITY,
                                DataState.HIGHQUALITY, DataState.LOWQUALITY,
                                false, NoExpressionCallTO.OriginOfLine.SELF)),
                MySQLNoExpressionCallTOResultSet.class);
        NoExpressionCallParams noExprparams = new NoExpressionCallParams();
        noExprparams.addAllSpeciesIds(Arrays.asList("11"));
        when(mockManager.mockNoExpressionCallDAO.getNoExpressionCalls(
                (NoExpressionCallParams) TestAncestor.valueCallParamEq(noExprparams))).
                thenReturn(mockNoExprTORs);
        
        // We need to mock the return of insertNoExpressionCalls() for species 11 (ID1, ID2 then ID3)
        when(mockManager.mockNoExpressionCallDAO.insertNoExpressionCalls(
                anyCollection())).thenReturn(3).thenReturn(2).thenReturn(4);
        // We need to mock the return of insertGlobalNoExprToNoExpr() 
        // for species 11 (ID1, ID2 then ID3).
        when(mockManager.mockNoExpressionCallDAO.insertGlobalNoExprToNoExpr(
                anyCollection())).thenReturn(4).thenReturn(2).thenReturn(4);
        

        // Fifth, we need a mock MySQLRelationTOResultSet to mock the return of 
        // getAnatEntityRelations().
        MySQLRelationTOResultSet mockRelation11TORs = createMockDAOResultSet(
                Arrays.asList(
                        new RelationTO("Anat_id3", "Anat_id1"),
                        new RelationTO("Anat_id4", "Anat_id1"),
                        new RelationTO("Anat_id4", "Anat_id2"),
                        new RelationTO("Anat_idX", "Anat_id4"),
                        new RelationTO("Anat_id5", "Anat_id4"),
                        new RelationTO("Anat_id5", "Anat_id1"),
                        new RelationTO("Anat_id5", "Anat_id2"),
                        new RelationTO("Anat_id1", "Anat_id1"),
                        new RelationTO("Anat_id2", "Anat_id2"),
                        new RelationTO("Anat_id3", "Anat_id3"),
                        new RelationTO("Anat_id4", "Anat_id4"),
                        new RelationTO("Anat_id5", "Anat_id5"),
                        new RelationTO("Anat_idX", "Anat_idX"),
                        new RelationTO("Anat_id8", "Anat_id6"),
                        new RelationTO("Anat_id9", "Anat_id8"),
                        new RelationTO("Anat_id9", "Anat_id6"),
                        new RelationTO("Anat_id9", "Anat_id7"),
                        new RelationTO("Anat_id6", "Anat_id6"),
                        new RelationTO("Anat_id7", "Anat_id7"),
                        new RelationTO("Anat_id8", "Anat_id8"),
                        new RelationTO("Anat_id9", "Anat_id9"),
                        new RelationTO("Anat_id10", "Anat_id10"),
                        new RelationTO("Anat_idX", "Anat_idX")),        
                MySQLRelationTOResultSet.class);
        when(mockManager.mockRelationDAO.getAnatEntityRelationsBySpeciesIds(
                eq((HashSet<String>) null), 
                eq(EnumSet.of(RelationType.ISA_PARTOF)), 
                eq((Set<RelationStatus>) null))).
                thenReturn(mockRelation11TORs);

        FilterNoExprCalls filter = mock(FilterNoExprCalls.class); 
        when(filter.getManager()).thenReturn(mockManager);
        InsertGlobalCalls insert = new InsertGlobalCalls(filter);
        insert.insert(speciesId, true);
        
        verify(filter).filterNoExpressionCalls(speciesId.get(0));
        
        // Verify that startTransaction() and commit()
        verify(mockManager.getConnection()).commit();
        verify(mockManager.getConnection()).startTransaction();
        // Verify that all ResultSet are closed.
        verify(mockSpeciesTORs).close();
        verify(mockRelationTORs).close();
        verify(mockExprAnatTORs).close();
        verify(mockNoExprAnatTORs).close();
        verify(mockNoExprTORs).close();
        // Verify that setAttributes are correctly called.
        verify(mockManager.mockSpeciesDAO).setAttributes(SpeciesDAO.Attribute.ID);
        verify(mockManager.mockExpressionCallDAO).
                                        setAttributes(ExpressionCallDAO.Attribute.ANAT_ENTITY_ID);
        verify(mockManager.mockNoExpressionCallDAO).
                                        setAttributes(NoExpressionCallDAO.Attribute.ANAT_ENTITY_ID);
        verify(mockManager.mockRelationDAO, times(2)).setAttributes(
                RelationDAO.Attribute.SOURCE_ID, RelationDAO.Attribute.TARGET_ID);

        //
        ArgumentCaptor<Set> exprTOsArgGlobalNoExpr = ArgumentCaptor.forClass(Set.class);
        verify(mockManager.mockNoExpressionCallDAO, times(3)).insertNoExpressionCalls(
                exprTOsArgGlobalNoExpr.capture());
        List<Set> allGlobalNoExpr = exprTOsArgGlobalNoExpr.getAllValues();

        ArgumentCaptor<Set> exprTOsArgGlobalNoExprToNoExpr = ArgumentCaptor.forClass(Set.class);
        verify(mockManager.mockNoExpressionCallDAO, times(3)).
                insertGlobalNoExprToNoExpr(exprTOsArgGlobalNoExprToNoExpr.capture());
        List<Set> globalNoExprToNoExprValues = exprTOsArgGlobalNoExprToNoExpr.getAllValues();
        
        Set<GlobalExpressionToExpressionTO> allGlobalExprToExprTO = globalNoExprToNoExprValues.get(0);
        allGlobalExprToExprTO.addAll(globalNoExprToNoExprValues.get(1));
        allGlobalExprToExprTO.addAll(globalNoExprToNoExprValues.get(2));

        // Verify the calls made to the DAOs for speciesID = 11.
        List<NoExpressionCallTO> expectedNoExprId1 = Arrays.asList(   
                new NoExpressionCallTO(null, "ID1", "Anat_id3", "Stage_id1",
                        DataState.HIGHQUALITY, DataState.NODATA, 
                        DataState.NODATA, DataState.LOWQUALITY, 
                        true, NoExpressionCallTO.OriginOfLine.SELF),
                new NoExpressionCallTO(null, "ID1", "Anat_id4", "Stage_id3", 
                        DataState.HIGHQUALITY, DataState.HIGHQUALITY,
                        DataState.NODATA, DataState.LOWQUALITY, 
                        true, NoExpressionCallTO.OriginOfLine.SELF),
                new NoExpressionCallTO(null, "ID1", "Anat_id5", "Stage_id3", 
                        DataState.HIGHQUALITY, DataState.HIGHQUALITY, 
                        DataState.LOWQUALITY, DataState.LOWQUALITY, 
                        true, NoExpressionCallTO.OriginOfLine.BOTH));
        
        List<NoExpressionCallTO> expectedNoExprId2 = Arrays.asList(   
                new NoExpressionCallTO(null, "ID2", "Anat_id4", "Stage_id3", 
                        DataState.LOWQUALITY, DataState.NODATA,
                        DataState.HIGHQUALITY, DataState.NODATA,
                        true, NoExpressionCallTO.OriginOfLine.SELF),
                new NoExpressionCallTO(null, "ID2", "Anat_id5", "Stage_id3", 
                        DataState.LOWQUALITY, DataState.NODATA,
                        DataState.HIGHQUALITY, DataState.NODATA,
                        true, NoExpressionCallTO.OriginOfLine.PARENT));

        List<NoExpressionCallTO> expectedNoExprId3 = Arrays.asList(   
                new NoExpressionCallTO(null, "ID3", "Anat_id1", "Stage_id6", 
                        DataState.NODATA, DataState.LOWQUALITY,
                        DataState.HIGHQUALITY, DataState.LOWQUALITY, 
                        true, NoExpressionCallTO.OriginOfLine.SELF),
                new NoExpressionCallTO(null, "ID3", "Anat_id3", "Stage_id6",
                        DataState.NODATA, DataState.LOWQUALITY,
                        DataState.HIGHQUALITY, DataState.LOWQUALITY,
                        true, NoExpressionCallTO.OriginOfLine.PARENT),
                new NoExpressionCallTO(null, "ID3", "Anat_id4", "Stage_id6",
                        DataState.NODATA, DataState.LOWQUALITY, 
                        DataState.HIGHQUALITY, DataState.LOWQUALITY, 
                        true, NoExpressionCallTO.OriginOfLine.PARENT),
                new NoExpressionCallTO(null, "ID3", "Anat_id5", "Stage_id6", 
                        DataState.NODATA, DataState.LOWQUALITY, 
                        DataState.HIGHQUALITY, DataState.LOWQUALITY,
                        true, NoExpressionCallTO.OriginOfLine.PARENT));

        assertTrue("Incorrect global no-expression calls generated for ID1", 
                TOComparator.areTOCollectionsEqual(
                        expectedNoExprId1, allGlobalNoExpr.get(0), false));
        assertTrue("Incorrect global no-expression calls generated for ID2", 
                TOComparator.areTOCollectionsEqual(
                        expectedNoExprId2, allGlobalNoExpr.get(1), false));
        assertTrue("Incorrect global no-expression calls generated for ID3", 
                TOComparator.areTOCollectionsEqual(
                        expectedNoExprId3, allGlobalNoExpr.get(2), false));

        Set<NoExpressionCallTO> methAllNoExpr = new HashSet<NoExpressionCallTO>();
        methAllNoExpr.addAll(allGlobalNoExpr.get(0));
        methAllNoExpr.addAll(allGlobalNoExpr.get(1));
        methAllNoExpr.addAll(allGlobalNoExpr.get(2));

        int nbExpected = 10;
        assertEquals("Incorrect number of generated GlobalNoExpressionToNoExpressionTOs", 
                nbExpected, allGlobalExprToExprTO.size());
        
        Set<String> ids = new HashSet<String>();
        for (NoExpressionCallTO globalNoExpr: methAllNoExpr) {
            if (globalNoExpr.getGeneId().equals("ID1") && 
                globalNoExpr.getAnatEntityId().equals("Anat_id3") && 
                globalNoExpr.getStageId().equals("Stage_id1")) {
                
                assertTrue("Incorrect GlobalNoExpressionToNoExpressionTO generated",
                        allGlobalExprToExprTO.contains(
                                new GlobalNoExpressionToNoExpressionTO("2",globalNoExpr.getId())));
                ids.add(globalNoExpr.getId());

            } else if (globalNoExpr.getGeneId().equals("ID1") && 
                       globalNoExpr.getAnatEntityId().equals("Anat_id4") && 
                       globalNoExpr.getStageId().equals("Stage_id3")) {

                assertTrue("Incorrect GlobalNoExpressionToNoExpressionTO generated",
                        allGlobalExprToExprTO.contains(
                                new GlobalNoExpressionToNoExpressionTO("3",globalNoExpr.getId())));
                ids.add(globalNoExpr.getId());
 
            } else if (globalNoExpr.getGeneId().equals("ID1") && 
                       globalNoExpr.getAnatEntityId().equals("Anat_id5") && 
                       globalNoExpr.getStageId().equals("Stage_id3")) {
                
                assertTrue("Incorrect GlobalNoExpressionToNoExpressionTO generated",
                        allGlobalExprToExprTO.contains(
                                new GlobalNoExpressionToNoExpressionTO("3",globalNoExpr.getId())));
                assertTrue("Incorrect GlobalNoExpressionToNoExpressionTO generated",
                        allGlobalExprToExprTO.contains(
                                new GlobalNoExpressionToNoExpressionTO("5",globalNoExpr.getId())));
                ids.add(globalNoExpr.getId());
                
            } else if (globalNoExpr.getGeneId().equals("ID2") && 
                      (globalNoExpr.getAnatEntityId().equals("Anat_id4") || 
                            globalNoExpr.getAnatEntityId().equals("Anat_id5")) && 
                       globalNoExpr.getStageId().equals("Stage_id3")) {
                
                assertTrue("Incorrect GlobalNoExpressionToNoExpressionTO generated",
                        allGlobalExprToExprTO.contains(
                                new GlobalNoExpressionToNoExpressionTO("4",globalNoExpr.getId())));
                ids.add(globalNoExpr.getId());
                 
            } else if (globalNoExpr.getGeneId().equals("ID3") && 
                      (globalNoExpr.getAnatEntityId().equals("Anat_id1") || 
                            globalNoExpr.getAnatEntityId().equals("Anat_id3") || 
                            globalNoExpr.getAnatEntityId().equals("Anat_id4") || 
                            globalNoExpr.getAnatEntityId().equals("Anat_id5")) && 
                       globalNoExpr.getStageId().equals("Stage_id6")) {

                assertTrue("Incorrect GlobalNoExpressionToNoExpressionTO generated",
                        allGlobalExprToExprTO.contains(
                                new GlobalNoExpressionToNoExpressionTO("1",globalNoExpr.getId())));
                ids.add(globalNoExpr.getId());

            } else {
                throw new AssertionError("Incorrect GlobalNoExpressionToNoExpressionTO generated for: " +
                        globalNoExpr);
            }
        }
        
        Set<String> expectedIds = new HashSet<String>(
                Arrays.asList("11", "12", "13", "14", "15", "16", "17", "18", "19"));
        assertEquals("Incorrect GlobalNoExpressionTO IDs", expectedIds, ids);
    }
    
    /**
     * Test {@link InsertGlobalExpression#insert()} for propagation of non-expression but with
     *  species IDs not found in Bgee.
     */
    @Test
    public void shouldInsertGlobalNoExpressionWithUnknownSpecies() throws IllegalStateException {
        
        MockDAOManager mockManager = new MockDAOManager();

        MySQLSpeciesTOResultSet mockSpeciesTORs = this.mockGetAllSpecies(mockManager);

        thrown.expect(IllegalArgumentException.class);
        thrown.expectMessage("Some species IDs could not be found in Bgee: [44]");

        InsertGlobalCalls insertBadSpecies = new InsertGlobalCalls(mockManager);
        insertBadSpecies.insert(Arrays.asList("44"), true);
        
        // Verify that all ResultSet are closed.
        verify(mockSpeciesTORs).close();
        // Verify that setAttributes are correctly called.
        verify(mockManager.mockSpeciesDAO).setAttributes(SpeciesDAO.Attribute.ID);
    }
    
    /**
     * Test {@link InsertGlobalExpression#insert()} for propagation of expression but with
     *  species IDs not found in Bgee.
     */
    @Test
    public void shouldInsertGlobalExpressionWithUnknownSpecies() throws IllegalStateException {
        
        MockDAOManager mockManager = new MockDAOManager();

        MySQLSpeciesTOResultSet mockSpeciesTORs = this.mockGetAllSpecies(mockManager);

        thrown.expect(IllegalArgumentException.class);
        thrown.expectMessage("Some species IDs could not be found in Bgee: [44]");
        
        InsertGlobalCalls insertBadSpecies = new InsertGlobalCalls(mockManager);
        insertBadSpecies.insert(Arrays.asList("44"), false);
        
        // Verify that all ResultSet are closed.
        verify(mockSpeciesTORs).close();
        // Verify that setAttributes are correctly called.
        verify(mockManager.mockSpeciesDAO).setAttributes(SpeciesDAO.Attribute.ID);
    }

    /**
     * Define a mock MySQLSpeciesTOResultSet to mock the return of getAllSpecies.
     * 
     * @param mockManager A {@code MySQLDAOManager} to for the class to acquire mock DAOs.
     */
    private MySQLSpeciesTOResultSet mockGetAllSpecies(MockDAOManager mockManager) {
        
        // We need a mock MySQLSpeciesTOResultSet to mock the return of getAllSpecies().
        MySQLSpeciesTOResultSet mockSpeciesTORs = createMockDAOResultSet(
                Arrays.asList(
                        new SpeciesTO("11", null, null, null, null, null, null, null, null, null, null),
                        new SpeciesTO("21", null, null, null, null, null, null, null, null, null, null)),
                MySQLSpeciesTOResultSet.class);
        when(mockManager.mockSpeciesDAO.getAllSpecies()).thenReturn(mockSpeciesTORs);
        
        return mockSpeciesTORs;
    }
=======
//    
//    @Rule
//    public ExpectedException thrown = ExpectedException.none();
//    
//    /**
//     * Test {@link InsertGlobalExpression#insert()} for propagation of expression.
//     * @throws SQLException 
//     * @throws IllegalStateException 
//     */
//    @SuppressWarnings({ "unchecked", "rawtypes" })
//    @Test
//    public void shouldInsertGlobalExpression() throws IllegalStateException, SQLException {
//        
//        // First, we need a mock MySQLDAOManager, for the class to acquire mock DAOs. 
//        // This will allow to verify that the correct values were tried to be inserted 
//        // into the database.
//       
//        MockDAOManager mockManager = new MockDAOManager();
//
//        MySQLSpeciesTOResultSet mockSpeciesTORs = this.mockGetAllSpecies(mockManager);
//
//        // And, we need to mock the return of getMaxNoExpressionCallID().
//       when(mockManager.mockExpressionCallDAO.getMaxExpressionCallId(true)).thenReturn(4);
//
//        // We need a mock MySQLExpressionCallTOResultSet to mock the return of getExpressionCalls().
//        MySQLExpressionCallTOResultSet mockExpr11TORs = createMockDAOResultSet( 
//                Arrays.asList(
//                        new ExpressionCallTO("1", "ID1", "Anat_id4", "Stage_id6", 
//                                DataState.NODATA, DataState.LOWQUALITY, 
//                                DataState.HIGHQUALITY, DataState.LOWQUALITY, 
//                                false, false, ExpressionCallTO.OriginOfLine.SELF, 
//                                ExpressionCallTO.OriginOfLine.SELF, true),
//                        new ExpressionCallTO("2", "ID1", "Anat_id5", "Stage_id6", 
//                                DataState.HIGHQUALITY, DataState.NODATA, 
//                                DataState.NODATA, DataState.LOWQUALITY, 
//                                false, false, ExpressionCallTO.OriginOfLine.SELF, 
//                                ExpressionCallTO.OriginOfLine.SELF, true),
//                        new ExpressionCallTO("3", "ID1", "Anat_id3", "Stage_id1", 
//                                DataState.HIGHQUALITY, DataState.HIGHQUALITY, 
//                                DataState.NODATA, DataState.LOWQUALITY, 
//                                false, false, ExpressionCallTO.OriginOfLine.SELF, 
//                                ExpressionCallTO.OriginOfLine.SELF, true),
//                        new ExpressionCallTO("4", "ID2", "Anat_id4", "Stage_id7", 
//                                DataState.LOWQUALITY, DataState.NODATA, 
//                                DataState.HIGHQUALITY, DataState.NODATA, 
//                                false, false, ExpressionCallTO.OriginOfLine.SELF, 
//                                ExpressionCallTO.OriginOfLine.SELF, true),
//                        new ExpressionCallTO("5", "ID3", "Anat_id1", "Stage_id7", 
//                                DataState.NODATA, DataState.HIGHQUALITY, 
//                                DataState.LOWQUALITY, DataState.LOWQUALITY, 
//                                false, false, ExpressionCallTO.OriginOfLine.SELF, 
//                                ExpressionCallTO.OriginOfLine.SELF, true)),
//                MySQLExpressionCallTOResultSet.class);
//        ExpressionCallParams params = new ExpressionCallParams();
//        params.addAllSpeciesIds(Arrays.asList("11"));
//        when(mockManager.mockExpressionCallDAO.getExpressionCalls(
//                (ExpressionCallParams) TestAncestor.valueCallParamEq(params))).
//                thenReturn(mockExpr11TORs);
//        
//        // We need a mock MySQLExpressionCallTOResultSet to mock the return of getExpressionCalls().
//        MySQLExpressionCallTOResultSet mockExpr21TORs = createMockDAOResultSet(
//                Arrays.asList(
//                        new ExpressionCallTO("6", "ID4", "Anat_id6", "Stage_id12", 
//                                DataState.HIGHQUALITY, DataState.LOWQUALITY, 
//                                DataState.HIGHQUALITY, DataState.LOWQUALITY, 
//                                false, false, ExpressionCallTO.OriginOfLine.SELF, 
//                                ExpressionCallTO.OriginOfLine.SELF, true),
//                        new ExpressionCallTO("7", "ID4", "Anat_id9", "Stage_id12", 
//                                DataState.NODATA, DataState.HIGHQUALITY, 
//                                DataState.NODATA, DataState.LOWQUALITY, 
//                                false, false, ExpressionCallTO.OriginOfLine.SELF, 
//                                ExpressionCallTO.OriginOfLine.SELF, true),
//                        new ExpressionCallTO("8", "ID5", "Anat_id8", "Stage_id1", 
//                                DataState.HIGHQUALITY, DataState.NODATA, 
//                                DataState.LOWQUALITY, DataState.NODATA, 
//                                false, false, ExpressionCallTO.OriginOfLine.SELF, 
//                                ExpressionCallTO.OriginOfLine.SELF, true)),
//                MySQLExpressionCallTOResultSet.class);
//        params = new ExpressionCallParams();
//        params.addAllSpeciesIds(Arrays.asList("21"));
//        when(mockManager.mockExpressionCallDAO.getExpressionCalls(
//                (ExpressionCallParams) TestAncestor.valueCallParamEq(params))).
//                thenReturn(mockExpr21TORs);
//
//        // We need to mock the return of insertExpressionCalls() for species 11 (ID1, ID2 then ID3)
//        // then species 21 (ID4 then ID5).
//        when(mockManager.mockExpressionCallDAO.insertExpressionCalls(
//                anyCollection())).thenReturn(6).thenReturn(3).thenReturn(1).
//                                  thenReturn(4).thenReturn(2);
//        // We need to mock the return of insertGlobalExpressionToExpression() 
//        // for species 11 (ID1, ID2 then ID3) then species 21 (ID4 then ID5).
//        when(mockManager.mockExpressionCallDAO.insertGlobalExpressionToExpression(
//                anyCollection())).thenReturn(9).thenReturn(3).thenReturn(1).
//                                  thenReturn(5).thenReturn(2);
//        
//        // We need a mock MySQLRelationTOResultSet to mock the return of getAnatEntityRelations().
//        MySQLRelationTOResultSet mockRelation11TORs = createMockDAOResultSet(
//                Arrays.asList(
//                        new RelationTO("Anat_id3", "Anat_id1"),
//                        new RelationTO("Anat_id4", "Anat_id1"),
//                        new RelationTO("Anat_id4", "Anat_id2"),
//                        new RelationTO("Anat_id5", "Anat_id4"),
//                        new RelationTO("Anat_id5", "Anat_id1"),
//                        new RelationTO("Anat_id5", "Anat_id2"),
//                        new RelationTO("Anat_id1", "Anat_id1"),
//                        new RelationTO("Anat_id2", "Anat_id2"),
//                        new RelationTO("Anat_id3", "Anat_id3"),
//                        new RelationTO("Anat_id4", "Anat_id4"),
//                        new RelationTO("Anat_id5", "Anat_id5")),
//                MySQLRelationTOResultSet.class);
//        Set<String> speciesFilter = new HashSet<String>(); 
//        speciesFilter.add("11");
//        // Determine the behavior of call to getAnatEntityRelations().
//        when(mockManager.mockRelationDAO.getAnatEntityRelationsBySpeciesIds(
//                eq(speciesFilter), 
//                eq(EnumSet.of(RelationType.ISA_PARTOF)), 
//                eq((Set<RelationStatus>) null))).
//                thenReturn(mockRelation11TORs);
//        
//        // We need a mock MySQLRelationTOResultSet to mock the return of getAnatEntityRelations().
//        MySQLRelationTOResultSet mockRelation21TORs = createMockDAOResultSet(
//                Arrays.asList(
//                        new RelationTO("Anat_id8", "Anat_id6"),
//                        new RelationTO("Anat_id9", "Anat_id8"),
//                        new RelationTO("Anat_id9", "Anat_id6"),
//                        new RelationTO("Anat_id9", "Anat_id7"),
//                        new RelationTO("Anat_id6", "Anat_id6"),
//                        new RelationTO("Anat_id7", "Anat_id7"),
//                        new RelationTO("Anat_id8", "Anat_id8"),
//                        new RelationTO("Anat_id9", "Anat_id9")),
//                        MySQLRelationTOResultSet.class);
//        speciesFilter = new HashSet<String>();
//        speciesFilter.add("21");
//        // Determine the behavior of call to getAnatEntityRelations().
//        when(mockManager.mockRelationDAO.getAnatEntityRelationsBySpeciesIds(
//                eq(speciesFilter), 
//                eq(EnumSet.of(RelationType.ISA_PARTOF)), 
//                eq((Set<RelationStatus>) null))).
//                thenReturn(mockRelation21TORs);
//        
//        InsertGlobalCalls insert = new InsertGlobalCalls(mockManager);
//        insert.insert(null, false);
//
//        // Verify that startTransaction() and commit()
//        verify(mockManager.getConnection(), times(2)).commit();
//        verify(mockManager.getConnection(), times(2)).startTransaction();
//        // Verify that all ResultSet are closed.
//        verify(mockSpeciesTORs).close();
//        verify(mockExpr11TORs).close();
//        verify(mockExpr21TORs).close();
//        verify(mockRelation11TORs).close();
//        verify(mockRelation21TORs).close();
//        // Verify that setAttributes are correctly called.
//        verify(mockManager.mockExpressionCallDAO, never()).setAttributes(anyCollection());
//        verify(mockManager.mockSpeciesDAO, times(1)).setAttributes(SpeciesDAO.Attribute.ID);
//        verify(mockManager.mockRelationDAO, times(2)).setAttributes(
//                RelationDAO.Attribute.SOURCE_ID, RelationDAO.Attribute.TARGET_ID);
//        // 
//        ArgumentCaptor<Set> exprTOsArgGlobalExpr = ArgumentCaptor.forClass(Set.class);
//        verify(mockManager.mockExpressionCallDAO, times(5)).
//            insertExpressionCalls(exprTOsArgGlobalExpr.capture());
//        List<Set> allGlobalExpr = exprTOsArgGlobalExpr.getAllValues();
//        
//        ArgumentCaptor<Set> exprTOsArgGlobalExprToExpr = ArgumentCaptor.forClass(Set.class);
//        verify(mockManager.mockExpressionCallDAO, times(5)).
//            insertGlobalExpressionToExpression(exprTOsArgGlobalExprToExpr.capture());
//        List<Set> globalExprToExprValues = exprTOsArgGlobalExprToExpr.getAllValues();
//        Set<GlobalExpressionToExpressionTO> allGlobalExprToExprTO = globalExprToExprValues.get(0);
//        allGlobalExprToExprTO.addAll(globalExprToExprValues.get(1));
//        allGlobalExprToExprTO.addAll(globalExprToExprValues.get(2));
//        allGlobalExprToExprTO.addAll(globalExprToExprValues.get(3));
//        allGlobalExprToExprTO.addAll(globalExprToExprValues.get(4));
//        
//        // Expected global calls for speciesID = 11.
//        List<ExpressionCallTO> expectedExprSpecies11id1 = Arrays.asList(
//                new ExpressionCallTO(null, "ID1", "Anat_id5", "Stage_id6", 
//                        DataState.HIGHQUALITY, DataState.NODATA, 
//                        DataState.NODATA, DataState.LOWQUALITY,
//                        true, false, ExpressionCallTO.OriginOfLine.SELF, 
//                        ExpressionCallTO.OriginOfLine.SELF, true),
//                new ExpressionCallTO(null, "ID1", "Anat_id4", "Stage_id6", 
//                        DataState.HIGHQUALITY, DataState.LOWQUALITY, 
//                        DataState.HIGHQUALITY, DataState.LOWQUALITY,
//                        true, false, ExpressionCallTO.OriginOfLine.BOTH, 
//                        ExpressionCallTO.OriginOfLine.SELF, true),
//                new ExpressionCallTO(null, "ID1", "Anat_id1", "Stage_id6", 
//                        DataState.HIGHQUALITY, DataState.LOWQUALITY, 
//                        DataState.HIGHQUALITY, DataState.LOWQUALITY, 
//                        true, false, ExpressionCallTO.OriginOfLine.DESCENT, 
//                        ExpressionCallTO.OriginOfLine.SELF, false),
//                new ExpressionCallTO(null, "ID1", "Anat_id2", "Stage_id6", 
//                        DataState.HIGHQUALITY, DataState.LOWQUALITY,
//                        DataState.HIGHQUALITY, DataState.LOWQUALITY, 
//                        true, false, ExpressionCallTO.OriginOfLine.DESCENT, 
//                        ExpressionCallTO.OriginOfLine.SELF, false),
//                new ExpressionCallTO(null, "ID1", "Anat_id3", "Stage_id1", 
//                        DataState.HIGHQUALITY, DataState.HIGHQUALITY, 
//                        DataState.NODATA, DataState.LOWQUALITY, 
//                        true, false, ExpressionCallTO.OriginOfLine.SELF, 
//                        ExpressionCallTO.OriginOfLine.SELF, true),
//                new ExpressionCallTO(null, "ID1", "Anat_id1", "Stage_id1", 
//                        DataState.HIGHQUALITY, DataState.HIGHQUALITY, 
//                        DataState.NODATA, DataState.LOWQUALITY,
//                        true, false, ExpressionCallTO.OriginOfLine.DESCENT, 
//                        ExpressionCallTO.OriginOfLine.SELF, false));
//        
//        List<ExpressionCallTO> expectedExprSpecies11id2 = Arrays.asList(
//                new ExpressionCallTO(null, "ID2", "Anat_id4", "Stage_id7",
//                        DataState.LOWQUALITY, DataState.NODATA,
//                        DataState.HIGHQUALITY, DataState.NODATA,
//                        true, false, ExpressionCallTO.OriginOfLine.SELF, 
//                        ExpressionCallTO.OriginOfLine.SELF, true),
//                new ExpressionCallTO(null, "ID2", "Anat_id1", "Stage_id7", 
//                        DataState.LOWQUALITY, DataState.NODATA, 
//                        DataState.HIGHQUALITY, DataState.NODATA,
//                        true, false, ExpressionCallTO.OriginOfLine.DESCENT, 
//                        ExpressionCallTO.OriginOfLine.SELF, false),
//                new ExpressionCallTO(null, "ID2", "Anat_id2", "Stage_id7", 
//                        DataState.LOWQUALITY, DataState.NODATA, 
//                        DataState.HIGHQUALITY, DataState.NODATA, 
//                        true, false, ExpressionCallTO.OriginOfLine.DESCENT, 
//                        ExpressionCallTO.OriginOfLine.SELF, false));
//        
//        List<ExpressionCallTO> expectedExprSpecies11id3 = Arrays.asList(
//                new ExpressionCallTO(null, "ID3", "Anat_id1", "Stage_id7", 
//                        DataState.NODATA, DataState.HIGHQUALITY, 
//                        DataState.LOWQUALITY, DataState.LOWQUALITY,
//                        true, false, ExpressionCallTO.OriginOfLine.SELF, 
//                        ExpressionCallTO.OriginOfLine.SELF, true));
//
//        // Expected global calls for speciesID = 21.
//        List<ExpressionCallTO> expectedExprSpecies21id4 = Arrays.asList(
//                new ExpressionCallTO(null, "ID4", "Anat_id9", "Stage_id12", 
//                        DataState.NODATA, DataState.HIGHQUALITY,
//                        DataState.NODATA, DataState.LOWQUALITY,
//                        true, false, ExpressionCallTO.OriginOfLine.SELF, 
//                        ExpressionCallTO.OriginOfLine.SELF, true),
//                new ExpressionCallTO(null, "ID4", "Anat_id8", "Stage_id12", 
//                        DataState.NODATA, DataState.HIGHQUALITY,
//                        DataState.NODATA, DataState.LOWQUALITY,
//                        true, false, ExpressionCallTO.OriginOfLine.DESCENT, 
//                        ExpressionCallTO.OriginOfLine.SELF, false),
//                new ExpressionCallTO(null, "ID4", "Anat_id6", "Stage_id12", 
//                        DataState.HIGHQUALITY, DataState.HIGHQUALITY,
//                        DataState.HIGHQUALITY, DataState.LOWQUALITY,
//                        true, false, ExpressionCallTO.OriginOfLine.BOTH, 
//                        ExpressionCallTO.OriginOfLine.SELF, true),
//                new ExpressionCallTO(null, "ID4", "Anat_id7", "Stage_id12", 
//                        DataState.NODATA, DataState.HIGHQUALITY, 
//                        DataState.NODATA, DataState.LOWQUALITY,
//                        true, false, ExpressionCallTO.OriginOfLine.DESCENT, 
//                        ExpressionCallTO.OriginOfLine.SELF, false));
//
//        List<ExpressionCallTO> expectedExprSpecies21id5 = Arrays.asList(
//                new ExpressionCallTO(null, "ID5", "Anat_id8", "Stage_id1", 
//                        DataState.HIGHQUALITY, DataState.NODATA, 
//                        DataState.LOWQUALITY, DataState.NODATA,
//                        true, false, ExpressionCallTO.OriginOfLine.SELF, 
//                        ExpressionCallTO.OriginOfLine.SELF, true),
//                new ExpressionCallTO(null, "ID5", "Anat_id6", "Stage_id1", 
//                        DataState.HIGHQUALITY, DataState.NODATA, 
//                        DataState.LOWQUALITY, DataState.NODATA, 
//                        true, false, ExpressionCallTO.OriginOfLine.DESCENT, 
//                        ExpressionCallTO.OriginOfLine.SELF, false));
//
//        assertTrue("Incorrect global expression calls generated for ID1, expected: " 
//                + expectedExprSpecies11id1 + ", but was: " + allGlobalExpr.get(0),
//                TOComparator.areTOCollectionsEqual(
//                        expectedExprSpecies11id1, allGlobalExpr.get(0), false));
//        assertTrue("Incorrect global expression calls generated for ID2",
//                TOComparator.areTOCollectionsEqual(
//                        expectedExprSpecies11id2, allGlobalExpr.get(1), false));
//        assertTrue("Incorrect global expression calls generated for ID3",
//                TOComparator.areTOCollectionsEqual(
//                        expectedExprSpecies11id3, allGlobalExpr.get(2), false));
//        assertTrue("Incorrect global expression calls generated for ID4",
//                TOComparator.areTOCollectionsEqual(
//                        expectedExprSpecies21id4, allGlobalExpr.get(3), false));
//        assertTrue("Incorrect global expression calls generated for ID5",
//                TOComparator.areTOCollectionsEqual(
//                        expectedExprSpecies21id5, allGlobalExpr.get(4), false));
//        
//        int nbExpected = 20;
//        assertEquals("Incorrect number of generated GlobalExpressionToExpressionTOs", 
//                nbExpected, allGlobalExprToExprTO.size());
//
//        Set<ExpressionCallTO> methAllExprSpecies11= new HashSet<ExpressionCallTO>();
//        methAllExprSpecies11.addAll(allGlobalExpr.get(0));
//        methAllExprSpecies11.addAll(allGlobalExpr.get(1));
//        methAllExprSpecies11.addAll(allGlobalExpr.get(2));
//        
//        Set<String> ids = new HashSet<String>();
//        for (ExpressionCallTO globalExpr: methAllExprSpecies11) {
//            if (globalExpr.getGeneId().equals("ID1") && 
//                globalExpr.getAnatEntityId().equals("Anat_id5") && 
//                globalExpr.getStageId().equals("Stage_id6")) {
//
//                assertTrue("Incorrect GlobalExpressionToExpressionTO generated",
//                        allGlobalExprToExprTO.contains(
//                                new GlobalExpressionToExpressionTO("2",globalExpr.getId())));
//                ids.add(globalExpr.getId());
//
//            } else if (globalExpr.getGeneId().equals("ID1") && 
//                      (globalExpr.getAnatEntityId().equals("Anat_id4") || 
//                            globalExpr.getAnatEntityId().equals("Anat_id1") || 
//                            globalExpr.getAnatEntityId().equals("Anat_id2")) && 
//                       globalExpr.getStageId().equals("Stage_id6")) {
//                
//                assertTrue("Incorrect GlobalExpressionToExpressionTO generated",
//                        allGlobalExprToExprTO.contains(
//                                new GlobalExpressionToExpressionTO("1",globalExpr.getId())));
//                assertTrue("Incorrect GlobalExpressionToExpressionTO generated",
//                        allGlobalExprToExprTO.contains(
//                                new GlobalExpressionToExpressionTO("2",globalExpr.getId())));
//                ids.add(globalExpr.getId());
//                
//            } else if (globalExpr.getGeneId().equals("ID1") && 
//                      (globalExpr.getAnatEntityId().equals("Anat_id3") || 
//                            globalExpr.getAnatEntityId().equals("Anat_id1")) && 
//                       globalExpr.getStageId().equals("Stage_id1")) {
//
//                assertTrue("Incorrect GlobalExpressionToExpressionTO generated",
//                        allGlobalExprToExprTO.contains(
//                                new GlobalExpressionToExpressionTO("3",globalExpr.getId())));
//                ids.add(globalExpr.getId());
//
//            } else if (globalExpr.getGeneId().equals("ID2") && 
//                      (globalExpr.getAnatEntityId().equals("Anat_id4") || 
//                            globalExpr.getAnatEntityId().equals("Anat_id1") || 
//                            globalExpr.getAnatEntityId().equals("Anat_id2")) && 
//                       globalExpr.getStageId().equals("Stage_id7")) {
//
//                assertTrue("Incorrect GlobalExpressionToExpressionTO generated",
//                        allGlobalExprToExprTO.contains(
//                                new GlobalExpressionToExpressionTO("4",globalExpr.getId())));
//                ids.add(globalExpr.getId());
//
//            } else if (globalExpr.getGeneId().equals("ID3") && 
//                       globalExpr.getAnatEntityId().equals("Anat_id1") && 
//                       globalExpr.getStageId().equals("Stage_id7")) {
//
//                assertTrue("Incorrect GlobalExpressionToExpressionTO generated",
//                        allGlobalExprToExprTO.contains(
//                                new GlobalExpressionToExpressionTO("5",globalExpr.getId())));
//                ids.add(globalExpr.getId());
//                
//            } else {
//                throw new AssertionError("Incorrect GlobalExpressionToExpressionTO generated for: " +
//                        globalExpr);
//            }
//        }
//        
//        Set<String> expectedIds = new HashSet<String>(
//                Arrays.asList("5", "6", "7", "8", "9", "10", "11", "12", "13", "14"));
//        assertEquals("Incorrect GlobalNoExpressionTO IDs", expectedIds, ids);
//
//        ids.clear();
//
//        Set<ExpressionCallTO> methAllExprSpecies21= new HashSet<ExpressionCallTO>();
//        methAllExprSpecies21.addAll(allGlobalExpr.get(3));
//        methAllExprSpecies21.addAll(allGlobalExpr.get(4));
//        
//        for (ExpressionCallTO globalExpr: methAllExprSpecies21) {
//            if (globalExpr.getGeneId().equals("ID4") && 
//               (globalExpr.getAnatEntityId().equals("Anat_id9") || 
//                    globalExpr.getAnatEntityId().equals("Anat_id7") || 
//                    globalExpr.getAnatEntityId().equals("Anat_id8")) && 
//                globalExpr.getStageId().equals("Stage_id12")) {
//
//                assertTrue("Incorrect GlobalExpressionToExpressionTO generated",
//                        allGlobalExprToExprTO.contains(
//                                new GlobalExpressionToExpressionTO("7",globalExpr.getId())));
//                ids.add(globalExpr.getId());
//
//            } else if (globalExpr.getGeneId().equals("ID4") && 
//                       globalExpr.getAnatEntityId().equals("Anat_id6") && 
//                       globalExpr.getStageId().equals("Stage_id12")) {
//
//                assertTrue("Incorrect GlobalExpressionToExpressionTO generated",
//                        allGlobalExprToExprTO.contains(
//                                new GlobalExpressionToExpressionTO("6",globalExpr.getId())));
//                assertTrue("Incorrect GlobalExpressionToExpressionTO generated",
//                        allGlobalExprToExprTO.contains(
//                                new GlobalExpressionToExpressionTO("7",globalExpr.getId())));
//                ids.add(globalExpr.getId());
//
//            } else if (globalExpr.getGeneId().equals("ID5") && 
//                      (globalExpr.getAnatEntityId().equals("Anat_id8") || 
//                            globalExpr.getAnatEntityId().equals("Anat_id6")) && 
//                       globalExpr.getStageId().equals("Stage_id1")) {
//
//                assertTrue("Incorrect GlobalExpressionToExpressionTO generated",
//                        allGlobalExprToExprTO.contains(
//                                new GlobalExpressionToExpressionTO("8",globalExpr.getId())));
//                ids.add(globalExpr.getId());
//
//            } else {
//                throw new AssertionError("Incorrect GlobalExpressionToExpressionTO generated for: " +
//                        globalExpr);
//            }
//        }
//        
//        expectedIds = new HashSet<String>(Arrays.asList("15", "16", "17", "18", "19", "20"));
//        assertEquals("Incorrect GlobalNoExpressionTO IDs", expectedIds, ids);
//    }
//    
//    /**
//     * Test {@link InsertGlobalExpression#insert()} for propagation of non-expression.
//     */
//    @SuppressWarnings({ "unchecked", "rawtypes" })
//    @Test
//    public void shouldInsertGlobalNoExpression() throws IllegalStateException, SQLException {
//        
//        // Species ID to use
//        List<String> speciesId = Arrays.asList("11");
//        
//        // First, we need a mock MySQLDAOManager, for the class to acquire mock DAOs. 
//        // This will allow to verify that the correct values were tried to be inserted 
//        // into the database.
//        MockDAOManager mockManager = new MockDAOManager();
//        
//        // Second, We need a mock MySQLSpeciesTOResultSet to mock the return of getAllSpecies().
//        MySQLSpeciesTOResultSet mockSpeciesTORs = this.mockGetAllSpecies(mockManager);
//        
//        // And, we need to mock the return of getMaxNoExpressionCallID().
//        when(mockManager.mockNoExpressionCallDAO.getMaxNoExpressionCallId(true)).thenReturn(10);
//        
//        // Third, we need mock ResultSets to mock the return of get methods called in 
//        // loadAllowedAnatEntities() 
//        
//        // Mock MySQLExpressionCallTOResultSet to mock the return of getExpressionCalls().
//        MySQLExpressionCallTOResultSet mockExprAnatTORs = createMockDAOResultSet(
//                Arrays.asList(
//                        new ExpressionCallTO(null, null, "Anat_id1", 
//                            null, null, null, null, null, false, false, null, null, null),
//                        new ExpressionCallTO(null, null, "Anat_id3", 
//                                null, null, null, null, null, false, false, null, null, null),
//                        new ExpressionCallTO(null, null, "Anat_id8", 
//                                null, null, null, null, null, false, false, null, null, null),
//                        new ExpressionCallTO(null, null, "Anat_id10", 
//                                null, null, null, null, null, false, false, null, null, null)),
//                MySQLExpressionCallTOResultSet.class);
//        when(mockManager.mockExpressionCallDAO.getExpressionCalls(
//                (ExpressionCallParams) TestAncestor.valueCallParamEq(new ExpressionCallParams()))).
//                thenReturn(mockExprAnatTORs);
//        
//        // Mock MySQLNoExpressionCallTOResultSet to mock the return of getNoExpressionCalls(),
//        // called by the method loadAllowedAnatEntities() 
//        MySQLNoExpressionCallTOResultSet mockNoExprAnatTORs = createMockDAOResultSet(
//                Arrays.asList(new NoExpressionCallTO(null, null, "Anat_id1",
//                        null, null, null, null, null, false, null),
//                              new NoExpressionCallTO(null, null, "Anat_id3",
//                                      null, null, null, null, null, false, null),
//                              new NoExpressionCallTO(null, null, "Anat_id4",
//                                      null, null, null, null, null, false, null),
//                              new NoExpressionCallTO(null, null, "Anat_id4",
//                                      null, null, null, null, null, false, null),
//                              new NoExpressionCallTO(null, null, "Anat_id5", 
//                                      null, null, null, null, null, false, null),
//                              new NoExpressionCallTO(null, null, "Anat_id6",
//                                      null, null, null, null, null, false, null),
//                              new NoExpressionCallTO(null, null, "Anat_id8", 
//                                      null, null, null, null, null, false, null)),
//                MySQLNoExpressionCallTOResultSet.class);
//        when(mockManager.mockNoExpressionCallDAO.getNoExpressionCalls(
//                (NoExpressionCallParams) TestAncestor.valueCallParamEq(
//                        new NoExpressionCallParams()))).
//                thenReturn(mockNoExprAnatTORs);
//        
//        // Mock MySQLRelationTOResultSet to mock the return of getAnatEntityRelations().
//        MySQLRelationTOResultSet mockRelationTORs = createMockDAOResultSet(
//                Arrays.asList(
//                        new RelationTO("Anat_id3", "Anat_id1"),
//                        new RelationTO("Anat_id4", "Anat_id1"),
//                        new RelationTO("Anat_id4", "Anat_id2"),
//                        new RelationTO("Anat_idX", "Anat_id4"),
//                        new RelationTO("Anat_id5", "Anat_id4"),
//                        new RelationTO("Anat_id5", "Anat_id1"),
//                        new RelationTO("Anat_id5", "Anat_id2"),
//                        new RelationTO("Anat_id1", "Anat_id1"),
//                        new RelationTO("Anat_id2", "Anat_id2"),
//                        new RelationTO("Anat_id3", "Anat_id3"),
//                        new RelationTO("Anat_id4", "Anat_id4"),
//                        new RelationTO("Anat_id5", "Anat_id5"),
//                        new RelationTO("Anat_idX", "Anat_idX")),
//                MySQLRelationTOResultSet.class);
//        when(mockManager.mockRelationDAO.getAnatEntityRelationsBySpeciesIds(
//                eq(new HashSet<String>(speciesId)), 
//                eq(EnumSet.of(RelationType.ISA_PARTOF)), 
//                eq((Set<RelationStatus>) null))).
//                thenReturn(mockRelationTORs);
//        
//        // Fourth, we need mock a mock MySQLNoExpressionCallTOResultSet to mock the return of 
//        // getNoExpressionCalls(), called by the method loadNoExpressionCallFromDb()
//        MySQLNoExpressionCallTOResultSet mockNoExprTORs = createMockDAOResultSet(
//                Arrays.asList(
//                        new NoExpressionCallTO("2", "ID1", "Anat_id3", "Stage_id1",
//                                DataState.HIGHQUALITY, DataState.NODATA, 
//                                DataState.NODATA, DataState.LOWQUALITY, 
//                                false, NoExpressionCallTO.OriginOfLine.SELF),
//                        new NoExpressionCallTO("3", "ID1", "Anat_id4", "Stage_id3",
//                                DataState.HIGHQUALITY, DataState.HIGHQUALITY, 
//                                DataState.NODATA, DataState.LOWQUALITY, 
//                                false, NoExpressionCallTO.OriginOfLine.SELF),
//                        new NoExpressionCallTO("5", "ID1", "Anat_id5", "Stage_id3",
//                                DataState.NODATA, DataState.HIGHQUALITY, 
//                                DataState.LOWQUALITY, DataState.LOWQUALITY, 
//                                false, NoExpressionCallTO.OriginOfLine.SELF),        
//                        new NoExpressionCallTO("4", "ID2", "Anat_id4", "Stage_id3",
//                                DataState.LOWQUALITY, DataState.NODATA, 
//                                DataState.HIGHQUALITY, DataState.NODATA, 
//                                false, NoExpressionCallTO.OriginOfLine.SELF),
//                        new NoExpressionCallTO("1", "ID3", "Anat_id1", "Stage_id6",
//                                DataState.NODATA, DataState.LOWQUALITY,
//                                DataState.HIGHQUALITY, DataState.LOWQUALITY,
//                                false, NoExpressionCallTO.OriginOfLine.SELF)),
//                MySQLNoExpressionCallTOResultSet.class);
//        NoExpressionCallParams noExprparams = new NoExpressionCallParams();
//        noExprparams.addAllSpeciesIds(Arrays.asList("11"));
//        when(mockManager.mockNoExpressionCallDAO.getNoExpressionCalls(
//                (NoExpressionCallParams) TestAncestor.valueCallParamEq(noExprparams))).
//                thenReturn(mockNoExprTORs);
//        
//        // We need to mock the return of insertNoExpressionCalls() for species 11 (ID1, ID2 then ID3)
//        when(mockManager.mockNoExpressionCallDAO.insertNoExpressionCalls(
//                anyCollection())).thenReturn(3).thenReturn(2).thenReturn(4);
//        // We need to mock the return of insertGlobalNoExprToNoExpr() 
//        // for species 11 (ID1, ID2 then ID3).
//        when(mockManager.mockNoExpressionCallDAO.insertGlobalNoExprToNoExpr(
//                anyCollection())).thenReturn(4).thenReturn(2).thenReturn(4);
//        
//
//        // Fifth, we need a mock MySQLRelationTOResultSet to mock the return of 
//        // getAnatEntityRelations().
//        MySQLRelationTOResultSet mockRelation11TORs = createMockDAOResultSet(
//                Arrays.asList(
//                        new RelationTO("Anat_id3", "Anat_id1"),
//                        new RelationTO("Anat_id4", "Anat_id1"),
//                        new RelationTO("Anat_id4", "Anat_id2"),
//                        new RelationTO("Anat_idX", "Anat_id4"),
//                        new RelationTO("Anat_id5", "Anat_id4"),
//                        new RelationTO("Anat_id5", "Anat_id1"),
//                        new RelationTO("Anat_id5", "Anat_id2"),
//                        new RelationTO("Anat_id1", "Anat_id1"),
//                        new RelationTO("Anat_id2", "Anat_id2"),
//                        new RelationTO("Anat_id3", "Anat_id3"),
//                        new RelationTO("Anat_id4", "Anat_id4"),
//                        new RelationTO("Anat_id5", "Anat_id5"),
//                        new RelationTO("Anat_idX", "Anat_idX"),
//                        new RelationTO("Anat_id8", "Anat_id6"),
//                        new RelationTO("Anat_id9", "Anat_id8"),
//                        new RelationTO("Anat_id9", "Anat_id6"),
//                        new RelationTO("Anat_id9", "Anat_id7"),
//                        new RelationTO("Anat_id6", "Anat_id6"),
//                        new RelationTO("Anat_id7", "Anat_id7"),
//                        new RelationTO("Anat_id8", "Anat_id8"),
//                        new RelationTO("Anat_id9", "Anat_id9"),
//                        new RelationTO("Anat_id10", "Anat_id10"),
//                        new RelationTO("Anat_idX", "Anat_idX")),        
//                MySQLRelationTOResultSet.class);
//        when(mockManager.mockRelationDAO.getAnatEntityRelationsBySpeciesIds(
//                eq((HashSet<String>) null), 
//                eq(EnumSet.of(RelationType.ISA_PARTOF)), 
//                eq((Set<RelationStatus>) null))).
//                thenReturn(mockRelation11TORs);
//
//        FilterNoExprCalls filter = mock(FilterNoExprCalls.class); 
//        when(filter.getManager()).thenReturn(mockManager);
//        InsertGlobalCalls insert = new InsertGlobalCalls(filter);
//        insert.insert(speciesId, true);
//        
//        verify(filter).filterNoExpressionCalls(speciesId.get(0));
//        
//        // Verify that startTransaction() and commit()
//        verify(mockManager.getConnection()).commit();
//        verify(mockManager.getConnection()).startTransaction();
//        // Verify that all ResultSet are closed.
//        verify(mockSpeciesTORs).close();
//        verify(mockRelationTORs).close();
//        verify(mockExprAnatTORs).close();
//        verify(mockNoExprAnatTORs).close();
//        verify(mockNoExprTORs).close();
//        // Verify that setAttributes are correctly called.
//        verify(mockManager.mockSpeciesDAO).setAttributes(SpeciesDAO.Attribute.ID);
//        verify(mockManager.mockExpressionCallDAO).
//                                        setAttributes(ExpressionCallDAO.Attribute.ANAT_ENTITY_ID);
//        verify(mockManager.mockNoExpressionCallDAO).
//                                        setAttributes(NoExpressionCallDAO.Attribute.ANAT_ENTITY_ID);
//        verify(mockManager.mockRelationDAO, times(2)).setAttributes(
//                RelationDAO.Attribute.SOURCE_ID, RelationDAO.Attribute.TARGET_ID);
//
//        //
//        ArgumentCaptor<Set> exprTOsArgGlobalNoExpr = ArgumentCaptor.forClass(Set.class);
//        verify(mockManager.mockNoExpressionCallDAO, times(3)).insertNoExpressionCalls(
//                exprTOsArgGlobalNoExpr.capture());
//        List<Set> allGlobalNoExpr = exprTOsArgGlobalNoExpr.getAllValues();
//
//        ArgumentCaptor<Set> exprTOsArgGlobalNoExprToNoExpr = ArgumentCaptor.forClass(Set.class);
//        verify(mockManager.mockNoExpressionCallDAO, times(3)).
//                insertGlobalNoExprToNoExpr(exprTOsArgGlobalNoExprToNoExpr.capture());
//        List<Set> globalNoExprToNoExprValues = exprTOsArgGlobalNoExprToNoExpr.getAllValues();
//        
//        Set<GlobalExpressionToExpressionTO> allGlobalExprToExprTO = globalNoExprToNoExprValues.get(0);
//        allGlobalExprToExprTO.addAll(globalNoExprToNoExprValues.get(1));
//        allGlobalExprToExprTO.addAll(globalNoExprToNoExprValues.get(2));
//
//        // Verify the calls made to the DAOs for speciesID = 11.
//        List<NoExpressionCallTO> expectedNoExprId1 = Arrays.asList(   
//                new NoExpressionCallTO(null, "ID1", "Anat_id3", "Stage_id1",
//                        DataState.HIGHQUALITY, DataState.NODATA, 
//                        DataState.NODATA, DataState.LOWQUALITY, 
//                        true, NoExpressionCallTO.OriginOfLine.SELF),
//                new NoExpressionCallTO(null, "ID1", "Anat_id4", "Stage_id3", 
//                        DataState.HIGHQUALITY, DataState.HIGHQUALITY,
//                        DataState.NODATA, DataState.LOWQUALITY, 
//                        true, NoExpressionCallTO.OriginOfLine.SELF),
//                new NoExpressionCallTO(null, "ID1", "Anat_id5", "Stage_id3", 
//                        DataState.HIGHQUALITY, DataState.HIGHQUALITY, 
//                        DataState.LOWQUALITY, DataState.LOWQUALITY, 
//                        true, NoExpressionCallTO.OriginOfLine.BOTH));
//        
//        List<NoExpressionCallTO> expectedNoExprId2 = Arrays.asList(   
//                new NoExpressionCallTO(null, "ID2", "Anat_id4", "Stage_id3", 
//                        DataState.LOWQUALITY, DataState.NODATA,
//                        DataState.HIGHQUALITY, DataState.NODATA,
//                        true, NoExpressionCallTO.OriginOfLine.SELF),
//                new NoExpressionCallTO(null, "ID2", "Anat_id5", "Stage_id3", 
//                        DataState.LOWQUALITY, DataState.NODATA,
//                        DataState.HIGHQUALITY, DataState.NODATA,
//                        true, NoExpressionCallTO.OriginOfLine.PARENT));
//
//        List<NoExpressionCallTO> expectedNoExprId3 = Arrays.asList(   
//                new NoExpressionCallTO(null, "ID3", "Anat_id1", "Stage_id6", 
//                        DataState.NODATA, DataState.LOWQUALITY,
//                        DataState.HIGHQUALITY, DataState.LOWQUALITY, 
//                        true, NoExpressionCallTO.OriginOfLine.SELF),
//                new NoExpressionCallTO(null, "ID3", "Anat_id3", "Stage_id6",
//                        DataState.NODATA, DataState.LOWQUALITY,
//                        DataState.HIGHQUALITY, DataState.LOWQUALITY,
//                        true, NoExpressionCallTO.OriginOfLine.PARENT),
//                new NoExpressionCallTO(null, "ID3", "Anat_id4", "Stage_id6",
//                        DataState.NODATA, DataState.LOWQUALITY, 
//                        DataState.HIGHQUALITY, DataState.LOWQUALITY, 
//                        true, NoExpressionCallTO.OriginOfLine.PARENT),
//                new NoExpressionCallTO(null, "ID3", "Anat_id5", "Stage_id6", 
//                        DataState.NODATA, DataState.LOWQUALITY, 
//                        DataState.HIGHQUALITY, DataState.LOWQUALITY,
//                        true, NoExpressionCallTO.OriginOfLine.PARENT));
//
//        assertTrue("Incorrect global no-expression calls generated for ID1", 
//                TOComparator.areTOCollectionsEqual(
//                        expectedNoExprId1, allGlobalNoExpr.get(0), false));
//        assertTrue("Incorrect global no-expression calls generated for ID2", 
//                TOComparator.areTOCollectionsEqual(
//                        expectedNoExprId2, allGlobalNoExpr.get(1), false));
//        assertTrue("Incorrect global no-expression calls generated for ID3", 
//                TOComparator.areTOCollectionsEqual(
//                        expectedNoExprId3, allGlobalNoExpr.get(2), false));
//
//        Set<NoExpressionCallTO> methAllNoExpr = new HashSet<NoExpressionCallTO>();
//        methAllNoExpr.addAll(allGlobalNoExpr.get(0));
//        methAllNoExpr.addAll(allGlobalNoExpr.get(1));
//        methAllNoExpr.addAll(allGlobalNoExpr.get(2));
//
//        int nbExpected = 10;
//        assertEquals("Incorrect number of generated GlobalNoExpressionToNoExpressionTOs", 
//                nbExpected, allGlobalExprToExprTO.size());
//        
//        Set<String> ids = new HashSet<String>();
//        for (NoExpressionCallTO globalNoExpr: methAllNoExpr) {
//            if (globalNoExpr.getGeneId().equals("ID1") && 
//                globalNoExpr.getAnatEntityId().equals("Anat_id3") && 
//                globalNoExpr.getStageId().equals("Stage_id1")) {
//                
//                assertTrue("Incorrect GlobalNoExpressionToNoExpressionTO generated",
//                        allGlobalExprToExprTO.contains(
//                                new GlobalNoExpressionToNoExpressionTO("2",globalNoExpr.getId())));
//                ids.add(globalNoExpr.getId());
//
//            } else if (globalNoExpr.getGeneId().equals("ID1") && 
//                       globalNoExpr.getAnatEntityId().equals("Anat_id4") && 
//                       globalNoExpr.getStageId().equals("Stage_id3")) {
//
//                assertTrue("Incorrect GlobalNoExpressionToNoExpressionTO generated",
//                        allGlobalExprToExprTO.contains(
//                                new GlobalNoExpressionToNoExpressionTO("3",globalNoExpr.getId())));
//                ids.add(globalNoExpr.getId());
// 
//            } else if (globalNoExpr.getGeneId().equals("ID1") && 
//                       globalNoExpr.getAnatEntityId().equals("Anat_id5") && 
//                       globalNoExpr.getStageId().equals("Stage_id3")) {
//                
//                assertTrue("Incorrect GlobalNoExpressionToNoExpressionTO generated",
//                        allGlobalExprToExprTO.contains(
//                                new GlobalNoExpressionToNoExpressionTO("3",globalNoExpr.getId())));
//                assertTrue("Incorrect GlobalNoExpressionToNoExpressionTO generated",
//                        allGlobalExprToExprTO.contains(
//                                new GlobalNoExpressionToNoExpressionTO("5",globalNoExpr.getId())));
//                ids.add(globalNoExpr.getId());
//                
//            } else if (globalNoExpr.getGeneId().equals("ID2") && 
//                      (globalNoExpr.getAnatEntityId().equals("Anat_id4") || 
//                            globalNoExpr.getAnatEntityId().equals("Anat_id5")) && 
//                       globalNoExpr.getStageId().equals("Stage_id3")) {
//                
//                assertTrue("Incorrect GlobalNoExpressionToNoExpressionTO generated",
//                        allGlobalExprToExprTO.contains(
//                                new GlobalNoExpressionToNoExpressionTO("4",globalNoExpr.getId())));
//                ids.add(globalNoExpr.getId());
//                 
//            } else if (globalNoExpr.getGeneId().equals("ID3") && 
//                      (globalNoExpr.getAnatEntityId().equals("Anat_id1") || 
//                            globalNoExpr.getAnatEntityId().equals("Anat_id3") || 
//                            globalNoExpr.getAnatEntityId().equals("Anat_id4") || 
//                            globalNoExpr.getAnatEntityId().equals("Anat_id5")) && 
//                       globalNoExpr.getStageId().equals("Stage_id6")) {
//
//                assertTrue("Incorrect GlobalNoExpressionToNoExpressionTO generated",
//                        allGlobalExprToExprTO.contains(
//                                new GlobalNoExpressionToNoExpressionTO("1",globalNoExpr.getId())));
//                ids.add(globalNoExpr.getId());
//
//            } else {
//                throw new AssertionError("Incorrect GlobalNoExpressionToNoExpressionTO generated for: " +
//                        globalNoExpr);
//            }
//        }
//        
//        Set<String> expectedIds = new HashSet<String>(
//                Arrays.asList("11", "12", "13", "14", "15", "16", "17", "18", "19"));
//        assertEquals("Incorrect GlobalNoExpressionTO IDs", expectedIds, ids);
//    }
//    
//    /**
//     * Test {@link InsertGlobalExpression#insert()} for propagation of non-expression but with
//     *  species IDs not found in Bgee.
//     */
//    @Test
//    public void shouldInsertGlobalNoExpressionWithUnknownSpecies() throws IllegalStateException {
//        
//        MockDAOManager mockManager = new MockDAOManager();
//
//        MySQLSpeciesTOResultSet mockSpeciesTORs = this.mockGetAllSpecies(mockManager);
//
//        thrown.expect(IllegalArgumentException.class);
//        thrown.expectMessage("Some species IDs could not be found in Bgee: [44]");
//
//        InsertGlobalCalls insertBadSpecies = new InsertGlobalCalls(mockManager);
//        insertBadSpecies.insert(Arrays.asList("44"), true);
//        
//        // Verify that all ResultSet are closed.
//        verify(mockSpeciesTORs).close();
//        // Verify that setAttributes are correctly called.
//        verify(mockManager.mockSpeciesDAO).setAttributes(SpeciesDAO.Attribute.ID);
//    }
//    
//    /**
//     * Test {@link InsertGlobalExpression#insert()} for propagation of expression but with
//     *  species IDs not found in Bgee.
//     */
//    @Test
//    public void shouldInsertGlobalExpressionWithUnknownSpecies() throws IllegalStateException {
//        
//        MockDAOManager mockManager = new MockDAOManager();
//
//        MySQLSpeciesTOResultSet mockSpeciesTORs = this.mockGetAllSpecies(mockManager);
//
//        thrown.expect(IllegalArgumentException.class);
//        thrown.expectMessage("Some species IDs could not be found in Bgee: [44]");
//        
//        InsertGlobalCalls insertBadSpecies = new InsertGlobalCalls(mockManager);
//        insertBadSpecies.insert(Arrays.asList("44"), false);
//        
//        // Verify that all ResultSet are closed.
//        verify(mockSpeciesTORs).close();
//        // Verify that setAttributes are correctly called.
//        verify(mockManager.mockSpeciesDAO).setAttributes(SpeciesDAO.Attribute.ID);
//    }
//
//    /**
//     * Define a mock MySQLSpeciesTOResultSet to mock the return of getAllSpecies.
//     * 
//     * @param mockManager A {@code MySQLDAOManager} to for the class to acquire mock DAOs.
//     */
//    private MySQLSpeciesTOResultSet mockGetAllSpecies(MockDAOManager mockManager) {
//        
//        // We need a mock MySQLSpeciesTOResultSet to mock the return of getAllSpecies().
//        MySQLSpeciesTOResultSet mockSpeciesTORs = createMockDAOResultSet(
//                Arrays.asList(
//                        new SpeciesTO("11", null, null, null, null, null, null, null, null),
//                        new SpeciesTO("21", null, null, null, null, null, null, null, null)),
//                MySQLSpeciesTOResultSet.class);
//        when(mockManager.mockSpeciesDAO.getAllSpecies()).thenReturn(mockSpeciesTORs);
//        
//        return mockSpeciesTORs;
//    }
>>>>>>> 4bf6846d

}<|MERGE_RESOLUTION|>--- conflicted
+++ resolved
@@ -71,804 +71,6 @@
     protected Logger getLogger() {
         return log;
     }
-<<<<<<< HEAD
-    
-    @Rule
-    public ExpectedException thrown = ExpectedException.none();
-    
-    /**
-     * Test {@link InsertGlobalExpression#insert()} for propagation of expression.
-     * @throws SQLException 
-     * @throws IllegalStateException 
-     */
-    @SuppressWarnings({ "unchecked", "rawtypes" })
-    @Test
-    public void shouldInsertGlobalExpression() throws IllegalStateException, SQLException {
-        
-        // First, we need a mock MySQLDAOManager, for the class to acquire mock DAOs. 
-        // This will allow to verify that the correct values were tried to be inserted 
-        // into the database.
-       
-        MockDAOManager mockManager = new MockDAOManager();
-
-        MySQLSpeciesTOResultSet mockSpeciesTORs = this.mockGetAllSpecies(mockManager);
-
-        // And, we need to mock the return of getMaxNoExpressionCallID().
-       when(mockManager.mockExpressionCallDAO.getMaxExpressionCallId(true)).thenReturn(4);
-
-        // We need a mock MySQLExpressionCallTOResultSet to mock the return of getExpressionCalls().
-        MySQLExpressionCallTOResultSet mockExpr11TORs = createMockDAOResultSet( 
-                Arrays.asList(
-                        new ExpressionCallTO("1", "ID1", "Anat_id4", "Stage_id6", 
-                                DataState.NODATA, DataState.LOWQUALITY, 
-                                DataState.HIGHQUALITY, DataState.LOWQUALITY, 
-                                false, false, ExpressionCallTO.OriginOfLine.SELF, 
-                                ExpressionCallTO.OriginOfLine.SELF, true),
-                        new ExpressionCallTO("2", "ID1", "Anat_id5", "Stage_id6", 
-                                DataState.HIGHQUALITY, DataState.NODATA, 
-                                DataState.NODATA, DataState.LOWQUALITY, 
-                                false, false, ExpressionCallTO.OriginOfLine.SELF, 
-                                ExpressionCallTO.OriginOfLine.SELF, true),
-                        new ExpressionCallTO("3", "ID1", "Anat_id3", "Stage_id1", 
-                                DataState.HIGHQUALITY, DataState.HIGHQUALITY, 
-                                DataState.NODATA, DataState.LOWQUALITY, 
-                                false, false, ExpressionCallTO.OriginOfLine.SELF, 
-                                ExpressionCallTO.OriginOfLine.SELF, true),
-                        new ExpressionCallTO("4", "ID2", "Anat_id4", "Stage_id7", 
-                                DataState.LOWQUALITY, DataState.NODATA, 
-                                DataState.HIGHQUALITY, DataState.NODATA, 
-                                false, false, ExpressionCallTO.OriginOfLine.SELF, 
-                                ExpressionCallTO.OriginOfLine.SELF, true),
-                        new ExpressionCallTO("5", "ID3", "Anat_id1", "Stage_id7", 
-                                DataState.NODATA, DataState.HIGHQUALITY, 
-                                DataState.LOWQUALITY, DataState.LOWQUALITY, 
-                                false, false, ExpressionCallTO.OriginOfLine.SELF, 
-                                ExpressionCallTO.OriginOfLine.SELF, true)),
-                MySQLExpressionCallTOResultSet.class);
-        ExpressionCallParams params = new ExpressionCallParams();
-        params.addAllSpeciesIds(Arrays.asList("11"));
-        when(mockManager.mockExpressionCallDAO.getExpressionCalls(
-                (ExpressionCallParams) TestAncestor.valueCallParamEq(params))).
-                thenReturn(mockExpr11TORs);
-        
-        // We need a mock MySQLExpressionCallTOResultSet to mock the return of getExpressionCalls().
-        MySQLExpressionCallTOResultSet mockExpr21TORs = createMockDAOResultSet(
-                Arrays.asList(
-                        new ExpressionCallTO("6", "ID4", "Anat_id6", "Stage_id12", 
-                                DataState.HIGHQUALITY, DataState.LOWQUALITY, 
-                                DataState.HIGHQUALITY, DataState.LOWQUALITY, 
-                                false, false, ExpressionCallTO.OriginOfLine.SELF, 
-                                ExpressionCallTO.OriginOfLine.SELF, true),
-                        new ExpressionCallTO("7", "ID4", "Anat_id9", "Stage_id12", 
-                                DataState.NODATA, DataState.HIGHQUALITY, 
-                                DataState.NODATA, DataState.LOWQUALITY, 
-                                false, false, ExpressionCallTO.OriginOfLine.SELF, 
-                                ExpressionCallTO.OriginOfLine.SELF, true),
-                        new ExpressionCallTO("8", "ID5", "Anat_id8", "Stage_id1", 
-                                DataState.HIGHQUALITY, DataState.NODATA, 
-                                DataState.LOWQUALITY, DataState.NODATA, 
-                                false, false, ExpressionCallTO.OriginOfLine.SELF, 
-                                ExpressionCallTO.OriginOfLine.SELF, true)),
-                MySQLExpressionCallTOResultSet.class);
-        params = new ExpressionCallParams();
-        params.addAllSpeciesIds(Arrays.asList("21"));
-        when(mockManager.mockExpressionCallDAO.getExpressionCalls(
-                (ExpressionCallParams) TestAncestor.valueCallParamEq(params))).
-                thenReturn(mockExpr21TORs);
-
-        // We need to mock the return of insertExpressionCalls() for species 11 (ID1, ID2 then ID3)
-        // then species 21 (ID4 then ID5).
-        when(mockManager.mockExpressionCallDAO.insertExpressionCalls(
-                anyCollection())).thenReturn(6).thenReturn(3).thenReturn(1).
-                                  thenReturn(4).thenReturn(2);
-        // We need to mock the return of insertGlobalExpressionToExpression() 
-        // for species 11 (ID1, ID2 then ID3) then species 21 (ID4 then ID5).
-        when(mockManager.mockExpressionCallDAO.insertGlobalExpressionToExpression(
-                anyCollection())).thenReturn(9).thenReturn(3).thenReturn(1).
-                                  thenReturn(5).thenReturn(2);
-        
-        // We need a mock MySQLRelationTOResultSet to mock the return of getAnatEntityRelations().
-        MySQLRelationTOResultSet mockRelation11TORs = createMockDAOResultSet(
-                Arrays.asList(
-                        new RelationTO("Anat_id3", "Anat_id1"),
-                        new RelationTO("Anat_id4", "Anat_id1"),
-                        new RelationTO("Anat_id4", "Anat_id2"),
-                        new RelationTO("Anat_id5", "Anat_id4"),
-                        new RelationTO("Anat_id5", "Anat_id1"),
-                        new RelationTO("Anat_id5", "Anat_id2"),
-                        new RelationTO("Anat_id1", "Anat_id1"),
-                        new RelationTO("Anat_id2", "Anat_id2"),
-                        new RelationTO("Anat_id3", "Anat_id3"),
-                        new RelationTO("Anat_id4", "Anat_id4"),
-                        new RelationTO("Anat_id5", "Anat_id5")),
-                MySQLRelationTOResultSet.class);
-        Set<String> speciesFilter = new HashSet<String>(); 
-        speciesFilter.add("11");
-        // Determine the behavior of call to getAnatEntityRelations().
-        when(mockManager.mockRelationDAO.getAnatEntityRelationsBySpeciesIds(
-                eq(speciesFilter), 
-                eq(EnumSet.of(RelationType.ISA_PARTOF)), 
-                eq((Set<RelationStatus>) null))).
-                thenReturn(mockRelation11TORs);
-        
-        // We need a mock MySQLRelationTOResultSet to mock the return of getAnatEntityRelations().
-        MySQLRelationTOResultSet mockRelation21TORs = createMockDAOResultSet(
-                Arrays.asList(
-                        new RelationTO("Anat_id8", "Anat_id6"),
-                        new RelationTO("Anat_id9", "Anat_id8"),
-                        new RelationTO("Anat_id9", "Anat_id6"),
-                        new RelationTO("Anat_id9", "Anat_id7"),
-                        new RelationTO("Anat_id6", "Anat_id6"),
-                        new RelationTO("Anat_id7", "Anat_id7"),
-                        new RelationTO("Anat_id8", "Anat_id8"),
-                        new RelationTO("Anat_id9", "Anat_id9")),
-                        MySQLRelationTOResultSet.class);
-        speciesFilter = new HashSet<String>();
-        speciesFilter.add("21");
-        // Determine the behavior of call to getAnatEntityRelations().
-        when(mockManager.mockRelationDAO.getAnatEntityRelationsBySpeciesIds(
-                eq(speciesFilter), 
-                eq(EnumSet.of(RelationType.ISA_PARTOF)), 
-                eq((Set<RelationStatus>) null))).
-                thenReturn(mockRelation21TORs);
-        
-        InsertGlobalCalls insert = new InsertGlobalCalls(mockManager);
-        insert.insert(null, false);
-
-        // Verify that startTransaction() and commit()
-        verify(mockManager.getConnection(), times(2)).commit();
-        verify(mockManager.getConnection(), times(2)).startTransaction();
-        // Verify that all ResultSet are closed.
-        verify(mockSpeciesTORs).close();
-        verify(mockExpr11TORs).close();
-        verify(mockExpr21TORs).close();
-        verify(mockRelation11TORs).close();
-        verify(mockRelation21TORs).close();
-        // Verify that setAttributes are correctly called.
-        verify(mockManager.mockExpressionCallDAO, never()).setAttributes(anyCollection());
-        verify(mockManager.mockSpeciesDAO, times(1)).setAttributes(SpeciesDAO.Attribute.ID);
-        verify(mockManager.mockRelationDAO, times(2)).setAttributes(
-                RelationDAO.Attribute.SOURCE_ID, RelationDAO.Attribute.TARGET_ID);
-        // 
-        ArgumentCaptor<Set> exprTOsArgGlobalExpr = ArgumentCaptor.forClass(Set.class);
-        verify(mockManager.mockExpressionCallDAO, times(5)).
-            insertExpressionCalls(exprTOsArgGlobalExpr.capture());
-        List<Set> allGlobalExpr = exprTOsArgGlobalExpr.getAllValues();
-        
-        ArgumentCaptor<Set> exprTOsArgGlobalExprToExpr = ArgumentCaptor.forClass(Set.class);
-        verify(mockManager.mockExpressionCallDAO, times(5)).
-            insertGlobalExpressionToExpression(exprTOsArgGlobalExprToExpr.capture());
-        List<Set> globalExprToExprValues = exprTOsArgGlobalExprToExpr.getAllValues();
-        Set<GlobalExpressionToExpressionTO> allGlobalExprToExprTO = globalExprToExprValues.get(0);
-        allGlobalExprToExprTO.addAll(globalExprToExprValues.get(1));
-        allGlobalExprToExprTO.addAll(globalExprToExprValues.get(2));
-        allGlobalExprToExprTO.addAll(globalExprToExprValues.get(3));
-        allGlobalExprToExprTO.addAll(globalExprToExprValues.get(4));
-        
-        // Expected global calls for speciesID = 11.
-        List<ExpressionCallTO> expectedExprSpecies11id1 = Arrays.asList(
-                new ExpressionCallTO(null, "ID1", "Anat_id5", "Stage_id6", 
-                        DataState.HIGHQUALITY, DataState.NODATA, 
-                        DataState.NODATA, DataState.LOWQUALITY,
-                        true, false, ExpressionCallTO.OriginOfLine.SELF, 
-                        ExpressionCallTO.OriginOfLine.SELF, true),
-                new ExpressionCallTO(null, "ID1", "Anat_id4", "Stage_id6", 
-                        DataState.HIGHQUALITY, DataState.LOWQUALITY, 
-                        DataState.HIGHQUALITY, DataState.LOWQUALITY,
-                        true, false, ExpressionCallTO.OriginOfLine.BOTH, 
-                        ExpressionCallTO.OriginOfLine.SELF, true),
-                new ExpressionCallTO(null, "ID1", "Anat_id1", "Stage_id6", 
-                        DataState.HIGHQUALITY, DataState.LOWQUALITY, 
-                        DataState.HIGHQUALITY, DataState.LOWQUALITY, 
-                        true, false, ExpressionCallTO.OriginOfLine.DESCENT, 
-                        ExpressionCallTO.OriginOfLine.SELF, false),
-                new ExpressionCallTO(null, "ID1", "Anat_id2", "Stage_id6", 
-                        DataState.HIGHQUALITY, DataState.LOWQUALITY,
-                        DataState.HIGHQUALITY, DataState.LOWQUALITY, 
-                        true, false, ExpressionCallTO.OriginOfLine.DESCENT, 
-                        ExpressionCallTO.OriginOfLine.SELF, false),
-                new ExpressionCallTO(null, "ID1", "Anat_id3", "Stage_id1", 
-                        DataState.HIGHQUALITY, DataState.HIGHQUALITY, 
-                        DataState.NODATA, DataState.LOWQUALITY, 
-                        true, false, ExpressionCallTO.OriginOfLine.SELF, 
-                        ExpressionCallTO.OriginOfLine.SELF, true),
-                new ExpressionCallTO(null, "ID1", "Anat_id1", "Stage_id1", 
-                        DataState.HIGHQUALITY, DataState.HIGHQUALITY, 
-                        DataState.NODATA, DataState.LOWQUALITY,
-                        true, false, ExpressionCallTO.OriginOfLine.DESCENT, 
-                        ExpressionCallTO.OriginOfLine.SELF, false));
-        
-        List<ExpressionCallTO> expectedExprSpecies11id2 = Arrays.asList(
-                new ExpressionCallTO(null, "ID2", "Anat_id4", "Stage_id7",
-                        DataState.LOWQUALITY, DataState.NODATA,
-                        DataState.HIGHQUALITY, DataState.NODATA,
-                        true, false, ExpressionCallTO.OriginOfLine.SELF, 
-                        ExpressionCallTO.OriginOfLine.SELF, true),
-                new ExpressionCallTO(null, "ID2", "Anat_id1", "Stage_id7", 
-                        DataState.LOWQUALITY, DataState.NODATA, 
-                        DataState.HIGHQUALITY, DataState.NODATA,
-                        true, false, ExpressionCallTO.OriginOfLine.DESCENT, 
-                        ExpressionCallTO.OriginOfLine.SELF, false),
-                new ExpressionCallTO(null, "ID2", "Anat_id2", "Stage_id7", 
-                        DataState.LOWQUALITY, DataState.NODATA, 
-                        DataState.HIGHQUALITY, DataState.NODATA, 
-                        true, false, ExpressionCallTO.OriginOfLine.DESCENT, 
-                        ExpressionCallTO.OriginOfLine.SELF, false));
-        
-        List<ExpressionCallTO> expectedExprSpecies11id3 = Arrays.asList(
-                new ExpressionCallTO(null, "ID3", "Anat_id1", "Stage_id7", 
-                        DataState.NODATA, DataState.HIGHQUALITY, 
-                        DataState.LOWQUALITY, DataState.LOWQUALITY,
-                        true, false, ExpressionCallTO.OriginOfLine.SELF, 
-                        ExpressionCallTO.OriginOfLine.SELF, true));
-
-        // Expected global calls for speciesID = 21.
-        List<ExpressionCallTO> expectedExprSpecies21id4 = Arrays.asList(
-                new ExpressionCallTO(null, "ID4", "Anat_id9", "Stage_id12", 
-                        DataState.NODATA, DataState.HIGHQUALITY,
-                        DataState.NODATA, DataState.LOWQUALITY,
-                        true, false, ExpressionCallTO.OriginOfLine.SELF, 
-                        ExpressionCallTO.OriginOfLine.SELF, true),
-                new ExpressionCallTO(null, "ID4", "Anat_id8", "Stage_id12", 
-                        DataState.NODATA, DataState.HIGHQUALITY,
-                        DataState.NODATA, DataState.LOWQUALITY,
-                        true, false, ExpressionCallTO.OriginOfLine.DESCENT, 
-                        ExpressionCallTO.OriginOfLine.SELF, false),
-                new ExpressionCallTO(null, "ID4", "Anat_id6", "Stage_id12", 
-                        DataState.HIGHQUALITY, DataState.HIGHQUALITY,
-                        DataState.HIGHQUALITY, DataState.LOWQUALITY,
-                        true, false, ExpressionCallTO.OriginOfLine.BOTH, 
-                        ExpressionCallTO.OriginOfLine.SELF, true),
-                new ExpressionCallTO(null, "ID4", "Anat_id7", "Stage_id12", 
-                        DataState.NODATA, DataState.HIGHQUALITY, 
-                        DataState.NODATA, DataState.LOWQUALITY,
-                        true, false, ExpressionCallTO.OriginOfLine.DESCENT, 
-                        ExpressionCallTO.OriginOfLine.SELF, false));
-
-        List<ExpressionCallTO> expectedExprSpecies21id5 = Arrays.asList(
-                new ExpressionCallTO(null, "ID5", "Anat_id8", "Stage_id1", 
-                        DataState.HIGHQUALITY, DataState.NODATA, 
-                        DataState.LOWQUALITY, DataState.NODATA,
-                        true, false, ExpressionCallTO.OriginOfLine.SELF, 
-                        ExpressionCallTO.OriginOfLine.SELF, true),
-                new ExpressionCallTO(null, "ID5", "Anat_id6", "Stage_id1", 
-                        DataState.HIGHQUALITY, DataState.NODATA, 
-                        DataState.LOWQUALITY, DataState.NODATA, 
-                        true, false, ExpressionCallTO.OriginOfLine.DESCENT, 
-                        ExpressionCallTO.OriginOfLine.SELF, false));
-
-        assertTrue("Incorrect global expression calls generated for ID1, expected: " 
-                + expectedExprSpecies11id1 + ", but was: " + allGlobalExpr.get(0),
-                TOComparator.areTOCollectionsEqual(
-                        expectedExprSpecies11id1, allGlobalExpr.get(0), false));
-        assertTrue("Incorrect global expression calls generated for ID2",
-                TOComparator.areTOCollectionsEqual(
-                        expectedExprSpecies11id2, allGlobalExpr.get(1), false));
-        assertTrue("Incorrect global expression calls generated for ID3",
-                TOComparator.areTOCollectionsEqual(
-                        expectedExprSpecies11id3, allGlobalExpr.get(2), false));
-        assertTrue("Incorrect global expression calls generated for ID4",
-                TOComparator.areTOCollectionsEqual(
-                        expectedExprSpecies21id4, allGlobalExpr.get(3), false));
-        assertTrue("Incorrect global expression calls generated for ID5",
-                TOComparator.areTOCollectionsEqual(
-                        expectedExprSpecies21id5, allGlobalExpr.get(4), false));
-        
-        int nbExpected = 20;
-        assertEquals("Incorrect number of generated GlobalExpressionToExpressionTOs", 
-                nbExpected, allGlobalExprToExprTO.size());
-
-        Set<ExpressionCallTO> methAllExprSpecies11= new HashSet<ExpressionCallTO>();
-        methAllExprSpecies11.addAll(allGlobalExpr.get(0));
-        methAllExprSpecies11.addAll(allGlobalExpr.get(1));
-        methAllExprSpecies11.addAll(allGlobalExpr.get(2));
-        
-        Set<String> ids = new HashSet<String>();
-        for (ExpressionCallTO globalExpr: methAllExprSpecies11) {
-            if (globalExpr.getGeneId().equals("ID1") && 
-                globalExpr.getAnatEntityId().equals("Anat_id5") && 
-                globalExpr.getStageId().equals("Stage_id6")) {
-
-                assertTrue("Incorrect GlobalExpressionToExpressionTO generated",
-                        allGlobalExprToExprTO.contains(
-                                new GlobalExpressionToExpressionTO("2",globalExpr.getId())));
-                ids.add(globalExpr.getId());
-
-            } else if (globalExpr.getGeneId().equals("ID1") && 
-                      (globalExpr.getAnatEntityId().equals("Anat_id4") || 
-                            globalExpr.getAnatEntityId().equals("Anat_id1") || 
-                            globalExpr.getAnatEntityId().equals("Anat_id2")) && 
-                       globalExpr.getStageId().equals("Stage_id6")) {
-                
-                assertTrue("Incorrect GlobalExpressionToExpressionTO generated",
-                        allGlobalExprToExprTO.contains(
-                                new GlobalExpressionToExpressionTO("1",globalExpr.getId())));
-                assertTrue("Incorrect GlobalExpressionToExpressionTO generated",
-                        allGlobalExprToExprTO.contains(
-                                new GlobalExpressionToExpressionTO("2",globalExpr.getId())));
-                ids.add(globalExpr.getId());
-                
-            } else if (globalExpr.getGeneId().equals("ID1") && 
-                      (globalExpr.getAnatEntityId().equals("Anat_id3") || 
-                            globalExpr.getAnatEntityId().equals("Anat_id1")) && 
-                       globalExpr.getStageId().equals("Stage_id1")) {
-
-                assertTrue("Incorrect GlobalExpressionToExpressionTO generated",
-                        allGlobalExprToExprTO.contains(
-                                new GlobalExpressionToExpressionTO("3",globalExpr.getId())));
-                ids.add(globalExpr.getId());
-
-            } else if (globalExpr.getGeneId().equals("ID2") && 
-                      (globalExpr.getAnatEntityId().equals("Anat_id4") || 
-                            globalExpr.getAnatEntityId().equals("Anat_id1") || 
-                            globalExpr.getAnatEntityId().equals("Anat_id2")) && 
-                       globalExpr.getStageId().equals("Stage_id7")) {
-
-                assertTrue("Incorrect GlobalExpressionToExpressionTO generated",
-                        allGlobalExprToExprTO.contains(
-                                new GlobalExpressionToExpressionTO("4",globalExpr.getId())));
-                ids.add(globalExpr.getId());
-
-            } else if (globalExpr.getGeneId().equals("ID3") && 
-                       globalExpr.getAnatEntityId().equals("Anat_id1") && 
-                       globalExpr.getStageId().equals("Stage_id7")) {
-
-                assertTrue("Incorrect GlobalExpressionToExpressionTO generated",
-                        allGlobalExprToExprTO.contains(
-                                new GlobalExpressionToExpressionTO("5",globalExpr.getId())));
-                ids.add(globalExpr.getId());
-                
-            } else {
-                throw new AssertionError("Incorrect GlobalExpressionToExpressionTO generated for: " +
-                        globalExpr);
-            }
-        }
-        
-        Set<String> expectedIds = new HashSet<String>(
-                Arrays.asList("5", "6", "7", "8", "9", "10", "11", "12", "13", "14"));
-        assertEquals("Incorrect GlobalNoExpressionTO IDs", expectedIds, ids);
-
-        ids.clear();
-
-        Set<ExpressionCallTO> methAllExprSpecies21= new HashSet<ExpressionCallTO>();
-        methAllExprSpecies21.addAll(allGlobalExpr.get(3));
-        methAllExprSpecies21.addAll(allGlobalExpr.get(4));
-        
-        for (ExpressionCallTO globalExpr: methAllExprSpecies21) {
-            if (globalExpr.getGeneId().equals("ID4") && 
-               (globalExpr.getAnatEntityId().equals("Anat_id9") || 
-                    globalExpr.getAnatEntityId().equals("Anat_id7") || 
-                    globalExpr.getAnatEntityId().equals("Anat_id8")) && 
-                globalExpr.getStageId().equals("Stage_id12")) {
-
-                assertTrue("Incorrect GlobalExpressionToExpressionTO generated",
-                        allGlobalExprToExprTO.contains(
-                                new GlobalExpressionToExpressionTO("7",globalExpr.getId())));
-                ids.add(globalExpr.getId());
-
-            } else if (globalExpr.getGeneId().equals("ID4") && 
-                       globalExpr.getAnatEntityId().equals("Anat_id6") && 
-                       globalExpr.getStageId().equals("Stage_id12")) {
-
-                assertTrue("Incorrect GlobalExpressionToExpressionTO generated",
-                        allGlobalExprToExprTO.contains(
-                                new GlobalExpressionToExpressionTO("6",globalExpr.getId())));
-                assertTrue("Incorrect GlobalExpressionToExpressionTO generated",
-                        allGlobalExprToExprTO.contains(
-                                new GlobalExpressionToExpressionTO("7",globalExpr.getId())));
-                ids.add(globalExpr.getId());
-
-            } else if (globalExpr.getGeneId().equals("ID5") && 
-                      (globalExpr.getAnatEntityId().equals("Anat_id8") || 
-                            globalExpr.getAnatEntityId().equals("Anat_id6")) && 
-                       globalExpr.getStageId().equals("Stage_id1")) {
-
-                assertTrue("Incorrect GlobalExpressionToExpressionTO generated",
-                        allGlobalExprToExprTO.contains(
-                                new GlobalExpressionToExpressionTO("8",globalExpr.getId())));
-                ids.add(globalExpr.getId());
-
-            } else {
-                throw new AssertionError("Incorrect GlobalExpressionToExpressionTO generated for: " +
-                        globalExpr);
-            }
-        }
-        
-        expectedIds = new HashSet<String>(Arrays.asList("15", "16", "17", "18", "19", "20"));
-        assertEquals("Incorrect GlobalNoExpressionTO IDs", expectedIds, ids);
-    }
-    
-    /**
-     * Test {@link InsertGlobalExpression#insert()} for propagation of non-expression.
-     */
-    @SuppressWarnings({ "unchecked", "rawtypes" })
-    @Test
-    public void shouldInsertGlobalNoExpression() throws IllegalStateException, SQLException {
-        
-        // Species ID to use
-        List<String> speciesId = Arrays.asList("11");
-        
-        // First, we need a mock MySQLDAOManager, for the class to acquire mock DAOs. 
-        // This will allow to verify that the correct values were tried to be inserted 
-        // into the database.
-        MockDAOManager mockManager = new MockDAOManager();
-        
-        // Second, We need a mock MySQLSpeciesTOResultSet to mock the return of getAllSpecies().
-        MySQLSpeciesTOResultSet mockSpeciesTORs = this.mockGetAllSpecies(mockManager);
-        
-        // And, we need to mock the return of getMaxNoExpressionCallID().
-        when(mockManager.mockNoExpressionCallDAO.getMaxNoExpressionCallId(true)).thenReturn(10);
-        
-        // Third, we need mock ResultSets to mock the return of get methods called in 
-        // loadAllowedAnatEntities() 
-        
-        // Mock MySQLExpressionCallTOResultSet to mock the return of getExpressionCalls().
-        MySQLExpressionCallTOResultSet mockExprAnatTORs = createMockDAOResultSet(
-                Arrays.asList(
-                        new ExpressionCallTO(null, null, "Anat_id1", 
-                            null, null, null, null, null, false, false, null, null, null),
-                        new ExpressionCallTO(null, null, "Anat_id3", 
-                                null, null, null, null, null, false, false, null, null, null),
-                        new ExpressionCallTO(null, null, "Anat_id8", 
-                                null, null, null, null, null, false, false, null, null, null),
-                        new ExpressionCallTO(null, null, "Anat_id10", 
-                                null, null, null, null, null, false, false, null, null, null)),
-                MySQLExpressionCallTOResultSet.class);
-        when(mockManager.mockExpressionCallDAO.getExpressionCalls(
-                (ExpressionCallParams) TestAncestor.valueCallParamEq(new ExpressionCallParams()))).
-                thenReturn(mockExprAnatTORs);
-        
-        // Mock MySQLNoExpressionCallTOResultSet to mock the return of getNoExpressionCalls(),
-        // called by the method loadAllowedAnatEntities() 
-        MySQLNoExpressionCallTOResultSet mockNoExprAnatTORs = createMockDAOResultSet(
-                Arrays.asList(new NoExpressionCallTO(null, null, "Anat_id1",
-                        null, null, null, null, null, false, null),
-                              new NoExpressionCallTO(null, null, "Anat_id3",
-                                      null, null, null, null, null, false, null),
-                              new NoExpressionCallTO(null, null, "Anat_id4",
-                                      null, null, null, null, null, false, null),
-                              new NoExpressionCallTO(null, null, "Anat_id4",
-                                      null, null, null, null, null, false, null),
-                              new NoExpressionCallTO(null, null, "Anat_id5", 
-                                      null, null, null, null, null, false, null),
-                              new NoExpressionCallTO(null, null, "Anat_id6",
-                                      null, null, null, null, null, false, null),
-                              new NoExpressionCallTO(null, null, "Anat_id8", 
-                                      null, null, null, null, null, false, null)),
-                MySQLNoExpressionCallTOResultSet.class);
-        when(mockManager.mockNoExpressionCallDAO.getNoExpressionCalls(
-                (NoExpressionCallParams) TestAncestor.valueCallParamEq(
-                        new NoExpressionCallParams()))).
-                thenReturn(mockNoExprAnatTORs);
-        
-        // Mock MySQLRelationTOResultSet to mock the return of getAnatEntityRelations().
-        MySQLRelationTOResultSet mockRelationTORs = createMockDAOResultSet(
-                Arrays.asList(
-                        new RelationTO("Anat_id3", "Anat_id1"),
-                        new RelationTO("Anat_id4", "Anat_id1"),
-                        new RelationTO("Anat_id4", "Anat_id2"),
-                        new RelationTO("Anat_idX", "Anat_id4"),
-                        new RelationTO("Anat_id5", "Anat_id4"),
-                        new RelationTO("Anat_id5", "Anat_id1"),
-                        new RelationTO("Anat_id5", "Anat_id2"),
-                        new RelationTO("Anat_id1", "Anat_id1"),
-                        new RelationTO("Anat_id2", "Anat_id2"),
-                        new RelationTO("Anat_id3", "Anat_id3"),
-                        new RelationTO("Anat_id4", "Anat_id4"),
-                        new RelationTO("Anat_id5", "Anat_id5"),
-                        new RelationTO("Anat_idX", "Anat_idX")),
-                MySQLRelationTOResultSet.class);
-        when(mockManager.mockRelationDAO.getAnatEntityRelationsBySpeciesIds(
-                eq(new HashSet<String>(speciesId)), 
-                eq(EnumSet.of(RelationType.ISA_PARTOF)), 
-                eq((Set<RelationStatus>) null))).
-                thenReturn(mockRelationTORs);
-        
-        // Fourth, we need mock a mock MySQLNoExpressionCallTOResultSet to mock the return of 
-        // getNoExpressionCalls(), called by the method loadNoExpressionCallFromDb()
-        MySQLNoExpressionCallTOResultSet mockNoExprTORs = createMockDAOResultSet(
-                Arrays.asList(
-                        new NoExpressionCallTO("2", "ID1", "Anat_id3", "Stage_id1",
-                                DataState.HIGHQUALITY, DataState.NODATA, 
-                                DataState.NODATA, DataState.LOWQUALITY, 
-                                false, NoExpressionCallTO.OriginOfLine.SELF),
-                        new NoExpressionCallTO("3", "ID1", "Anat_id4", "Stage_id3",
-                                DataState.HIGHQUALITY, DataState.HIGHQUALITY, 
-                                DataState.NODATA, DataState.LOWQUALITY, 
-                                false, NoExpressionCallTO.OriginOfLine.SELF),
-                        new NoExpressionCallTO("5", "ID1", "Anat_id5", "Stage_id3",
-                                DataState.NODATA, DataState.HIGHQUALITY, 
-                                DataState.LOWQUALITY, DataState.LOWQUALITY, 
-                                false, NoExpressionCallTO.OriginOfLine.SELF),        
-                        new NoExpressionCallTO("4", "ID2", "Anat_id4", "Stage_id3",
-                                DataState.LOWQUALITY, DataState.NODATA, 
-                                DataState.HIGHQUALITY, DataState.NODATA, 
-                                false, NoExpressionCallTO.OriginOfLine.SELF),
-                        new NoExpressionCallTO("1", "ID3", "Anat_id1", "Stage_id6",
-                                DataState.NODATA, DataState.LOWQUALITY,
-                                DataState.HIGHQUALITY, DataState.LOWQUALITY,
-                                false, NoExpressionCallTO.OriginOfLine.SELF)),
-                MySQLNoExpressionCallTOResultSet.class);
-        NoExpressionCallParams noExprparams = new NoExpressionCallParams();
-        noExprparams.addAllSpeciesIds(Arrays.asList("11"));
-        when(mockManager.mockNoExpressionCallDAO.getNoExpressionCalls(
-                (NoExpressionCallParams) TestAncestor.valueCallParamEq(noExprparams))).
-                thenReturn(mockNoExprTORs);
-        
-        // We need to mock the return of insertNoExpressionCalls() for species 11 (ID1, ID2 then ID3)
-        when(mockManager.mockNoExpressionCallDAO.insertNoExpressionCalls(
-                anyCollection())).thenReturn(3).thenReturn(2).thenReturn(4);
-        // We need to mock the return of insertGlobalNoExprToNoExpr() 
-        // for species 11 (ID1, ID2 then ID3).
-        when(mockManager.mockNoExpressionCallDAO.insertGlobalNoExprToNoExpr(
-                anyCollection())).thenReturn(4).thenReturn(2).thenReturn(4);
-        
-
-        // Fifth, we need a mock MySQLRelationTOResultSet to mock the return of 
-        // getAnatEntityRelations().
-        MySQLRelationTOResultSet mockRelation11TORs = createMockDAOResultSet(
-                Arrays.asList(
-                        new RelationTO("Anat_id3", "Anat_id1"),
-                        new RelationTO("Anat_id4", "Anat_id1"),
-                        new RelationTO("Anat_id4", "Anat_id2"),
-                        new RelationTO("Anat_idX", "Anat_id4"),
-                        new RelationTO("Anat_id5", "Anat_id4"),
-                        new RelationTO("Anat_id5", "Anat_id1"),
-                        new RelationTO("Anat_id5", "Anat_id2"),
-                        new RelationTO("Anat_id1", "Anat_id1"),
-                        new RelationTO("Anat_id2", "Anat_id2"),
-                        new RelationTO("Anat_id3", "Anat_id3"),
-                        new RelationTO("Anat_id4", "Anat_id4"),
-                        new RelationTO("Anat_id5", "Anat_id5"),
-                        new RelationTO("Anat_idX", "Anat_idX"),
-                        new RelationTO("Anat_id8", "Anat_id6"),
-                        new RelationTO("Anat_id9", "Anat_id8"),
-                        new RelationTO("Anat_id9", "Anat_id6"),
-                        new RelationTO("Anat_id9", "Anat_id7"),
-                        new RelationTO("Anat_id6", "Anat_id6"),
-                        new RelationTO("Anat_id7", "Anat_id7"),
-                        new RelationTO("Anat_id8", "Anat_id8"),
-                        new RelationTO("Anat_id9", "Anat_id9"),
-                        new RelationTO("Anat_id10", "Anat_id10"),
-                        new RelationTO("Anat_idX", "Anat_idX")),        
-                MySQLRelationTOResultSet.class);
-        when(mockManager.mockRelationDAO.getAnatEntityRelationsBySpeciesIds(
-                eq((HashSet<String>) null), 
-                eq(EnumSet.of(RelationType.ISA_PARTOF)), 
-                eq((Set<RelationStatus>) null))).
-                thenReturn(mockRelation11TORs);
-
-        FilterNoExprCalls filter = mock(FilterNoExprCalls.class); 
-        when(filter.getManager()).thenReturn(mockManager);
-        InsertGlobalCalls insert = new InsertGlobalCalls(filter);
-        insert.insert(speciesId, true);
-        
-        verify(filter).filterNoExpressionCalls(speciesId.get(0));
-        
-        // Verify that startTransaction() and commit()
-        verify(mockManager.getConnection()).commit();
-        verify(mockManager.getConnection()).startTransaction();
-        // Verify that all ResultSet are closed.
-        verify(mockSpeciesTORs).close();
-        verify(mockRelationTORs).close();
-        verify(mockExprAnatTORs).close();
-        verify(mockNoExprAnatTORs).close();
-        verify(mockNoExprTORs).close();
-        // Verify that setAttributes are correctly called.
-        verify(mockManager.mockSpeciesDAO).setAttributes(SpeciesDAO.Attribute.ID);
-        verify(mockManager.mockExpressionCallDAO).
-                                        setAttributes(ExpressionCallDAO.Attribute.ANAT_ENTITY_ID);
-        verify(mockManager.mockNoExpressionCallDAO).
-                                        setAttributes(NoExpressionCallDAO.Attribute.ANAT_ENTITY_ID);
-        verify(mockManager.mockRelationDAO, times(2)).setAttributes(
-                RelationDAO.Attribute.SOURCE_ID, RelationDAO.Attribute.TARGET_ID);
-
-        //
-        ArgumentCaptor<Set> exprTOsArgGlobalNoExpr = ArgumentCaptor.forClass(Set.class);
-        verify(mockManager.mockNoExpressionCallDAO, times(3)).insertNoExpressionCalls(
-                exprTOsArgGlobalNoExpr.capture());
-        List<Set> allGlobalNoExpr = exprTOsArgGlobalNoExpr.getAllValues();
-
-        ArgumentCaptor<Set> exprTOsArgGlobalNoExprToNoExpr = ArgumentCaptor.forClass(Set.class);
-        verify(mockManager.mockNoExpressionCallDAO, times(3)).
-                insertGlobalNoExprToNoExpr(exprTOsArgGlobalNoExprToNoExpr.capture());
-        List<Set> globalNoExprToNoExprValues = exprTOsArgGlobalNoExprToNoExpr.getAllValues();
-        
-        Set<GlobalExpressionToExpressionTO> allGlobalExprToExprTO = globalNoExprToNoExprValues.get(0);
-        allGlobalExprToExprTO.addAll(globalNoExprToNoExprValues.get(1));
-        allGlobalExprToExprTO.addAll(globalNoExprToNoExprValues.get(2));
-
-        // Verify the calls made to the DAOs for speciesID = 11.
-        List<NoExpressionCallTO> expectedNoExprId1 = Arrays.asList(   
-                new NoExpressionCallTO(null, "ID1", "Anat_id3", "Stage_id1",
-                        DataState.HIGHQUALITY, DataState.NODATA, 
-                        DataState.NODATA, DataState.LOWQUALITY, 
-                        true, NoExpressionCallTO.OriginOfLine.SELF),
-                new NoExpressionCallTO(null, "ID1", "Anat_id4", "Stage_id3", 
-                        DataState.HIGHQUALITY, DataState.HIGHQUALITY,
-                        DataState.NODATA, DataState.LOWQUALITY, 
-                        true, NoExpressionCallTO.OriginOfLine.SELF),
-                new NoExpressionCallTO(null, "ID1", "Anat_id5", "Stage_id3", 
-                        DataState.HIGHQUALITY, DataState.HIGHQUALITY, 
-                        DataState.LOWQUALITY, DataState.LOWQUALITY, 
-                        true, NoExpressionCallTO.OriginOfLine.BOTH));
-        
-        List<NoExpressionCallTO> expectedNoExprId2 = Arrays.asList(   
-                new NoExpressionCallTO(null, "ID2", "Anat_id4", "Stage_id3", 
-                        DataState.LOWQUALITY, DataState.NODATA,
-                        DataState.HIGHQUALITY, DataState.NODATA,
-                        true, NoExpressionCallTO.OriginOfLine.SELF),
-                new NoExpressionCallTO(null, "ID2", "Anat_id5", "Stage_id3", 
-                        DataState.LOWQUALITY, DataState.NODATA,
-                        DataState.HIGHQUALITY, DataState.NODATA,
-                        true, NoExpressionCallTO.OriginOfLine.PARENT));
-
-        List<NoExpressionCallTO> expectedNoExprId3 = Arrays.asList(   
-                new NoExpressionCallTO(null, "ID3", "Anat_id1", "Stage_id6", 
-                        DataState.NODATA, DataState.LOWQUALITY,
-                        DataState.HIGHQUALITY, DataState.LOWQUALITY, 
-                        true, NoExpressionCallTO.OriginOfLine.SELF),
-                new NoExpressionCallTO(null, "ID3", "Anat_id3", "Stage_id6",
-                        DataState.NODATA, DataState.LOWQUALITY,
-                        DataState.HIGHQUALITY, DataState.LOWQUALITY,
-                        true, NoExpressionCallTO.OriginOfLine.PARENT),
-                new NoExpressionCallTO(null, "ID3", "Anat_id4", "Stage_id6",
-                        DataState.NODATA, DataState.LOWQUALITY, 
-                        DataState.HIGHQUALITY, DataState.LOWQUALITY, 
-                        true, NoExpressionCallTO.OriginOfLine.PARENT),
-                new NoExpressionCallTO(null, "ID3", "Anat_id5", "Stage_id6", 
-                        DataState.NODATA, DataState.LOWQUALITY, 
-                        DataState.HIGHQUALITY, DataState.LOWQUALITY,
-                        true, NoExpressionCallTO.OriginOfLine.PARENT));
-
-        assertTrue("Incorrect global no-expression calls generated for ID1", 
-                TOComparator.areTOCollectionsEqual(
-                        expectedNoExprId1, allGlobalNoExpr.get(0), false));
-        assertTrue("Incorrect global no-expression calls generated for ID2", 
-                TOComparator.areTOCollectionsEqual(
-                        expectedNoExprId2, allGlobalNoExpr.get(1), false));
-        assertTrue("Incorrect global no-expression calls generated for ID3", 
-                TOComparator.areTOCollectionsEqual(
-                        expectedNoExprId3, allGlobalNoExpr.get(2), false));
-
-        Set<NoExpressionCallTO> methAllNoExpr = new HashSet<NoExpressionCallTO>();
-        methAllNoExpr.addAll(allGlobalNoExpr.get(0));
-        methAllNoExpr.addAll(allGlobalNoExpr.get(1));
-        methAllNoExpr.addAll(allGlobalNoExpr.get(2));
-
-        int nbExpected = 10;
-        assertEquals("Incorrect number of generated GlobalNoExpressionToNoExpressionTOs", 
-                nbExpected, allGlobalExprToExprTO.size());
-        
-        Set<String> ids = new HashSet<String>();
-        for (NoExpressionCallTO globalNoExpr: methAllNoExpr) {
-            if (globalNoExpr.getGeneId().equals("ID1") && 
-                globalNoExpr.getAnatEntityId().equals("Anat_id3") && 
-                globalNoExpr.getStageId().equals("Stage_id1")) {
-                
-                assertTrue("Incorrect GlobalNoExpressionToNoExpressionTO generated",
-                        allGlobalExprToExprTO.contains(
-                                new GlobalNoExpressionToNoExpressionTO("2",globalNoExpr.getId())));
-                ids.add(globalNoExpr.getId());
-
-            } else if (globalNoExpr.getGeneId().equals("ID1") && 
-                       globalNoExpr.getAnatEntityId().equals("Anat_id4") && 
-                       globalNoExpr.getStageId().equals("Stage_id3")) {
-
-                assertTrue("Incorrect GlobalNoExpressionToNoExpressionTO generated",
-                        allGlobalExprToExprTO.contains(
-                                new GlobalNoExpressionToNoExpressionTO("3",globalNoExpr.getId())));
-                ids.add(globalNoExpr.getId());
- 
-            } else if (globalNoExpr.getGeneId().equals("ID1") && 
-                       globalNoExpr.getAnatEntityId().equals("Anat_id5") && 
-                       globalNoExpr.getStageId().equals("Stage_id3")) {
-                
-                assertTrue("Incorrect GlobalNoExpressionToNoExpressionTO generated",
-                        allGlobalExprToExprTO.contains(
-                                new GlobalNoExpressionToNoExpressionTO("3",globalNoExpr.getId())));
-                assertTrue("Incorrect GlobalNoExpressionToNoExpressionTO generated",
-                        allGlobalExprToExprTO.contains(
-                                new GlobalNoExpressionToNoExpressionTO("5",globalNoExpr.getId())));
-                ids.add(globalNoExpr.getId());
-                
-            } else if (globalNoExpr.getGeneId().equals("ID2") && 
-                      (globalNoExpr.getAnatEntityId().equals("Anat_id4") || 
-                            globalNoExpr.getAnatEntityId().equals("Anat_id5")) && 
-                       globalNoExpr.getStageId().equals("Stage_id3")) {
-                
-                assertTrue("Incorrect GlobalNoExpressionToNoExpressionTO generated",
-                        allGlobalExprToExprTO.contains(
-                                new GlobalNoExpressionToNoExpressionTO("4",globalNoExpr.getId())));
-                ids.add(globalNoExpr.getId());
-                 
-            } else if (globalNoExpr.getGeneId().equals("ID3") && 
-                      (globalNoExpr.getAnatEntityId().equals("Anat_id1") || 
-                            globalNoExpr.getAnatEntityId().equals("Anat_id3") || 
-                            globalNoExpr.getAnatEntityId().equals("Anat_id4") || 
-                            globalNoExpr.getAnatEntityId().equals("Anat_id5")) && 
-                       globalNoExpr.getStageId().equals("Stage_id6")) {
-
-                assertTrue("Incorrect GlobalNoExpressionToNoExpressionTO generated",
-                        allGlobalExprToExprTO.contains(
-                                new GlobalNoExpressionToNoExpressionTO("1",globalNoExpr.getId())));
-                ids.add(globalNoExpr.getId());
-
-            } else {
-                throw new AssertionError("Incorrect GlobalNoExpressionToNoExpressionTO generated for: " +
-                        globalNoExpr);
-            }
-        }
-        
-        Set<String> expectedIds = new HashSet<String>(
-                Arrays.asList("11", "12", "13", "14", "15", "16", "17", "18", "19"));
-        assertEquals("Incorrect GlobalNoExpressionTO IDs", expectedIds, ids);
-    }
-    
-    /**
-     * Test {@link InsertGlobalExpression#insert()} for propagation of non-expression but with
-     *  species IDs not found in Bgee.
-     */
-    @Test
-    public void shouldInsertGlobalNoExpressionWithUnknownSpecies() throws IllegalStateException {
-        
-        MockDAOManager mockManager = new MockDAOManager();
-
-        MySQLSpeciesTOResultSet mockSpeciesTORs = this.mockGetAllSpecies(mockManager);
-
-        thrown.expect(IllegalArgumentException.class);
-        thrown.expectMessage("Some species IDs could not be found in Bgee: [44]");
-
-        InsertGlobalCalls insertBadSpecies = new InsertGlobalCalls(mockManager);
-        insertBadSpecies.insert(Arrays.asList("44"), true);
-        
-        // Verify that all ResultSet are closed.
-        verify(mockSpeciesTORs).close();
-        // Verify that setAttributes are correctly called.
-        verify(mockManager.mockSpeciesDAO).setAttributes(SpeciesDAO.Attribute.ID);
-    }
-    
-    /**
-     * Test {@link InsertGlobalExpression#insert()} for propagation of expression but with
-     *  species IDs not found in Bgee.
-     */
-    @Test
-    public void shouldInsertGlobalExpressionWithUnknownSpecies() throws IllegalStateException {
-        
-        MockDAOManager mockManager = new MockDAOManager();
-
-        MySQLSpeciesTOResultSet mockSpeciesTORs = this.mockGetAllSpecies(mockManager);
-
-        thrown.expect(IllegalArgumentException.class);
-        thrown.expectMessage("Some species IDs could not be found in Bgee: [44]");
-        
-        InsertGlobalCalls insertBadSpecies = new InsertGlobalCalls(mockManager);
-        insertBadSpecies.insert(Arrays.asList("44"), false);
-        
-        // Verify that all ResultSet are closed.
-        verify(mockSpeciesTORs).close();
-        // Verify that setAttributes are correctly called.
-        verify(mockManager.mockSpeciesDAO).setAttributes(SpeciesDAO.Attribute.ID);
-    }
-
-    /**
-     * Define a mock MySQLSpeciesTOResultSet to mock the return of getAllSpecies.
-     * 
-     * @param mockManager A {@code MySQLDAOManager} to for the class to acquire mock DAOs.
-     */
-    private MySQLSpeciesTOResultSet mockGetAllSpecies(MockDAOManager mockManager) {
-        
-        // We need a mock MySQLSpeciesTOResultSet to mock the return of getAllSpecies().
-        MySQLSpeciesTOResultSet mockSpeciesTORs = createMockDAOResultSet(
-                Arrays.asList(
-                        new SpeciesTO("11", null, null, null, null, null, null, null, null, null, null),
-                        new SpeciesTO("21", null, null, null, null, null, null, null, null, null, null)),
-                MySQLSpeciesTOResultSet.class);
-        when(mockManager.mockSpeciesDAO.getAllSpecies()).thenReturn(mockSpeciesTORs);
-        
-        return mockSpeciesTORs;
-    }
-=======
 //    
 //    @Rule
 //    public ExpectedException thrown = ExpectedException.none();
@@ -1665,6 +867,5 @@
 //        
 //        return mockSpeciesTORs;
 //    }
->>>>>>> 4bf6846d
 
 }