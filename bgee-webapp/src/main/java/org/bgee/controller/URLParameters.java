package org.bgee.controller;

import java.util.ArrayList;
import java.util.Arrays;
import java.util.Collections;
import java.util.Comparator;
import java.util.EnumSet;
import java.util.List;
import java.util.Objects;
import java.util.Optional;
import java.util.regex.Pattern;
import java.util.stream.Collectors;
import java.util.stream.Stream;

import org.apache.logging.log4j.LogManager;
import org.apache.logging.log4j.Logger;
import org.bgee.model.expressiondata.baseelements.CallType;
import org.bgee.model.expressiondata.baseelements.DataQuality;
import org.bgee.model.expressiondata.baseelements.DataType;
import org.bgee.model.expressiondata.baseelements.DecorrelationType;

/**
 * This class is designed to declare and provide all {@code Parameter<T>} that
 * will be available to be used in Bgee. No {@code Parameter<T>} should be 
 * instantiated anywhere else.
 * <p>
 * Note that this class does not store the values
 * contained by a specific occurrence of a parameter, and this role is fulfilled
 * by {@link RequestParameters}.
 * <p>
 * This class provides public instance methods to access individually to all parameters and also
 * maintains a {@code List<Parameter<T>>} to allow operations on all
 * parameters without explicitly calling them (see {@link #getList()}).
 * With the instance method that wrap the parameter, an instance of this class can be
 * injected when an object that need to use it is created. This is why the static parameters are
 * not directly accessible.
 * <p>
 * An instance of this class has to be injected to the constructor of 
 * {@code RequestParameters} (dependency injection).
 * <p>
 * The getters that return the parameters appear in alphabetical order 
 * in the form of getParam{@code Name}.
 * <p>
 * However, the parameters are stored in the {@code List<Parameter<T>}
 * in their order of importance that will define their order in the URL. 
 * The list is accessible through the method {@link #getList()}.
 *
 * @author Mathieu Seppey
 * @author Valentine Rech de Laval
 * @author Frederic Bastian
 * @version Bgee 13, Nov 2015
 * @since Bgee 13 Nov. 2014
 * @see URLParameters.Parameter
 * @see	RequestParameters
 */
//XXX: I think we should add support for Enum types, e.g., for expression type
public class URLParameters {

    private final static Logger log = LogManager.getLogger(URLParameters.class.getName());

    // ********************************************************
    //
    //	Constants to provide URLParameter's default values 
    //
    // ********************************************************

    /**
     * A {@code boolean} that contains the default value to use for
     * {@link URLParameters.Parameter#allowsMultipleValues}
     */
    protected static final boolean DEFAULT_ALLOWS_MULTIPLE_VALUES = false;

    /**
     * A {@code List} of {@code String}s that are the default values to use to separate values
     * of one parameter. Contains: "\r\n", "\r", "\n", ",".
     * ({@see URLParameters.Parameter#allowsSeparatedValues}).
     */
    protected static final List<String> DEFAULT_SEPARATORS = Arrays.asList("\r\n", "\r", "\n", ",");

    /**
     * A {@code boolean} that contains the default value for {@link URLParameters.Parameter#isStorable}
     */
    protected static final boolean DEFAULT_IS_STORABLE = true;

    /**
     * A {@code boolean} that contains the default value for {@link URLParameters.Parameter#isSecure}
     */
    protected static final boolean DEFAULT_IS_SECURE = false;

    /**
     * An {@code int} that contains the default value for {@link URLParameters.Parameter#maxSize}
     */
    protected static final int DEFAULT_MAX_SIZE = 128;

    /**
     * A {@code String} that contains the default value for {@link URLParameters.Parameter#format}. 
     * Chars allowed: {@code ~ @ # $ ^ & * ( ) - _ + = [ ] { } | \ / , ; . ? ! : ' "}
     */
    protected static final String DEFAULT_FORMAT = "^[\\w~@#&$^*/()_+=\\[\\]{}|\\\\,;.?!'\": \\-]*$";

    /**
     * A {@code String} that contains the default value for {@link URLParameters.Parameter#format}
     * of a list.
     */
    protected static final String DEFAULT_LIST_FORMAT = 
            "^[\\w ,.;:\\-_'@" + DEFAULT_SEPARATORS.stream()
                    .map(Pattern::quote).collect(Collectors.joining()) + "]*$";
    
    /**
     * A {@code String} that is a magic value to select all possible values of a parameter 
     * accepting multiple values from an {@code Enum}.
     */
    private static final String ALL_VALUE = "all";

    // *************************************
    //
    // Parameters declaration
    //
    // Reminder : parameters are declared in alphabetic order in the class but added to 
    // the list according to there desired order in the URL.
    //	
    //
    // !!!! DON'T FORGET TO ADD ANY NEW PARAMS TO List<Parameter<?>> list !!!!
    //
    // 
    // *************************************

    /**
     * A {@code Parameter<String>} defining which controller should take care of the 
     * request.
     * Category of the parameter: controller parameter.
     * Corresponds to the URL parameter "page".
     */
    private static final Parameter<String> PAGE = new Parameter<String>("page",
            DEFAULT_ALLOWS_MULTIPLE_VALUES, false, null, false, DEFAULT_IS_SECURE, 
            DEFAULT_MAX_SIZE, DEFAULT_FORMAT, String.class);

    /**
     * A {@code Parameter<String>} defining what action should take the selected controller.
     * Category of the parameter: controller parameter. Corresponds to the URL 
     * parameter "action".
     */
    private static final Parameter<String> ACTION = new Parameter<String>("action",
            DEFAULT_ALLOWS_MULTIPLE_VALUES, false, null, false, DEFAULT_IS_SECURE, 
            DEFAULT_MAX_SIZE, DEFAULT_FORMAT, String.class);

    /**
     * A {@code Parameter<String>} that contains the value used
     * as key to store parameters on the disk. It does not allow multiple value
     * and has to be reset before adding a value.
     */
    private static final Parameter<String> DATA = new Parameter<String>("data",
            false, false, null, false , DEFAULT_IS_SECURE, 
            DEFAULT_MAX_SIZE, DEFAULT_FORMAT, String.class);

    /**
     * A {@code Parameter<String>} defining the type of output: html, xml, csv, tsv.
     * Category of the parameter: controller parameter.
     * Corresponds to the URL parameter "display_type".
     */
    private static final Parameter<String> DISPLAY_TYPE = new Parameter<String>("display_type",
            false, false, null, false, DEFAULT_IS_SECURE, 
            DEFAULT_MAX_SIZE, DEFAULT_FORMAT, String.class);
    
    /**
     * A {@code Parameter<Boolean>} appended to all AJAX queries to detect them.
     * Category of the parameter: controller parameter.
     * Corresponds to the URL parameter "ajax".
     */
    private static final Parameter<Boolean> AJAX = new Parameter<Boolean>("ajax",
            false, false, null, false, false, 5, DEFAULT_FORMAT, Boolean.class);
    /**
     * A {@code Parameter<Boolean>} defining whether to display the {@code RequestParameters} 
     * corresponding to a request as part of its response.
     * Corresponds to the URL parameter "display_rp".
     */
    private static final Parameter<Boolean> DISPLAY_REQUEST_PARAMS = 
            new Parameter<Boolean>("display_rp",
            false, false, null, false, false, 5, DEFAULT_FORMAT, Boolean.class);
    
    
    /**
     * A {@code Parameter<String>} representing a gene id, typically for the gene page.
     * Category of the parameter: controller parameter.
     * Corresponds to the URL parameter "gene_id".
     */
    private static final Parameter<String> GENE_ID = 
    		new Parameter<String>("gene_id", false,false, null, false, false, 50, DEFAULT_FORMAT, String.class);
    
    /**
     * A {@code Parameter<String>} that contains the species IDs used 
     * as key to store parameters on the disk.
     * Corresponds to the URL parameter "species_list".
     */
    //XXX: Do we really need this parameter. Maybe we could simply allow species_id 
    //to provide multiple values. And we could keep the word "list" for textarea upload, 
    //where multiple values are separated by a specific separator in a same parameter value.
    private static final Parameter<String> SPECIES_LIST = new Parameter<String>("species_list",
            true, false, null, true, DEFAULT_IS_SECURE, 
            DEFAULT_MAX_SIZE, DEFAULT_FORMAT, String.class);

    /**
     * A {@code Parameter<Boolean>} defining whether to display the {@code GeneListResponse} 
     * corresponding to gene validation response.
     * Corresponds to the URL parameter "gene_info".
     */
    private static final Parameter<Boolean> GENE_INFO = new Parameter<Boolean>("gene_info",
            false, false, null, false, false, 5, DEFAULT_FORMAT, Boolean.class);
   
    /**
     * A {@code Parameter<String>} that contains the foreground gene IDs to be used 
     * for TopAnat analysis.
     * Corresponds to the URL parameter "fg_list".
     */
    private static final Parameter<String> FOREGROUND_LIST = new Parameter<String>("fg_list",
            false, true, DEFAULT_SEPARATORS, true, DEFAULT_IS_SECURE, 
            1000000, DEFAULT_LIST_FORMAT, String.class);
    /**
     * A {@code Parameter<String>} that contains the foreground gene ID file to be used 
     * for TopAnat analysis.
     * Corresponds to the URL parameter "fg_file".
     */
    private static final Parameter<String> FOREGROUND_FILE = new Parameter<String>("fg_file",
            false, false, null, false, true, 
            1000000, DEFAULT_FORMAT, String.class);
    /**
     * A {@code Parameter<String>} that contains the background gene IDs to be used 
     * for TopAnat analysis.
     * Corresponds to the URL parameter "bg_list".
     */
    private static final Parameter<String> BACKGROUND_LIST = new Parameter<String>("bg_list",
            false, true, DEFAULT_SEPARATORS, true, DEFAULT_IS_SECURE, 
            1000000, DEFAULT_LIST_FORMAT, String.class);
    /**
     * A {@code Parameter<String>} that contains the background gene ID file to be used 
     * for TopAnat analysis.
     * Corresponds to the URL parameter "bg_file".
     */
    private static final Parameter<String> BACKGROUND_FILE = new Parameter<String>("bg_file",
            false, false, null, false, true, 
            1000000, DEFAULT_FORMAT, String.class);
    /**
     * A {@code Parameter<String>} that contains the expression types to be used 
     * for TopAnat analysis.
     * Corresponds to the URL parameter "expr_type".
     */
    private static final Parameter<String> EXPRESSION_TYPE = new Parameter<String>("expr_type",
            true, false, null, true, DEFAULT_IS_SECURE, 
            Stream.of(ALL_VALUE, CallType.Expression.EXPRESSED.getStringRepresentation(), 
                    CallType.DiffExpression.DIFF_EXPRESSED.getStringRepresentation())
                .map(e -> e.length()).max(Comparator.naturalOrder()).get(), 
            "(?i:" + ALL_VALUE + "|" 
                + Stream.of(CallType.Expression.EXPRESSED, CallType.DiffExpression.DIFF_EXPRESSED)
                    .map(e -> e.getStringRepresentation())
                    .collect(Collectors.joining("|")) + ")", 
             String.class);
    /**
     * A {@code Parameter<String>} that contains the data quality to be used 
     * for TopAnat analysis.
     * Corresponds to the URL parameter "data_qual".
     */
    private static final Parameter<String> DATA_QUALITY = new Parameter<String>("data_qual",
            false, false, null, true, DEFAULT_IS_SECURE, 
            Math.max(ALL_VALUE.length(), EnumSet.allOf(DataQuality.class).stream()
                    .map(e -> e.getStringRepresentation().length())
                    .max(Comparator.naturalOrder()).get()), 
            "(?i:" + ALL_VALUE + "|" + EnumSet.allOf(DataQuality.class).stream()
                .map(e -> e.getStringRepresentation())
                .collect(Collectors.joining("|")) + ")", 
            String.class);
    /**
     * A {@code Parameter<String>} that contains the data quality to be used 
     * for TopAnat analysis.
     * Corresponds to the URL parameter "data_type".
     */
    private static final Parameter<String> DATA_TYPE = new Parameter<String>("data_type",
            true, false, null, true, DEFAULT_IS_SECURE, 
            Math.max(ALL_VALUE.length(), EnumSet.allOf(DataType.class).stream()
                    .map(e -> e.getStringRepresentation().length())
                    .max(Comparator.naturalOrder()).get()), 
            "(?i:" + ALL_VALUE + "|" + EnumSet.allOf(DataType.class).stream()
                .map(e -> e.getStringRepresentation())
                .collect(Collectors.joining("|")) + ")", 
            String.class);
    /**
     * A {@code Parameter<String>} that contains the developmental stages to be used 
     * for TopAnat analysis.
     * Corresponds to the URL parameter "stage_id".
     */
    private static final Parameter<String> DEV_STAGE = new Parameter<String>("stage_id",
            true, false, null, true, DEFAULT_IS_SECURE, 
            DEFAULT_MAX_SIZE, DEFAULT_FORMAT, String.class);
    /**
     * A {@code Parameter<String>} that contains the decorrelation type to be used 
     * for TopAnat analysis.
     * Corresponds to the URL parameter "decorr_type".
     */
    private static final Parameter<String> DECORRELATION_TYPE = new Parameter<String>("decorr_type",
            false, false, null, true, DEFAULT_IS_SECURE, 
            Math.max(ALL_VALUE.length(), EnumSet.allOf(DecorrelationType.class).stream()
                    .map(e -> e.getStringRepresentation().length())
                    .max(Comparator.naturalOrder()).get()), 
            "(?i:" + ALL_VALUE + "|" + EnumSet.allOf(DecorrelationType.class).stream()
                .map(e -> e.getStringRepresentation())
                .collect(Collectors.joining("|")) + ")", 
            String.class);
    /**
     * A {@code Parameter<Integer>} that contains the node size to be used for TopAnat analysis.
     * Corresponds to the URL parameter "node_size".
     */
    private static final Parameter<Integer> NODE_SIZE = new Parameter<Integer>("node_size",
            false, false, null, true, DEFAULT_IS_SECURE, 
            DEFAULT_MAX_SIZE, DEFAULT_FORMAT, Integer.class);
    /**
     * A {@code Parameter<Integer>} that contains the number of nodes to be used
     * for TopAnat analysis.
     * Corresponds to the URL parameter "nb_node".
     */
    private static final Parameter<Integer> NB_NODE = new Parameter<Integer>("nb_node",
            false, false, null, true, DEFAULT_IS_SECURE, 
            DEFAULT_MAX_SIZE, DEFAULT_FORMAT, Integer.class);

    /**
     * A {@code Parameter<Double>} that contains the FDR threshold to be used for TopAnat analysis.
     * Corresponds to the URL parameter "fdr_thr".
     */
    private static final Parameter<Double> FDR_THRESHOLD = new Parameter<Double>("fdr_thr",
            false, false, null, true, DEFAULT_IS_SECURE, 
            DEFAULT_MAX_SIZE, DEFAULT_FORMAT, Double.class);
    /**
     * A {@code Parameter<Double>} that contains the p-value threshold to be used
     * for TopAnat analysis.
     * Corresponds to the URL parameter "p_value_thr".
     */
    private static final Parameter<Double> P_VALUE_THRESHOLD = new Parameter<Double>("p_value_thr",
            false, false, null, true, DEFAULT_IS_SECURE, 
            DEFAULT_MAX_SIZE, DEFAULT_FORMAT, Double.class);
    /**
     * A {@code Parameter<String>} containing the key associated to one TopAnat analysis. 
     */
    private static final Parameter<String> ANALYSIS_ID = new Parameter<String>("analysis_id",
            false, false, null, true , DEFAULT_IS_SECURE, 
            DEFAULT_MAX_SIZE, DEFAULT_FORMAT, String.class);
    /**
     * A {@code Parameter<Integer>} that contains the job ID to be used to track a job.
     * Corresponds to the URL parameter "job_id".
     */
    private static final Parameter<Integer> JOB_ID = new Parameter<Integer>("job_id",
            false, false, null, false, DEFAULT_IS_SECURE, 
            DEFAULT_MAX_SIZE, DEFAULT_FORMAT, Integer.class);
    /**
     * A {@code Parameter<String>} that contains the title given to a job, for user-friendliness.
     * Corresponds to the URL parameter "job_title". This is a storable parameter.
     */
    private static final Parameter<String> JOB_TITLE = new Parameter<String>("job_title",
            false, false, null, true, DEFAULT_IS_SECURE, 
            255, null, String.class);
    /**
     * A {@code Parameter<String>} that contains the creation date of a job, as formatted 
     * on the client environment. It is useful for, e.g., send a mail with the start time 
     * of the job as expected by the user. 
     * Corresponds to the URL parameter "job_creation_date". This is a non-storable parameter.
     */
    private static final Parameter<String> JOB_CREATION_DATE = new Parameter<String>("job_creation_date",
            false, false, null, false, DEFAULT_IS_SECURE, 
            DEFAULT_MAX_SIZE, null, String.class);
    /**
     * A {@code Parameter<String>} defining the email of a user.
     * Corresponds to the URL parameter "email". This is a non-storable parameter.
     */
    private static final Parameter<String> EMAIL = new Parameter<String>("email",
            false, false, null, false, true, DEFAULT_MAX_SIZE, DEFAULT_FORMAT, 
            String.class);

    //    /**
//     * A {@code Parameter<Boolean>} to determine whether all anatomical structures of 
//     * an ontology should be displayed. (and not only structures with the parent manually
//     * expanded by the user). Category of the parameter: ontology display parameter.
//     * Corresponds to the URL parameter "all_organs".
//     */
//    private static final Parameter<Boolean> ALL_ORGANS = new Parameter<Boolean>(
//            "all_organs",
//            DEFAULT_ALLOWS_MULTIPLE_VALUES, DEFAULT_IS_STORABLE, DEFAULT_IS_SECURE, 
//            DEFAULT_MAX_SIZE, DEFAULT_FORMAT, Boolean.class);
//
//    /**
//    * A {@code Parameter<Integer>} defining for which data types 
//    * (i.e., EST, Affy, in situ, RNA-Seq) expression data should be computed. 
//    * It is used when we need to focus on a specific data types (e.g., 
//    * when following a link to display only EST raw data), 
//    * without modifying the data type originally requested by the user. 
//    * Basically, it allows to override model.data.expressionData.DataTypeTO#dataType, 
//    * without needing to eventually regenerate a key because it is a storable parameter.
//    * Values correspond to values defined for 
//    * {@code model.data.expressionData.DataTypeTO#dataType}
//    * Category of the parameter: query engines parameters. 
//    * Corresponds to the URL parameter "chosen_data_type".
//    */
//    private static final Parameter<Integer> CHOSEN_DATA_TYPE = new Parameter<Integer>(
//            "chosen_data_type",
//            DEFAULT_ALLOWS_MULTIPLE_VALUES, DEFAULT_IS_STORABLE, DEFAULT_IS_SECURE, 
//            DEFAULT_MAX_SIZE, DEFAULT_FORMAT, Integer.class);
//
//
//
//    /**
//     * A {@code Parameter<Boolean>} most of the time used to define whether algorithms
//     * should include substages of a developmental stage, when computing its 
//     * expression data. Used for ontology display, but also for expression search engines.
//     * Category of the parameter: ontology display parameter and query engines parameters. 
//     * Corresponds to the URL parameter "stage_children".
//     */
//    private static final Parameter<Boolean> STAGE_CHILDREN = new Parameter<Boolean>(
//            "stage_children",
//            DEFAULT_ALLOWS_MULTIPLE_VALUES, DEFAULT_IS_STORABLE, DEFAULT_IS_SECURE, 
//            DEFAULT_MAX_SIZE, DEFAULT_FORMAT,Boolean.class);

    /**
     * An {@code List<Parameter<T>>} to list all declared {@code Parameter<T>}
     * in the order they will appear in the URL
     */
    private final List<Parameter<?>> list = Arrays.<Parameter<?>>asList(
            PAGE,
            ACTION,
            // Species request
            SPECIES_LIST,
            // TopAnat analyze params
            FOREGROUND_LIST, FOREGROUND_FILE, BACKGROUND_LIST, BACKGROUND_FILE,
            EXPRESSION_TYPE, DATA_QUALITY, DATA_TYPE, DEV_STAGE, DECORRELATION_TYPE,
            NODE_SIZE, FDR_THRESHOLD, P_VALUE_THRESHOLD, NB_NODE, 
            GENE_INFO, ANALYSIS_ID, 
//            ALL_ORGANS,
//            CHOSEN_DATA_TYPE,
//            EMAIL,
//            STAGE_CHILDREN,
<<<<<<< HEAD
            // Job params
            JOB_TITLE, JOB_ID, EMAIL, JOB_CREATION_DATE, 
=======
            GENE_ID,
>>>>>>> 7505f784
            DISPLAY_TYPE,
            DATA, 
            DISPLAY_REQUEST_PARAMS, 
            AJAX
            );

    /**
     * Default constructor
     */
    public URLParameters(){}

    /**
     * @return A {@code List<Parameter<T>>} to list all declared {@code Parameter<T>}
     */
    public List<Parameter<?>> getList() {
        return list;
    }
    
    /**
     * @return  A {@code Parameter<String>} defining which controller should take care of the 
     *          request.
     *          Category of the parameter: controller parameter.
     *          Corresponds to the URL parameter "page".
     */
    public Parameter<String> getParamPage(){
        return PAGE;
    }

    /**
     * @return  A {@code Parameter<String>} defining what action should take the selected controller.
     *          Category of the parameter: controller parameter. Corresponds to the URL 
     *          parameter "action".
     */
    public Parameter<String> getParamAction(){
        return ACTION;
    }

//    /**
//     * @return  A {@code Parameter<Boolean>} to determine whether all anatomical structures of 
//     *          an ontology should be displayed. (and not only structures with the parent manually
//     *          expanded by the user). Category of the parameter: ontology display parameter.
//     *          Corresponds to the URL parameter "all_organs".
//     */
//    public Parameter<Boolean> getParamAllOrgans(){
//        return ALL_ORGANS;
//    }

//    /**
//     * @return  A {@code Parameter<Integer>} defining for which data types 
//     *          (i.e., EST, Affy, in situ, RNA-Seq) expression data should be computed. 
//     *          It is used when we need to focus on a specific data types (e.g., 
//     *          when following a link to display only EST raw data), 
//     *          without modifying the data type originally requested by the user. 
//     *          Basically, it allows to override model.data.expressionData.DataTypeTO#dataType, 
//     *          without needing to eventually regenerate a key because it is a storable parameter.
//     *          Values correspond to values defined for 
//     *          {@code model.data.expressionData.DataTypeTO#dataType}
//     *          Category of the parameter: query engines parameters. 
//     *          Corresponds to the URL parameter "chosen_data_type".
//     */
//    public Parameter<Integer> getParamChosenDataType(){
//        return CHOSEN_DATA_TYPE;
//    }

    /**
     *  @return A {@code Parameter<String>} defining the type of output: html, xml, csv, tsv.
     *          Category of the parameter: controller parameter.
     *          Corresponds to the URL parameter "display_type".
     */
    public Parameter<String> getParamDisplayType(){
        return DISPLAY_TYPE;
    }

//    /**
//     * @return  A {@code Parameter<String>} defining the email of a user, 
//     *          used at registration time.
//     *          Category of the parameter: user registration.
//     *          Corresponds to the URL parameter "email".
//     */
//    public Parameter<String> getParamEmail(){
//        return EMAIL;
//    }

    

//    /**
//     * @return  A {@code Parameter<Boolean>} most of the time used to define whether algorithms
//     *          should include substages of a developmental stage, when computing its 
//     *          expression data. Used for ontology display, but also for expression search engines.
//     *          Category of the parameter: ontology display parameter and query engines parameters. 
//     *          Corresponds to the URL parameter "stage_children".
//     */
//    public Parameter<Boolean> getParamStageChildren(){
//        return STAGE_CHILDREN;
//    }

    /**
     * @return  A {@code Parameter<String>} that contains the value used
     *          as key to store parameters on the disk. It does not allow multiple value
     *          and has to be reset before adding a value.
     */
    public Parameter<String> getParamData(){
        return DATA;
    }
    
   /**
    * @return  A {@code Parameter<String>} that contains the gene id.
    */
    public Parameter<String> getParamGeneId() {
    	return GENE_ID;
    }

    /**
     * @return  A {@code Parameter<Boolean>} defining whether to display the {@code RequestParameters} 
     *          corresponding to a request as part of its response.
     *          Corresponds to the URL parameter "display_rp".
     */
    public Parameter<Boolean> getParamDisplayRequestParams(){
        return DISPLAY_REQUEST_PARAMS;
    }
    /**
     * @return  A {@code Parameter<Boolean>} appended to all AJAX queries to detect them.
     *          Corresponds to the URL parameter "ajax".
     */
    public Parameter<Boolean> getParamAjax(){
        return AJAX;
    }
    
    /**
     * @return  A {@code Parameter<String>} defining a species ID list.
     *          Corresponds to the URL parameter "species_list".
     */
    public Parameter<String> getParamSpeciesList(){
        return SPECIES_LIST;
    }
    /**
     * @return  A {@code Parameter<String>} defining a foreground gene ID list.
     *          Corresponds to the URL parameter "fg_list".
     */
    public Parameter<String> getParamForegroundList() {
        return FOREGROUND_LIST;
    }
    /**
     * @return  A {@code Parameter<String>} defining a foreground gene ID file.
     *          Corresponds to the URL parameter "fg_file".
     */
    public Parameter<String> getParamForegroundFile() {
        return FOREGROUND_FILE;
    }
    /**
     * @return  A {@code Parameter<String>} defining a background gene ID list.
     *          Corresponds to the URL parameter "bg_list".
     */
    public Parameter<String> getParamBackgroundList() {
        return BACKGROUND_LIST;
    }
    /**
     * @return  A {@code Parameter<String>} defining a background gene ID file.
     *          Corresponds to the URL parameter "bg_file".
     */
    public Parameter<String> getParamBackgroundFile() {
        return BACKGROUND_FILE;
    }
    /**
     * @return  A {@code Parameter<String>} defining an expression type.
     *          Corresponds to the URL parameter "expr_type".
     */
    public Parameter<String> getParamExprType() {
        return EXPRESSION_TYPE;
    }
    /**
     * @return  A {@code Parameter<String>} defining a data quality.
     *          Corresponds to the URL parameter "data_qual".
     */
    public Parameter<String> getParamDataQuality() {
        return DATA_QUALITY;
    }
    /**
     * @return  A {@code Parameter<String>} defining a data type.
     *          Corresponds to the URL parameter "data_type".
     */
    public Parameter<String> getParamDataType() {
        return DATA_TYPE;
    }
    /**
     * @return  A {@code Parameter<String>} defining a developmental stage.
     *          Corresponds to the URL parameter "dev_stage".
     */
    public Parameter<String> getParamDevStage() {
        return DEV_STAGE;
    }
    /**
     * @return  A {@code Parameter<String>} defining a decorrelation type.
     *          Corresponds to the URL parameter "decorr_type".
     */
    public Parameter<String> getParamDecorrelationType() {
        return DECORRELATION_TYPE;
    }
    /**
     * @return  A {@code Parameter<Integer>} defining a  node size to be used for TopAnat analysis.
     *          Corresponds to the URL parameter "node_size".
     */
    public Parameter<Integer> getParamNodeSize() {
        return NODE_SIZE;
    }
    /**
     * @return  A {@code Parameter<Integer>} defining a number of nodes to be used for TopAnat analysis.
     *          Corresponds to the URL parameter "nb_node".
     */
    public Parameter<Integer> getParamNbNode() {
        return NB_NODE;
    }
    /**
     * @return  A {@code Parameter<Double>} defining a FDR threshold to be used for TopAnat analysis.
     *          Corresponds to the URL parameter "fdr_thr".
     */
    public Parameter<Double> getParamFdrThreshold() {
        return FDR_THRESHOLD;
    }
    /**
     * @return  A {@code Parameter<Double>} defining a p-value threshold to be used 
     *          for TopAnat analysis.
     *          Corresponds to the URL parameter "p_value_thr".
     */
    public Parameter<Double> getParamPValueThreshold() {
        return P_VALUE_THRESHOLD;
    }
    /**
     * @return  A {@code Parameter<String>} containing the key associated to one TopAnat analysis.
     *          Corresponds to the URL parameter "analysis_id".
     */
    public Parameter<String> getParamAnalysisId() {
        return ANALYSIS_ID;
    }
    /**
     * @return  A {@code Parameter<Integer>} defining a job ID to be used to track a job.
     *          Corresponds to the URL parameter "job_id".
     */
    public Parameter<Integer> getParamJobId() {
        return JOB_ID;
    }
    /**
     * @return  A {@code Parameter<String>} defining the title of a job, for convenience.
     *          Corresponds to the URL parameter "job_title".
     */
    public Parameter<String> getParamJobTitle() {
        return JOB_TITLE;
    }  
    /**
     * @return  A {@code Parameter<String>} that contains the creation date of a job, as formatted 
     *          on the client environment. It is useful for, e.g., send a mail with the start time 
     *          of the job, as expected by the user. 
     *          Corresponds to the URL parameter "job_creation_date". 
     */
    public Parameter<String> getParamJobCreationDate() {
        return JOB_CREATION_DATE;
    }        
    /**
     * @return  A {@code Parameter<String>} defining the email of a user.
     *          Corresponds to the URL parameter "email".
     */
    public Parameter<String> getParamEmail(){
        return EMAIL;
    }
    
    /**
     * @return  A {@code Parameter<Boolean>} defining whether to display the {@code GeneListResponse} 
     *          corresponding to gene validation response.
     */
    public Parameter<Boolean> getParamGeneInfo() {
        return GENE_INFO;
    }

    /**
     * This class is designed to wrap all parameters that can be received and sent
     * through an HTTP request within the Bgee webapp. 
     * It contains several properties related to the parameter and its usage.
     * However, it does not store the value contained by a parameter's instance.
     * This role is fulfilled by {@link RequestParameters}.
     * <p>
     * It uses generic types and therefore a specific data type corresponding to
     * the parameter's value has to be provided at instantiation.
     * <p>
     * This class has a protected constructor and is meant to be instantiated 
     * only by an instance of {@link URLParameters} or a class that extends it.
     * 
     * @author Mathieu Seppey
     * @author Valentine Rech de Laval
     * @version Bgee 13, Nov 2014
     * @see RequestParameters
     * @see URLParameters
     * @since Bgee 13
     *
     * @param <T> The data type of the parameter.
     */
    public static class Parameter<T> {

        /**
         * A {@code String} that contains the name of the parameter as written in the URL.
         */
        private final String name ;

        /**
         * A {@code Boolean} that indicates whether the parameter accepts multiple values.
         */
        private final boolean allowsMultipleValues;

        /**
         * A {@code Boolean} that indicates whether the parameter accepts separated values, 
         * i.e. contains several values in one parameter, separated by {@code separator}.
         */
        private final boolean allowsSeparatedValues;

        /**
         * A {@code List} of {@code String}s that are separators to
         * separate values ordered by preference of use.
         */
        private final List<String> separators;

        /**
         * A {@code boolean} that indicates whether the parameter is storable or not.
         */
        private final boolean isStorable ;

        /**
         * A {@code boolean} that indicates whether the parameter is secure, 
         * i.e. contains information that should not be kept or displayed in 
         * the URL such as a password.
         */
        private final boolean isSecure ;

        /**
         * An {@code int} that represents the maximum size allowed for the parameter.
         */
        private final int maxSize ;

        /**
         * A {@code Class<T>} that is the data type of the value to be store by this parameter.
         */
        private final Class<T> type;

        /**
         * A {@code String} that contains the regular expression the parameter should match. 
         * Is {@code null} when the parameter is either a {@code String} without
         * content restrictions or a different data type.
         */
        private final String format;		

        /**
         * Protected constructor to allow only {@link URLParameters} to create instances 
         * of this class.
         * <p>
         * Note that if {@code allowsSeparatedValues} is {@code true} and some separators 
         * are provided, the regex {@code format} must accept these separators. 
         * 
         * @param name                    A {@code String} that is the name of the parameter 
         *                                as seen in an URL
         * @param allowsMultipleValues    A {@code boolean} that indicates whether 
         *                                the parameter accepts multiple values.
         * @param allowsSeparatedValues   A {@code Boolean} that indicates whether
         *                                the parameter accepts separated values.
         * @param separators              A {@code List} of {@code String}s that are separators to
         *                                separate values ordered by preference of use.
         * @param isStorable              A {@code boolean} defining whether the parameter
         *                                is storable.
         * @param isSecure		          A {@code boolean} defining whether the parameter 
         *                                is secure.
         * @param maxSize                 An {@code int} that represents the maximum number 
         *                                of characters allowed for this {@code Parameter}.
         * @param format                  A {@code String} that contains the regular expression 
         *                                that this parameter has to fit to. Can be {@code null} 
         *                                if any format is accepted.
         * @param type                    A {@code Class<T>} that is the data type of the value 
         *                                (or values if {@code allowsSeparatedValues} is
         *                                {@code true}) to be store by this parameter.
         * @throws IllegalArgumentException If no separators are provided for a separated-value 
         *                                  parameter, or if the separators are not contained 
         *                                  in {@code format}.
         */
        protected Parameter(String name, boolean allowsMultipleValues, boolean allowsSeparatedValues,
                List<String> separators, boolean isStorable, boolean isSecure, int maxSize,
                String format, Class<T> type) throws IllegalArgumentException {

            log.entry(name, allowsMultipleValues, isStorable, isSecure, maxSize, format, type);

            this.name = name ;
            this.allowsMultipleValues = allowsMultipleValues;
            this.allowsSeparatedValues = allowsSeparatedValues;
            this.separators = Collections.unmodifiableList(Optional.ofNullable(separators)
                    .orElse(new ArrayList<>()));
            this.isStorable = isStorable ;
            this.isSecure = isSecure ;
            this.maxSize = maxSize ;
            this.format = format ;
            this.type = type ;
            
            if (this.allowsSeparatedValues) {
                if (this.separators.isEmpty() || this.separators.stream().anyMatch(Objects::isNull)) {
                    throw log.throwing(new IllegalArgumentException("Separators must be provided "
                            + "for separated-values parameters."));
                }
                if (this.separators.stream().anyMatch(sep -> !this.format.contains(Pattern.quote(sep)))) {
                    throw log.throwing(new IllegalArgumentException("Separators must be part of "
                            + "the String allowing to validate input format."));
                }
            }
            
            log.exit();
        }

        /**
         * @return	A {@code String} that is the name of the parameter as seen in an URL
         */
        public String getName() {
            return name;
        }

        /**
         * @return  A {@code Boolean} that indicates whether the parameter accepts multiple values.
         */
        public boolean allowsMultipleValues() {
            return allowsMultipleValues;
        }

        /**
         * @return  A {@code Boolean} that indicates whether the parameter accepts separated values.
         */
        public boolean allowsSeparatedValues() {
            return allowsSeparatedValues;
        }

        /**
         * @return  A {@code List} of {@code String}s that are separators to
         *          separate values ordered by preference of use.
         */
        public List<String> getSeparators() {
            return separators;
        }

        /**
         * @return	A {@code boolean} defining whether the parameter is storable or not
         */
        public boolean isStorable() {
            return isStorable;
        }

        /**
         * @return	A {@code boolean} defining whether the parameter is secure or not
         */
        public boolean isSecure() {
            return isSecure;
        }

        /**
         * @return    An {@code int} that represents the maximum number of characters allowed 
         *            if the type of this {@code Parameter} is a {@code String}.
         */
        public int getMaxSize() {
            return maxSize;
        }

        /**
         * @return	A {@code String} that contains the regular expression that this parameter
         * 			has to fit to
         */
        public String getFormat() {
            return format;
        }

        /**
         * @return	A {@code Class<T>} that is the data type of the value to be store 
         * 			by this parameter.
         */	
        public Class<T> getType() {
            return type;
        }
        
        @Override
        public String toString() {
            return name;
        }

        @Override
        public int hashCode() {
            final int prime = 31;
            int result = 1;
            result = prime * result + (allowsMultipleValues ? 1231 : 1237);
            result = prime * result + (allowsSeparatedValues ? 1231 : 1237);
            result = prime * result + ((format == null) ? 0 : format.hashCode());
            result = prime * result + (isSecure ? 1231 : 1237);
            result = prime * result + (isStorable ? 1231 : 1237);
            result = prime * result + maxSize;
            result = prime * result + ((name == null) ? 0 : name.hashCode());
            result = prime * result + ((separators == null) ? 0 : separators.hashCode());
            result = prime * result + ((type == null) ? 0 : type.hashCode());
            return result;
        }

        @Override
        public boolean equals(Object obj) {
            if (this == obj)
                return true;
            if (obj == null)
                return false;
            if (getClass() != obj.getClass())
                return false;
            Parameter<?> other = (Parameter<?>) obj;
            if (allowsMultipleValues != other.allowsMultipleValues)
                return false;
            if (allowsSeparatedValues != other.allowsSeparatedValues)
                return false;
            if (format == null) {
                if (other.format != null)
                    return false;
            } else if (!format.equals(other.format))
                return false;
            if (isSecure != other.isSecure)
                return false;
            if (isStorable != other.isStorable)
                return false;
            if (maxSize != other.maxSize)
                return false;
            if (name == null) {
                if (other.name != null)
                    return false;
            } else if (!name.equals(other.name))
                return false;
            if (separators == null) {
                if (other.separators != null)
                    return false;
            } else if (!separators.equals(other.separators))
                return false;
            if (type == null) {
                if (other.type != null)
                    return false;
            } else if (!type.equals(other.type))
                return false;
            return true;
        }
    }
}

<|MERGE_RESOLUTION|>--- conflicted
+++ resolved
@@ -422,6 +422,7 @@
     private final List<Parameter<?>> list = Arrays.<Parameter<?>>asList(
             PAGE,
             ACTION,
+            GENE_ID,
             // Species request
             SPECIES_LIST,
             // TopAnat analyze params
@@ -433,12 +434,8 @@
 //            CHOSEN_DATA_TYPE,
 //            EMAIL,
 //            STAGE_CHILDREN,
-<<<<<<< HEAD
             // Job params
             JOB_TITLE, JOB_ID, EMAIL, JOB_CREATION_DATE, 
-=======
-            GENE_ID,
->>>>>>> 7505f784
             DISPLAY_TYPE,
             DATA, 
             DISPLAY_REQUEST_PARAMS, 
