--- conflicted
+++ resolved
@@ -74,20 +74,12 @@
     public static enum Attribute implements Service.Attribute {
         GENE, ANAT_ENTITY_ID, DEV_STAGE_ID, CELL_TYPE_ID, SEX_ID, STRAIN_ID, 
         CALL_TYPE, DATA_QUALITY, OBSERVED_DATA, MEAN_RANK,
-<<<<<<< HEAD
-        EXPERIMENT_COUNTS, DATA_TYPE_RANK_INFO, OMA_HOG_ID;
-=======
         DATA_TYPE_RANK_INFO, OMA_HOG_ID;
->>>>>>> 55d63a95
     }
 
     public static enum OrderingAttribute implements Service.OrderingAttribute {
         GENE_ID, ANAT_ENTITY_ID, DEV_STAGE_ID, CELL_TYPE_ID, SEX_ID, STRAIN_ID, 
-<<<<<<< HEAD
-        GLOBAL_RANK, OMA_HOG_ID;
-=======
         MEAN_RANK, OMA_HOG_ID;
->>>>>>> 55d63a95
     }
     
     private final CallService callService;
@@ -150,17 +142,10 @@
     //belonging to a same orthology group before moving to the next group
     //(this should be added to org.bgee.model.expressiondata.CallService.OrderingAttribute then,
     //the Attribute already exists in the DAO).
-<<<<<<< HEAD
-    public Stream<Entry<OrthologousGeneGroup, Set<MultiSpeciesCall<ExpressionCall>>>> loadMultiSpeciesCalls(
-    		MultiSpeciesExpressionCallFilter multiSpeciesCallFilter, Set<GeneFilter> startingGeneFilters,
-    		Collection<Attribute> attributes, LinkedHashMap<OrderingAttribute, Service.Direction> orderingAttributes) {
-        log.traceEntry("{}, {}, {}, {}", multiSpeciesCallFilter, startingGeneFilters, attributes, orderingAttributes);
-=======
 //    public Stream<Entry<OrthologousGeneGroup, Set<MultiSpeciesCall<ExpressionCall>>>> loadMultiSpeciesCalls(
 //    		MultiSpeciesExpressionCallFilter multiSpeciesCallFilter, Set<GeneFilter> startingGeneFilters,
 //    		Collection<Attribute> attributes, LinkedHashMap<OrderingAttribute, Service.Direction> orderingAttributes) {
 //        log.traceEntry("{}, {}, {}, {}", multiSpeciesCallFilter, startingGeneFilters, attributes, orderingAttributes);
->>>>>>> 55d63a95
 //        if(multiSpeciesCallFilter == null){
 //        	throw log.throwing(new IllegalArgumentException("Provided multiSpeciesCallFilter should not be null"));
 //        }
@@ -255,118 +240,6 @@
 //        throw new UnsupportedOperationException("Not implemented");
 //    }
       	
-<<<<<<< HEAD
-    /**
-     * 
-     * @param multiSpeciesCallFilter	A {@code MultiSpeciesCallFilter} describing filter used to retrieve the
-     * 									multispecies calls: These filters unclude conditions filters (anatomical
-     * 									entities and developmental stage), taxon and species filter, call quality
-     * 									filter (bronze, silver or gold), and data type filter (in situ, RNAseq, etc.)
-     * @param geneFilter				A {@code GeneFilter} corresponding to starting genes for which orthologs
-     * 									should be retrieved. All these genes must correspond to the same species
-     * @return							A {@code Set} of {@code MultiSpeciesCall} for which conservation score is
-     * 									higher than MultiSpeciesCall.CONSERVATION_SCORE_THRESHOLD.
-     */
-    public Set<MultiSpeciesCall<ExpressionCall>> getConservation(
-    		MultiSpeciesExpressionCallFilter multiSpeciesCallFilter, GeneFilter geneFilter){
-    	log.traceEntry("{}, {}", multiSpeciesCallFilter, geneFilter);
-        if(multiSpeciesCallFilter == null){
-        	throw log.throwing(new IllegalArgumentException("Provided multiSpeciesCallFilter should not be null"));
-        }
-        if(geneFilter == null){
-        	throw log.throwing(new IllegalArgumentException("Provided starting genes should not be null"));
-        }
-    	//create taxon ontology containing all wished species (from starting genes and taxon filter)
-        Set<Integer> speciesIds = new HashSet<Integer>(multiSpeciesCallFilter.getTaxonFilter().getSpeciesIds());
-        speciesIds.add(geneFilter.getSpeciesId());
-        Set<Species> species = speciesService.loadSpeciesByIds(speciesIds, false);
-    	Ontology<Taxon, Integer> taxonOntology = ontologyService.getTaxonOntologyLeadingToSpecies(
-    			speciesIds, false, false);
-    	Map<Taxon,Set<Species>> leavesLCA = getLeavesLCA(taxonOntology, species, geneFilter);
-    	Set<AnatEntitySimilarity> anatEntitySims = getAnatSimByTaxonId(leavesLCA);
-    	Set<DevStageSimilarity> devStageSims = getDevStagesSimByTaxonId(leavesLCA);
-    	//TODO need to update to match new GeneHomologs class
-    	Set<OrthologousGeneGroup> orthologousGeneGroups = new HashSet<OrthologousGeneGroup>();
-//    	Set<OrthologousGeneGroup> orthologousGeneGroups = geneService.getOrthologs(
-//    			leavesLCA.keySet().stream().map(t -> t.getId()).collect(Collectors.toSet()),
-//    				speciesIds,geneFilter)
-//    			.collect(Collectors.toSet());
-    	ExpressionCallFilter callFilter = convertToExprCallFilter(multiSpeciesCallFilter,
-    			anatEntitySims, devStageSims, 
-    			orthologousGeneGroups);
-    	Stream<ExpressionCall> calls = callService.loadExpressionCalls(callFilter, 
-    			EnumSet.of(CallService.Attribute.GENE, CallService.Attribute.ANAT_ENTITY_ID, 
-                        CallService.Attribute.DEV_STAGE_ID, CallService.Attribute.CELL_TYPE_ID,
-                        CallService.Attribute.SEX_ID, CallService.Attribute.STRAIN_ID, 
-                        CallService.Attribute.DATA_QUALITY),
-    			new LinkedHashMap<>());
-    	Set<MultiSpeciesCall<ExpressionCall>> multiSpeciesCall = groupCalls(
-    			orthologousGeneGroups, anatEntitySims, devStageSims, calls.collect(Collectors.toSet()));
-    	return log.traceExit(computeConservationScore(multiSpeciesCall));
-    	
-    	
-    	
-    }
-
-    /**
-     * Allows to perform gene expression comparisons for any arbitrary group of genes,
-     * and not only for orthologous genes, as in method {@link #loadMultiSpeciesCalls(TaxonomyFilter, Gene)}.
-     *  
-     * @param genes
-     * @return
-     */
-    public Stream<MultiSpeciesCall<ExpressionCall>> loadMultiSpeciesCalls(TaxonomyFilter taxonomyFilter,
-            Collection<Gene> genes, ExpressionCallFilter callFilter, Collection<Attribute> attributes, 
-            LinkedHashMap<OrderingAttribute, Service.Direction> orderingAttributes) {
-        log.traceEntry("{}, {}, {}, {}, {}",taxonomyFilter, genes, callFilter, attributes, orderingAttributes);
-        throw new UnsupportedOperationException("Not implemented");
-    }
-
-    /**
-     * Retrieve multi-species expression calls for a specific gene in provided species.
-     * 
-     * @param gene          A {@code Gene} that is the gene for which to return multi-species calls.
-     * @param speciesIds    A {@code Collection} of {@code Integer}s that are the IDs of species
-     *                      in which the gene orthologs should be found.
-     * @return              The {@code LinkedHashMap} where keys are {@code Integer}s corresponding
-     *                      to IDs of taxa ordered from closest to farthest of {@code gene},
-     *                      the associated values being {@code Set} of {@code MultiSpeciesCall}s
-     *                      corresponding to multi-species calls.
-     */
-    public LinkedHashMap<Integer, Set<MultiSpeciesCall<ExpressionCall>>> loadMultiSpeciesExpressionCalls(
-            Gene gene, Collection<Integer> speciesIds) {
-        log.traceEntry("{}, {}", gene, speciesIds);
-        
-        if (gene == null) {
-            throw log.throwing(new IllegalArgumentException("Provided gene should not be null"));
-        }
-        if (gene.getSpecies() == null || gene.getSpecies().getId() == null) {
-            throw log.throwing(new IllegalArgumentException("Expecting species info in provided gene:" + gene));
-        }
-        
-        final Set<Integer> clonedSpeIds = Collections.unmodifiableSet(
-                speciesIds == null? new HashSet<>(): new HashSet<>(speciesIds));
-        if (!clonedSpeIds.isEmpty() && !clonedSpeIds.contains(gene.getSpecies().getId())) {
-            throw log.throwing(new IllegalArgumentException("Gene species (" + gene.getSpecies().getId() +
-                    ") is not in provided species (" + speciesIds +")"));
-        }
-        
-        // Get all relevant taxa from the species
-        // FIXME: load all taxonomy ontology, should we filter it?
-        Ontology<Taxon, Integer> taxonOnt = this.getServiceFactory().getOntologyService()
-                .getTaxonOntology();
-        Integer parentTaxonId = gene.getSpecies().getParentTaxonId();
-        if (taxonOnt.getElement(parentTaxonId) == null) {
-            throw log.throwing(new IllegalStateException("Taxon ID " + gene.getSpecies().getParentTaxonId() +
-                    "not found in retrieved taxonomy"));
-        }
-        
-        LinkedHashMap<Integer, Set<MultiSpeciesCall<ExpressionCall>>> taxaToCalls = new LinkedHashMap<>();
-        
-        LinkedHashMap<CallService.OrderingAttribute, Direction> orderAttrs = new LinkedHashMap<>();
-        orderAttrs.put(CallService.OrderingAttribute.GENE_ID, Direction.ASC);
-
-=======
 //    /**
 //     * 
 //     * @param multiSpeciesCallFilter	A {@code MultiSpeciesCallFilter} describing filter used to retrieve the
@@ -418,7 +291,6 @@
 //    	
 //    	
 //    }
->>>>>>> 55d63a95
 
 //    /**
 //     * Allows to perform gene expression comparisons for any arbitrary group of genes,
@@ -550,160 +422,6 @@
 //        return taxaToCalls;
 //    }
 
-<<<<<<< HEAD
-            // Retrieve anat. entity similarities
-            Set<AnatEntitySimilarity> anatEntitySimilarities = this.getServiceFactory()
-                    .getAnatEntitySimilarityService().loadPositiveAnatEntitySimilarities(taxonId, true);
-            log.trace("Anat. entity similarities: {}", anatEntitySimilarities);
-            Set<String> anatEntityIds = anatEntitySimilarities.stream()
-                    .flatMap(s -> s.getSourceAnatEntities().stream().map(a -> a.getId()))
-                    .collect(Collectors.toSet());
-            
-            // Retrieve dev. stage similarities
-            Set<DevStageSimilarity> devStageSimilarities = this.getServiceFactory() 
-                    .getDevStageSimilarityService().loadDevStageSimilarities(taxonId, clonedSpeIds);
-            log.trace("Dev. stage similarities: {}", devStageSimilarities);
-            Set<String> devStageIds = devStageSimilarities.stream()
-                    .map(s -> s.getDevStageIds()).flatMap(Set::stream).collect(Collectors.toSet());
-
-            // Build ExpressionCallFilter
-            Set<ConditionFilter> conditionFilters = new HashSet<>();
-            
-            conditionFilters.add(new ConditionFilter(anatEntityIds, devStageIds, anatEntityIds, null, null, null));
-            log.warn("Only expressed calls are retrieved");
-            
-//            // For each species, we load propagated and reconciled calls
-//            Set<ExpressionCall> calls = new HashSet<>();
-//            for (Integer spId: clonedSpeIds) {
-//                //FIXME: adapt to new API
-////                ExpressionCallFilter callFilter =
-////                        new ExpressionCallFilter(
-////                    new GeneFilter(spId, orthologousEnsemblGeneIds),
-////                    conditionFilters,
-////                    null,   // dataTypeFilter
-////                    ExpressionSummary.EXPRESSED,
-////                    null,   // SummaryQuality
-////                    true);
-////                // FIXME do propagation???
-////                Set<ExpressionCall> currentCalls = this.getServiceFactory().getCallService().
-////                    loadExpressionCalls(callFilter, null, orderAttrs).collect(Collectors.toSet());
-////                calls.addAll(currentCalls);
-//            }
-//            Set<ExpressionCall> calls = null; //to implement
-//            taxaToCalls.put(taxonId, this.groupCalls(taxonId,
-//                    omaToGenes, anatEntitySimilarities, devStageSimilarities, calls));
-            log.trace("Done generation of multi-species calls for taxon ID {}", taxonId);
-        }
-        return taxaToCalls;
-    }
-
-    /**
-     * Group {@code ExpressionCall}s into {@code MultiSpeciesCall}s.
-     * 
-     * @param orthoGeneGroups            A {@code Set} of {@code OrthologousGeneGroup}s containing
-     * 									information about orthologous genes for all OMA nodes of
-     * 									one OMA group
-     * @param anatEntitySimilarities    A {@code Set} of {@code AnatEntitySimilarity}s thats are 
-     *                                  similarity groups of anatomical entities to use to build  
-     *                                  {@code MultiSpeciesCall}s.
-     * @param devStageSimilarities      A {@code Set} of {@code DevStageSimilarity}s thats are 
-     *                                  similarity groups of developmental stages to use to build  
-     *                                  {@code MultiSpeciesCall}s.
-     * @param calls                     A {@code Set} of {@code ExpressionCall}s thats are 
-     *                                  expression calls to use to build {@code MultiSpeciesCall}s.
-     * @return                          The {@code Set} of {@code MultiSpeciesCall}s thats are 
-     *                                  multi-species calls.
-     * @throws IllegalArgumentException If an {@code ExpressionCall} has not all necessary data 
-     *                                  or if similarity groups are incorrect.
-     */
-    // TODO to be added to ExpressionCallUtils see TODOs into ExpressionCall
-    private Set<MultiSpeciesCall<ExpressionCall>> groupCalls(Set<OrthologousGeneGroup> orthoGeneGroups, 
-    		Set<AnatEntitySimilarity> anatEntitySimilarities, 
-    		Set<DevStageSimilarity> devStageSimilarities, Set<ExpressionCall> calls )
-                    throws IllegalArgumentException {
-        log.traceEntry("{}, {}, {}, {}", orthoGeneGroups, anatEntitySimilarities, devStageSimilarities, calls);
-        Set<AnatEntitySimilarity> unmodifiableAESims = Collections.unmodifiableSet(anatEntitySimilarities);
-        Set<DevStageSimilarity> unmodifiableDSSims = Collections.unmodifiableSet(devStageSimilarities);
-        Set<ExpressionCall> unmodifiablecalls = Collections.unmodifiableSet(calls);
-        Set<OrthologousGeneGroup> unmodifiableOGGroups = Collections.unmodifiableSet(orthoGeneGroups);
-        Set<MultiSpeciesCall<ExpressionCall>> multiSpCalls = new HashSet<>();
-        //loop on all calls of one OMA group
-        unmodifiableOGGroups.stream().forEach(ogg -> {
-        	multiSpCalls.add(new MultiSpeciesCall<ExpressionCall>(
-        			new MultiSpeciesCondition(
-        					unmodifiableAESims.stream()
-        						.filter(aes -> ogg.getTaxonId().equals(aes.getRequestedTaxon().getId()))
-        						.findFirst().get(),
-        					unmodifiableDSSims.stream()
-        					.filter(dss -> ogg.getTaxonId().equals(dss.getTaxonId()))
-        					.findFirst().get()
-        					),
-        			ogg.getTaxonId(), ogg.getOmaGroupId(),
-        			ogg.getGenes(), new HashSet<>(), null));
-        });
-        for (ExpressionCall call: unmodifiablecalls) {
-            log.trace("Iteration expr call {}", call);
-            if (call.getCondition() == null) {
-                throw log.throwing(new IllegalArgumentException("No condition for " + call));
-            }
-            if (call.getGene() == null) {
-                throw log.throwing(new IllegalArgumentException("No gene for " + call));
-            }
-            Set<MultiSpeciesCall<ExpressionCall>> currentMultiSpeCalls = multiSpCalls.stream()
-            		.filter(msc -> msc.getMultiSpeciesCondition()
-            		.getAnatSimilarity().getSourceAnatEntities().contains(call.getCondition().getAnatEntity()))
-            		.filter(msc -> msc.getMultiSpeciesCondition()
-            		.getStageSimilarity().getDevStageIds().contains(call.getCondition().getDevStageId()))
-            		.filter(msc -> msc.getOrthologousGenes().contains(call.getGene()))
-            		.collect(Collectors.toSet());
-            currentMultiSpeCalls.stream().forEach(msc -> {
-            	msc.getCalls().add(call);
-            	msc.getSpeciesIds().add(call.getGene().getSpecies().getId());
-            });
-            Set<AnatEntitySimilarity> curAESimilarities = anatEntitySimilarities.stream()
-                    .filter(s -> s.getSourceAnatEntities().contains(call.getCondition().getAnatEntity()))
-                    .collect(Collectors.toSet());
-            if (curAESimilarities.size() == 0) {
-                log.trace(call.getCondition().getAnatEntityId() +
-                        " found in any anat. entity similarity group");
-                continue;
-            }
-        }
-        return log.traceExit(multiSpCalls);
-            
-            
-    }
-    
-    /**
-     * Compute conservation score of {@code inputCall}.
-     * The conservation score corresponds to the number of species where genes are expressed, divided by
-     * the total number of species having orthologous genes for one taxon in one OMA group (i.e for one
-     * OMA node)
-     * 
-     * @param inputCall A {@code MultiSpeciesCall} that is the multi-species call expression calls
-     *                  for which to compute conservation score.
-     * @return          The {@code MultiSpeciesCall} that is the multi-species call expression calls
-     *                  with computed conservation score.
-     */
-    public Set<MultiSpeciesCall<ExpressionCall>> computeConservationScore(Set<MultiSpeciesCall<ExpressionCall>> inputCalls) {
-        log.traceEntry("{}", inputCalls);
-        Set<MultiSpeciesCall<ExpressionCall>> outputCalls = new HashSet<>();
-        for(MultiSpeciesCall<ExpressionCall> inputCall:inputCalls){
-	        BigDecimal conservationScore = new BigDecimal(
-	        		inputCall.getCalls().stream().map(a -> a.getGene().getSpecies().getId())
-	        		.collect(Collectors.toSet()).size())
-	        		.divide(
-	        				new BigDecimal(inputCall.getOrthologousGenes().stream().map(g -> g.getSpecies().getId())
-	        						.collect(Collectors.toSet()).size()),
-	        				2, RoundingMode.HALF_UP);
-	        if(conservationScore.compareTo(new BigDecimal(MultiSpeciesCall.CONSERVATION_SCORE_THRESHOLD)) >= 0)
-	        outputCalls.add(new MultiSpeciesCall<>(inputCall.getMultiSpeciesCondition(), inputCall.getTaxonId(),
-	        		inputCall.getOMAGroupId(), inputCall.getOrthologousGenes(), inputCall.getCalls(),
-	        		conservationScore));
-        }
-        return log.traceExit(outputCalls);
-    }
-=======
 //    /**
 //     * Group {@code ExpressionCall}s into {@code MultiSpeciesCall}s.
 //     * 
@@ -810,7 +528,6 @@
 //        }
 //        return log.traceExit(outputCalls);
 //    }
->>>>>>> 55d63a95
     
     
     
@@ -886,13 +603,8 @@
                         return CallService.OrderingAttribute.SEX_ID;
                     case STRAIN_ID: 
                         return CallService.OrderingAttribute.STRAIN_ID;
-<<<<<<< HEAD
-                    case GLOBAL_RANK:
-                        return CallService.OrderingAttribute.GLOBAL_RANK;
-=======
                     case MEAN_RANK:
                         return CallService.OrderingAttribute.MEAN_RANK;
->>>>>>> 55d63a95
                     default: 
                         throw log.throwing(new IllegalStateException(
                                 "Unsupported OrderingAttributes from CallService: " + e.getKey()));
@@ -1008,10 +720,7 @@
     		Set<AnatEntitySimilarity> anatEntSims, Set<DevStageSimilarity> devStageSims,
     		Set<OrthologousGeneGroup> orthologousGenes) {
     	log.traceEntry("{}, {}, {}, {}", filter, anatEntSims, devStageSims, orthologousGenes);
-<<<<<<< HEAD
-=======
-
->>>>>>> 55d63a95
+
     	//creates filter on anatEntities by taking into account anat. entity similarities of anat. entities
     	//from the MultiSpeciesConditionFilter
     	Set<String> expressionCallAEntityIds = anatEntSims.stream()
@@ -1063,18 +772,12 @@
     	});
 
     	return new ExpressionCallFilter(filter.getSummaryCallTypeQualityFilter(), geneFilters, 
-<<<<<<< HEAD
-    			Collections.singleton(new ConditionFilter(expressionCallAEntities, expressionCallDevStage,
-    			        expressionCallAEntities, null, null)), 
-    			filter.getDataTypeFilters(), callObservedData, true, true, true, true, true);
-=======
     			Collections.singleton(new ConditionFilter(expressionCallAEntityIds,
     			        expressionCallDevStageIds, expressionCallCellTypeIds,
     			        filter.getMultiSpeciesCondFilter().getSexIds(), null)), 
     			filter.getDataTypeFilters(),
     			//no filtering on observed data
     			null);
->>>>>>> 55d63a95
     }
 
     //TODO: once the method accepting ExpressionCallFilter will be ready, change this method
@@ -1153,9 +856,6 @@
         Set<String> allAnatEntityIds = similaritiesByAnatEntityFromAnatFilter.keySet().stream()
                 .map(Entity::getId)
                 .collect(Collectors.toSet());
-<<<<<<< HEAD
-        ConditionFilter newConditionFilter = new ConditionFilter(allAnatEntityIds, null, allAnatEntityIds, null, null);
-=======
         Map<AnatEntity, Set<AnatEntitySimilarity>> similaritiesByAnatEntityFromCellTypeFilter =
                 anatEntitySimilaritiesFromCellTypeFilter.stream()
                         .flatMap(sim -> sim.getSourceAnatEntities().stream()
@@ -1169,7 +869,6 @@
                 allCellTypeIds, null, null,
                 //filtering on observed conditions
                 EnumSet.of(CallService.Attribute.ANAT_ENTITY_ID, CallService.Attribute.CELL_TYPE_ID));
->>>>>>> 55d63a95
 
         Map<ExpressionSummary, SummaryQuality> summaryCallTypeQualityFilter = new HashMap<>();
         summaryCallTypeQualityFilter.put(ExpressionSummary.EXPRESSED, SummaryQuality.BRONZE);
@@ -1178,11 +877,7 @@
         // Build a new ExpressionCallFilter to use the ConditionFilter with similar anat. entities
         ExpressionCallFilter expressionCallFilter = new ExpressionCallFilter(
                 summaryCallTypeQualityFilter, clnGeneFilters,
-<<<<<<< HEAD
-                Collections.singletonList(newConditionFilter), null, null, null, null, null, null, null);
-=======
                 Collections.singleton(newConditionFilter), null, null);
->>>>>>> 55d63a95
 
         // Define an order to be able to use an ElementGroupFromListSpliterator
         LinkedHashMap<CallService.OrderingAttribute, Service.Direction> serviceOrdering =
@@ -1193,12 +888,7 @@
         Stream<ExpressionCall> callStream = callService.loadExpressionCalls(
                 expressionCallFilter,
                 EnumSet.of(CallService.Attribute.GENE, CallService.Attribute.ANAT_ENTITY_ID,
-<<<<<<< HEAD
-                        CallService.Attribute.CELL_TYPE_ID, CallService.Attribute.SEX_ID,
-                        CallService.Attribute.STRAIN_ID, CallService.Attribute.CALL_TYPE, 
-=======
                         CallService.Attribute.CELL_TYPE_ID, CallService.Attribute.CALL_TYPE, 
->>>>>>> 55d63a95
                         CallService.Attribute.OBSERVED_DATA, CallService.Attribute.EXPRESSION_SCORE),
                 serviceOrdering);
 
@@ -1237,99 +927,6 @@
 
     }
 
-<<<<<<< HEAD
-    /**
-     * Retrieves gene expression calls for any arbitrary group of genes,
-     * and not only for orthologous genes.
-     *
-     * @param taxonId       An {@code int} that is the NCBI ID of the taxon for which 
-     * 	                    calls should be retrieved.
-     * @param callFilter    An {@code ExpressionCallFilter} allowing to filter
-     *                      retrieving of expression calls.
-     * @param onlyTrusted   A {@code boolean} defining whether results should be restricted 
-     *                      to "trusted" annotations.
-     *                      If {@code true}, only trusted annotations are returned.
-     * @return              The {@code Stream} of {@code MultiSpeciesCall}s that are 
-     *                          the multi-species expression calls for the requested parameters.
-     */
-    public Stream<SimilarityExpressionCall> loadSimilarityExpressionCalls(int taxonId,
-            ExpressionCallFilter callFilter, boolean onlyTrusted) {
-        log.traceEntry("{}, {}, {}", taxonId, callFilter, onlyTrusted);
-
-        if (callFilter.getConditionFilters() == null) {
-            throw log.throwing(new IllegalArgumentException("Provided conditionFilters should not be null"));
-        }
-        if (callFilter.getConditionFilters().stream()
-                .anyMatch(f -> f.getDevStageIds() != null && !f.getDevStageIds().isEmpty())) {
-            throw log.throwing(new UnsupportedOperationException(
-                    "Dev. stages are not managed to retrieve SimilarityExpressionCalls"));
-        }
-        
-        // Retrieve AnatEntitySimilarity from the provided taxon
-        final Set<String> providedAnatEntityIds = callFilter.getConditionFilters().stream()
-                .flatMap(f -> f.getAnatEntityIds().stream())
-                .collect(Collectors.toSet());
-        Set<AnatEntitySimilarity> anatEntitySimilarities = anatEntitySimilarityService
-                .loadPositiveAnatEntitySimilarities(taxonId, onlyTrusted).stream()
-                // we keep anat. entity similarities with at least one anat. entity from condition filters
-                .filter(s -> s.getSourceAnatEntities().stream()
-                        .anyMatch(ae -> providedAnatEntityIds.contains(ae.getId())))
-                .collect(Collectors.toSet());
-
-        // Build the condition filter based on the AnatEntitySimilarity
-        Set<String> retrievedAnatEntityIds = anatEntitySimilarities.stream()
-                .map(AnatEntitySimilarity::getSourceAnatEntities)
-                .flatMap(Set::stream)
-                .map(Entity::getId)
-                .collect(Collectors.toSet());
-        // FIXME not sure we can have only one condition filter if there are several ones in provided callFilter
-        // FIXME: We can simply remove from each ConditionFilter any anat. entity ID not present
-        // in the AnatEntitySimilarities.
-        ConditionFilter newConditionFilter = new ConditionFilter(retrievedAnatEntityIds, null, retrievedAnatEntityIds, null, null);
-
-        // Build a new ExpressionCallFilter to use the ConditionFilter with similar anat. entities
-        // XXX: I don't see why we pass to the method an ExpressionCallFilter instead of GeneFilters and ConditionFilter
-        ExpressionCallFilter updatedCallFilter = new ExpressionCallFilter(
-                callFilter.getSummaryCallTypeQualityFilter(),
-                callFilter.getGeneFilters(),
-                Collections.singletonList(newConditionFilter),
-                callFilter.getDataTypeFilters(), callFilter.getCallObservedData(),
-                callFilter.getAnatEntityObservedData(), callFilter.getDevStageObservedData(),
-                callFilter.getCellTypeObservedData(), callFilter.getSexObservedData(),
-                callFilter.getStrainObservedData());
-
-        // XXX from here it's a duplicate of the previous method.
-        // Define an order to be able to use an ElementGroupFromListSpliterator
-        LinkedHashMap<CallService.OrderingAttribute, Service.Direction> serviceOrdering =
-                new LinkedHashMap<>();
-        serviceOrdering.put(CallService.OrderingAttribute.GENE_ID, Service.Direction.ASC);
-
-        // Retrieve ExpressionCalls
-        Stream<ExpressionCall> callStream = callService.loadExpressionCalls(
-                updatedCallFilter,
-                EnumSet.of(CallService.Attribute.GENE, CallService.Attribute.ANAT_ENTITY_ID,
-                        CallService.Attribute.CALL_TYPE),
-                serviceOrdering);
-
-        Stream<List<ExpressionCall>> callsByGene = StreamSupport.stream(
-                new ElementGroupFromListSpliterator<>(callStream, Call::getGene, Gene.COMPARATOR), false);
-
-        // Build SimilarityExpressionCalls for each Gene/AnatEntitySimilarity
-        Stream<SimilarityExpressionCall> similarityExpressionCallStream =
-                callsByGene.flatMap(callList -> {
-                    Gene gene = callList.get(0).getGene();
-                    return anatEntitySimilarities.stream()
-                            .map(anatEntitySimilarity -> {
-                                MultiSpeciesCondition cond = new MultiSpeciesCondition(anatEntitySimilarity, null);
-                                List<ExpressionCall> filteredCalls = callList.stream()
-                                        .filter(c -> anatEntitySimilarity.getSourceAnatEntities().contains(c.getCondition().getAnatEntity()))
-                                        .collect(Collectors.toList());
-                                return new SimilarityExpressionCall(gene, cond, filteredCalls, null);
-                            }).filter(s -> !s.getCalls().isEmpty());
-                });
-        return log.traceExit(similarityExpressionCallStream);
-    }
-=======
 //    /**
 //     * Retrieves gene expression calls for any arbitrary group of genes,
 //     * and not only for orthologous genes.
@@ -1421,7 +1018,6 @@
 //                });
 //        return log.traceExit(similarityExpressionCallStream);
 //    }
->>>>>>> 55d63a95
 
     //TODO: equivalent method accepting ExpressionCallFilter
     //XXX: Maybe we need a DataPropagation attribute in SimilarityExpressionCall,
