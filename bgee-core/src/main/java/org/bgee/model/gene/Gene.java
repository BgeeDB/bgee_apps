--- conflicted
+++ resolved
@@ -139,14 +139,7 @@
     public int hashCode() {
         final int prime = 31;
         int result = 1;
-<<<<<<< HEAD
-        result = prime * result + ((description == null) ? 0 : description.hashCode());
         result = prime * result + ((ensemblGeneId == null) ? 0 : ensemblGeneId.hashCode());
-        result = prime * result + geneMappedToSameEnsemblGeneIdCount;
-        result = prime * result + ((name == null) ? 0 : name.hashCode());
-=======
-        result = prime * result + ((ensemblGeneId == null) ? 0 : ensemblGeneId.hashCode());
->>>>>>> 8bf43ade
         result = prime * result + ((species == null) ? 0 : species.hashCode());
         return result;
     }
@@ -162,16 +155,6 @@
             return false;
         }
         Gene other = (Gene) obj;
-<<<<<<< HEAD
-        if (description == null) {
-            if (other.description != null) {
-                return false;
-            }
-        } else if (!description.equals(other.description)) {
-            return false;
-        }
-=======
->>>>>>> 8bf43ade
         if (ensemblGeneId == null) {
             if (other.ensemblGeneId != null) {
                 return false;
@@ -179,19 +162,6 @@
         } else if (!ensemblGeneId.equals(other.ensemblGeneId)) {
             return false;
         }
-<<<<<<< HEAD
-        if (geneMappedToSameEnsemblGeneIdCount != other.geneMappedToSameEnsemblGeneIdCount) {
-            return false;
-        }
-        if (name == null) {
-            if (other.name != null) {
-                return false;
-            }
-        } else if (!name.equals(other.name)) {
-            return false;
-        }
-=======
->>>>>>> 8bf43ade
         if (species == null) {
             if (other.species != null) {
                 return false;
