--- conflicted
+++ resolved
@@ -81,15 +81,9 @@
      *                      this {@code Species}.
      * @param parentTaxonId An {@code Integer} representing the ID of the parent taxon of this species.
      */
-<<<<<<< HEAD
     public Species(Integer id, String name, String description, String genus, String speciesName,
             String genomeVersion, Integer parentTaxonId) throws IllegalArgumentException {
         this(id, name, description, genus, speciesName, genomeVersion, parentTaxonId, null, null);
-=======
-    public Species(String id, String name, String description, String genus, String speciesName,
-            String genomeVersion) throws IllegalArgumentException {
-        this(id, name, description, genus, speciesName, genomeVersion, null, null);
->>>>>>> ada28aef
     }
     
     /**
@@ -116,7 +110,6 @@
     public Species(Integer id, String name, String description, String genus, String speciesName,
             String genomeVersion, Map<Source, Set<DataType>> dataTypesByDataSourcesForData, 
             Map<Source, Set<DataType>> dataTypesByDataSourcesForAnnotation) throws IllegalArgumentException {
-<<<<<<< HEAD
         this(id, name, description, genus, speciesName, genomeVersion, null, 
                 dataTypesByDataSourcesForData, dataTypesByDataSourcesForAnnotation);
     }
@@ -146,22 +139,15 @@
     public Species(Integer id, String name, String description, String genus, String speciesName,
             String genomeVersion, Integer parentTaxonId, Map<Source, Set<DataType>> dataTypesByDataSourcesForData, 
             Map<Source, Set<DataType>> dataTypesByDataSourcesForAnnotation) throws IllegalArgumentException {
-=======
->>>>>>> ada28aef
         super(id, name, description);
         this.genus = genus;
         this.speciesName = speciesName;
         this.genomeVersion = genomeVersion;
-<<<<<<< HEAD
         this.parentTaxonId = parentTaxonId;
-        this.dataTypesByDataSourcesForData = dataTypesByDataSourcesForData;
-        this.dataTypesByDataSourcesForAnnotation = dataTypesByDataSourcesForAnnotation;
-=======
         this.dataTypesByDataSourcesForData = dataTypesByDataSourcesForData == null ? 
                 null: Collections.unmodifiableMap(new HashMap<>(dataTypesByDataSourcesForData));
         this.dataTypesByDataSourcesForAnnotation = dataTypesByDataSourcesForAnnotation == null ? 
                 null: Collections.unmodifiableMap(new HashMap<>(dataTypesByDataSourcesForAnnotation));
->>>>>>> ada28aef
     }
 
     /**
