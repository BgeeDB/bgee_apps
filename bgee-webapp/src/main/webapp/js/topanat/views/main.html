<div ng-cloak> <!-- class="container-fluid" --> 

    <h1>TopAnat - Gene Expression Enrichment</h1>

    <div id='bgee_introduction'>
	   <p>GO-like enrichment of anatomical terms, mapped to genes by expression patterns.
	       It is possible to run TopAnat using our 
<<<<<<< HEAD
	       <a href='https://github.com/BgeeDB/BgeeDB_R' class='external_link' target='_blank'>R package</a>.
           This is the same as this web-service, but with more flexibility in 
           the choice of parameters and developmental stages, and is based on the topGO package.
=======
	       <a href='https://bioconductor.org/packages/release/bioc/html/BgeeDB.html' class='external_link' 
	       target='_blank'>BgeeDB R package</a>.
           This is the same as this web-service, but with more flexibility in 
           the choice of parameters and developmental stages, and is based on the 
           <a href='http://www.bioconductor.org/packages/release/bioc/html/topGO.html' class='external_link'
           title='topGO package in Bioconductor' target='_blank'>topGO package</a>.
>>>>>>> 8bf43ade
	   </p>
    </div>


    <form id="queryForm" style="font-size: 14px;" name="queryForm" ng-submit="vm.postForm()" novalidate>

        <input type="hidden" ng-model="vm.isFormValidDevStages" required/>
        <input type="hidden" ng-model="vm.isFormValidDataTypes" required/>

        <div ng-cloak style="position: fixed; top: 10px; right: 10px; width: 100px; background-color: white;">
            <loading></loading>
        </div>

        <!-- <div class="row vert-offset horiz-offset" style="padding-bottom: 20px;"> -->
        <div class="row">
	        <ul ng-cloak class="nav nav-pills">
	            <li ng-class="{'active': vm.showRecentJobsPanel}">
	                <a role="button" ng-click="vm.toggleRecentJobs();">
	                    <span class="glyphicon glyphicon-th-list" aria-hidden="true"></span>
	                    Recent Jobs
	                    <span ng-if="vm.recentJobs.length > 0" class="badge">{{vm.recentJobs.length}}</span>
	                </a>
	            </li>
	            <li>
	                <a href="?page=doc&action=top_anat" role="button">
	                    <span class="glyphicon glyphicon-education" aria-hidden="true"></span>
	                    Documentation
	                </a>
	            </li>
	        </ul>
            <span class="examples">
                <!--  See popover text in help.json -->
                <span class="glyphicon glyphicon-pushpin"></span> Examples 
                <!-- Do not add a trailing slash to the example URLs, see comments in topanat.js -->
                <a class="bgee-loading" href="?page=top_anat#/result/7919f27d143667bc6c137401ce0c91b51e257538"
                   uib-popover="{{vm.help}}" popover-trigger="mouseenter" popover-placement="bottom"
                   popover-append-to-body="true" popover-title="Example 1"
                   ng-mouseover="vm.getOnlineHelpForItem('Example 1')">1</a>
                <a class="bgee-loading" href="?page=top_anat#/result/8fce889da7b4519c5792573ed3933032c8122819"
                   uib-popover="{{vm.help}}" popover-trigger="mouseenter" popover-placement="bottom"
                   popover-append-to-body="true" popover-title="Example 2"
                   ng-mouseover="vm.getOnlineHelpForItem('Example 2')">2</a>
                <a class="bgee-loading" href="?page=top_anat#/result/e37009ba698919c75d06e81b3eca5d48f78210a0"
                   uib-popover="{{vm.help}}" popover-trigger="mouseenter" popover-placement="bottom"
                   popover-append-to-body="true" popover-title="Example 3"
                   ng-mouseover="vm.getOnlineHelpForItem('Example 3')">3</a>
                <a class="bgee-loading" href="?page=top_anat#/result/7e8c74c073be03be4c40810c16c6be06c0bef1be"
                   uib-popover="{{vm.help}}" popover-trigger="mouseenter" popover-placement="bottom"
                   popover-append-to-body="true" popover-title="Example 4"
                   ng-mouseover="vm.getOnlineHelpForItem('Example 4')">4</a>
                <a class="bgee-loading" href="?page=top_anat#/result/5fc8ff1fcfed7cfba0f82f82a67b418ce8a709b6"
                   uib-popover="{{vm.help}}" popover-trigger="mouseenter" popover-placement="bottom"
                   popover-append-to-body="true" popover-title="Example 5"
                   ng-mouseover="vm.getOnlineHelpForItem('Example 5')">5</a>
            </span>
        </div>

        <div uib-collapse="!vm.showRecentJobsPanel" id="recentjobs" class="row" >

            <div ng-show="vm.recentJobs.length > 0">
                <ul class="list-group" >
                    <li ng-repeat="job in vm.recentJobs" class="list-group-item">
			            <img class="img-topanat-xsmall" uib-tooltip="Species: {{job.species}}"
                            ng-src="{{vm.species_img(job.taxid)}}"> |
                        {{job.creationDate}} |
						<span class="truncate-parent"><span ng-show="job.title" uib-tooltip="{{job.title}}" class="truncate">{{job.title}}</span> |</span>
						<!-- Do not add a trailing slash to the job URL, see comments in topanat.js -->
                        <a class="btn-xs btn-success bgee-loading" style="text-decoration: none;" ng-href="#/result/{{job.hash}}">View Job</a>
                        <a class="btn-xs btn-danger" style="text-decoration: none;" href="" ng-click="vm.removeJob(job);" style="margin-left: 6px;">Remove job</a></li>
                </ul>
            </div>
            <div class="ng-cloak" ng-if="vm.recentJobs.length == 0 && vm.recentJobs">
                No recent jobs stored.
            </div>
        </div>

        <!-- GENE LIST + BACKGROUND + ADVANCED OPTIONS -->
        <div class="row" style="margin-top: 15px;">

            <!-- GENE LIST -->
            <div class="col-sm-4">

                <div class="media gl-label">


                        <img ng-src="{{vm.species_img(vm.selected_taxid)}}" class="img-responsive img-topanat-small pull-right" ng-show="vm.selected_taxid !==''" uib-tooltip="Detected species: {{vm.selected_species}}">


                    <div id="gene-list-media" class="media-body ng-cloak">

                        <h4 class="media-heading gl-sizetransformable" ng-class="{'smaller_head':vm.selected_taxid, 'bigger':!vm.selected_taxid || ((vm.uploader.isUploading || vm.fg_list) && !vm.selected_species)}">Gene list</h4>

						<p ng-show="(vm.uploader.isUploading || vm.fg_list !== '') && !vm.selected_species && !vm.showDevStageError" ng-hide="(!vm.uploader.isUploading && vm.fg_list == '') || vm.selected_species !== '' || vm.showDevStageError" class="smaller">

                            <span>
                                <i class="fa fa-circle-o-notch fa-spin" ></i>
                                Detecting species corresponding to the gene list, retrieving associated  development stages
                            </span>

                        </p>

                        <p ng-show="vm.geneValidationMessage !== ''" ng-hide="vm.geneValidationMessage === '' || vm.showDevStageError" class="smaller">{{vm.geneValidationMessage}}</p>

                        <p ng-show="vm.showDevStageError" ng-hide="!vm.showDevStageError" class="smaller">{{vm
                            .showDevStageError}}</p>

                    </div>

                </div>
                <!--  VI, Dec, 2015: when file upload activated, modify the 'placeholder line below:
                placeholder="Enter a list of Ensembl identifiers, one ID per line, no quotes, no comma. Use same format for file upload."
                 -->
                <textarea name="fg_list" id="fg_list"
                          ng-model="vm.fg_list"

                          ng-trim="false"
                          placeholder="Enter a list of Ensembl identifiers, one ID per line, no quotes, no comma."
                          ng-class="{'error': vm.selected_species !== '' && !vm.isValidSpecies}"
                          rows="8"
                          cols="30"
                          ng-change="vm.getDevStages('fg', vm.fg_list)"
                          ng-model-options="{ updateOn: 'default blur', debounce: { 'default': 600, 'blur': 0 } }"
                          ng-disabled="vm.formSubmitted"
                          class="form-control"
                          required>
                </textarea>
                <!-- VRDL: FIXME: Remove that info when we give to the user the option of
                 choosing a species. In same time, remove filter into CommandTopAnat.getGeneResponse() -->
                <p ng-show="vm.selected_taxid === 9598" ng-hide="vm.selected_taxid !== 9598" class="alert-info small">Currently, analyses on bonobo data are not possible.
                For accessions starting with 'ENSPTRG', selected species is chimpanzee</p>

                <!-- SD, Dec, 2015: To be resurrect for milestone 3 except if Valentine gives us her green light-->
                <!--<div class="row" style="margin-top: 8px;">
                    <span class="col-xs-12">
                        <span class="btn btn-default btn-file" ng-class="{'disabled': vm.formSubmitted}">
                            Upload gene list<input ng-click="vm.fileType='fg'" nv-file-select="" uploader="vm.uploader" type="file" ng-disabled="vm.formSubmitted" />
                        </span>

                        <span class="col-sm-push-3" id="fgprogress" ng-show="!vm.hideq['fg']"
                              ng-repeat="item in vm.uploader.queue">
                            <span ng-show="vm.uploader.isUploading">Uploading:
                            <strong>{{ vm.fileitem['fg'].name }}</strong>
                        {{ item.file.size/1024|number:2 }} KB</span>
                        </span>

                        <span ng-show="vm.showUploaded['fg']">
                            {{ vm.fileitem['fg'].name }} uploaded! <i class="glyphicon glyphicon-ok"></i>
                        </span>

                        <span ng-show="item.isCancel">
                            <i class="glyphicon glyphicon-ban-circle"></i>
                        </span>

                        <span ng-show="item.isError">
                            <i class="glyphicon glyphicon-remove"></i>
                        </span>

                        <div class="progress" style="margin-top: 10px;" ng-show="!vm.hideq['fg']">
                            <div class="progress-bar" role="progressbar" ng-style="{ 'width': vm.uploader.queue[0].progress + '%' }"></div>
                        </div>
                    </span>
                </div>-->
            </div>

            <!-- BACKGROUND -->
            <!-- Adding ng-class to disable/enable works for the spans and h* elements but not for the inputs or the textarea -->
            <div class="col-sm-4 repeat-animation hide-fade" ng-hide="!vm.isValidSpecies">

                <div class="media gl-label">

                    <div class="media-body ng-cloak">

                        <h4 class="media-heading smaller_head">Background<span style="padding-left: 10px; font-size: 13px;" class="glyphicon glyphicon-question-sign" uib-popover="{{vm.help}}" popover-trigger="mouseenter" popover-placement="bottom" popover-append-to-body="true" popover-title="Custom background" ng-mouseover="vm.getOnlineHelpForItem('Custom background')"></span></h4>

                        <span class="pull-right btn-group btn-group-xs" style="padding: 10px 5px 0 0;">
                        <button type="button" class="btn" ng-model="vm.isBackgroundChecked" ng-click="vm.selectBackground('checked')" ng-disabled="vm.formSubmitted" ng-class="{'active': vm.isBackgroundChecked === 'checked', 'btn-default': vm.isBackgroundChecked === ''}">Bgee data for {{vm.selected_species}}</button>
                        <button type="button" class="btn" ng-model="vm.isBackgroundChecked" ng-click="vm.selectBackground('')" ng-disabled="vm.formSubmitted" ng-class="{'active': vm.isBackgroundChecked === '', 'btn-default': vm.isBackgroundChecked === 'checked'}">Custom data</button>
                        </span>

                        <p style="margin: 5px 5px 0 0;" ng-show="(vm.uploader.isUploading || vm.bg_list) && !vm.background_species" ng-hide="(!vm.uploader.isUploading && !vm.bg_list) || vm.background_species || (vm.background_species == '' &&
                    vm.isBackgroundChecked == 'checked')">
                            <i class="fa fa-circle-o-notch fa-spin"></i>

                            <span style="font-size: x-small" >
                                <em>Detecting species corresponding to the background, checking consistency with gene list.</em>
                            </span>
                        </p>
                        <p style="margin: 5px 5px 0 0;" ng-show="vm.isValidBackgroundMessage !== ''">
                            <span style="font-size: x-small" >
                                <em>{{vm.isValidBackgroundMessage}}</em>
                            </span>
                        </p>
                    </div>
                </div>

                <!--
                <nav class="navbar navbar-default">
                    &lt;!&ndash;<div>&ndash;&gt;
                        <span class="h5">Background
                            &lt;!&ndash; Spinner from font-awesome &ndash;&gt;
                            <div class="fa fa-circle-o-notch fa-spin" ng-show="(vm.uploader.isUploading || vm.bg_list) && !vm.background_species" ng-hide="(!vm.uploader.isUploading && !vm.bg_list) || vm.background_species || (vm.background_species == '' &&
                vm.isBackgroundChecked == 'checked')"></div>
                            <span style="font-size: x-small" ng-show="(vm.uploader.isUploading || vm.bg_list) && !vm.background_species" ng-hide="(!vm.uploader.isUploading && !vm.bg_list) || vm.background_species || (vm.background_species == '' &&
                vm.isBackgroundChecked == 'checked')">
                                <em>Detecting species corresponding to the background, checking consistency with gene list.</em>
                            </span>
                        </span>
                        <div class="btn-group btn-group-xs" role="group" aria-label="">
                            <button type="button" class="btn" ng-model="vm.isBackgroundChecked" ng-click="vm.selectBackground('checked')" ng-disabled="vm.formSubmitted" ng-class="{'btn-primary': vm.isBackgroundChecked === 'checked', 'btn-default': vm.isBackgroundChecked === ''}">Bgee data for {{vm.selected_species}}</button>
                            <button type="button" class="btn" ng-model="vm.isBackgroundChecked" ng-click="vm.selectBackground('')" ng-disabled="vm.formSubmitted" ng-class="{'btn-primary': vm.isBackgroundChecked === '', 'btn-default': vm.isBackgroundChecked === 'checked'}">Custom data</button>
                        </div>
                        &nbsp;<span class="glyphicon glyphicon-question-sign" uib-popover="{{vm.help}}" popover-trigger="mouseenter" popover-placement="bottom" popover-append-to-body="true" popover-title="Custom background" ng-mouseover="vm.getOnlineHelpForItem('Custom background')"></span>
                    &lt;!&ndash;</div>&lt;!&ndash; &ndash;&gt;&ndash;&gt;
                </nav>
-->

                <!-- XXX add the following message at the end of placeholder when file upload enabled:
                     "Use same format for file upload. "-->
                <textarea name="bg_list"
                                         class="form-control"
                                         ng-model="vm.bg_list"
                                         ng-trim="false"
                                         ng-show="(vm.isBackgroundChecked === '') || (vm.isBackgroundChecked === 'checked' && !vm.isValidBackground && vm.bg_list.length > 0)"
                                         placeholder="Ensembl identifiers from {{vm.selected_species}} genome, one ID per line (no quotes, no comma)."
                                         ng-class="{'error': !vm.isValidSpecies}"
                                         ng-change="vm.getDevStages('bg', vm.bg_list)"
                                         ng-model-options="{ updateOn: 'default blur', debounce: { 'default': 600, 'blur': 0 } }"
                                         rows="8"
                                         cols="30"
                                         ng-disabled="(vm.formSubmitted) || (vm.isBackgroundChecked === 'checked' && !vm.isValidBackground && vm.bg_list.length > 0)">
                </textarea>

                <!-- SD, Dec, 2015: To be resurrect for milestone 3 except if Valentine gives us her green light-->
                <!--<div class="row" ng-show="!vm.isBackgroundChecked" ng-hide="vm.isBackgroundChecked"
                     style="margin-top: 8px;">
                        <span class="col-xs-12">
                            <span class="btn btn-default btn-file" ng-class="{'disabled': vm.formSubmitted}">

                                Upload background<input ng-click="vm.fileType='bg'"
                                                        nv-file-select="" uploader="vm.uploader" type="file" ng-disabled="vm.formSubmitted" />
                            </span>

                            <span class="col-sm-push-3" id="bgprogress" ng-show="!vm.hideq['bg']"
                                  ng-repeat="item in vm.uploader.queue">
                                <span ng-show="vm.uploader.isUploading">Uploading:
                                <strong>{{ vm.fileitem['bg'].name }}</strong>
                            {{ item.file.size/1024|number:2 }} KB</span>
                            </span>

                            <span ng-show="vm.showUploaded['bg']">
                                {{ vm.fileitem['bg'].name }} uploaded! <i class="glyphicon glyphicon-ok"></i>
                            </span>

                            <span ng-show="item.isCancel">
                                <i class="glyphicon glyphicon-ban-circle"></i>
                            </span>

                            <span ng-show="item.isError">
                                <i class="glyphicon glyphicon-remove"></i>
                            </span>

                            <div class="progress" style="margin-top: 10px;" ng-show="!vm.hideq['bg']">
                                <div class="progress-bar" role="progressbar" ng-style="{ 'width': vm.uploader.queue[0].progress + '%' }"></div>
                            </div>
                        </span>
                </div>-->
            </div>

            <!-- OPTIONS (DEV STAGES + EXPRESSION TYPE) -->
            <div class="col-sm-4 repeat-animation hide-fade blink_me " ng-hide="!vm.isValidSpecies">

                <div class="media gl-label">

                    <div class="media-body ng-cloak">
                        <h4 class="media-heading smaller_head">Analysis options</h4>
                    </div>
                </div>

                <div class="row">
                    <div class="col-md-6">
                        <span class="smallest_head" >Development stages</span>
                        <div ng-repeat="(key, stage) in vm.developmentStages" class="checkbox checkbox-primary" style="padding: 0 0 0 15px;">
                            <label ng-class="{'highlighted': !stage.checked}" class="checklist-label">
                                <input type="checkbox" ng-model="stage.checked"
                                       ng-change="vm.devStagesChecked()"
                                       ng-disabled="vm.formSubmitted">
                                {{stage.name}}
                            </label>
                        </div>
                        <p ng-cloak ng-show="vm.isValidSpecies && !vm.isFormValidDevStages" class="help-block">At least one development stage is required</p>
                    </div>
                    <div class="col-md-6">
                        <div>
                            <span class="smallest_head">Expression types</span>
                            <p class="text-disabled" style="padding: 0 0 0 15px;">Present</p>
                        </div>
                        <div>
                            <span class="smallest_head">With data types:</span>
                            <div ng-repeat="(key, dataType) in vm.data_type.names" class="checkbox checkbox-primary" style="padding:
                         0 0 0 15px;">
                                <label ng-class="{'highlighted': (!dataType.checked && vm.allowedDataTypes.indexOf(dataType.key) != -1), 'span-disabled': vm.allowedDataTypes.indexOf(dataType.key) == -1}" class="checklist-label">&nbsp;&nbsp;<input type="checkbox" ng-model="dataType.checked" ng-change="vm.dataTypesChecked()" ng-disabled="vm.allowedDataTypes.indexOf(dataType.key) == -1 || vm.formSubmitted" />{{dataType.name}}</label>
                            </div>
                            <p ng-cloak ng-show="vm.isValidSpecies && !vm.isFormValidDataTypes" class="help-block small">At least one data type is required</p>
                        </div>

                    </div>
                </div>
            </div>

        </div>


        <div  style="margin-top: 15px; margin-bottom: 15px;">
            <div>
                <a href="" ng-click="vm.isAdvancedOptionsChecked = !vm.isAdvancedOptionsChecked">Advanced options</a>
            </div>

            <div style="margin-top: 5px;" ng-show="vm.isAdvancedOptionsChecked" ng-hide="!vm.isAdvancedOptionsChecked" class="vert-offset form-inline">
                <div class="row">
                    <div class="col-sm-6 col-md-3 col-lg-3 form-group">
                        <label class="control-group" 
                            ng-class="{'highlighted': vm.data_qual !== undefined && vm.data_qual !== null && 
                                vm.data_qual.toUpperCase() !== vm.data_qualDefault.toUpperCase()}">
                            Data quality:&nbsp;
                            <span class="glyphicon glyphicon-question-sign" uib-popover="{{vm.help}}" popover-trigger="mouseenter" popover-placement="top" popover-append-to-body="true" popover-title="Data quality" ng-mouseover="vm.getOnlineHelpForItem('Data quality')"></span>
                        </label>
                        <div class="clearfix"></div>
                        <span class="btn-group btn-group-sm">

                            <button ng-repeat="data_quality in vm.data_qualities"
                                    ng-class="{'btn-info': 
                                        ((vm.data_qual === undefined || vm.data_qual === null) &&
                                        data_quality.id.toUpperCase() === vm.data_qualDefault.toUpperCase()) ||
                                        data_quality.id.toUpperCase() === vm.data_qual.toUpperCase(),
                                        'active': 
                                        ((vm.data_qual === undefined || vm.data_qual === null) &&
                                        data_quality.id.toUpperCase() === vm.data_qualDefault.toUpperCase()) ||
                                        data_quality.id.toUpperCase() === vm.data_qual.toUpperCase()}"
                                    type="button"
                                    class="btn btn-default"
                                    ng-model="vm.data_qual"
                                    ng-required="!vm.data_qual"
                                    ng-click="vm.data_qual=data_quality.id"
                                    uib-btn-radio="data_quality.id">{{data_quality.name}}
                            </button>

                        </span>
                    </div>
                    <div class="col-sm-6 col-md-9 col-lg-9 form-group">
                        <label ng-class="{'highlighted': vm.decorr_type != vm.decorr_typeDefault}">
                            Decorrelation type:&nbsp;
                            <span class="glyphicon glyphicon-question-sign" uib-popover="{{vm.help}}" popover-trigger="mouseenter" popover-placement="top" popover-append-to-body="true" popover-title="Decorrelation type" ng-mouseover="vm.getOnlineHelpForItem('Decorrelation type')"></span>
                        </label>
                        <div class="clearfix"></div>
                        <span class="btn-group btn-group-sm">

                            <button ng-repeat="decorrelation_type in vm.decorrelation_types"
                                    ng-class="{'btn-primary': decorrelation_type.id === vm.decorr_type, 'notdefault': vm.decorr_type != vm.decorr_typeDefault && decorrelation_type.id === vm.decorr_type}"
                                    type="button"
                                    class="btn btn-default"
                                    ng-model="vm.decorr_type"
                                    ng-required="!vm.decorr_type"
                                    ng-click="vm.decorr_type=decorrelation_type.id"
                                    uib-btn-radio="decorrelation_type.id">{{decorrelation_type.name}}
                            </button>

                        </span>
                    </div>
                </div>
                <hr style="margin-top:5px;margin-bottom:5px;">
                <div class="row row-no-padding">
                    <div class="col-sm-6 col-md-3 col-lg-3 form-group">
                        <label style="margin-right: 15px;" class="col-md-5 text-left" ng-class="{'highlighted': vm.node_size != vm.nodeSizeDefault}"
                               for="node_size">Node&nbsp;size:</label>
                        <input type="number" id="node_size" name="node_size" ng-model="vm.node_size"
                               class="ao-input"
                               required
                                min="0"
                               max="{{vm.max_node_size}}">
                        <span class="glyphicon glyphicon-question-sign" uib-popover="{{vm.help}}" popover-trigger="mouseenter" popover-placement="top" popover-append-to-body="true" popover-title="Node size" ng-mouseover="vm.getOnlineHelpForItem('Node size')">
                            </span>
                        <p ng-show="queryForm.node_size.$error.required" class="help-block">The node size is required</p>
                        <p ng-show="queryForm.node_size.$error.number" class="help-block">The node size must be a valid integer</p>
                        <p ng-show="queryForm.node_size.$error.max" class="help-block">The node size smaller than the number of valid background genes</p>

                    </div>
                    <div class="col-sm-6 col-md-9 col-lg-9 form-group">
                        <label style="margin-right: 15px;" class="col-md-2 text-left" for="nb_node" ng-class="{'highlighted': vm.nb_node != vm.nbNodesDefault}">Nb&nbsp;of nodes:</label>
                        <input type="number" id="nb_node" name="nb_node" ng-model="vm.nb_node"
                               class="ao-input" required min="0">
                        <span class="glyphicon glyphicon-question-sign" uib-popover="{{vm.help}}" popover-trigger="mouseenter" popover-placement="top" popover-append-to-body="true" popover-title="Number of nodes" ng-mouseover="vm.getOnlineHelpForItem('Number of nodes')">
                        </span>
                        <p ng-show="queryForm.nb_node.$error.required" class="help-block">The number of nodes is required</p>
                        <p ng-show="queryForm.nb_node.$error.number" class="help-block">The number of nodes must be a valid integer</p>
                    </div>
                </div>
                <hr style="margin-top:5px;margin-bottom:5px;">
                <div class="row row-no-padding">

                    <div class="col-sm-6 col-md-3 col-lg-3 form-group">
                        <div>
                            <label style="margin-right: 15px;" class="col-md-5 text-left" for="fdr_thr"
                                   ng-class="{'highlighted': vm.fdr_thr != vm.fdrThresholdDefault}">FDR&nbsp;threshold:</label>
                            <input id="fdr_thr" type="text" name="fdr_thr" ng-model="vm.fdr_thr" class="ao-input" ng-pattern=" /^(0(\.\d+)?|1(\.0+)?)$/" required>
                            <span class="glyphicon glyphicon-question-sign" uib-popover="{{vm.help}}" popover-trigger="mouseenter" popover-placement="top" popover-append-to-body="true" popover-title="FDR threshold" ng-mouseover="vm.getOnlineHelpForItem('FDR threshold')">
                                </span>
                            <p ng-show="queryForm.fdr_thr.$invalid" class="help-block">The FDRthreshold must be
                                float between 0 and 1</p>
                            <p ng-show="queryForm.fdr_thr == ''" class="help-block">The FDRthreshold is required</p>
                        </div>
                    </div>
                    <div class="col-sm-6 col-md-9 col-lg-9 form-group">
                        <label style="margin-right: 15px;" class="col-md-2 text-left" for="p_value_thr" ng-class="{'highlighted': vm.p_value_thr != vm.pvalueThresholdDefault}">p&#8209;value&nbsp;threshold:</label>
                        <input id="p_value_thr" type="text" name="p_value_thr" ng-model="vm.p_value_thr" class="ao-input" ng-pattern=" /^(0(\.\d+)?|1(\.0+)?)$/" required>
                        <span class="glyphicon glyphicon-question-sign" uib-popover="{{vm.help}}" popover-trigger="mouseenter" popover-placement="top" popover-append-to-body="true" popover-title="p-value threshold" ng-mouseover="vm.getOnlineHelpForItem('p-value threshold')">
                            </span>
                        <p ng-show="queryForm.p_value_thr.$invalid" class="help-block">The p-value threshold must be float</p>
                        <p ng-show="queryForm.p_value_thr == ''" class="help-block">The p-value threshold is required</p>
                    </div>
                </div>
                <hr style="margin-top:5px;margin-bottom:15px;">
            </div>

        </div>

        <!-- SUBMIT BUTTON AND JOB NAME/EMAIL FIELDS -->
        <div class="submit-buttons col-xs-12">
            <div class="row">
				<!-- One button to submit the job -->
				<button class="btn btn-primary btn-lg col-md-2 col-sm-3 col-xs-12"
					type="submit"
					ng-disabled="queryForm.$invalid ||
                        !vm.isValidSpecies ||
                        (vm.isBackgroundChecked === '' && !vm.isValidBackground)"
					ng-show="!vm.formSubmitted && !vm.jobDone">Submit your job
				</button>

				<!-- 2 buttons to display when job is running, 
                     one for canceling job, one fake button that is a link for opening a new TopAnat windows -->
				<a class="btn btn-success btn-lg col-md-2 col-sm-3 col-xs-12"
					target="_blank" href="?page=top_anat"
					ng-show="vm.formSubmitted && !vm.jobDone"
					ng-disabled="!vm.jobId || vm.jobId <= 0"> Start a new job </a>
				<button class="btn btn-danger btn-lg col-md-2 col-sm-3 col-xs-12"
					ng-click="vm.cancelJob()" ng-show="vm.formSubmitted && !vm.jobDone"
					ng-disabled="!vm.jobId || vm.jobId <= 0" type="button">
					Cancel your job</button>

				<!-- 1 button to reset the form -->
				<button class="btn btn-success btn-lg col-md-2 col-sm-3 col-xs-12"
					ng-click="vm.startNewJob()" ng-show="vm.jobDone" type="button">
					Start a new job</button>

				<div class="col-md-8 col-sm-6 col-xs-12" id="input-submit">
				    <div class="row">
						<div class="input-group col-md-4 col-xs-6">
							<span class="input-group-addon" id="email-addon"><i
								class="glyphicon glyphicon-envelope" uib-popover="{{vm.help}}"
								popover-trigger="mouseenter" popover-placement="top"
								popover-append-to-body="true" popover-title="Email"
								ng-mouseover="vm.getOnlineHelpForItem('email')"></i></span> <input
								type="email" ng-model="vm.email" name="email"
								class="form-control" placeholder="Email"
								aria-describedby="email-addon" ng-disabled="vm.formSubmitted">
						</div>
						<div class="input-group col-md-4 col-xs-6">
							<span class="input-group-addon" id="description-addon"><i
								class="glyphicon glyphicon-file" uib-popover="{{vm.help}}"
								popover-trigger="mouseenter" popover-placement="top"
								popover-append-to-body="true" popover-title="Job description"
								ng-mouseover="vm.getOnlineHelpForItem('job name')"></i></span> <input
								type="text" class="form-control" placeholder="Job description"
								aria-describedby="description-addon"
								ng-disabled="vm.formSubmitted" ng-model="vm.job_title"
								ng-maxlength="255" name="description">
						</div>
						<div class="col-md-8 col-xs-12">
						    <div class="row">
								<p ng-show="queryForm.email.$error.email"
									class="alert-danger col-xs-6">No valid email</p>
								<p ng-show="queryForm.description.$error.maxlength"
									class="alert-danger col-xs-offset-6 col-xs-6">
									Max. 255 characters</p>
							</div>
					    </div>
					</div>
				</div>
			</div>
		</div>

    </form>

    <div id="resultContainer" class="row">
        <div ng-show="vm.formSubmitted || vm.message" class="col-md-9 col-xs-12">

            <div id="resultMessage" class="alert alert-info repeat-animation hide-fade show-fade" ng-show="vm.message" ng-class="{'alert-warning': vm.messageSeverity == 'warning', 'alert-success': vm.messageSeverity == 'success'}">
                <i class="fa fa-spinner fa-spin" data-ng-show="!vm.jobDone && vm.formSubmitted && vm.jobStatus != 'DONE'" data-ng-hide="vm.jobStatus == 'DONE'"></i>
                <span ng-bind-html="to_trusted(vm.message)"></span>
            </div>
        </div>

		<div ng-show="vm.jobDone && vm.gridOptions.data.length > 0" class="col-xs-12">
			<div class="vert-offset horiz-offset">
				<div class="row">
				    <div class="col-md-12" ng-show="vm.job_title !== ''" style="padding-bottom: 15px; text-align: center;"><span class="h4">{{vm.job_title}}</span></div>					
						<div class="col-md-6">
						<span class="h5">View:</span>

						<div ng-repeat="analysis in vm.analysisList">
							<span ng-show="vm.getResultNumber(analysis.id) > 0"
								ng-class="{highlighted: vm.isActive == analysis.id}"> <a
								href="" ng-click="vm.getResultByAnalysis(analysis.id)">{{analysis.name}}</a>
								({{vm.getResultNumber(analysis.id)}}) <a
								href="{{vm.zipFileByAnalysis[analysis.id]}}" type="button"
								class="btn btn-default btn-xs"><span
									class="glyphicon glyphicon-download" style="margin-right: 3px;"></span>Download
									Job Archive</a>
							</span> <span ng-show="vm.getResultNumber(analysis.id) == 0">{{analysis.name}}
								(0)</span>
						</div>
					</div>

					<div class="col-md-3">
						<span class="h5">Search:</span>
						<div class="input-group">
							<input type="text" class="form-control" ng-model='vm.filterValue'>
							<span class="input-group-btn"><button
									class="btn btn-default" type="button"
									ng-click='vm.searchResults()'>
									<span class="glyphicon glyphicon-search"></span>
								</button></span>
						</div>

						<button type="button" class="btn btn-default btn-xs"
							ng-click="vm.downloadFilteredResults()">
							<span class="glyphicon glyphicon-download"
								style="margin-right: 3px;"></span>Download Selected
							{{vm.filteredRows.length}} Results
						</button>
					</div>

					<div class="col-md-3">
						<span class="h5">Show:</span>

						<div>
							<select name="nbRowSelector" id="nbRowSelector"
								ng-options="option.name for option in vm.nbRows.availableOptions track by option.id"
								ng-model="vm.nbRows.selectedOption"
								ng-change="vm.changeNumberOfRowsToShow()">
							</select> rows
						</div>
					</div>
				                
				</div>
			</div>

			<div class="row vert-offset">
				<div id="grid1" ui-grid="vm.gridOptions" class="grid" ui-grid-auto-resize ui-grid-resize-columns></div>
			</div>

		</div>
	</div>

</div><|MERGE_RESOLUTION|>--- conflicted
+++ resolved
@@ -5,18 +5,12 @@
     <div id='bgee_introduction'>
 	   <p>GO-like enrichment of anatomical terms, mapped to genes by expression patterns.
 	       It is possible to run TopAnat using our 
-<<<<<<< HEAD
-	       <a href='https://github.com/BgeeDB/BgeeDB_R' class='external_link' target='_blank'>R package</a>.
-           This is the same as this web-service, but with more flexibility in 
-           the choice of parameters and developmental stages, and is based on the topGO package.
-=======
 	       <a href='https://bioconductor.org/packages/release/bioc/html/BgeeDB.html' class='external_link' 
 	       target='_blank'>BgeeDB R package</a>.
            This is the same as this web-service, but with more flexibility in 
            the choice of parameters and developmental stages, and is based on the 
            <a href='http://www.bioconductor.org/packages/release/bioc/html/topGO.html' class='external_link'
            title='topGO package in Bioconductor' target='_blank'>topGO package</a>.
->>>>>>> 8bf43ade
 	   </p>
     </div>
 
