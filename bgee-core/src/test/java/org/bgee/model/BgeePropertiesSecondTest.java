--- conflicted
+++ resolved
@@ -42,15 +42,12 @@
                 bgeeProp.getSearchServerURL());
         assertEquals("Wrong property value retrieved", "searchport",
                 bgeeProp.getSearchServerPort());
-<<<<<<< HEAD
-        assertEquals("Wrong property value retrieved","3.10",
-                bgeeProp.getBioconductorReleaseNumber());
-=======
         assertEquals("Wrong property value retrieved", "genes_index",
                 bgeeProp.getSearchGenesIndex());
         assertEquals("Wrong property value retrieved", "autocomplete_index",
                 bgeeProp.getSearchAutocompleteIndex());
->>>>>>> 9dde441c
+        assertEquals("Wrong property value retrieved","3.10",
+                bgeeProp.getBioconductorReleaseNumber());
         assertEquals("Wrong property value retrieved","/filerexec",
                 bgeeProp.getTopAnatRScriptExecutable());
         assertEquals("Wrong property value retrieved","/filecallerwd",
