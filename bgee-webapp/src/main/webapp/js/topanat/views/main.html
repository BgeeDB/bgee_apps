--- conflicted
+++ resolved
@@ -359,15 +359,10 @@
 				<hr style="margin-top:5px;margin-bottom:5px;">
                 <div class="row">
                     <div class="col-sm-6 col-md-3 col-lg-3 form-group">
-<<<<<<< HEAD
                         <label class="control-group" 
                             ng-class="{'highlighted': vm.data_qual !== undefined && vm.data_qual !== null && 
                                 vm.data_qual.toUpperCase() !== vm.data_qualDefault.toUpperCase()}">
-                            Data quality:&nbsp;
-=======
-                        <label class="control-group" ng-class="{'highlighted': vm.data_qual != vm.data_qualDefault}">
                             Data quality&nbsp;
->>>>>>> fccac092
                             <span class="glyphicon glyphicon-question-sign" uib-popover="{{vm.help}}" popover-trigger="mouseenter" popover-placement="top" popover-append-to-body="true" popover-title="Data quality" ng-mouseover="vm.getOnlineHelpForItem('Data quality')"></span>
                         </label>
                         <div class="clearfix"></div>
