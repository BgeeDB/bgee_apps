package org.bgee.model.topanat;

import java.util.ArrayList;
import java.util.Collections;
import java.util.List;
import java.util.Objects;
import java.util.Optional;
import java.util.concurrent.ConcurrentHashMap;
import java.util.concurrent.ConcurrentMap;
import java.util.concurrent.locks.ReentrantReadWriteLock;
import java.util.stream.Stream;

import org.apache.logging.log4j.Level;
import org.apache.logging.log4j.LogManager;
import org.apache.logging.log4j.Logger;
import org.bgee.model.BgeeProperties;
import org.bgee.model.ServiceFactory;
import org.bgee.model.function.PentaFunction;
import org.bgee.model.job.Job;

/**
 * This class controls the whole topAnat process by running a {@link TopAnatAnalysis} for each
 * provided {@link TopAnatParams} instance and returns {@link TopAnatResults} objects.
 * 
 * @author Mathieu Seppey
<<<<<<< HEAD
 * 
 * @version Bgee 13, March 2016
=======
 * @author Frederic Bastian
 * @version Bgee 13 Oct. 2016
>>>>>>> ada28aef
 * @since Bgee 13
 */
//XXX: rename to TopAnatService, to be obtain through the ServiceFactory?
//Or create another TopAnatService class?
//This TopAnatService should receive the JobService instance at instantiation?
public class TopAnatController {

    private final static Logger log = LogManager.getLogger(TopAnatController.class.getName()); 

    /**
     * A {@code ConcurrentMap} that contains the locks on files that are currently read or written
     */
    private final static ConcurrentMap<String, ReentrantReadWriteLock> readWriteLocks =
            new ConcurrentHashMap<String, ReentrantReadWriteLock>();

    /**
     * A {@code List} containing one {@code TopAnatParams} for each analysis to be conducted
     */
    private final List<TopAnatParams> topAnatParams;

    /**
     * A {@code BgeeProperties} instance to provide all properties values
     */
    private final BgeeProperties props;

    /**
     * A {@code ServiceFactory} to be injected in {@code TopAnatAnalysis} to provide
     * various service instances
     */
    private final ServiceFactory serviceFactory;

    /**
     * A {@code PentaFunction} allowing to obtain new {@code TopAnatAnalysis} instances.
     */
    private final PentaFunction<TopAnatParams, BgeeProperties, ServiceFactory, TopAnatRManager,
    TopAnatController, TopAnatAnalysis> 
    topAnatAnalysisSupplier;
<<<<<<< HEAD

    /**
     * An optional {@code TaskManager}
     */
    private final Optional<TaskManager> taskManager;
=======
    
    /**
     * An {@code Optional} {@code Job} allowing to track advancement of the analyses.
     */
    private final Optional<Job> job;
>>>>>>> ada28aef

    /**
     * Constructor building a {@code TopAnatController} given a list of {@code TopAnatParams}
     * 
     * @param topAnatParams     A {@code List} of {@code TopAnatParams} that will produce one
     *                          {@code TopAnatAnalysis} each.
     */
    public TopAnatController(List<TopAnatParams> topAnatParams) {
        this(topAnatParams, BgeeProperties.getBgeeProperties(), new ServiceFactory());
    }
    /**
     * Constructor building a {@code TopAnatController} given a list of {@code TopAnatParams},
     * a {@code BgeeProperties} instance, and a {@code ServiceFactory} instance.
     * 
     * @param topAnatParams     A {@code List} of {@code TopAnatParams} that will produce one
     *                          {@code TopAnatAnalysis} each.
     * @param props             A {@code BgeeProperties} instance to provide all properties values
     * @param serviceFactory    A {@code ServiceFactory} to be injected in {@code TopAnatAnalysis} 
     *                          to provide various service instances
     */
    public TopAnatController(List<TopAnatParams> topAnatParams, BgeeProperties props, 
            ServiceFactory serviceFactory) {
        this(topAnatParams, props, serviceFactory, TopAnatAnalysis::new);
    }
    /**
     * Constructor building a {@code TopAnatController} given a list of {@code TopAnatParams},
     * a {@code BgeeProperties} instance, a {@code ServiceFactory} instance, and a {@code TaskManager}.
     * 
     * @param topAnatParams     A {@code List} of {@code TopAnatParams} that will produce one
     *                          {@code TopAnatAnalysis} each.
     * @param props             A {@code BgeeProperties} instance to provide all properties values
     * @param serviceFactory    A {@code ServiceFactory} to be injected in {@code TopAnatAnalysis} 
     *                          to provide various service instances
     * @param taskManager       A {@code TaskManager}
     */
    public TopAnatController(List<TopAnatParams> topAnatParams, BgeeProperties props, 
            ServiceFactory serviceFactory, Job job) {
        this(topAnatParams, props, serviceFactory, TopAnatAnalysis::new, job);
    }

    /**
     * Constructor building a {@code TopAnatController} given a list of {@code TopAnatParams},
     * a {@code BgeeProperties} instance, a {@code ServiceFactory} instance,
     * and a custom supplier for obtaining {@code TopAnatAnalysis}.
     * 
     * @param topAnatParams     A {@code List} of {@code TopAnatParams} that will produce one
     *                          {@code TopAnatAnalysis} each.
     * @param props             A {@code BgeeProperties} instance to provide all properties values
     * @param serviceFactory    A {@code ServiceFactory} to be injected in {@code TopAnatAnalysis} 
     *                          to provide various service instances
     * @param topAnatAnalysisSupplier   A {@code PentaFunction} allowing to obtain new 
     *                                  {@code TopAnatAnalysis} instances.
     */   
    public TopAnatController(List<TopAnatParams> topAnatParams, BgeeProperties props, 
            ServiceFactory serviceFactory, 
            PentaFunction<TopAnatParams, BgeeProperties, ServiceFactory, TopAnatRManager, TopAnatController,
            TopAnatAnalysis> topAnatAnalysisSupplier) {
        this(topAnatParams, props, serviceFactory, topAnatAnalysisSupplier, null);
    }

    /**
     * Constructor building a {@code TopAnatController} given a list of {@code TopAnatParams},
     * a {@code BgeeProperties} instance, a {@code ServiceFactory} instance, a {@code TaskManager},
     * and a custom supplier for obtaining {@code TopAnatAnalysis}.
     * 
     * @param topAnatParams     A {@code List} of {@code TopAnatParams} that will produce one
     *                          {@code TopAnatAnalysis} each.
     * @param props             A {@code BgeeProperties} instance to provide all properties values
     * @param serviceFactory    A {@code ServiceFactory} to be injected in {@code TopAnatAnalysis} 
     *                          to provide various service instances
     * @param taskManager       A {@code TaskManager}
     * @param topAnatAnalysisSupplier   A {@code PentaFunction} allowing to obtain new 
     *                                  {@code TopAnatAnalysis} instances.
     */  
    public TopAnatController(List<TopAnatParams> topAnatParams, BgeeProperties props, 
            ServiceFactory serviceFactory, 
            PentaFunction<TopAnatParams, BgeeProperties, ServiceFactory, TopAnatRManager, TopAnatController,
            TopAnatAnalysis> topAnatAnalysisSupplier, Job job) {
        log.entry(topAnatParams, props, serviceFactory, topAnatAnalysisSupplier, job);

        if (topAnatParams == null || topAnatParams.isEmpty() || 
                topAnatParams.stream().anyMatch(Objects::isNull)) {
            throw log.throwing(new IllegalArgumentException("At least one TopAnatParams "
                    + "must be provided, and none should be null"));
        }
        if (topAnatAnalysisSupplier == null) {
            throw log.throwing(new IllegalArgumentException("A supplier of TopAnatAnalysis "
                    + "must be provided"));
        }
        if (props == null) {
            throw log.throwing(new IllegalArgumentException("A BgeeProperties object must be provided."));
        }
        if (serviceFactory == null) {
            throw log.throwing(new IllegalArgumentException("A ServiceFactory must be provided."));
        }
        this.topAnatParams = Collections.unmodifiableList(new ArrayList<>(topAnatParams));
        this.topAnatAnalysisSupplier = topAnatAnalysisSupplier;
        this.props = props;
        this.serviceFactory = serviceFactory;
        this.job = Optional.ofNullable(job);

        log.exit();
    }

    /**
     * Proceed to the analysis and return results
     * 
     * @return a {@code Stream} of {@code TopAnatResults}
     */
    public Stream<TopAnatResults> proceedToTopAnatAnalyses() {
        log.entry();

        // Create TopAnatAnalysis for each TopAnatParams
<<<<<<< HEAD
=======
        //TODO: TopAnatAnalysis should be provided with the Job instance to be able to use 
        //'checkInterrupted'

>>>>>>> ada28aef
        return log.exit(this.topAnatParams.stream()
                .map(params -> this.topAnatAnalysisSupplier.apply(params, this.props, 
                        this.serviceFactory, new TopAnatRManager(this.props, params),this))
                .map(analysis -> {
                    try {
<<<<<<< HEAD
                        //if task in TaskManager not yet started (first analysis), start it.
                        if (this.taskManager.map(t -> !t.isStarted()).orElse(false)) {
                            this.taskManager.ifPresent(t -> 
                            t.startQuery("Proceeding to " + this.topAnatParams.size() + 
                                    (this.topAnatParams.size() > 1? " analyses": " analysis"), 
                                    this.topAnatParams.size(), ""));
=======
                        //if task in job not yet started (first analysis), start it.
                        if (this.job.map(t -> !t.isStarted()).orElse(false)) {
                            this.job.ifPresent(t -> t.startJob());
>>>>>>> ada28aef
                        } else {
                            //otherwise, check if job was interrupted and move to next subtask
                            this.job.ifPresent(t -> {
                                try {
                                    t.checkInterrupted();
                                    t.nextTask();
                                } catch (InterruptedException e) {
                                    throw new RuntimeException(e);
                                }
                            });
                        }

                        TopAnatResults results = analysis.proceedToAnalysis();
<<<<<<< HEAD

                        //end subtask in TaskManager
                        this.taskManager.ifPresent(t -> t.endSubTask());
                        //end main task in TaskManager if last analysis
                        if (this.taskManager.map(t -> t.getCurrentSubTaskIndex()).orElse(-1) == 
=======
                        
                        //end job if last analysis
                        if (this.job.map(t -> t.getCurrentTaskIndex()).orElse(-1) == 
>>>>>>> ada28aef
                                (this.topAnatParams.size() - 1)) {
                            this.job.ifPresent(t -> t.completeWithSuccess());
                        }

                        return results;
                    } catch (Throwable e) {
                        //catch and throw this error in DEBUG level because we don't want 
                        //to log those as errors when we requested a Thread interruption
                        log.catching(Level.DEBUG, e);
                        this.job.ifPresent(t -> t.complete());
                        throw log.throwing(Level.DEBUG, new RuntimeException(e));
                    }
                }));
    }

    /**
     * @return A {@code BgeeProperties} instance to provide all properties values
     */
    public BgeeProperties getBgeeProperties() {
        return this.props;
    }
<<<<<<< HEAD

    /**
     * @return  An optional {@code TaskManager}
     */
    public Optional<TaskManager> getTaskManager() {
        return taskManager;
=======
    /**
     * @return  An {@code Optional} {@code Job} allowing to track advancement of the analyses.
     */
    public Optional<Job> getJob() {
        return job;
>>>>>>> ada28aef
    }

    /**
     * @return  A {@code List} containing one {@code TopAnatParams} for each analysis to be conducted
     */
    public List<TopAnatParams> getTopAnatParams() {
        return this.topAnatParams;
    }

    // *************************************************
    // FILE LOCKING
    // *************************************************
    /**
     * Acquires a write lock corresponding to the {@code fileName} by
     * calling the {@link #acquireLock(String, boolean)} method
     * 
     * @param fileName
     *            a {@code String} corresponding to the fileName to acquire
     *            the read lock.
     * @see #acquireLock(String, boolean)
     */
    void acquireReadLock(String fileName) {
        log.entry(fileName);
        this.acquireLock(fileName, true);
        log.exit();
    }

    /**
     * Acquires a write lock corresponding to the {@code fileName} by
     * calling the {@link #acquireLock(String, boolean)} method
     * 
     * @param fileName
     *            a {@code String} corresponding to the fileName to acquire
     *            the write lock.
     * @see #acquireLock(String, boolean)
     */
    void acquireWriteLock(String fileName) {
        log.entry(fileName);
        this.acquireLock(fileName, false);
        log.exit();
    }

    /**
     * Releases the write lock corresponding to the {@code fileName} by
     * calling the {@link #releaseLock(String, boolean)} method
     * 
     * @param fileName
     *            a {@code String} corresponding to the fileName to release
     *            the write lock
     * @see #releaseLock(String, boolean)
     */
    void releaseWriteLock(String fileName) {
        log.entry(fileName);
        this.releaseLock(fileName, false);
        log.exit();
    }

    /**
     * Method to acquire a lock on a file, corresponding to the param
     * {@code fileName}
     * 
     * @param fileName
     *            a {@code String} corresponding to the fileName to
     *            retrieve the lock from {@code readWriteLocks}
     * @param readLock
     *            {@code true} if a read lock should be acquired.
     *            {@code false} if it should be a read lock
     * @see #readWriteLocks
     */
    void acquireLock(String fileName, boolean readLock) {
        log.entry(fileName,readLock);

        ReentrantReadWriteLock lock = this.getReadWriteLock(fileName);

        if (readLock) {
            lock.readLock().lock();
        } else {
            lock.writeLock().lock();
        }
        // {@code removeLockIfPossible(String)} determines whether the lock
        // could be removed
        // from the {@code ConcurrentHashMap} {@code readWriteLocks}.
        // The problem is that {@code removeLockIfPossible(String)} could
        // remove the lock from the map,
        // AFTER this method acquire a lock and put it in the map
        // (this.getReadWriteLock(this.getGeneratedKey())),
        // but BEFORE actually locking it (lock.readLock().lock()).
        // To solve this issue, this method will test after locking the lock
        // whether it is still in the map,
        // or whether the element present in the map is equal to the "locked"
        // lock.
        // If it is not, it will call again
        // {@code getReadWriteLock(String)}
        // to generate a new lock to be put in the map, or to obtain the lock
        // generated by another thread.
        while (readWriteLocks.get(fileName) == null
                || !readWriteLocks.get(fileName).equals(lock)) {

            lock = this.getReadWriteLock(fileName);
            if (readLock) {
                lock.readLock().lock();
            } else {
                lock.writeLock().lock();
            }
        }
        log.exit();
    }

    /**
     * Releases the read lock corresponding to the {@code fileName} by
     * calling the {@link #releaseLock(String, boolean)} method
     * 
     * @param fileName
     *            a {@code String} corresponding to the fileName to release
     *            the read lock
     * @see #releaseLock(String, boolean)
     */
    void releaseReadLock(String fileName) {
        log.entry(fileName);
        this.releaseLock(fileName, true);
        log.exit();
    }

    /**
     * Method to release a lock on a file, corresponding to the param
     * {@code fileName}
     * 
     * @param fileName
     *            a {@code String} corresponding to the fileName to release
     *            the lock from {@code readWriteLocks}
     * @param readLock
     *            {@code true} if a read lock should be acquired.
     *            {@code false} if it should be a read lock
     * @see #readWriteLocks
     */
    void releaseLock(String fileName, boolean readLock) {
        log.entry(fileName,readLock);
        ReentrantReadWriteLock lock = this.getReadWriteLock(fileName);
        this.removeLockIfPossible(fileName, readLock? 1: 0);
        if (readLock) {
            lock.readLock().unlock();
        } else {
            lock.writeLock().unlock();
        }
        log.exit();
    }

    /**
     * Try to remove the {@code ReentrantReadWriteLock} corresponding to
     * the param {@code fileName}, from the {@code ConcurrentHashMap}
     * {@code readWriteLocks}. The lock will be removed from the map only
     * if there are no read or write locks, and no ongoing request for a read or
     * write lock.
     * <p>
     * Note: there might be here a race, where another thread acquired the lock
     * and actually locked it, i) just after this method tests the presence of
     * read or write locks and ongoing requests for a read or write lock, and
     * ii) just before removing it from the map. To solve this issue, methods
     * acquiring a lock must check after locking it whether it is still in the
     * readWriteLocks map, or whether the element present in the map for the key
     * is equal to the acquired lock. If it is not, they must generate a new
     * lock to be used.
     * 
     * @param fileName
     *            a {@code String} corresponding to the fileName to
     *            retrieve the lock from {@code readWriteLocks}, to remove
     *            it.
     * @see #readWriteLocks
     */
    void removeLockIfPossible(String fileName, int expectedReadLockCount) {
        log.entry(fileName, expectedReadLockCount);
        // check if there is already a lock stored for this key
        ReentrantReadWriteLock lock = readWriteLocks.get(fileName);

        // there is a lock to remove
        if (lock != null) {
            // there is no thread with write lock, or read lock, or waiting to
            // acquire a lock
            if (lock.getReadLockCount() <= expectedReadLockCount && !lock.hasQueuedThreads()) {
                log.trace("Removing Lock from Map");
                // there might be here a race, where another thread acquired the
                // lock and
                // actually locked it, just after the precedent condition test,
                // and just before the following remove statement.
                // to solve this issue, methods acquiring a lock must check
                // after locking it
                // whether it is still in the readWriteLocks map.
                // if it is not, they must generate a new lock to be used.
                readWriteLocks.remove(fileName);
            }
        }
        log.exit();
    }

    /**
     * Obtain a {@code ReentrantReadWriteLock}, for the param
     * {@code fileName}.
     * 
     * This method tries to obtain {@code ReentrantReadWriteLock}
     * corresponding to the fileName, from the {@code ConcurrentHashMap}
     * {@code readWriteLocks}. If the lock is not already stored, create a
     * new one, and put it in {@code readWriteLocks}, to be used by other
     * threads.
     * 
     * @param fileName
     *            a {@code String} corresponding to the fileName to
     *            retrieve the lock from {@code readWriteLocks}.
     * 
     * @return a {@code ReentrantReadWriteLock} corresponding to the
     *         fileName.
     * 
     * @see #readWriteLocks
     */
    ReentrantReadWriteLock getReadWriteLock(String fileName) {
        log.entry(fileName);
        
        // check if there is already a lock stored for this key
        ReentrantReadWriteLock readWritelock = readWriteLocks.get(fileName);

        // no lock already stored
        if (readWritelock == null) {
            ReentrantReadWriteLock newReadWriteLock = new ReentrantReadWriteLock(
                    true);
            // try to put the new lock in the ConcurrentHashMap
            readWritelock = readWriteLocks.putIfAbsent(fileName,
                    newReadWriteLock);
            // if readWritelock is null, the newLock has been successfully put
            // in the map, and we use it.
            // otherwise, it means that another thread has inserted a new lock
            // for this key in the mean time.
            // readWritelock then corresponds to this value, that we should use.
            if (readWritelock == null) {
                readWritelock = newReadWriteLock;
            }
        }
        return log.exit(readWritelock);
    }

    /**
     * @return a {@code boolean} that tells whether all analyses are done
     */
    public boolean areAnalysesDone(){
        log.entry();
        return log.exit(this.topAnatParams.stream()
                .map(params -> this.topAnatAnalysisSupplier.apply(params, this.props, 
                        this.serviceFactory, new TopAnatRManager(this.props, params), this))
                .allMatch(a -> a.isAnalysisDone()));
    }

    @Override
    public String toString() {
        StringBuilder builder = new StringBuilder();
        builder.append("TopAnatController [readWriteLocks=").append(readWriteLocks).append(", props=")
        .append(props).append(", serviceFactory=").append(serviceFactory)
        .append(", taskManager=").append(taskManager).append(", topAnatAnalysisSupplier=")
        .append("").append(", topAnatParams=").append(topAnatParams)
        .append("]");
        return builder.toString();
    }
}<|MERGE_RESOLUTION|>--- conflicted
+++ resolved
@@ -23,13 +23,8 @@
  * provided {@link TopAnatParams} instance and returns {@link TopAnatResults} objects.
  * 
  * @author Mathieu Seppey
-<<<<<<< HEAD
- * 
- * @version Bgee 13, March 2016
-=======
  * @author Frederic Bastian
  * @version Bgee 13 Oct. 2016
->>>>>>> ada28aef
  * @since Bgee 13
  */
 //XXX: rename to TopAnatService, to be obtain through the ServiceFactory?
@@ -67,19 +62,11 @@
     private final PentaFunction<TopAnatParams, BgeeProperties, ServiceFactory, TopAnatRManager,
     TopAnatController, TopAnatAnalysis> 
     topAnatAnalysisSupplier;
-<<<<<<< HEAD
-
-    /**
-     * An optional {@code TaskManager}
-     */
-    private final Optional<TaskManager> taskManager;
-=======
     
     /**
      * An {@code Optional} {@code Job} allowing to track advancement of the analyses.
      */
     private final Optional<Job> job;
->>>>>>> ada28aef
 
     /**
      * Constructor building a {@code TopAnatController} given a list of {@code TopAnatParams}
@@ -193,29 +180,17 @@
         log.entry();
 
         // Create TopAnatAnalysis for each TopAnatParams
-<<<<<<< HEAD
-=======
         //TODO: TopAnatAnalysis should be provided with the Job instance to be able to use 
         //'checkInterrupted'
 
->>>>>>> ada28aef
         return log.exit(this.topAnatParams.stream()
                 .map(params -> this.topAnatAnalysisSupplier.apply(params, this.props, 
                         this.serviceFactory, new TopAnatRManager(this.props, params),this))
                 .map(analysis -> {
                     try {
-<<<<<<< HEAD
-                        //if task in TaskManager not yet started (first analysis), start it.
-                        if (this.taskManager.map(t -> !t.isStarted()).orElse(false)) {
-                            this.taskManager.ifPresent(t -> 
-                            t.startQuery("Proceeding to " + this.topAnatParams.size() + 
-                                    (this.topAnatParams.size() > 1? " analyses": " analysis"), 
-                                    this.topAnatParams.size(), ""));
-=======
                         //if task in job not yet started (first analysis), start it.
                         if (this.job.map(t -> !t.isStarted()).orElse(false)) {
                             this.job.ifPresent(t -> t.startJob());
->>>>>>> ada28aef
                         } else {
                             //otherwise, check if job was interrupted and move to next subtask
                             this.job.ifPresent(t -> {
@@ -229,17 +204,9 @@
                         }
 
                         TopAnatResults results = analysis.proceedToAnalysis();
-<<<<<<< HEAD
-
-                        //end subtask in TaskManager
-                        this.taskManager.ifPresent(t -> t.endSubTask());
-                        //end main task in TaskManager if last analysis
-                        if (this.taskManager.map(t -> t.getCurrentSubTaskIndex()).orElse(-1) == 
-=======
                         
                         //end job if last analysis
                         if (this.job.map(t -> t.getCurrentTaskIndex()).orElse(-1) == 
->>>>>>> ada28aef
                                 (this.topAnatParams.size() - 1)) {
                             this.job.ifPresent(t -> t.completeWithSuccess());
                         }
@@ -261,20 +228,11 @@
     public BgeeProperties getBgeeProperties() {
         return this.props;
     }
-<<<<<<< HEAD
-
-    /**
-     * @return  An optional {@code TaskManager}
-     */
-    public Optional<TaskManager> getTaskManager() {
-        return taskManager;
-=======
     /**
      * @return  An {@code Optional} {@code Job} allowing to track advancement of the analyses.
      */
     public Optional<Job> getJob() {
         return job;
->>>>>>> ada28aef
     }
 
     /**
@@ -529,7 +487,7 @@
         StringBuilder builder = new StringBuilder();
         builder.append("TopAnatController [readWriteLocks=").append(readWriteLocks).append(", props=")
         .append(props).append(", serviceFactory=").append(serviceFactory)
-        .append(", taskManager=").append(taskManager).append(", topAnatAnalysisSupplier=")
+        .append(", job=").append(job).append(", topAnatAnalysisSupplier=")
         .append("").append(", topAnatParams=").append(topAnatParams)
         .append("]");
         return builder.toString();
