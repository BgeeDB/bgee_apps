package org.bgee.model.species;

import java.util.Map;
import java.util.Set;

import org.bgee.model.NamedEntity;
import org.bgee.model.expressiondata.baseelements.DataType;
import org.bgee.model.source.Source;

/**
 * Class allowing to describe species used in Bgee.
 * 
 * @author  Frederic Bastian
 * @author  Valentine Rech de Laval
 * @version Bgee 13, July 2016
 * @since   Bgee 13, Mar 2013
 */
public class Species extends NamedEntity {
    
	/** @see #getGenus() */
	private final String genus;
	
    /** @see #getSpeciesName() */
    private final String speciesName;
    
    /** @see #getGenomeVersion() */
    private final String genomeVersion;
	
<<<<<<< HEAD
    /**@see #getDataTypesByDataSourcesForData() */
    private Map<Source, Set<DataType>> dataTypesByDataSourcesForData;

    /**@see #getDataTypesByDataSourcesForAnnotation() */
    private Map<Source, Set<DataType>> dataTypesByDataSourcesForAnnotation;

=======
    private final String parentTaxonId;
    
>>>>>>> 5b197d6a
    /**
     * 0-arg constructor private, at least an ID must be provided, see {@link #Species(String)}.
     */
    @SuppressWarnings("unused")
    private Species() {
        this(null);
    }
    
    /**
     * Constructor providing the {@code id} of this {@code Species}.
     * This {@code id} cannot be blank,
     * otherwise an {@code IllegalArgumentException} will be thrown.
     *
     * @param id    A {@code String} representing the ID of this object.
     * @throws IllegalArgumentException if {@code id} is blank.
     */
    public Species(String id) throws IllegalArgumentException {
        this(id, null, null);
    }
    /**
     * Constructor of {@code Species}.
     * @param id            A {@code String} representing the ID of this {@code Species}. 
     *                      Cannot be blank.
     * @param name          A {@code String} representing the (common) name of this {@code Species}.
     * @param description   A {@code String} description of this {@code Species}.
     */
    public Species(String id, String name, String description) throws IllegalArgumentException {
        this(id, name, description, null, null, null, null);
    }
    
    /**
     * Constructor of {@code Species}.
     * @param id            A {@code String} representing the ID of this {@code Species}. 
     *                      Cannot be blank.
     * @param name          A {@code String} representing the (common) name of this {@code Species}.
     * @param description   A {@code String} description of this {@code Species}.
     * @param genus         A {@code String} representing the genus of this {@code Species} 
     *                      (e.g., "Homo" for human).
     * @param speciesName   A {@code String} representing the species name of this 
     *                      {@code Species} (e.g., "sapiens" for human).
     * @param genomeVersion A {@code String} representing the genome version used for 
     *                      this {@code Species}.
     * @param parentTaxonId A {@code String} representing the ID of the parent Taxon of this species
     */
    public Species(String id, String name, String description, String genus, String speciesName,
            String genomeVersion, String parentTaxonId) throws IllegalArgumentException {
        super(id, name, description);
        this.genus = genus;
        this.speciesName = speciesName;
        this.genomeVersion = genomeVersion;
        this.parentTaxonId = parentTaxonId;
    }
    
    /**
     * Constructor of {@code Species}.
     * @param id            A {@code String} representing the ID of this {@code Species}. 
     *                      Cannot be blank.
     * @param name          A {@code String} representing the (common) name of this {@code Species}.
     * @param description   A {@code String} description of this {@code Species}.
     * @param genus         A {@code String} representing the genus of this {@code Species} 
     *                      (e.g., "Homo" for human).
     * @param speciesName   A {@code String} representing the species name of this 
     *                      {@code Species} (e.g., "sapiens" for human).
     * @param genomeVersion A {@code String} representing the genome version used for 
     *                      this {@code Species}.
     * @param dataTypesByDataSourcesForData         A {@code Map} where keys are {@code Source}s 
     *                                              corresponding to data sources, the associated values 
     *                                              being a {@code Set} of {@code DataType}s corresponding
     *                                              to data types of raw data of this species.
     * @param dataTypesByDataSourcesForAnnotation   A {@code Map} where keys are {@code Source}s
     *                                              corresponding to data sources, the associated values 
     *                                              being a {@code Set} of {@code DataType}s corresponding
     *                                              to data types of annotation data of this data source.
     */
    public Species(String id, String name, String description, String genus, String speciesName,
            String genomeVersion, Map<Source, Set<DataType>> dataTypesByDataSourcesForData, 
            Map<Source, Set<DataType>> dataTypesByDataSourcesForAnnotation) throws IllegalArgumentException {
        this(id, name, description, genus, speciesName, genomeVersion);
        this.dataTypesByDataSourcesForData = dataTypesByDataSourcesForData;
        this.dataTypesByDataSourcesForAnnotation = dataTypesByDataSourcesForAnnotation;
    }

    /**
     * @return A {@code String} representing the genus of the species (e.g., "Homo" for human).
     */
    public String getGenus() {
    	return this.genus;
    }

    /**
     * @return  A {@code String} representing the species name 
     *          of this {@code Species} (e.g., "sapiens" for human).
     */
    public String getSpeciesName() {
    	return this.speciesName;
    }
    
    /**
     * @return A {@code String} representing the genome version used for this {@code Species}
     */
    public String getGenomeVersion() {
        return this.genomeVersion;
    }
    
    /**
     * @return  A {@code String} representing the species common name 
     *          (e.g., "human" for Homo sapiens).
     */
    @Override
    //method overridden to provide a more accurate javadoc
    public String getName() {
        return super.getName();
    }
    
    /**
     * @return  A {@code String} that is the scientific name of this {@code Species}, 
     *          for instance, "Homo sapiens" for human. 
     */
    public String getScientificName() {
        return this.getGenus() + " " + this.getSpeciesName();
    }

    /**
     * @return  A {@code String} containing a short representation of the name 
     *          (e.g., "H. sapiens" for Homo sapiens).
     */
    public String getShortName() {
    	if (genus == null || speciesName == null) return "";
    	return genus.toUpperCase().charAt(0) +". "+speciesName;
    }
<<<<<<< HEAD
=======
    
    /**
     * @return A {@code String} representing the ID of the parent Taxon of this species
     */
    public String getParentTaxonId() {
        return this.parentTaxonId;
    }

>>>>>>> 5b197d6a
	
    /**
     * A {@code Map} where keys are {@code Source}s corresponding to data sources,
     * the associated values being a {@code Set} of {@code DataType}s corresponding to 
     * data types of raw data in this species.
     */
	public Map<Source, Set<DataType>> getDataTypesByDataSourcesForData() {
        return dataTypesByDataSourcesForData;
    }

    /**
     * A {@code Map} where keys are {@code Source}s corresponding to data sources,
     * the associated values being a {@code Set} of {@code DataType}s corresponding to 
     * data types of annotation data in this species.
     */
    public Map<Source, Set<DataType>> getDataTypesByDataSourcesForAnnotation() {
        return dataTypesByDataSourcesForAnnotation;
    }

    @Override
	public int hashCode() {
		final int prime = 31;
		int result = super.hashCode();
		result = prime * result + ((genus == null) ? 0 : genus.hashCode());
        result = prime * result + ((speciesName == null) ? 0 : speciesName.hashCode());
        result = prime * result + ((genomeVersion == null) ? 0 : genomeVersion.hashCode());
        result = prime * result + ((dataTypesByDataSourcesForData == null) ? 0 : dataTypesByDataSourcesForData.hashCode());
        result = prime * result + ((dataTypesByDataSourcesForAnnotation == null) ? 0 : dataTypesByDataSourcesForAnnotation.hashCode());
		return result;
	}

	@Override
	public String toString() {
		return super.toString() + " - Genus: " + genus + " - Species name: " + speciesName + 
		        " - Genome version: " + genomeVersion + 
		        " - Data types by sources for data: " + dataTypesByDataSourcesForData + 
                " - Data types by sources for annotation: " + dataTypesByDataSourcesForAnnotation;
	}

	@Override
	public boolean equals(Object obj) {
		if (this == obj) {
			return true;
		}
		if (!super.equals(obj)) {
			return false;
		}
		if (getClass() != obj.getClass()) {
			return false;
		}
		Species other = (Species) obj;
		if (genus == null) {
			if (other.genus != null) {
				return false;
			}
		} else if (!genus.equals(other.genus)) {
			return false;
		}
		if (speciesName == null) {
			if (other.speciesName != null) {
				return false;
			}
		} else if (!speciesName.equals(other.speciesName)) {
			return false;
		}
        if (genomeVersion == null) {
            if (other.genomeVersion != null) {
                return false;
            }
        } else if (!genomeVersion.equals(other.genomeVersion)) {
            return false;
        }
        if (dataTypesByDataSourcesForData == null) {
            if (other.dataTypesByDataSourcesForData != null)
                return false;
        } else if (!dataTypesByDataSourcesForData.equals(other.dataTypesByDataSourcesForData))
            return false;
        if (dataTypesByDataSourcesForAnnotation == null) {
            if (other.dataTypesByDataSourcesForAnnotation != null)
                return false;
        } else if (!dataTypesByDataSourcesForAnnotation.equals(other.dataTypesByDataSourcesForAnnotation))
            return false;
		return true;
	}
}
<|MERGE_RESOLUTION|>--- conflicted
+++ resolved
@@ -26,17 +26,14 @@
     /** @see #getGenomeVersion() */
     private final String genomeVersion;
 	
-<<<<<<< HEAD
     /**@see #getDataTypesByDataSourcesForData() */
     private Map<Source, Set<DataType>> dataTypesByDataSourcesForData;
 
     /**@see #getDataTypesByDataSourcesForAnnotation() */
     private Map<Source, Set<DataType>> dataTypesByDataSourcesForAnnotation;
 
-=======
     private final String parentTaxonId;
     
->>>>>>> 5b197d6a
     /**
      * 0-arg constructor private, at least an ID must be provided, see {@link #Species(String)}.
      */
@@ -83,11 +80,7 @@
      */
     public Species(String id, String name, String description, String genus, String speciesName,
             String genomeVersion, String parentTaxonId) throws IllegalArgumentException {
-        super(id, name, description);
-        this.genus = genus;
-        this.speciesName = speciesName;
-        this.genomeVersion = genomeVersion;
-        this.parentTaxonId = parentTaxonId;
+        this(id, name, description, genus, speciesName, genomeVersion, parentTaxonId, null, null);
     }
     
     /**
@@ -114,7 +107,38 @@
     public Species(String id, String name, String description, String genus, String speciesName,
             String genomeVersion, Map<Source, Set<DataType>> dataTypesByDataSourcesForData, 
             Map<Source, Set<DataType>> dataTypesByDataSourcesForAnnotation) throws IllegalArgumentException {
-        this(id, name, description, genus, speciesName, genomeVersion);
+        this(id, name, description, genus, speciesName, genomeVersion, null, 
+                dataTypesByDataSourcesForData, dataTypesByDataSourcesForAnnotation);
+    }
+    /**
+     * Constructor of {@code Species}.
+     * @param id            A {@code String} representing the ID of this {@code Species}. 
+     *                      Cannot be blank.
+     * @param name          A {@code String} representing the (common) name of this {@code Species}.
+     * @param description   A {@code String} description of this {@code Species}.
+     * @param genus         A {@code String} representing the genus of this {@code Species} 
+     *                      (e.g., "Homo" for human).
+     * @param speciesName   A {@code String} representing the species name of this 
+     *                      {@code Species} (e.g., "sapiens" for human).
+     * @param genomeVersion A {@code String} representing the genome version used for 
+     *                      this {@code Species}.
+     * @param dataTypesByDataSourcesForData         A {@code Map} where keys are {@code Source}s 
+     *                                              corresponding to data sources, the associated values 
+     *                                              being a {@code Set} of {@code DataType}s corresponding
+     *                                              to data types of raw data of this species.
+     * @param dataTypesByDataSourcesForAnnotation   A {@code Map} where keys are {@code Source}s
+     *                                              corresponding to data sources, the associated values 
+     *                                              being a {@code Set} of {@code DataType}s corresponding
+     *                                              to data types of annotation data of this data source.
+     */
+    public Species(String id, String name, String description, String genus, String speciesName,
+            String genomeVersion, String parentTaxonId, Map<Source, Set<DataType>> dataTypesByDataSourcesForData, 
+            Map<Source, Set<DataType>> dataTypesByDataSourcesForAnnotation) throws IllegalArgumentException {
+        super(id, name, description);
+        this.genus = genus;
+        this.speciesName = speciesName;
+        this.genomeVersion = genomeVersion;
+        this.parentTaxonId = parentTaxonId;
         this.dataTypesByDataSourcesForData = dataTypesByDataSourcesForData;
         this.dataTypesByDataSourcesForAnnotation = dataTypesByDataSourcesForAnnotation;
     }
@@ -167,8 +191,6 @@
     	if (genus == null || speciesName == null) return "";
     	return genus.toUpperCase().charAt(0) +". "+speciesName;
     }
-<<<<<<< HEAD
-=======
     
     /**
      * @return A {@code String} representing the ID of the parent Taxon of this species
@@ -177,7 +199,6 @@
         return this.parentTaxonId;
     }
 
->>>>>>> 5b197d6a
 	
     /**
      * A {@code Map} where keys are {@code Source}s corresponding to data sources,
