package org.bgee.model;

import static org.junit.Assert.assertEquals;

import org.junit.Test;

/**
 * Unit tests for {@link BgeeProperties}.
 * It checks that the properties are loaded from the correct source
 * These tests are split in several test classes to avoid conflicts between tests due to
 * the per-thread singleton behavior.
 *
 * @author  Mathieu Seppey
 * @author  Valentine Rech de Laval
 * @author  Frederic Bastian
 * @version Bgee 14, Mar. 2019
 * @since   Bgee 13
 * @see BgeePropertiesParentTest
 * @see BgeePropertiesFirstTest
 * @see BgeePropertiesSecondTest
 * @see BgeePropertiesThirdTest
 * @see BgeePropertiesFourthTest
 */
public class BgeePropertiesThirdTest extends BgeePropertiesParentTest {

    /**
     * Test that the {@code java.util.Properties} are read from the system properties, 
     * and that they have precedence over properties from a property file.
     */
    @Test
    public void testLoadSystemProperties() {
        System.setProperty(BgeeProperties.PROPERTIES_FILE_NAME_KEY, "/test.properties");

        System.setProperty(BgeeProperties.MAJOR_VERSION_KEY, "100");
        System.setProperty(BgeeProperties.MINOR_VERSION_KEY, "20");

        System.setProperty(BgeeProperties.BGEE_SEARCH_SERVER_URL_KEY, "search_url");
        System.setProperty(BgeeProperties.BGEE_SEARCH_SERVER_PORT_KEY, "search_port");
        System.setProperty(BgeeProperties.BGEE_SEARCH_INDEX_GENES_KEY, "gene_index_test");
        System.setProperty(BgeeProperties.BGEE_SEARCH_INDEX_AUTOCOMPLETE_KEY, 
                "autocomplete_index_test");
        
        //BGEE_ROOT_DIRECTORY_KEY is not set in System properties, it should be retrieve 
        //from the file. 
        //System.setProperty(BgeeProperties.BGEE_ROOT_DIRECTORY_KEY, "/system");
        //Other properties are set in System properties, they should override properties 
        //from file
        System.setProperty(BgeeProperties.BIOCONDUCTOR_RELEASE_NUMBER_KEY, "3.11");
        System.setProperty(BgeeProperties.TOP_ANAT_R_SCRIPT_EXECUTABLE_KEY, "/sysrexec");
        System.setProperty(BgeeProperties.TOP_ANAT_R_WORKING_DIRECTORY_KEY, 
                "/sysrwd");
        System.setProperty(BgeeProperties.TOP_ANAT_FUNCTION_FILE_KEY, "/sysfunction");
        System.setProperty(BgeeProperties.TOP_ANAT_RESULTS_WRITING_DIRECTORY_KEY, "/syswd");
        System.setProperty(BgeeProperties.MAX_JOB_COUNT_PER_USER_KEY, "5");
        
        // get the instance of bgeeproperties and check the values
        this.bgeeProp = BgeeProperties.getBgeeProperties();
        assertEquals("Wrong property value retrieved","100",
                bgeeProp.getMajorVersion());
        assertEquals("Wrong property value retrieved","20",
                bgeeProp.getMinorVersion());
        assertEquals("Wrong property value retrieved", "search_url",
                bgeeProp.getSearchServerURL());
        assertEquals("Wrong property value retrieved", "search_port",
                bgeeProp.getSearchServerPort());
<<<<<<< HEAD
        assertEquals("Wrong property value retrieved","3.11",
                bgeeProp.getBioconductorReleaseNumber());
=======
        assertEquals("Wrong property value retrieved", "gene_index_test",
                bgeeProp.getSearchGenesIndex());
        assertEquals("Wrong property value retrieved", "autocomplete_index_test",
                bgeeProp.getSearchAutocompleteIndex());
>>>>>>> 9dde441c
        assertEquals("Wrong property value retrieved","/sysrexec",
                bgeeProp.getTopAnatRScriptExecutable());
        assertEquals("Wrong property value retrieved","/sysrwd",
                bgeeProp.getTopAnatRWorkingDirectory());
        assertEquals("Wrong property value retrieved", 
                "/sysfunction", bgeeProp.getTopAnatFunctionFile());
        assertEquals("Wrong property value retrieved", 
                "/syswd", bgeeProp.getTopAnatResultsWritingDirectory());
        assertEquals("Wrong property value retrieved", 
                5, bgeeProp.getMaxJobCountPerUser());
        
    }
}<|MERGE_RESOLUTION|>--- conflicted
+++ resolved
@@ -63,15 +63,12 @@
                 bgeeProp.getSearchServerURL());
         assertEquals("Wrong property value retrieved", "search_port",
                 bgeeProp.getSearchServerPort());
-<<<<<<< HEAD
-        assertEquals("Wrong property value retrieved","3.11",
-                bgeeProp.getBioconductorReleaseNumber());
-=======
         assertEquals("Wrong property value retrieved", "gene_index_test",
                 bgeeProp.getSearchGenesIndex());
         assertEquals("Wrong property value retrieved", "autocomplete_index_test",
                 bgeeProp.getSearchAutocompleteIndex());
->>>>>>> 9dde441c
+        assertEquals("Wrong property value retrieved","3.11",
+                bgeeProp.getBioconductorReleaseNumber());
         assertEquals("Wrong property value retrieved","/sysrexec",
                 bgeeProp.getTopAnatRScriptExecutable());
         assertEquals("Wrong property value retrieved","/sysrwd",
