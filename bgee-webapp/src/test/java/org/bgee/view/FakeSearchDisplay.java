--- conflicted
+++ resolved
@@ -7,10 +7,7 @@
 
 import org.bgee.controller.BgeeProperties;
 import org.bgee.controller.RequestParameters;
-<<<<<<< HEAD
-=======
 import org.bgee.model.search.SearchMatchResult;
->>>>>>> daaf2e51
 
 public class FakeSearchDisplay extends FakeParentDisplay implements SearchDisplay {
 
@@ -29,14 +26,10 @@
     public void displayMatchesForGeneCompletion(Collection<String> matches) {
         
     }
-<<<<<<< HEAD
-=======
 
     @Override
     public void displayDefaultSphinxSearchResult(String searchTerm,
             SearchMatchResult<?> result) {
         this.out.println("Test search anat. entity result");
     }
-
->>>>>>> daaf2e51
 }