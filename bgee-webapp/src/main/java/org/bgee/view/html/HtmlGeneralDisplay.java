--- conflicted
+++ resolved
@@ -120,11 +120,6 @@
 		log.entry();
 			
 	    this.writeln("<div id='bgee_hero' class='row'>");
-<<<<<<< HEAD
-	    
-	    //TODO: manage the version either from database, or from bgee-webapp.properties file.
-	    this.writeln("<span id='bgee_version'>version 14-beta</span>");
-=======
 
 	    String version = null;
 	    if (StringUtils.isNotBlank(this.prop.getMajorVersion())) {
@@ -136,7 +131,6 @@
 	    if (version != null) {
 	        this.writeln("<span id='bgee_version'>version " + htmlEntities(version) + "</span>");
 	    }
->>>>>>> 23d362ca
 
 	    this.writeln("<div id='bgee_hp_logo'><img src='" + this.prop.getLogoImagesRootDirectory() 
 	            + "bgee14beta_hp_logo.png' alt='Bgee logo'></div>");
