--- conflicted
+++ resolved
@@ -2,6 +2,7 @@
 
 import java.io.IOException;
 import java.util.List;
+import java.util.Set;
 
 import javax.servlet.http.HttpServletResponse;
 
@@ -11,16 +12,11 @@
 import org.bgee.controller.exception.InvalidRequestException;
 import org.bgee.controller.exception.PageNotFoundException;
 import org.bgee.model.ServiceFactory;
-<<<<<<< HEAD
-import org.bgee.model.gene.GeneMatchResult;
-import org.bgee.model.gene.GeneMatchResultService;
-=======
 import org.bgee.model.anatdev.AnatEntity;
 import org.bgee.model.expressiondata.rawdata.baseelements.ExperimentAssay;
 import org.bgee.model.gene.Gene;
 import org.bgee.model.search.SearchMatchResult;
 import org.bgee.model.search.SearchMatchResultService;
->>>>>>> daaf2e51
 import org.bgee.view.SearchDisplay;
 import org.bgee.view.ViewFactory;
 
@@ -73,9 +69,6 @@
         log.traceEntry();
         
         SearchDisplay display = this.viewFactory.getSearchDisplay();
-<<<<<<< HEAD
-        GeneMatchResultService geneMatchService = serviceFactory.getGeneMatchResultService(this.prop);
-=======
         SearchMatchResultService searchMatchService = serviceFactory.getSearchMatchResultService(this.prop);
         int limit = this.requestParameters.getLimit() == null? DEFAULT_LIMIT:
             this.requestParameters.getLimit();
@@ -83,26 +76,16 @@
             throw log.throwing(new InvalidRequestException("It is not possible to request more than "
                     + LIMIT_MAX + " results."));
         }
->>>>>>> daaf2e51
         
         if (this.requestParameters.getAction() != null &&
         		this.requestParameters.getAction().equals(RequestParameters.ACTION_AUTO_COMPLETE_GENE_SEARCH)) {
             String searchTerm = this.getSearchTerm();
-<<<<<<< HEAD
-            List<String> result = geneMatchService.autocomplete(searchTerm, 20);
-=======
             List<String> result = searchMatchService.autocomplete(searchTerm, limit);
->>>>>>> daaf2e51
             display.displayMatchesForGeneCompletion(result);
             
         } else if (this.requestParameters.getAction() != null &&
                 this.requestParameters.getAction().equals(RequestParameters.ACTION_EXPASY_RESULT)) {
             String searchTerm = this.getSearchTerm();
-<<<<<<< HEAD
-            GeneMatchResult result = geneMatchService.searchByTerm(searchTerm, null, 0, 1);
-            display.displayExpasyResult(result.getTotalMatchCount(), searchTerm);
-
-=======
             SearchMatchResult<Gene> result = searchMatchService.searchGenesByTerm(searchTerm, null, 0, 1);
             display.displayExpasyResult(result.getTotalMatchCount(), searchTerm);
 
@@ -142,7 +125,6 @@
                     .getSearchMatchResultService(this.prop)
                     .searchExperimentsAndAssaysByTerm(searchTerm, 0, limit);
             display.displayDefaultSphinxSearchResult(searchTerm, result);
->>>>>>> daaf2e51
         } else {
             throw log.throwing(new PageNotFoundException("Incorrect " + 
                 this.requestParameters.getUrlParametersInstance().getParamAction() + 
