--- conflicted
+++ resolved
@@ -14,13 +14,8 @@
 --  ****************************************************
 
 /*!40000 ALTER TABLE `species` DISABLE KEYS */;
-<<<<<<< HEAD
 alter table species 
-add foreign key (taxonId) references taxon(taxonId) on delete cascade, 
-=======
-alter table species
 add foreign key (taxonId) references taxon(taxonId) on delete cascade,
->>>>>>> 4bf6846d
 add foreign key (dataSourceId) references dataSource(dataSourceId) on delete cascade;
 /*!40000 ALTER TABLE `species` ENABLE KEYS */;
 
