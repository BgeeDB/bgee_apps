package org.bgee.model;

import static org.junit.Assert.assertEquals;

import org.junit.Test;

/**
 * Unit tests for {@link BgeeProperties}.
 * It checks that the properties are loaded from the correct source
 * These tests are split in several test classes to avoid conflicts between tests due to
 * the per-thread singleton behavior.
 * 
 * @author  Mathieu Seppey
 * @author  Valentine Rech de Laval
 * @author  Frederic Bastian
 * @version Bgee 14, Mar. 2019
 * @since   Bgee 13
 * @see BgeePropertiesParentTest
 * @see BgeePropertiesFirstTest
 * @see BgeePropertiesSecondTest
 * @see BgeePropertiesThirdTest
 * @see BgeePropertiesFourthTest
 */
public class BgeePropertiesFourthTest extends BgeePropertiesParentTest {
    
    /**
     * Test that the {@code java.util.Properties} are loaded using the default values
     */
    @Test
    public void testLoadDefaultProperties(){
        // First clear the system properties that would be used if present.
        System.clearProperty(BgeeProperties.MAJOR_VERSION_KEY);
        System.clearProperty(BgeeProperties.MINOR_VERSION_KEY);
        System.clearProperty(BgeeProperties.BGEE_SEARCH_SERVER_URL_KEY);
        System.clearProperty(BgeeProperties.BGEE_SEARCH_SERVER_PORT_KEY);
<<<<<<< HEAD
        System.clearProperty(BgeeProperties.BIOCONDUCTOR_RELEASE_NUMBER_KEY);
=======
        System.clearProperty(BgeeProperties.BGEE_SEARCH_INDEX_GENES_KEY);
        System.clearProperty(BgeeProperties.BGEE_SEARCH_INDEX_AUTOCOMPLETE_KEY);
>>>>>>> e7c31ac6
        System.clearProperty(BgeeProperties.TOP_ANAT_R_SCRIPT_EXECUTABLE_KEY);
        System.clearProperty(BgeeProperties.TOP_ANAT_R_WORKING_DIRECTORY_KEY);
        System.clearProperty(BgeeProperties.TOP_ANAT_FUNCTION_FILE_KEY);
        System.clearProperty(BgeeProperties.TOP_ANAT_RESULTS_WRITING_DIRECTORY_KEY);
        System.clearProperty(BgeeProperties.MAX_JOB_COUNT_PER_USER_KEY);
        
        // Also, set the properties file to an non-existing file, 
        // so that no property file is used (otherwise, property files in src/test/resources/ 
        // or src/main/resources/ would be used).
        System.setProperty(BgeeProperties.PROPERTIES_FILE_NAME_KEY, "/none");

        // get the instance of bgeeproperties and check the values
        this.bgeeProp = BgeeProperties.getBgeeProperties();
        assertEquals("Wrong property value retrieved",
                BgeeProperties.MAJOR_VERSION_DEFAULT,
                bgeeProp.getMajorVersion());
        assertEquals("Wrong property value retrieved",
                BgeeProperties.MINOR_VERSION_DEFAULT,
                bgeeProp.getMinorVersion());
        assertEquals("Wrong property value retrieved",
                BgeeProperties.BGEE_SEARCH_SERVER_URL_DEFAULT,
                bgeeProp.getSearchServerURL());
        assertEquals("Wrong property value retrieved",
                BgeeProperties.BGEE_SEARCH_SERVER_PORT_DEFAULT,
                bgeeProp.getSearchServerPort());
        assertEquals("Wrong property value retrieved",
<<<<<<< HEAD
                BgeeProperties.BIOCONDUCTOR_RELEASE_NUMBER_DEFAULT,
                bgeeProp.getBioconductorReleaseNumber());
=======
                BgeeProperties.BGEE_SEARCH_INDEX_GENES_DEFAULT,
                bgeeProp.getSearchGenesIndex());
        assertEquals("Wrong property value retrieved",
                BgeeProperties.BGEE_SEARCH_INDEX_AUTOCOMPLETE_DEFAULT,
                bgeeProp.getSearchAutocompleteIndex());
>>>>>>> e7c31ac6
        assertEquals("Wrong property value retrieved",
                BgeeProperties.TOP_ANAT_R_SCRIPT_EXECUTABLE_DEFAULT,
                bgeeProp.getTopAnatRScriptExecutable());
        assertEquals("Wrong property value retrieved",
                BgeeProperties.TOP_ANAT_R_WORKING_DIRECTORY_DEFAULT,
                bgeeProp.getTopAnatRWorkingDirectory());
        assertEquals("Wrong property value retrieved",
                BgeeProperties.TOP_ANAT_FUNCTION_FILE_DEFAULT,
                bgeeProp.getTopAnatFunctionFile());
        assertEquals("Wrong property value retrieved",
                BgeeProperties.TOP_ANAT_RESULTS_WRITING_DIRECTORY_DEFAULT, 
                bgeeProp.getTopAnatResultsWritingDirectory());
        assertEquals("Wrong property value retrieved",
                BgeeProperties.MAX_JOB_COUNT_PER_USER_DEFAULT, 
                bgeeProp.getMaxJobCountPerUser());
    }
}<|MERGE_RESOLUTION|>--- conflicted
+++ resolved
@@ -33,12 +33,9 @@
         System.clearProperty(BgeeProperties.MINOR_VERSION_KEY);
         System.clearProperty(BgeeProperties.BGEE_SEARCH_SERVER_URL_KEY);
         System.clearProperty(BgeeProperties.BGEE_SEARCH_SERVER_PORT_KEY);
-<<<<<<< HEAD
         System.clearProperty(BgeeProperties.BIOCONDUCTOR_RELEASE_NUMBER_KEY);
-=======
         System.clearProperty(BgeeProperties.BGEE_SEARCH_INDEX_GENES_KEY);
         System.clearProperty(BgeeProperties.BGEE_SEARCH_INDEX_AUTOCOMPLETE_KEY);
->>>>>>> e7c31ac6
         System.clearProperty(BgeeProperties.TOP_ANAT_R_SCRIPT_EXECUTABLE_KEY);
         System.clearProperty(BgeeProperties.TOP_ANAT_R_WORKING_DIRECTORY_KEY);
         System.clearProperty(BgeeProperties.TOP_ANAT_FUNCTION_FILE_KEY);
@@ -65,16 +62,14 @@
                 BgeeProperties.BGEE_SEARCH_SERVER_PORT_DEFAULT,
                 bgeeProp.getSearchServerPort());
         assertEquals("Wrong property value retrieved",
-<<<<<<< HEAD
                 BgeeProperties.BIOCONDUCTOR_RELEASE_NUMBER_DEFAULT,
                 bgeeProp.getBioconductorReleaseNumber());
-=======
+        assertEquals("Wrong property value retrieved",
                 BgeeProperties.BGEE_SEARCH_INDEX_GENES_DEFAULT,
                 bgeeProp.getSearchGenesIndex());
         assertEquals("Wrong property value retrieved",
                 BgeeProperties.BGEE_SEARCH_INDEX_AUTOCOMPLETE_DEFAULT,
                 bgeeProp.getSearchAutocompleteIndex());
->>>>>>> e7c31ac6
         assertEquals("Wrong property value retrieved",
                 BgeeProperties.TOP_ANAT_R_SCRIPT_EXECUTABLE_DEFAULT,
                 bgeeProp.getTopAnatRScriptExecutable());
