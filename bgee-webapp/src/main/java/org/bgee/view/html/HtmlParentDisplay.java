--- conflicted
+++ resolved
@@ -13,11 +13,8 @@
 import org.apache.logging.log4j.Logger;
 import org.bgee.controller.BgeeProperties;
 import org.bgee.controller.RequestParameters;
-<<<<<<< HEAD
+import org.bgee.model.anatdev.AnatEntity;
 import org.bgee.model.species.Species;
-=======
-import org.bgee.model.anatdev.AnatEntity;
->>>>>>> 0612b00d
 import org.bgee.view.ConcreteDisplayParent;
 import org.bgee.view.JsonHelper;
 import org.bgee.view.ViewFactory;
@@ -88,7 +85,6 @@
     protected static final String BGEE_GITHUB_URL = "https://github.com/BgeeDB";
     
     /**
-<<<<<<< HEAD
      * A {@code String} that is the URL of the Bgee pipeline master branch in GitHub.
      */
     protected static final String MASTER_BGEE_PIPELINE_GITHUB_URL = BGEE_GITHUB_URL + 
@@ -101,11 +97,11 @@
     protected static final String DEVELOP_BGEE_PIPELINE_GITHUB_URL = BGEE_GITHUB_URL +
             "/bgee_pipeline/tree/develop";
 
-=======
-     * A {@code String} to be used to build the URL of the 
+    /**
+     * A {@code String} to be used to build the URL to OBO terms.
      */
     protected static final String UBERON_ID_URL = "http://purl.obolibrary.org/obo/";
->>>>>>> 0612b00d
+
     /**
      * A {@code String} that is the URL of the licence CC0 of Creative Commons.
      */
@@ -488,14 +484,12 @@
 
         RequestParameters urlPrivacyPolicy = this.getNewRequestParameters();
         urlPrivacyPolicy.setPage(RequestParameters.PAGE_PRIVACY_POLICY);
-        
-<<<<<<< HEAD
+
         RequestParameters urlCollaborations = this.getNewRequestParameters();
         urlCollaborations.setPage(RequestParameters.PAGE_COLLABORATIONS);
-=======
+
         RequestParameters urlAnatSim = this.getNewRequestParameters();
         urlAnatSim.setPage(RequestParameters.PAGE_ANAT_SIM);
->>>>>>> 0612b00d
 
         // Navigation bar
         StringBuilder navbar = new StringBuilder();
@@ -534,13 +528,8 @@
         navbar.append("<li><a title='TopAnat: Enrichment analyses of expression localization' href='")
                 .append(urlTopAnat.getRequestURL()).append("'>").append(TOP_ANAT_PAGE_NAME)
                 .append("</a></li>");
-<<<<<<< HEAD
-=======
-        navbar.append("<li><a href='" + BGEE_R_PACKAGE_URL + "' target='_blank'>"
-                + "BgeeDB R package</a></li>");
         navbar.append("<li><a href='").append(urlExprComp.getRequestURL())
                 .append("' title='Expression comparison'>Expression comparison</a></li>");
->>>>>>> 0612b00d
         navbar.append("</ul>");
         navbar.append("</li>");
 
@@ -552,13 +541,10 @@
         navbar.append("<ul class='dropdown-menu'>");
         navbar.append("<li><a title='Gene search' href='").append(urlGeneSearch.getRequestURL())
                 .append("'>Gene search</a></li>");
-<<<<<<< HEAD
         navbar.append("<li><a title='SPARQL endpoint' href='").append(urlSparql.getRequestURL())
         .append("'>SPARQL endpoint</a></li>");
-=======
         navbar.append("<li><a href='").append(urlAnatSim.getRequestURL()).append("' >")
                 .append("Anatomical similarities</a></li>");
->>>>>>> 0612b00d
         navbar.append("</ul>");
         navbar.append("</li>");
 
