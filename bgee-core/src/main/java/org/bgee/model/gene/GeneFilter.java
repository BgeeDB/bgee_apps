--- conflicted
+++ resolved
@@ -101,14 +101,10 @@
     @Override
     public boolean test(Gene gene) {
         log.entry();
-<<<<<<< HEAD
-        return log.exit(gene == null || speciesId.equals(gene.getSpecies().getId()) &&
-=======
         if (gene == null) {
             throw log.throwing(new IllegalArgumentException("Cannot test null"));
         }
         return log.exit(speciesId.equals(gene.getSpecies().getId()) &&
->>>>>>> 8bf43ade
                 (geneIds == null || geneIds.isEmpty() || geneIds.contains(gene.getEnsemblGeneId())));
     }
 
