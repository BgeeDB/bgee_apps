package org.bgee.model.expressiondata;

import java.util.Collection;
import java.util.Collections;
import java.util.HashSet;
import java.util.Set;
import java.util.function.Predicate;

import org.apache.logging.log4j.LogManager;
import org.apache.logging.log4j.Logger;

/**
 * A filter to parameterize queries using expression data conditions. 
 * 
 * @author  Frederic Bastian
 * @author  Valentine Rech de Laval
 * @version Bgee 13, July 2016
 * @since   Bgee 13, Oct. 2015
 */
public class ConditionFilter implements Predicate<Condition> {
    private final static Logger log = LogManager.getLogger(ConditionFilter.class.getName());
    
    /**
     * @see #getAnatEntityIds()
     */
    private final Set<String> anatEntityIds;
    /**
     * @see #getDevStageIds()
     */
    private final Set<String> devStageIds;
    /**
     * @see #getObservedConditions()
     */
    private final Boolean observedConditions;

    /**
     * @param anatEntityIds        A {@code Collection} of {@code String}s that are the IDs 
     *                              of the anatomical entities that this {@code ConditionFilter} 
     *                              will specify to use.
     * @param devStageIds           A {@code Collection} of {@code String}s that are the IDs 
     *                              of the developmental stages that this {@code ConditionFilter} 
     *                              will specify to use.
     * @throws IllegalArgumentException If no anatomical entity IDs nor developmental stage IDs
     *                                  are provided. 
     */
    public ConditionFilter(Collection<String> anatEntityIds, Collection<String> devStageIds)
            throws IllegalArgumentException {
        this(anatEntityIds, devStageIds, null);
    }
    /**
     * @param anatEntityIds        A {@code Collection} of {@code String}s that are the IDs 
     *                              of the anatomical entities that this {@code ConditionFilter} 
     *                              will specify to use.
     * @param devStageIds           A {@code Collection} of {@code String}s that are the IDs 
     *                              of the developmental stages that this {@code ConditionFilter} 
     *                              will specify to use.
     * @param observedConditions    A {@code Boolean} defining whether the conditions considered
     *                              should have been observed in expression data in any species.
     *                              See {@link #getObservedConditions()} for more details.
     * @throws IllegalArgumentException If no anatomical entity IDs nor developmental stage IDs
     *                                  nor observed status are provided. 
     */
<<<<<<< HEAD
=======
    //XXX: Should we add two booleans to ask for considering sub-structures and sub-stages?
    //Because it seems it can be managed through query of data propagation in CallFilter
>>>>>>> 8bf43ade
    public ConditionFilter(Collection<String> anatEntityIds, Collection<String> devStageIds,
            Boolean observedConditions) throws IllegalArgumentException {
        if ((anatEntityIds == null || anatEntityIds.isEmpty()) && 
                (devStageIds == null || devStageIds.isEmpty()) &&
                observedConditions == null) {
            throw log.throwing(new IllegalArgumentException("Some anatatomical entity IDs"
                    + " or developmental stage IDs or observed data status must be provided."));
        }
        this.anatEntityIds = Collections.unmodifiableSet(anatEntityIds == null ? 
                new HashSet<>(): new HashSet<>(anatEntityIds));
        this.devStageIds = Collections.unmodifiableSet(devStageIds == null? 
                new HashSet<>(): new HashSet<>(devStageIds));
        this.observedConditions = observedConditions;
    }


    /**
     * @return  An unmodifiable {@code Set} of {@code String}s that are the IDs 
     *          of the anatomical entities that this {@code ConditionFilter} will specify to use.
     */
    public Set<String> getAnatEntityIds() {
        return anatEntityIds;
    }
    /**
     * @return  An unmodifiable {@code Set} of {@code String}s that are the IDs 
     *          of the developmental stages that this {@code ConditionFilter} will specify to use.
     */
    public Set<String> getDevStageIds() {
        return devStageIds;
    }
    /**
     * @return  A {@code Boolean} defining whether the conditions considered should have been
<<<<<<< HEAD
     *          observed in expression data in any species. If {@code true}, only conditions
     *          observed in expression data in any species are considered, not resulting
     *          only from a data propagation; if {@code false}, only conditions resulting
     *          from data propagation, never observed in expression data of any species,
=======
     *          observed in expression data. If {@code true}, only conditions
     *          observed in expression data are considered, not resulting
     *          only from a data propagation; if {@code false}, only conditions resulting
     *          from data propagation, never observed in expression data,
>>>>>>> 8bf43ade
     *          are considered; if {@code null}, conditions are considered whatever
     *          their observed data status.
     */
    public Boolean getObservedConditions() {
        return observedConditions;
    }


    @Override
    public int hashCode() {
        final int prime = 31;
        int result = 1;
        result = prime * result + ((anatEntityIds == null) ? 0 : anatEntityIds.hashCode());
        result = prime * result + ((devStageIds == null) ? 0 : devStageIds.hashCode());
        result = prime * result + ((observedConditions == null) ? 0 : observedConditions.hashCode());
        return result;
    }
    @Override
    public boolean equals(Object obj) {
        if (this == obj) {
            return true;
        }
        if (obj == null) {
            return false;
        }
        if (getClass() != obj.getClass()) {
            return false;
        }
        ConditionFilter other = (ConditionFilter) obj;
        if (anatEntityIds == null) {
            if (other.anatEntityIds != null) {
                return false;
            }
        } else if (!anatEntityIds.equals(other.anatEntityIds)) {
            return false;
        }
        if (devStageIds == null) {
            if (other.devStageIds != null) {
                return false;
            }
        } else if (!devStageIds.equals(other.devStageIds)) {
            return false;
        }
        if (observedConditions == null) {
            if (other.observedConditions != null) {
                return false;
            }
        } else if (!observedConditions.equals(other.observedConditions)) {
            return false;
        }
        return true;
    }

    @Override
    public String toString() {
        StringBuilder builder = new StringBuilder();
        builder.append("ConditionFilter [anatEntityIds=").append(anatEntityIds)
               .append(", devStageIds=").append(devStageIds)
               .append(", observedConditions=").append(observedConditions).append("]");
        return builder.toString();
    }


    /**
     * Evaluates this {@code ConditionFilter} on the given {@code Condition}.
     * 
     * @param condition A {@code Condition} that is the condition to be evaluated.
     * @return          {@code true} if the {@code condition} matches the {@code ConditionFilter}.
     */
    @Override
    public boolean test(Condition condition) {
        log.entry(condition);

        boolean isValid = true;
        
        // Check dev. stage ID 
        if (condition.getDevStageId() != null 
            && this.getDevStageIds() != null && !this.getDevStageIds().isEmpty()
            && !this.getDevStageIds().contains(condition.getDevStageId())) {
            log.debug("Dev. stage {} not validated: not in {}",
                condition.getDevStageId(), this.getDevStageIds());
            isValid = false;
        }
    
        // Check anat. entity ID 
        if (condition.getAnatEntityId() != null 
            && this.getAnatEntityIds() != null && !this.getAnatEntityIds().isEmpty()
            && !this.getAnatEntityIds().contains(condition.getAnatEntityId())) {
            log.debug("Anat. entity {} not validated: not in {}",
                condition.getAnatEntityId(), this.getAnatEntityIds());
            isValid = false;
        }
        
        return log.exit(isValid);
    }
}<|MERGE_RESOLUTION|>--- conflicted
+++ resolved
@@ -60,11 +60,8 @@
      * @throws IllegalArgumentException If no anatomical entity IDs nor developmental stage IDs
      *                                  nor observed status are provided. 
      */
-<<<<<<< HEAD
-=======
     //XXX: Should we add two booleans to ask for considering sub-structures and sub-stages?
     //Because it seems it can be managed through query of data propagation in CallFilter
->>>>>>> 8bf43ade
     public ConditionFilter(Collection<String> anatEntityIds, Collection<String> devStageIds,
             Boolean observedConditions) throws IllegalArgumentException {
         if ((anatEntityIds == null || anatEntityIds.isEmpty()) && 
@@ -97,17 +94,10 @@
     }
     /**
      * @return  A {@code Boolean} defining whether the conditions considered should have been
-<<<<<<< HEAD
-     *          observed in expression data in any species. If {@code true}, only conditions
-     *          observed in expression data in any species are considered, not resulting
-     *          only from a data propagation; if {@code false}, only conditions resulting
-     *          from data propagation, never observed in expression data of any species,
-=======
      *          observed in expression data. If {@code true}, only conditions
      *          observed in expression data are considered, not resulting
      *          only from a data propagation; if {@code false}, only conditions resulting
      *          from data propagation, never observed in expression data,
->>>>>>> 8bf43ade
      *          are considered; if {@code null}, conditions are considered whatever
      *          their observed data status.
      */
