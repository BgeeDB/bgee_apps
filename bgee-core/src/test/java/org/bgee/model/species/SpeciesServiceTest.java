package org.bgee.model.species;

import static org.junit.Assert.assertEquals;
import static org.mockito.Mockito.mock;
import static org.mockito.Mockito.when;

import java.util.Arrays;
import java.util.HashMap;
import java.util.HashSet;
import java.util.List;
import java.util.Map;
import java.util.Set;

import org.bgee.model.ServiceFactory;
import org.bgee.model.TestAncestor;
import org.bgee.model.dao.api.DAOManager;
import org.bgee.model.dao.api.source.SourceToSpeciesDAO;
import org.bgee.model.dao.api.source.SourceToSpeciesDAO.SourceToSpeciesTO;
import org.bgee.model.dao.api.source.SourceToSpeciesDAO.SourceToSpeciesTO.InfoType;
import org.bgee.model.dao.api.source.SourceToSpeciesDAO.SourceToSpeciesTOResultSet;
import org.bgee.model.dao.api.species.SpeciesDAO;
import org.bgee.model.dao.api.species.SpeciesDAO.SpeciesTO;
import org.bgee.model.dao.api.species.SpeciesDAO.SpeciesTOResultSet;
import org.bgee.model.expressiondata.baseelements.DataType;
import org.bgee.model.source.Source;
import org.bgee.model.source.SourceService;
import org.junit.Test;

/**
 * This class holds the unit tests for the {@code SpeciesService} class.
 * 
 * @author  Philippe Moret
 * @author  Valentine Rech de Laval
 * @version Bgee 13, July 2016
 * @since   Bgee 13
 */
public class SpeciesServiceTest extends TestAncestor {

	@Test
	public void testLoadSpeciesInDataGroups() {
		// initialize mocks
		DAOManager managerMock = mock(DAOManager.class);
        SpeciesDAO speciesDAOMock = mock(SpeciesDAO.class);
        when(managerMock.getSpeciesDAO()).thenReturn(speciesDAOMock);
        SourceToSpeciesDAO sourceToSpeciesDAOMock = mock(SourceToSpeciesDAO.class);
        when(managerMock.getSourceToSpeciesDAO()).thenReturn(sourceToSpeciesDAOMock);
		
		// mock behavior
        List<SpeciesTO> speciesTos = Arrays.asList(
<<<<<<< HEAD
                new SpeciesTO("9606", "human", "Homo", "sapiens", 1, "4312", "3241",
                        "version1", "321", "1", null), 
                new SpeciesTO("1234", "name", "genus", "someSpecies", 2, "1123", "3432241",
                        "versionA", "1321", "1", null));
=======
                new SpeciesTO(9606, "human", "Homo", "sapiens", 4312, "3241",
                        "version1", 321), 
                new SpeciesTO(1234, "name", "genus", "someSpecies", 1123, "3432241",
                        "versionA", 1321));
>>>>>>> 4bf6846d
        // ResultSet cannot be reused. As we have 2 tests, we need 2 ResultSet
        SpeciesTOResultSet speciesRS = getMockResultSet(SpeciesTOResultSet.class, speciesTos);
        SpeciesTOResultSet speciesRS2 = getMockResultSet(SpeciesTOResultSet.class, speciesTos);
		when(speciesDAOMock.getSpeciesFromDataGroups()).thenReturn(speciesRS).thenReturn(speciesRS2);
		
		SourceToSpeciesTOResultSet sToSpRS = getMockResultSet(SourceToSpeciesTOResultSet.class, 
		        Arrays.asList(
		                new SourceToSpeciesTO(1, 9606, SourceToSpeciesTO.DataType.EST, InfoType.DATA),
		                new SourceToSpeciesTO(1, 9606, SourceToSpeciesTO.DataType.IN_SITU, InfoType.DATA),
                        new SourceToSpeciesTO(2, 9606, SourceToSpeciesTO.DataType.AFFYMETRIX, InfoType.ANNOTATION),
                        new SourceToSpeciesTO(3, 9606, SourceToSpeciesTO.DataType.RNA_SEQ, InfoType.DATA),
		                new SourceToSpeciesTO(2, 1234, SourceToSpeciesTO.DataType.IN_SITU, InfoType.ANNOTATION)));
		when(sourceToSpeciesDAOMock.getSourceToSpecies(null, 
		        new HashSet<>(Arrays.asList(9606, 1234)), null, null, null)).thenReturn(sToSpRS);

		Set<Species> expectedSpecies = new HashSet<>(Arrays.asList(
		        new Species(9606, "human", null, "Homo", "sapiens", "version1", 4312), 
		        new Species(1234, "name", null, "genus", "someSpecies", "versionA", 1123)));

		SourceService sourceService = mock(SourceService.class);
		when(sourceService.loadAllSources(false)).thenReturn(
		        Arrays.asList(new Source(1), new Source(2), new Source(3)));
        ServiceFactory serviceFactory = mock(ServiceFactory.class);
        when(serviceFactory.getDAOManager()).thenReturn(managerMock);
        when(serviceFactory.getSourceService()).thenReturn(sourceService);

		// actual use of the service
        SpeciesService speciesService = new SpeciesService(serviceFactory);
		assertEquals(expectedSpecies, speciesService.loadSpeciesInDataGroups(false));
		
		Map<Source, Set<DataType>> forData9606 = new HashMap<>();
        forData9606.put(new Source(1), new HashSet<DataType>(Arrays.asList(DataType.EST, DataType.IN_SITU)));
        forData9606.put(new Source(3), new HashSet<DataType>(Arrays.asList(DataType.RNA_SEQ)));
        Map<Source, Set<DataType>> forAnnot9606 = new HashMap<>();
        forAnnot9606.put(new Source(2), new HashSet<DataType>(Arrays.asList(DataType.AFFYMETRIX)));
        Map<Source, Set<DataType>> forAnnot1234 = new HashMap<>();
        forAnnot1234.put(new Source(2), new HashSet<DataType>(Arrays.asList(DataType.IN_SITU)));
        expectedSpecies.clear();
        expectedSpecies.add(new Species(9606, "human", null, "Homo", "sapiens", "version1", 
                forData9606, forAnnot9606));
        expectedSpecies.add(new Species(1234, "name", null, "genus", "someSpecies", "versionA", 
                null, forAnnot1234));

		assertEquals(expectedSpecies, speciesService.loadSpeciesInDataGroups(true));
	}
	
	@Test
	public void testLoadSpeciesByIds() {
	    // initialize mocks
	    DAOManager managerMock = mock(DAOManager.class);
	    SpeciesDAO speciesDAOMock = mock(SpeciesDAO.class);
        when(managerMock.getSpeciesDAO()).thenReturn(speciesDAOMock);
        SourceToSpeciesDAO sourceToSpeciesDAOMock = mock(SourceToSpeciesDAO.class);
        when(managerMock.getSourceToSpeciesDAO()).thenReturn(sourceToSpeciesDAOMock);

	    // mock behavior
        List<SpeciesTO> speciesTos = Arrays.asList(
<<<<<<< HEAD
                new SpeciesTO("9606", "human", "Homo", "sapiens", 1, "4312", "3241",
                        "version1", "1", "321", null), 
                new SpeciesTO("1234", "name", "genus", "someSpecies", 2, "1123", "3432241",
                        "versionA", "1", "1321", null));
=======
                new SpeciesTO(9606, "human", "Homo", "sapiens", 4312, "3241",
                        "version1", 321), 
                new SpeciesTO(1234, "name", "genus", "someSpecies", 1123, "3432241",
                        "versionA", 1321));
>>>>>>> 4bf6846d
        // ResultSet cannot be reused. As we have 2 tests, we need 2 ResultSet
	    Set<Integer> speciesIds = new HashSet<>(Arrays.asList(9606, 1234));
        SpeciesTOResultSet speciesRS = getMockResultSet(SpeciesTOResultSet.class, speciesTos);
        SpeciesTOResultSet speciesRS2 = getMockResultSet(SpeciesTOResultSet.class, speciesTos);
        when(speciesDAOMock.getSpeciesByIds(speciesIds)).thenReturn(speciesRS).thenReturn(speciesRS2);

	    SourceToSpeciesTOResultSet sToSpRS = getMockResultSet(SourceToSpeciesTOResultSet.class, 
	            Arrays.asList(
	                    new SourceToSpeciesTO(1, 9606, SourceToSpeciesTO.DataType.EST, InfoType.DATA),
	                    new SourceToSpeciesTO(1, 9606, SourceToSpeciesTO.DataType.IN_SITU, InfoType.DATA),
	                    new SourceToSpeciesTO(2, 9606, SourceToSpeciesTO.DataType.AFFYMETRIX, InfoType.ANNOTATION),
	                    new SourceToSpeciesTO(3, 9606, SourceToSpeciesTO.DataType.RNA_SEQ, InfoType.DATA),
	                    new SourceToSpeciesTO(2, 1234, SourceToSpeciesTO.DataType.IN_SITU, InfoType.ANNOTATION)));
	    when(sourceToSpeciesDAOMock.getSourceToSpecies(null, 
	            new HashSet<>(Arrays.asList(9606, 1234)), null, null, null)).thenReturn(sToSpRS);

	    SourceService sourceService = mock(SourceService.class);
	    when(sourceService.loadAllSources(false)).thenReturn(
	            Arrays.asList(new Source(1), new Source(2), new Source(3)));
        ServiceFactory serviceFactory = mock(ServiceFactory.class);
        when(serviceFactory.getDAOManager()).thenReturn(managerMock);
        when(serviceFactory.getSourceService()).thenReturn(sourceService);

	    // actual use of the service
	    SpeciesService service = new SpeciesService(serviceFactory);
	    Set<Species> expected = new HashSet<>(Arrays.asList(
	            new Species(9606, "human", null, "Homo", "sapiens", "version1", 4312),
	            new Species(1234, "name", null, "genus", "someSpecies", "versionA", 1123)));
        assertEquals(expected, service.loadSpeciesByIds(speciesIds, false));
        
        Map<Source, Set<DataType>> forData9606 = new HashMap<>();
        forData9606.put(new Source(1), new HashSet<DataType>(Arrays.asList(DataType.EST, DataType.IN_SITU)));
        forData9606.put(new Source(3), new HashSet<DataType>(Arrays.asList(DataType.RNA_SEQ)));
        Map<Source, Set<DataType>> forAnnot9606 = new HashMap<>();
        forAnnot9606.put(new Source(2), new HashSet<DataType>(Arrays.asList(DataType.AFFYMETRIX)));
        Map<Source, Set<DataType>> forAnnot1234 = new HashMap<>();
        forAnnot1234.put(new Source(2), new HashSet<DataType>(Arrays.asList(DataType.IN_SITU)));
        expected.clear();
        expected.add(new Species(9606, "human", null, "Homo", "sapiens", "version1", 
                forData9606, forAnnot9606));
        expected.add(new Species(1234, "name", null, "genus", "someSpecies", "versionA", 
                null, forAnnot1234));

        assertEquals(expected, service.loadSpeciesByIds(speciesIds, true));
	}
}<|MERGE_RESOLUTION|>--- conflicted
+++ resolved
@@ -47,17 +47,10 @@
 		
 		// mock behavior
         List<SpeciesTO> speciesTos = Arrays.asList(
-<<<<<<< HEAD
-                new SpeciesTO("9606", "human", "Homo", "sapiens", 1, "4312", "3241",
-                        "version1", "321", "1", null), 
-                new SpeciesTO("1234", "name", "genus", "someSpecies", 2, "1123", "3432241",
-                        "versionA", "1321", "1", null));
-=======
-                new SpeciesTO(9606, "human", "Homo", "sapiens", 4312, "3241",
-                        "version1", 321), 
-                new SpeciesTO(1234, "name", "genus", "someSpecies", 1123, "3432241",
-                        "versionA", 1321));
->>>>>>> 4bf6846d
+                new SpeciesTO(9606, "human", "Homo", "sapiens", 1, 4312, "3241",
+                        "version1", 1, 321), 
+                new SpeciesTO(1234, "name", "genus", "someSpecies", 2, 1123, "3432241",
+                        "versionA", 1, 1321));
         // ResultSet cannot be reused. As we have 2 tests, we need 2 ResultSet
         SpeciesTOResultSet speciesRS = getMockResultSet(SpeciesTOResultSet.class, speciesTos);
         SpeciesTOResultSet speciesRS2 = getMockResultSet(SpeciesTOResultSet.class, speciesTos);
@@ -115,17 +108,10 @@
 
 	    // mock behavior
         List<SpeciesTO> speciesTos = Arrays.asList(
-<<<<<<< HEAD
-                new SpeciesTO("9606", "human", "Homo", "sapiens", 1, "4312", "3241",
-                        "version1", "1", "321", null), 
-                new SpeciesTO("1234", "name", "genus", "someSpecies", 2, "1123", "3432241",
-                        "versionA", "1", "1321", null));
-=======
-                new SpeciesTO(9606, "human", "Homo", "sapiens", 4312, "3241",
-                        "version1", 321), 
-                new SpeciesTO(1234, "name", "genus", "someSpecies", 1123, "3432241",
-                        "versionA", 1321));
->>>>>>> 4bf6846d
+                new SpeciesTO(9606, "human", "Homo", "sapiens", 1, 4312, "3241",
+                        "version1", 1, 321), 
+                new SpeciesTO(1234, "name", "genus", "someSpecies", 2, 1123, "3432241",
+                        "versionA", 1, 1321));
         // ResultSet cannot be reused. As we have 2 tests, we need 2 ResultSet
 	    Set<Integer> speciesIds = new HashSet<>(Arrays.asList(9606, 1234));
         SpeciesTOResultSet speciesRS = getMockResultSet(SpeciesTOResultSet.class, speciesTos);
