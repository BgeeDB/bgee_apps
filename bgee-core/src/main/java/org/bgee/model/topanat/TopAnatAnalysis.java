--- conflicted
+++ resolved
@@ -43,15 +43,9 @@
  * 
  * @author Mathieu Seppey
  * @author Frederic Bastian
-<<<<<<< HEAD
  * @author Valentine Rech de Laval
  * @version Bgee 14, Feb. 2017
  * @since   Bgee 13, Sept. 2015
-=======
- * 
- * @version Bgee 13, March 2016
- * @since Bgee 13
->>>>>>> a9a42683
  */
 public class TopAnatAnalysis {
 
