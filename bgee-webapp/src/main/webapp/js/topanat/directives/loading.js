angular.module("bgeeLoading", [])

<<<<<<< HEAD
	.directive('bgeeLoading', function () {
		return {
			restrict: 'C',
			scope: true,
			link: function (scope, element, attr) {
				var loadingMessageCallback = function() {
					console.log("Show waiting message from directive");
					//TODO: do it the angular way
					$('#appLoading').show();
				};
				element.on('click', loadingMessageCallback);
//            scope.$watch('loading', function (val) {
//
//                $('#appLoading').hide();
//                $(element).hide();
//                // don't show loading message for anything for now
///*
//
//                if (val){
//                    $(element).show();
//                } else{
//                    $(element).hide();
//                }
//*/
//
//            });
			}
		}
	});
})();
=======
.directive('loading', function () {
    return {
        restrict: 'E',
        scope: false,
        replace:true,
        template: '<span><i class="fa fa-circle-o-notch fa-spin"></i> Loading...</span>',
        link: function (scope, element, attr) {
            scope.$watch('loading', function (val) {

                $('#appLoading').hide();
                $(element).hide();
                // don't show loading message for anything for now
/*

                if (val){
                    $(element).show();
                } else{
                    $(element).hide();
                }
*/

            });
        }
    }
})

.directive('bgeeLinkreload', ['$location', '$route', function($location, $route){
    return function(scope, element, attrs) {
        element.bind('click',function(){
            $('#appLoading').show();
            $route.reload();
        });
    }
}]);
>>>>>>> 29dea8f0
<|MERGE_RESOLUTION|>--- conflicted
+++ resolved
@@ -1,37 +1,5 @@
 angular.module("bgeeLoading", [])
 
-<<<<<<< HEAD
-	.directive('bgeeLoading', function () {
-		return {
-			restrict: 'C',
-			scope: true,
-			link: function (scope, element, attr) {
-				var loadingMessageCallback = function() {
-					console.log("Show waiting message from directive");
-					//TODO: do it the angular way
-					$('#appLoading').show();
-				};
-				element.on('click', loadingMessageCallback);
-//            scope.$watch('loading', function (val) {
-//
-//                $('#appLoading').hide();
-//                $(element).hide();
-//                // don't show loading message for anything for now
-///*
-//
-//                if (val){
-//                    $(element).show();
-//                } else{
-//                    $(element).hide();
-//                }
-//*/
-//
-//            });
-			}
-		}
-	});
-})();
-=======
 .directive('loading', function () {
     return {
         restrict: 'E',
@@ -65,5 +33,4 @@
             $route.reload();
         });
     }
-}]);
->>>>>>> 29dea8f0
+}]);