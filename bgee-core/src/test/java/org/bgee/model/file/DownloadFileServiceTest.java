--- conflicted
+++ resolved
@@ -38,19 +38,11 @@
 		DownloadFileTOResultSet resultSetMock = getMockResultSet(DownloadFileTOResultSet.class, 
 		        Arrays.asList(new DownloadFileTO(1, "NAME", "DESC", "/tmp/foo", Long.valueOf(42),
 		                          DownloadFileTO.CategoryEnum.AFFY_ANNOT, 22,
-<<<<<<< HEAD
-		                          Arrays.asList(DownloadFileTO.ConditionParameter.ANAT_ENTITY)), 
-		                      new DownloadFileTO(2, "NAME2", "DESC2", "/tmp/foo", Long.valueOf(1337),
-		                          DownloadFileTO.CategoryEnum.DIFF_EXPR_ANAT_COMPLETE, 22,
-		                          Arrays.asList(DownloadFileTO.ConditionParameter.ANAT_ENTITY,
-		                                  DownloadFileTO.ConditionParameter.STAGE))));
-=======
 		                          Arrays.asList(ConditionDAO.Attribute.ANAT_ENTITY_ID)), 
 		                      new DownloadFileTO(2, "NAME2", "DESC2", "/tmp/foo", Long.valueOf(1337),
 		                          DownloadFileTO.CategoryEnum.DIFF_EXPR_ANAT_COMPLETE, 22,
 		                          Arrays.asList(ConditionDAO.Attribute.ANAT_ENTITY_ID,
 		                                  ConditionDAO.Attribute.STAGE_ID))));
->>>>>>> 8bf43ade
 
 		// mock behavior
 		when(downloadFileDaoMock.getAllDownloadFiles()).thenReturn(resultSetMock);
@@ -59,17 +51,10 @@
 		//expected values
 		List<DownloadFile> expected = Arrays.asList(
 		        new DownloadFile("/tmp/foo", "NAME", CategoryEnum.AFFY_ANNOT, 42L, 22,
-<<<<<<< HEAD
-		                Arrays.asList(DownloadFile.ConditionParameter.ANAT_ENTITY)), 
-		        new DownloadFile("/tmp/foo", "NAME2", CategoryEnum.DIFF_EXPR_ANAT_COMPLETE, 1337L, 22,
-		                Arrays.asList(DownloadFile.ConditionParameter.ANAT_ENTITY,
-		                        DownloadFile.ConditionParameter.DEV_STAGE)));
-=======
 		                Arrays.asList(CallService.Attribute.ANAT_ENTITY_ID)), 
 		        new DownloadFile("/tmp/foo", "NAME2", CategoryEnum.DIFF_EXPR_ANAT_COMPLETE, 1337L, 22,
 		                Arrays.asList(CallService.Attribute.ANAT_ENTITY_ID,
 		                        CallService.Attribute.DEV_STAGE_ID)));
->>>>>>> 8bf43ade
 		
 		// actual use of the service
 		DownloadFileService service = new DownloadFileService(serviceFactory);
