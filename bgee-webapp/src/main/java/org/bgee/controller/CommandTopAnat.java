package org.bgee.controller;

import java.io.File;
import java.io.FileInputStream;
import java.io.IOException;
import java.io.PrintWriter;
import java.io.StringWriter;
import java.io.UnsupportedEncodingException;
import java.net.URLEncoder;
import java.nio.file.Path;
import java.nio.file.Paths;
import java.util.ArrayList;
import java.util.Arrays;
import java.util.Collection;
import java.util.Collections;
import java.util.Comparator;
import java.util.HashMap;
import java.util.HashSet;
import java.util.LinkedHashMap;
import java.util.List;
import java.util.Locale;
import java.util.Map;
import java.util.Map.Entry;
import java.util.Optional;
import java.util.Properties;
import java.util.Set;
import java.util.TreeMap;
import java.util.TreeSet;
import java.util.function.Function;
import java.util.function.Supplier;
import java.util.stream.Collectors;
import java.util.stream.Stream;
import java.util.zip.ZipEntry;
import java.util.zip.ZipOutputStream;

import javax.mail.MessagingException;
import javax.servlet.ServletContext;
import javax.servlet.http.HttpServletResponse;

import org.apache.commons.lang3.StringUtils;
import org.apache.commons.lang3.time.DurationFormatUtils;
import org.apache.logging.log4j.Level;
import org.apache.logging.log4j.LogManager;
import org.apache.logging.log4j.Logger;
import org.bgee.controller.exception.InvalidRequestException;
import org.bgee.controller.exception.JobResultNotFoundException;
import org.bgee.controller.exception.PageNotFoundException;
import org.bgee.controller.user.User;
import org.bgee.controller.utils.MailSender;
import org.bgee.model.BgeeEnum;
import org.bgee.model.ServiceFactory;
import org.bgee.model.anatdev.DevStage;
import org.bgee.model.dao.api.DAOManager;
import org.bgee.model.expressiondata.baseelements.CallType;
import org.bgee.model.expressiondata.baseelements.DataType;
import org.bgee.model.expressiondata.baseelements.DecorrelationType;
import org.bgee.model.expressiondata.baseelements.SummaryCallType;
import org.bgee.model.expressiondata.baseelements.SummaryQuality;
import org.bgee.model.gene.Gene;
import org.bgee.model.job.Job;
import org.bgee.model.job.JobService;
import org.bgee.model.job.exception.TooManyJobsException;
import org.bgee.model.species.Species;
import org.bgee.model.topanat.TopAnatController;
import org.bgee.model.topanat.TopAnatParams;
import org.bgee.model.topanat.TopAnatResults;
import org.bgee.model.topanat.exception.MissingParameterException;
import org.bgee.view.TopAnatDisplay;
import org.bgee.view.ViewFactory;

/**
 * Controller handling requests related to topAnat.
 * 
 * @author  Frederic Bastian
 * @author  Valentine Rech de Laval
 * @version Bgee 13, Oct 2016
 * @since   Bgee 13
 */
public class CommandTopAnat extends CommandParent {
    /**
     * {@code Logger} of the class. 
     */
    private final static Logger log = LogManager.getLogger(CommandTopAnat.class.getName());
    
    /**
     * Class responsible for launching a TopAnat job, and for sending a mail to the user 
     * on completion.
     * 
     * @author  Frederic Bastian
     */
    private static class TopAnatJobRunner implements Runnable {

        /**
         * A {@code List} of {@code TopAnatParams} defining the analyses to launch.
         */
        private final List<TopAnatParams> topAnatParams;
        /**
         * A {@code String} that is the URL to link to the results.
         */
        private final String resultUrl;
        /**
         * The {@code JobService} instance allowing to manage jobs between threads 
         * across the entire webapp. 
         */
        protected final JobService jobService;
        /**
         * The {@code User} launching the job.
         */
        protected final User user;
        /**
         * A {@code String} that is the description of the job.
         */
        private final String jobTitle;
        /**
         * An {@code int} that is the ID of the job, to register to {@link jobService}.
         */
        private final long jobId;
        /**
         * A {@code String} that is the creation date of the job, as formatted on the client environment.
         */
        private final String jobCreationDate;
        /**
         * A {@code String} that is the email address of the user, to be notified on job completion.
         */
        private final String sendToAddress;
        
        /**
         * A {@code BgeeProperties} defining parameters, notably to send mails.
         */
        private final BgeeProperties props;
        /**
         * A {@code Supplier} of {@code ServiceFactory}s.
         */
        private final Supplier<ServiceFactory> serviceFactoryProvider;
        /**
         * A {@code MailSender} to send mails on completion.
         */
        private final MailSender mailSender;
        
        public TopAnatJobRunner(List<TopAnatParams> topAnatParams, String resultUrl, 
                JobService jobService, User user, long jobId, String jobTitle, String jobCreationDate, 
                String sendToAddress, BgeeProperties props, MailSender mailSender, 
                Supplier<ServiceFactory> serviceFactoryProvider) {
            log.entry(topAnatParams, resultUrl, jobService, jobId, jobTitle, jobCreationDate, 
                    sendToAddress, props, mailSender, serviceFactoryProvider);
            this.topAnatParams = topAnatParams;
            
            this.resultUrl = resultUrl;
            this.jobService = jobService;
            this.user = user;
            this.jobTitle = jobTitle;
            this.jobId = jobId;
            this.jobCreationDate = jobCreationDate;
            this.sendToAddress = sendToAddress;
            
            this.props = props;
            this.mailSender = mailSender;
            this.serviceFactoryProvider = serviceFactoryProvider;
            log.exit();
        }
        
        @Override
        public void run() {
            log.entry();
            
            long startTimeInMs = System.currentTimeMillis();
            Exception exceptionThrown = null;
            int resultCount = 0;
            int analysesWithResultCount = 0;
            boolean sendMail = this.mailSender != null && StringUtils.isNotBlank(this.sendToAddress);
            Job job = null;
            try {
                log.trace("Executor thread ID: {}", Thread.currentThread().getId());
                //acquire the Job
                job = this.jobService.registerNewJob(this.jobId, this.user.getUUID().toString(), 
                        this.jobTitle, this.topAnatParams.size());
                
                log.debug("Launching TopAnat job");
                TopAnatController controller2 = new TopAnatController(this.topAnatParams, 
                        this.props, 
                        //For properly loading the ServiceFactory, 
                        //we need to acquire a different DAOManager than the one used 
                        //by the launching thread, because it will be closed when the thread terminates. 
                        this.serviceFactoryProvider.get(), 
                        job);
                
                //we need to consume the Stream to actually launch the analysis. 
                //Also, if it is requested to send an email to the user, we count number of results, 
                //otherwise it is not needed.
                Set<TopAnatResults> results = controller2.proceedToTopAnatAnalyses()
                        .collect(Collectors.toSet());
                if (sendMail) {
                    for (TopAnatResults result: results) {
                        int rowCount = result.getRows().size();
                        resultCount += rowCount;
                        if (rowCount > 0) {
                            analysesWithResultCount++;
                        }
                    }
                    log.trace("{} results in {} analyses", resultCount, analysesWithResultCount);
                }
            } catch (Exception e) {
                log.catching(Level.DEBUG, e); //will be rethrown later, don't log as error
                exceptionThrown = e;
                //The exception will be thrown after sending the mail. We cannot simply 
                //send the mail in the finally clause, otherwise we won't have access to this exception.
            } finally {
                try {
                    if (DAOManager.hasDAOManager()) {
                        DAOManager.getDAOManager().close();
                    }
                } finally {
                    if (job != null) {
                        //we immediately release the job, another thread will determine 
                        //whether the job is completed by searching for the cached results.
                        job.release();
                    }
                }
            }
            log.debug("TopAnat job completed.");
            
            //Check if the job was interrupted, before sending an email, for not sending it 
            //while the user didn't want to
            try {
                if (job != null) {
                    job.checkInterrupted();
                }
                
                if (sendMail) {
                    try {
                        log.debug("Sending mail on job completion...");
                        this.sendMail(startTimeInMs, this.jobCreationDate, 
                                resultCount, analysesWithResultCount, exceptionThrown);
                        log.debug("Mail sent.");
                    } catch (UnsupportedEncodingException | MessagingException | InterruptedException e) {
                        log.catching(e);
                        log.error("Unable to send mail");
                        //we throw this exception only if there was not already an error during the analyses
                        if (exceptionThrown == null) {
                            throw log.throwing(new IllegalStateException(e));
                        }
                    }
                }
            } catch (InterruptedException e) {
                log.catching(Level.DEBUG, e); //not really an error
                if (exceptionThrown == null) {
                    exceptionThrown = e;
                }
            }
            
            //if there was an error during the analyses, we throw it after sending the mail
            if (exceptionThrown != null && 
                //if it was a requested interruption, we don't throw an exception
                (job == null || !job.isInterruptRequested())) {
                
                throw log.throwing(new IllegalStateException(exceptionThrown));
            }
            
            log.exit();
        }
        
        /**
         * Send mail to user on job completion.
         * 
         * @param startTimeInMs                 An {@code long} that is the time in ms 
         *                                      when the job was started.
         * @param jobCreationDate               A {@code String} that is the creation date of the job, 
         *                                      as formatted on the client environment. Can be {@code null} 
         *                                      or empty.
         * @param resultCount                   An {@code int} that is the number of significant results 
         *                                      from the job.
         * @param analysesWithResultCount       An {@code int} that is the number of analyses with results
         *                                      from this job.
         * @param exceptionThrown               An {@code Exception} potentially thrown during 
         *                                      the analyses. {@code null} if no error occurred. 
         * @throws UnsupportedEncodingException If the mail parameters used have incorrect encoding.
         * @throws MessagingException           If an error occurred while sending the mail.
         * @throws SendFailedException          If the mail was not delivered to the recipient.
         * @throws InterruptedException         If this Thread was interrupted while waiting 
         *                                      for the permission to send a mail (anti-flood system).
         */
        private void sendMail(long startTimeInMs, String jobCreationDate, 
                int resultCount, int analysesWithResultCount, Exception exceptionThrown) 
                        throws UnsupportedEncodingException, MessagingException, InterruptedException {
            log.entry(startTimeInMs, jobCreationDate, resultCount, analysesWithResultCount, exceptionThrown);
            assert this.mailSender != null && StringUtils.isNotBlank(this.sendToAddress): "Cannot send mail";
            
            //build mail subject
            StringBuilder sb = new StringBuilder();
            sb.append("TopAnat analysis ");
            if (exceptionThrown == null) {
                sb.append("successful: ");
            } else {
                sb.append("failed! - ");
            }
            if (StringUtils.isNotBlank(this.jobTitle)) {
                sb.append(this.jobTitle + " - ");
            } else {
                sb.append("job ");
            }
            
            if (StringUtils.isNotBlank(jobCreationDate)) {
                log.trace("Creation date: {}", jobCreationDate);
                sb.append("started on ").append(jobCreationDate);
            } else {
                long duration = System.currentTimeMillis() - startTimeInMs;
                log.trace("Duration: {}", duration);
                String timeFormat = "HHhmm";
                if (duration < 3600000) {
                    timeFormat = "mm";
                }
                String formattedDuration = DurationFormatUtils.formatDuration(duration, timeFormat);
                log.trace("Formatted duration: {}", formattedDuration);
                if (duration < 60000) {
                    sb.append("started a minute ago");
                } else {
                    sb.append("started ").append(formattedDuration).append(" mn ago");
                }
            }
            String subject = sb.toString();
            
            //build mail body
            sb = new StringBuilder();
            sb.append("Hello, \n\nYour analysis ");
            if (StringUtils.isNotBlank(this.jobTitle)) {
                sb.append("with description \"").append(this.jobTitle).append("\" ");
            }
            if (exceptionThrown == null) {
                sb.append("was ");
                //don't say successfully when there is no result :p
                if (resultCount > 0) {
                    sb.append("successfully ");
                }
                sb.append("completed. \n");
                
                sb.append("Found ").append(resultCount).append(" significant result");
                if (resultCount > 1) {
                    sb.append("s");
                }
                sb.append(", from ").append(analysesWithResultCount);
                if (analysesWithResultCount > 1) {
                    sb.append(" analyses");
                } else {
                    sb.append(" analysis");
                }
                sb.append(" with results, over ").append(this.topAnatParams.size());
                if (this.topAnatParams.size() > 1) {
                    sb.append(" analyses");
                } else {
                    sb.append(" analysis");
                }
                sb.append(" launched. \n\n");
                
                sb.append("You can visualize your analysis by using the following link: ")
                  .append(this.resultUrl).append("\n\n");
                sb.append("We hope that you appreciate TopAnat, and we thank you for using it. ")
                  .append("Do not hesitate to contact us, should you have any questions. \n");
                sb.append("Best regards, \n\n");
                sb.append("The Bgee team.");
            } else {
                sb.append("was interrupted by an unexpected error (details follow). ")
                  .append("We apologize for any inconvenience. You can try to submit ")
                  .append("your analysis again by using the following link: ")
                  .append(this.resultUrl).append(". ")
                  .append("If the error persists, please do not hesitate to contact us ")
                  .append("by replying to this message. \n\n");
                sb.append("Best regards, \n");
                sb.append("The Bgee team. \n\n");
                
                sb.append("Details about the error: \n");
                StringWriter sw = new StringWriter();
                exceptionThrown.printStackTrace(new PrintWriter(sw));
                sb.append(sw.toString());
            }
            String msgBody = sb.toString();
            
            this.mailSender.sendMessage(this.props.getTopAnatFromAddress(), 
                    this.props.getTopAnatFromPersonal(), this.sendToAddress, null, subject, msgBody);
            
            log.exit();
        }
    }
    
    /**
     * An {@code int} that is the level to be used to filter retrieved dev. stages. 
     */
    private final static int DEV_STAGE_LEVEL = 2;
    
    /**
     * An {@code Integer} that is the label of the count of genes whose the species is undetermined. 
     */
    private final static Integer UNDETERMINED_SPECIES_LABEL = -1;

    /**
     * A {@code String} that is the label of the job response. 
     */
    private final static String JOB_RESPONSE_LABEL = "jobResponse";
    
    /**
     * An {@code enum} defining the job status. 
     * 
     * @author  Valentine Rech de Laval
     * @version Bgee 13 Nov. 2015
     * @since   Bgee 13 Nov. 2015
     */
    private static enum JobStatus {
        UNDEFINED, RUNNING;
    }
    
    
    /**
     * A {@code List} of {@code String}s that are messages to be displayed.
     */
    private static List<String> messages;

    /**
     * Constructor providing necessary dependencies. 
     * 
     * @param response          A {@code HttpServletResponse} that will be used 
     *                          to display the page to the client
     * @param requestParameters The {@code RequestParameters} that handles 
     *                          the parameters of the current request.
     * @param prop              A {@code BgeeProperties} instance that contains 
     *                          the properties to use.
     * @param viewFactory       A {@code ViewFactory} providing the views of the appropriate 
     *                          display type.
     * @param serviceFactory    A {@code ServiceFactory} that provides bgee services.
     * @param jobService        A {@code JobService} instance allowing to manage jobs between threads 
     *                          across the entire webapp.
     * @param user              The {@code User} who is making the query to the webapp.
     * @param context           The {@code ServletContext} of the servlet using this object. 
     *                          Notably used when forcing file download.
     * @param mailSender        A {@code MailSender} instance used to send mails to users.
     */
    public CommandTopAnat(HttpServletResponse response, RequestParameters requestParameters, 
            BgeeProperties prop, ViewFactory viewFactory, ServiceFactory serviceFactory, 
            JobService jobService, User user, ServletContext context, MailSender mailSender) {
        super(response, requestParameters, prop, viewFactory, serviceFactory, jobService, user, 
                context, mailSender);
        messages = new ArrayList<>();
    }

    @Override
    public void processRequest() throws IOException, JobResultNotFoundException, PageNotFoundException, 
    InvalidRequestException, MissingParameterException, TooManyJobsException {
        log.entry();
        
        //we initialize the display only if there is no file to download requested, 
        //otherwise we could not obtain the response outputstream to directly print 
        //the file to send to it.
        TopAnatDisplay display = null;
        if (!this.requestParameters.isATopAnatDownloadFile()) {
            display = this.viewFactory.getTopAnatDisplay();
        }
        
        // Gene list validation 
        if (this.requestParameters.isATopAnatGeneUpload()) {
            
            // Get gene responses
            LinkedHashMap<String, Object> data = this.getGeneResponses();

            // Send response
            display.sendGeneListReponse(data, messages.stream().collect(Collectors.joining("\n")));

        // New job submission
        } else if (this.requestParameters.isATopAnatSubmitJob()) {
            
            //first, we need to know whether the results already exist, to be able to immediately 
            //send a "job's done" response. 
            JobStatus status = JobStatus.RUNNING;
            long jobId = 0;
            final TopAnatController controller = this.loadTopAnatController();
            
            if (controller.areAnalysesDone()) {
                log.debug("Results already exist.");
                status = JobStatus.UNDEFINED;
                
            } else {
                jobId = this.launchNewJob(controller);
            }
            
            // Job ID if available, add hash
            String message = "Job is " + status.name();
            if (jobId == 0) {
                message = "The results already exist.";
            }
            LinkedHashMap<String, Object> data = new LinkedHashMap<>();
            data.put(JOB_RESPONSE_LABEL, new JobResponse(
                    jobId, status.name(), this.requestParameters.getDataKey()));
            display.sendTrackingJobResponse(data, message);
            

        // Job tracking
        } else if (this.requestParameters.isATopAnatTrackingJob()) {
            //TODO: use the more detailed information provided by the Job. 
            //Maybe we can even actually provide the Job in JSON?
            // Get params
            Integer jobId = this.requestParameters.getJobId(); 
            String keyParam = this.requestParameters.getDataKey(); 
            
            if (jobId == null || jobId < 1) {
                throw log.throwing(new InvalidRequestException("A job ID must be provided"));
            }
            
            // Retrieve job associated to the provided ID
            Job job = this.jobService.getJob(jobId);
            JobStatus jobStatus = JobStatus.UNDEFINED;
            if (job != null && !job.isTerminated()) {
                jobStatus = JobStatus.RUNNING;
            } 
            LinkedHashMap<String, Object> data = new LinkedHashMap<>();

            data.put(JOB_RESPONSE_LABEL, new JobResponse(jobId, jobStatus.name(), keyParam));

            if (this.requestParameters.getGeneInfo() != null && this.requestParameters.getGeneInfo()) {
                data.putAll(this.getGeneResponses());
            }
            display.sendTrackingJobResponse(data, "Job is " + jobStatus.name());

        // Get results
        } else if (this.requestParameters.isATopAnatGetResult()) {
            
            TopAnatController controller = this.loadTopAnatController();

            LinkedHashMap<String, Object> data = new LinkedHashMap<>();
            if (this.requestParameters.getGeneInfo() != null && this.requestParameters.getGeneInfo()) {
                data.putAll(this.getGeneResponses());
            }

            if (!controller.areAnalysesDone()) {
                //Maybe the results are not present simply because the job was canceled by the user, 
                //not because of an error. One way of being sure would be to store the Job 
                //running the analysis even after completion, to make sure an interruption was requested.
                //In the meantime, we don't consider this an error. 
                throw log.throwing(Level.DEBUG, new JobResultNotFoundException(
                        "No results available for the provided parameters. Did you cancel your job? "
                        + "Otherwise it means there was an error during the analysis.",
                        data));
            }

            Stream<TopAnatResults> topAnatResults = controller.proceedToTopAnatAnalyses();

            //FIXME: I don't know why, but I don't manage to make the Stream to be printed.
            //Collecting the results while waiting for a fix.
            data.put("topAnatResults", topAnatResults.collect(Collectors.toSet()));

            display.sendResultResponse(data, "");


         // Download result zip file
        } else if (this.requestParameters.isATopAnatDownloadFile()) {
            
            this.launchExportDownload();
            
        // Home page, empty
        } else if (this.requestParameters.getAction() == null) {
            display.displayTopAnatHomePage();
            
        } else {
            throw log.throwing(new PageNotFoundException("Incorrect " 
                + this.requestParameters.getUrlParametersInstance().getParamAction() 
                + " parameter value."));
        }

        log.exit();
    }
    
    /**
     * Launch new TopAnat analyses and return the ID of the associated job.
     * 
     * @param controller    The {@code TopAnatController} holding the parameters 
     *                      of the analyses. 
     * @return              A {@code long} that is the ID of the job running the analyses.
     * @throws TooManyJobsException     If the user already has too many running jobs.
     */
    private long launchNewJob(final TopAnatController controller) throws TooManyJobsException {
        log.entry(controller);
        
        //before formally registering a new job in another thread, we check whether 
        //the user has already too many running jobs. If we checked only in the other thread, 
        //we wouldn't display an error message right away, but only after checking the job status.
        this.jobService.checkTooManyJobs(this.user.getUUID().toString());
        
        log.debug("Results don't exist, launching job");
        
        //generate result URL, for sending it to the user
        RequestParameters resultParams = new RequestParameters();
        resultParams.setPage(RequestParameters.PAGE_TOP_ANAT);
        resultParams.setURLHash("/result/" + this.requestParameters.getDataKey());
        final String resultUrl = resultParams.getRequestURL();
        
        //OK, we need to launch the analyses. 
        //launch analysis in a different thread, otherwise the response will not be sent.
        //And we need to provide it with a fresh DAOManager, because this Thread will close it.
        //And we assign an ID to the Job from this thread, otherwise we won't be able 
        //to know the ID to return it.
        
        //get params for creating the second working thread
        final long jobId = this.jobService.reserveAndGetJobId();
        final String jobTitle = this.requestParameters.getFirstValue(
                this.requestParameters.getUrlParametersInstance().getParamJobTitle());
        final String jobCreationDate = this.requestParameters.getFirstValue(
                this.requestParameters.getUrlParametersInstance().getParamJobCreationDate());
        final String email = this.requestParameters.getFirstValue(
                this.requestParameters.getUrlParametersInstance().getParamEmail());
        final Properties daoProps = this.serviceFactory.getDAOManager().getParameters();
        
        
        Thread newThread = new Thread(new TopAnatJobRunner(
                controller.getTopAnatParams(), resultUrl, 
                this.jobService, this.user, jobId, jobTitle, jobCreationDate, 
                email, this.prop, this.mailSender, 
                //Also, for properly loading the ServiceFactory, 
                //we need to acquire a different DAOManager than the one used 
                //by the launching thread, because it will be closed when the thread terminates.
                () -> new ServiceFactory(daoProps)));
        
        newThread.start();
        
        return log.exit(jobId);
    }
    
    /**
     * Launch the downloading of a TopAnat result files from the server to the client.
     * 
     * @throws InvalidRequestException
     * @throws MissingParameterException
     * @throws UnsupportedEncodingException
     * @throws IOException
     */
    private void launchExportDownload() throws InvalidRequestException, MissingParameterException, 
        UnsupportedEncodingException, IOException {
        log.entry();
        
        final TopAnatController controller = this.loadTopAnatController();
        if (!controller.areAnalysesDone()) {
            throw log.throwing(new InvalidRequestException(
                    "No results available for the provided parameters."));
        }
        List<TopAnatResults> topAnatResults = controller.proceedToTopAnatAnalyses()
                .collect(Collectors.toList());
        Function<TopAnatResults, Path> generateFilePath = result -> 
            Paths.get(controller.getBgeeProperties().getTopAnatResultsWritingDirectory(), 
                result.getResultDirectory(), result.getZipFileName());
        Function<TopAnatResults, String> generateFileName = result -> 
            result.getTopAnatParams().toString("_", "_", false)
            .replace(' ', '_').replace(':', '_') 
            + "_" + result.getTopAnatParams().getKey() + ".zip";
            
        String globalFileName = "";
        String jobTitle = this.requestParameters.getFirstValue(
                this.requestParameters.getUrlParametersInstance().getParamJobTitle());
        if (StringUtils.isNotBlank(jobTitle)) {
            globalFileName += jobTitle.replace(' ', '_') + "_";
        }
        globalFileName += this.requestParameters.getDataKey() + ".zip";
        
        //If several results are requested, then we will generate a zip of the result zips, 
        //that will be directly printed to the response outputstream. 
        //Otherwise, we simply send the already existing zip file of one analysis result
        String requestedAnalysisId = this.requestParameters.getFirstValue(
                this.requestParameters.getUrlParametersInstance().getParamAnalysisId());
        
        if (StringUtils.isNotBlank(requestedAnalysisId) || topAnatResults.size() == 1) {
            for (TopAnatResults result: topAnatResults) {
                if (topAnatResults.size() != 1 && 
                        !result.getTopAnatParams().getKey().equals(requestedAnalysisId)) {
                    continue;
                }
                String filePath = generateFilePath.apply(result).toString();
                String fileName = URLEncoder.encode(generateFileName.apply(result), "UTF-8");
                //if there is only one result, and the user gave a title to its analysis, 
                //then this is what we use. 
                if (topAnatResults.size() == 1 && StringUtils.isNotBlank(jobTitle)) {
                    fileName = globalFileName;
                }
                this.launchFileDownload(filePath, fileName);
                //OK, we stop here, we have sent the requested file
                log.exit(); return;
            }
        }
        
        //If several analysis results are requested:  
        //update response for sending the file to the client. We will write directly 
        //to the response outputstream. 
        response.setContentType("application/zip");
        //we don't send the length to not have to first generate the file
        //response.setContentLength((int) downloadFile.length());
        response.setHeader("Content-Disposition", "attachment; filename=\"" 
            + URLEncoder.encode(globalFileName, "UTF-8") + '"');

        // create byte buffer
        byte[] buffer = new byte[1024];
        ZipOutputStream zos = new ZipOutputStream(this.response.getOutputStream());

        for (TopAnatResults result: topAnatResults) {
            File srcFile = generateFilePath.apply(result).toFile();
            FileInputStream fis = new FileInputStream(srcFile);
            // begin writing a new ZIP entry, positions the stream to the start of the entry data
            zos.putNextEntry(new ZipEntry(URLEncoder.encode(generateFileName.apply(result), "UTF-8")));
            int length;
            while ((length = fis.read(buffer)) > 0) {
                zos.write(buffer, 0, length);
            }
            zos.closeEntry();
            // close the InputStream
            fis.close();
        }
        // close the ZipOutputStream
        zos.close();
        
        log.exit();
    }
    
    /**
     * @return
     * @throws InvalidRequestException
     */
    private LinkedHashMap<String, Object> getGeneResponses() throws InvalidRequestException {
        log.entry();

        //retrieve possible parameters for this query
        final List<String> fgList = Collections.unmodifiableList(Optional.ofNullable(
                this.requestParameters.getForegroundList()).orElse(new ArrayList<>()));
        final List<String> bgList = Collections.unmodifiableList(Optional.ofNullable(
                this.requestParameters.getBackgroundList()).orElse(new ArrayList<>()));
        
        //sanity checks
        if (fgList.isEmpty() && bgList.isEmpty()) {
            throw log.throwing(new InvalidRequestException("A gene ID list must be provided"));
        }
        
        //OK, start processing the query. First, retrieve the gene list.
        LinkedHashMap<String, Object> data = new LinkedHashMap<>();
        if (!fgList.isEmpty()) {
            data.put(
                    this.requestParameters.getUrlParametersInstance().getParamForegroundList().getName(),
                    this.getGeneResponse(fgList, 
                            this.requestParameters.getUrlParametersInstance().getParamForegroundList().getName()));
        } 
        if (!bgList.isEmpty()) {
            data.put(
                    this.requestParameters.getUrlParametersInstance().getParamBackgroundList().getName(),
                    this.getGeneResponse(bgList,
                            this.requestParameters.getUrlParametersInstance().getParamBackgroundList().getName()));
        }
        return log.exit(data);
    }

    /**
     * Build a {@code GeneListResponse}.
     * 
     * @param geneList  A {@code List} of {@code String}s that are IDs of genes.
     * @param paramName A {@code String} that is the name of the parameter.
     * @return          The {@code GeneListResponse} built from 
     *                  {@code geneList} and {@code paramName}.
     */
    private GeneListResponse getGeneResponse(List<String> geneList, String paramName) {
        log.entry(geneList, paramName);
        
        if (geneList.isEmpty()) {
            throw log.throwing(new AssertionError("Code supposed to be unreachable."));
        }

        TreeSet<String> geneSet = new TreeSet<>(geneList);
        // Load valid submitted gene IDs
        final Set<Gene> validGenes = serviceFactory.getGeneService().
                loadGenesByEnsemblIds(geneSet)
                // FIXME: Remove filter on bonobo data, we should give the possibility 
                // to the user to choose a species. In same time, remove info 
                // under gene list textarea in TopAnat HTML file.
                .filter(g -> g.getSpecies() == null || g.getSpecies().getId() == null || g.getSpecies().getId() != 9597)
                .collect(Collectors.toSet());
        // Identify undetermined gene IDs
        final Set<String> undeterminedGeneIds = new HashSet<>(geneSet);
        undeterminedGeneIds.removeAll(validGenes.stream()
                .map(Gene::getEnsemblGeneId)
                .collect(Collectors.toSet()));
        
        // Map species ID to valid gene ID count
        final Map<Integer, Long> speciesIdToGeneCount = validGenes.stream()
                    .collect(Collectors.groupingBy(g -> g.getSpecies().getId(), Collectors.counting()));
        // Retrieve detected species, and create a new Map Species -> Long
        final Map<Species, Long> speciesToGeneCount = speciesIdToGeneCount.isEmpty()? new HashMap<>(): 
                this.serviceFactory.getSpeciesService()
                .loadSpeciesByIds(speciesIdToGeneCount.keySet(), false)
                .stream()
                .collect(Collectors.toMap(spe -> spe, spe -> speciesIdToGeneCount.get(spe.getId())));
        // Determine selected species ID. 
        Integer selectedSpeciesId = speciesIdToGeneCount.entrySet().stream()
                //sort based on gene count (and in case of equality, based on species ID)
                .max((e1, e2) -> {
                    if (e1.getValue().equals(e2.getValue())) {
                        return e1.getKey().compareTo(e2.getKey()); 
                    } 
                    return e1.getValue().compareTo(e2.getValue());
                })
                .map(e -> e.getKey())
                .orElse(null);
        // Load valid stages for selected species
        Set<DevStage> validStages = null;
        if (selectedSpeciesId != null) {
            validStages = this.getGroupingDevStages(selectedSpeciesId, DEV_STAGE_LEVEL);
        }

        // Identify gene IDs not in the selected species
        TreeSet<String> notSelectedSpeciesGenes = new TreeSet<>(
                validGenes.stream()
                    .filter(g -> !g.getSpecies().getId().equals(selectedSpeciesId))
                    .map(Gene::getEnsemblGeneId)
                    .collect(Collectors.toSet()));
        
        // Determine message
        messages.add(this.getGeneUploadResponseMessage(geneSet, speciesToGeneCount, 
                undeterminedGeneIds, paramName));
        
        //sanity checks
        if (speciesToGeneCount.isEmpty() && undeterminedGeneIds.isEmpty()) {
            throw log.throwing(new IllegalArgumentException(
                    "Some gene information to display must be provided."));
        }

        //Transform speciesToGeneCount into a Map species ID -> gene count, and add
        //the invalid gene count, associated to a specific key, and make it a LinkedHashMap,
        //for sorted and predictable responses
        LinkedHashMap<Integer, Long> responseSpeciesIdToGeneCount = Optional.of(speciesToGeneCount)
                .map(map -> {
                    //create a map species ID -> gene count
                    Map<Integer, Long> newMap = map.entrySet().stream()
                            .collect(Collectors.toMap(e -> e.getKey().getId(), e -> e.getValue()));
                    //add an entry for undetermined genes
                    if (!undeterminedGeneIds.isEmpty()) {
                        newMap.put(UNDETERMINED_SPECIES_LABEL, Long.valueOf(undeterminedGeneIds.size()));
                    }
                    return newMap;
                })
                .get().entrySet().stream()
                //sort in descending order of gene count (and in case of equality,
                //by ascending order of key, for predictable message generation)
                .sorted((e1, e2) -> {
                    if (e1.getValue().equals(e2.getValue())) {
                        return e1.getKey().compareTo(e2.getKey());
                    }
                    return e2.getValue().compareTo(e1.getValue());
                }).collect(Collectors.toMap(Entry::getKey, Entry::getValue,
                    (v1, v2) -> {throw log.throwing(new IllegalStateException("no key collision possible"));},
                    LinkedHashMap::new));

        return log.exit(new GeneListResponse(
                responseSpeciesIdToGeneCount,
                //provide a TreeMap species ID -> species
                speciesToGeneCount.keySet().stream().collect(Collectors.toMap(
                        spe -> spe.getId(), spe -> spe,
                        (v1, v2) -> {throw log.throwing(new IllegalStateException("No key collision possible"));},
                        TreeMap::new)),
                selectedSpeciesId,
                //provide a List of DevStages sorted by their natural ordering
                //(= by left bound = by temporal ordering)
                Optional.ofNullable(validStages)
                    .map(stages -> stages.stream()
                    .sorted(Comparator.naturalOrder())
                    .collect(Collectors.toList()))
                    .orElse(new ArrayList<>()),
                //SortedSet of gene IDs with known species but not the selected species
                notSelectedSpeciesGenes,
                //SortedSet of undetermined gene IDs
                Optional.ofNullable(undeterminedGeneIds)
                    .map(TreeSet<String>::new)
                    .orElse(new TreeSet<>())));
    }

    /**
     * Build message according to submitted gene IDs, the gene count by species,
     * and the undetermined gene IDs.
     * 
     * @param submittedGeneIds      A {@code Set} of {@code String}s that are submitted gene IDs.
     * @param speciesToGeneCount    A {@code Map} where keys are {@code Species} objects, 
     *                              the associated values being a {@code Long} that are gene ID 
     *                              count found in the species.
     * @param undeterminedGeneIds   A {@code Set} of {@code String}s that are submitted gene IDs
     *                              from undetermined species.
     * @return                      A {@code String} that is the message to display.
     */
    private String getGeneUploadResponseMessage(Set<String> submittedGeneIds, 
            Map<Species, Long> speciesToGeneCount, Set<String> undeterminedGeneIds,
            String paramName) {
        log.entry(submittedGeneIds, speciesToGeneCount, undeterminedGeneIds);
        
        StringBuilder msg = new StringBuilder();
        msg.append(submittedGeneIds.size());
        msg.append(" genes entered");
        if (!speciesToGeneCount.isEmpty()) {
            msg.append(speciesToGeneCount.entrySet().stream()
                //sort in descending order of gene count (and in case of equality, 
                //by ascending order of key, for predictable message generation)
                .sorted((e1, e2) -> {
                    if (e1.getValue().equals(e2.getValue())) {
                        return e1.getKey().getId().compareTo(e2.getKey().getId()); 
                    } 
                    return e2.getValue().compareTo(e1.getValue());
                })
                .map(e -> ", " + e.getValue() + " in " + e.getKey().getName())
                .collect(Collectors.joining()));
        }
        if (!undeterminedGeneIds.isEmpty()) {
            msg.append(", ");
            msg.append(undeterminedGeneIds.size());
            msg.append(" not found");
        }
        msg.append(" in Bgee for ");
        msg.append(paramName);
        
        return log.exit(msg.toString());
    }
    
    /**
     * Get the {@code Set} of {@code DevStage}s for the given {@code speciesId}.
     * 
     * @param speciesId     An {@code Integer} that is the ID of species 
     *                      for which to return the {@code DevStage}s.
     * @param level         An {@code Integer} that is the level of dev. stages 
     *                      allowing to filter the dev. stages.
     * @return              A {@List} of {@code DevStage}s that are dev. stages in the 
     *                      provided species at the provided level.
     * @throws IllegalStateException    If the {@code DevStageService} obtained from the 
     *                                  {@code ServiceFactory} did not allow
     *                                  to obtain any {@code DevStage}.
     */
    private Set<DevStage> getGroupingDevStages(Integer speciesId, Integer level) 
            throws IllegalStateException {
        log.entry(speciesId, level);
        Set<DevStage> devStages = serviceFactory.getDevStageService().
                loadGroupingDevStages(Arrays.asList(speciesId), level);

        if (devStages.isEmpty()) {
            throw log.throwing(new IllegalStateException("A DevStageService did not allow "
                    + "to obtain any DevStage."));
        }
        return log.exit(new HashSet<>(devStages));
    }

    /**
     * @param display
     * @throws InvalidRequestException
     * @throws MissingParameterException
     */
    private TopAnatController loadTopAnatController() 
            throws InvalidRequestException, MissingParameterException {
        log.entry();

        // Get submitted params
        // Fg gene list cannot be null
        final List<String> subFgIds = Collections.unmodifiableList(Optional.ofNullable(
                this.requestParameters.getForegroundList()).orElse(new ArrayList<>()));
        if (subFgIds.isEmpty()) {
            throw log.throwing(new InvalidRequestException(
                    "A foreground gene ID list must be provided"));
        }
    
        // Bg gene list can be null if the default species background should be used
        final List<String> subBgIds = Collections.unmodifiableList(Optional.ofNullable(
                this.requestParameters.getBackgroundList()).orElse(new ArrayList<>())); 
        boolean hasBgList = !subBgIds.isEmpty();
    
        // Expr type cannot be null
        final List<String> subCallTypes = Collections.unmodifiableList(Optional.ofNullable(
                this.requestParameters.getExprType()).orElse(new ArrayList<>()));
        if (subCallTypes.isEmpty()) {
            throw log.throwing(new InvalidRequestException("A expression type must be provided"));
        }
        Set<String> callTypes = subCallTypes.stream().map(s -> s.toUpperCase(Locale.ROOT))
                .collect(Collectors.toSet());
        //TODO: remove when "ALL" call type is removed from web app
        if (callTypes.contains("ALL")) {
            callTypes.remove("ALL");
            callTypes.add(CallType.Expression.EXPRESSED.name());
            callTypes.add(CallType.DiffExpression.DIFF_EXPRESSED.name());
        }
        
        // Data quality can be null if there is no filter to be applied
        SummaryQuality dataQuality = this.checkAndGetSummaryQuality();
        // Data types can be null if there is no filter to be applied
        Set<DataType> dataTypes = this.checkAndGetDataTypes();
    
        // Dev. stages can be null if all selected species stages should be used
        final List<String> subDevStages = Collections.unmodifiableList(Optional.ofNullable(
                this.requestParameters.getDevStage()).orElse(new ArrayList<>()));
        Set<String> devStageIds = null; 
        if (!subDevStages.isEmpty()) {
            devStageIds = new HashSet<>(subDevStages);
        }

        // Decorrelation type can be null if all selected species stages should be used
        final String subDecorrType = this.requestParameters.getDecorrelationType();
        if (StringUtils.isBlank(subDecorrType)) {
            throw log.throwing(new InvalidRequestException("A decorrelation type must be provided"));
        }
        
        final Integer subNodeSize = this.requestParameters.getNodeSize(); 
        if (subNodeSize != null && subNodeSize <= 0) {
            throw log.throwing(new InvalidRequestException("A node size must be positive"));
        }
        
        final Integer subNbNodes = this.requestParameters.getNbNode(); 
        if (subNbNodes != null && subNbNodes <= 0) {
            throw log.throwing(new InvalidRequestException("A number of nodes must be positive"));
        }
        
        final Double subFdrThr = this.requestParameters.getFdrThreshold(); 
        if (subFdrThr != null && subFdrThr < 0) {
            throw log.throwing(new InvalidRequestException("A FDR threshold must be positive"));
        }
        
        final Double subPValueThr = this.requestParameters.getPValueThreshold();
        if (subPValueThr != null && subPValueThr < 0) {
            throw log.throwing(new InvalidRequestException("A p-value threshold must be positive"));
        }
        
        Set<String> cleanFgIds = new HashSet<>(subFgIds);
        Set<String> cleanBgIds = null;
        Integer speciesId = null;
        // If a bg list is provided, we do a gene validation on it and clean both lists
        if (hasBgList) {
            GeneListResponse bgGeneResponse = this.getGeneResponse(subBgIds, null);
            speciesId = bgGeneResponse.getSelectedSpecies();
            devStageIds = this.cleanDevStages(bgGeneResponse, devStageIds);
            cleanBgIds = new HashSet<>(subBgIds);
            // Remove in fg gene IDs that are not in bg list
            cleanFgIds.retainAll(subBgIds);
            if (cleanFgIds.isEmpty()) {
                throw log.throwing(new InvalidRequestException("No gene IDs of foreground "
                        + "are in background gene ID list"));
            }
            cleanFgIds = this.cleanGeneIds(bgGeneResponse, cleanFgIds);
            cleanBgIds = this.cleanGeneIds(bgGeneResponse, cleanBgIds);
            if (subNodeSize > cleanBgIds.size()) {
                throw log.throwing(new InvalidRequestException("It is impossible to obtain results "
                        + "if the node size parameter is greater than the number of *valid* genes "
                        + "in the background."));
            }
        }
        
        // Get gene response for clean fg gene IDs
        GeneListResponse fgGeneResponse = this.getGeneResponse(new ArrayList<>(cleanFgIds), null);
        
        // If a bg list is NOT provided, we clean fg list and get data according to fgGeneResponse
        if (!hasBgList) {
            cleanFgIds = this.cleanGeneIds(fgGeneResponse, cleanFgIds);
            devStageIds = this.cleanDevStages(fgGeneResponse, devStageIds);
            speciesId = fgGeneResponse.getSelectedSpecies();
        }

        assert cleanFgIds != null && !cleanFgIds.isEmpty();
        assert devStageIds != null && !devStageIds.isEmpty();
<<<<<<< HEAD
        assert speciesId != null && speciesId > 1;
=======
        assert speciesId != null && speciesId >= 1;
>>>>>>> 8bf43ade
        assert callTypes == null || callTypes.isEmpty();

        // One TopAnat analyze has one call type and one dev. stage
        List<TopAnatParams> allTopAnatParams = new ArrayList<TopAnatParams>();
        for (String callType: callTypes) {
            if (callType.isEmpty()) {
                continue;
            }
            for (String devStageId: devStageIds) {
                log.debug("Iteration: callType={} - devStageId={}", callType, devStageId);
                if (StringUtils.isBlank(devStageId)) {
                    continue;
                }
                SummaryCallType callTypeEnum = null;
                
                if (BgeeEnum.isInEnum(SummaryCallType.ExpressionSummary.class, callType)) {
                    callTypeEnum = SummaryCallType.ExpressionSummary.convertToExpression(callType);
                } else if (BgeeEnum.isInEnum(CallType.DiffExpression.class, callType)) {
                    callTypeEnum = SummaryCallType.DiffExpressionSummary.convertToDiffExpression(callType);
                } else {
                    throw log.throwing(new InvalidRequestException("Unkown call type: " + callType));
                }

                TopAnatParams.Builder builder = new TopAnatParams.Builder(
                        cleanFgIds, cleanBgIds, speciesId, callTypeEnum);
                
                builder.summaryQuality(dataQuality);
                builder.dataTypes(dataTypes);
                
                builder.devStageId(devStageId);
                if (BgeeEnum.isInEnum(DecorrelationType.class, subDecorrType)) {
                    builder.decorrelationType(DecorrelationType.convertToDecorrelationType(subDecorrType));
                } else {
                    throw log.throwing(new InvalidRequestException("Unkown decorrelation type: " + 
                            subDecorrType));
                }
                builder.nodeSize(subNodeSize);
                builder.numberOfSignificantNode(subNbNodes);
                builder.fdrThreshold(subFdrThr);
                builder.pvalueThreshold(subPValueThr);
                allTopAnatParams.add(builder.build());
            }
        }
        
        TopAnatController controller = new TopAnatController(allTopAnatParams, this.prop, 
                this.serviceFactory);
        return log.exit(controller);
    }

    /**
     * @param geneResponse
     * @param geneIds
     * @return
     */
    private Set<String> cleanGeneIds(GeneListResponse geneResponse, Set<String> geneIds) {
        log.entry(geneResponse, geneIds);
        
        Set<String> cleanGeneIds = new HashSet<>(geneIds);
        
        // Remove gene IDs that are not in bg selected species.
        cleanGeneIds.removeAll(geneResponse.getNotInSelectedSpeciesGeneIds());
        // Remove gene IDs that are in bg undetermined gene IDs
        cleanGeneIds.removeAll(geneResponse.getUndeterminedGeneIds());
        
        if (cleanGeneIds.isEmpty()) {
            throw log.throwing(new IllegalArgumentException("No gene IDs of foreground "
                    + "are in selected species from background gene ID list"));
        }
        
        return log.exit(cleanGeneIds);
    }

    /**
     * @param geneResponse
     * @param devStageIds
     * @return
     */
    private Set<String> cleanDevStages(GeneListResponse geneResponse, Set<String> devStageIds) {
        log.entry(geneResponse, devStageIds);

        Set<String> allDevStageIds = geneResponse.getStages().stream()
                .map(DevStage::getId)
                .collect(Collectors.toSet()); 
        if (devStageIds == null) {
            // We need stages to be able to build all TopAnatParams
            return log.exit(allDevStageIds);
        }
        Set<String> cleanDevStageIds = new HashSet<>(devStageIds);
        if (!allDevStageIds.containsAll(cleanDevStageIds)) {
            throw log.throwing(new IllegalArgumentException("Provided developmental stages " +
                    "are not from selected species"));
        }
        
        return log.exit(cleanDevStageIds);
    }

    /**
     * A convenient class to be passed to {@link org.bgee.view.JsonHelper} for gene list upload responses. 
     */
    public static class GeneListResponse {
        /**
         * See {@link #getGeneCount()}.
         */
        private final LinkedHashMap<Integer, Long> geneCount;
        /**
         * See {@link #getDetectedSpecies()}.
         */
        private final TreeMap<Integer, Species> detectedSpecies;
        /**
         * See {@link #getSelectedSpecies()}.
         */
        private final Integer selectedSpecies;
        /**
         * See {@link #getStages()}.
         */
        private final List<DevStage> stages;
        /**
         * See {@link #getNotInSelectedSpeciesGeneIds()}.
         */
        private final TreeSet<String> notInSelectedSpeciesGeneIds;
        /**
         * See {@link #getUndeterminedGeneIds()}.
         */
        private final TreeSet<String> undeterminedGeneIds;
        
        /**
         * Constructor of {@code GeneListResponse}. All {@code Collection}s or {@code Map}s
         * have a predictable iteration order, for predictable and consistent responses.
         * 
         * @param geneCount             A {@code LinkedHashMap} where keys are {@code Integer}s
         *                              corresponding to species IDs, the associated value being
         *                              a {@code Long} that is the gene count on the species.
<<<<<<< HEAD
=======
         //XXX: why not using a List of Species directly, and retrieve the IDs from the species objects?
>>>>>>> 8bf43ade
         * @param detectedSpecies       A {@code TreeMap} where keys are {@code Integer}s corresponding 
         *                              to IDs of detected species, the associated value being the
         *                              corresponding {@code Species} object.
         * @param selectedSpecies       An {@code Integer} representing the ID of the selected species.
         * @param stages                A {@code Collection} of {@code DevStage}s that are
         *                              valid dev. stages for {@code selectedSpecies}. 
         *                              They will be ordered by their natural ordering.
         * @param notInSelectedSpeciesGeneIds      A {@code TreeSet} of {@code String}s that are 
         *                              submitted gene IDs that are not in the selected species.
         * @param undeterminedGeneIds   A {@code TreeSet} of {@code String}s that are gene IDs
         *                              with undetermined species.
         */
        public GeneListResponse(LinkedHashMap<Integer, Long> geneCount,
                TreeMap<Integer, Species> detectedSpecies, Integer selectedSpecies,
                Collection<DevStage> stages, TreeSet<String> notInSelectedSpeciesGeneIds,
                TreeSet<String> undeterminedGeneIds) {
            log.entry(geneCount, detectedSpecies, selectedSpecies, stages,
                    notInSelectedSpeciesGeneIds, undeterminedGeneIds);
            this.geneCount= geneCount;
            this.detectedSpecies = detectedSpecies;
            this.selectedSpecies = selectedSpecies;
            this.stages = stages.stream().sorted().collect(Collectors.toList());
            this.notInSelectedSpeciesGeneIds = notInSelectedSpeciesGeneIds;
            this.undeterminedGeneIds = undeterminedGeneIds;
            log.exit();
        }
        
        /**
         * @return  The {@code Map} where keys are {@code Integer}s corresponding species IDs,
         *          the associated value being a {@code Long} that is the gene count on the species.
         */
        public LinkedHashMap<Integer, Long> getGeneCount() {
            return this.geneCount;
        }
        /**
         * @return  The {@code TreeMap} where keys are {@code Integer}s corresponding 
         *          to IDs of detected species, the associated value being the corresponding 
         *          {@code Species} object.
         */
<<<<<<< HEAD
=======
        //XXX: why not using a List of Species directly, and retrieve the IDs from the species objects?
>>>>>>> 8bf43ade
        public TreeMap<Integer, Species> getDetectedSpecies() {
            return this.detectedSpecies;
        }
        /**
         * @return  The {@code Integer} representing the ID of the selected species.
         */
        public Integer getSelectedSpecies() {
            return this.selectedSpecies;
        }
        /**
         * @return The {@code Set} of {@code DevStage}s that are 
         *          valid dev. stages for {@code selectedSpecies}.
         */
        public List<DevStage> getStages() {
            return this.stages;
        }
        /**
         * @return  The {@code TreeSet} of {@code String}s that are 
         *          submitted gene IDs that are not in the selected species.
         */
        public TreeSet<String> getNotInSelectedSpeciesGeneIds() {
            return this.notInSelectedSpeciesGeneIds;
        }
        /**
         * @return  The {@code Set} of {@code String}s that are gene IDs with undetermined species.
         */
        public TreeSet<String> getUndeterminedGeneIds() {
            return this.undeterminedGeneIds;
        }

        @Override
        public int hashCode() {
            final int prime = 31;
            int result = 1;
            result = prime * result + ((detectedSpecies == null) ? 0 : detectedSpecies.hashCode());
            result = prime * result + ((geneCount == null) ? 0 : geneCount.hashCode());
            result = prime * result + ((selectedSpecies == null) ? 0 : selectedSpecies.hashCode());
            result = prime * result + ((stages == null) ? 0 : stages.hashCode());
            result = prime * result + ((notInSelectedSpeciesGeneIds == null) ? 0 : 
                notInSelectedSpeciesGeneIds.hashCode());
            result = prime * result + ((undeterminedGeneIds == null) ? 0 : undeterminedGeneIds.hashCode());
            return result;
        }

        @Override
        public boolean equals(Object obj) {
            if (this == obj)
                return true;
            if (obj == null)
                return false;
            if (getClass() != obj.getClass())
                return false;
            GeneListResponse other = (GeneListResponse) obj;
            if (detectedSpecies == null) {
                if (other.detectedSpecies != null)
                    return false;
            } else if (!detectedSpecies.equals(other.detectedSpecies))
                return false;
            if (geneCount == null) {
                if (other.geneCount != null)
                    return false;
            } else if (!geneCount.equals(other.geneCount))
                return false;
            if (selectedSpecies == null) {
                if (other.selectedSpecies != null)
                    return false;
            } else if (!selectedSpecies.equals(other.selectedSpecies))
                return false;
            if (stages == null) {
                if (other.stages != null)
                    return false;
            } else if (!stages.equals(other.stages))
                return false;
            if (notInSelectedSpeciesGeneIds == null) {
                if (other.notInSelectedSpeciesGeneIds != null)
                    return false;
            } else if (!notInSelectedSpeciesGeneIds.equals(other.notInSelectedSpeciesGeneIds))
                return false;
            if (undeterminedGeneIds == null) {
                if (other.undeterminedGeneIds != null)
                    return false;
            } else if (!undeterminedGeneIds.equals(other.undeterminedGeneIds))
                return false;
            return true;
        }

        @Override
        public String toString() {
            return "Gene count: " + getGeneCount() + " - Detected species: " + getDetectedSpecies()
                    + " - Selected species: " + getSelectedSpecies() + " - Stages: " + getStages()
                    + " - Gene IDs not in selected: " + getNotInSelectedSpeciesGeneIds()
                    + " - Undetermined gene IDs: " + getUndeterminedGeneIds();
        }
    }

    /**
     * A convenient class to be passed to {@link org.bgee.view.JsonHelper} for job responses. 
     */
    public static class JobResponse {
        /**
         * See {@link #getJobId()}.
         */
        private final long jobId;
        /**
         * See {@link #getJobStatus()}.
         */
        private final String jobStatus;
        /**
         * See {@link #getData()}.
         */
        private final String data;
        
        /**
         * Constructor of {@code JobResponse}.
         * 
         * @param jobId     A {@code long} representing the ID of the job (task).
         * @param jobStatus A {@code String} representing the status of the job.
         * @param data      A {@code String} representing the key of the parameters.
         */
        public JobResponse(long jobId, String jobStatus, String data) {
            log.entry(jobId, jobStatus, data);
            this.jobId = jobId;
            this.jobStatus = jobStatus;
            this.data = data;
            log.exit();
        }
        
        /**
         * @return  The {@code long} representing the ID of the job (task).
         */
        public long getJobId() {
            return this.jobId;
        }
        /**
         * @return  The {@code String} representing the status of the job.
         */
        public String getJobStatus() {
            return this.jobStatus;
        }
        /**
         * @return  The {@code String} representing the key of the parameters.
         */
        public String getData() {
            return this.data;
        }

        @Override
        public int hashCode() {
            final int prime = 31;
            int result = 1;
            result = prime * result + ((data == null) ? 0 : data.hashCode());
            result = prime * result + (int) (jobId ^ (jobId >>> 32));
            result = prime * result + ((jobStatus == null) ? 0 : jobStatus.hashCode());
            return result;
        }
        @Override
        public boolean equals(Object obj) {
            if (this == obj) {
                return true;
            }
            if (obj == null) {
                return false;
            }
            if (getClass() != obj.getClass()) {
                return false;
            }
            JobResponse other = (JobResponse) obj;
            if (data == null) {
                if (other.data != null) {
                    return false;
                }
            } else if (!data.equals(other.data)) {
                return false;
            }
            if (jobId != other.jobId) {
                return false;
            }
            if (jobStatus == null) {
                if (other.jobStatus != null) {
                    return false;
                }
            } else if (!jobStatus.equals(other.jobStatus)) {
                return false;
            }
            return true;
        }

        @Override
        public String toString() {
            return "Job ID: " + getJobId() + " - Job status: "
                    + getJobStatus() + " - Data: " + getData();
        }
    }
}<|MERGE_RESOLUTION|>--- conflicted
+++ resolved
@@ -1052,11 +1052,7 @@
 
         assert cleanFgIds != null && !cleanFgIds.isEmpty();
         assert devStageIds != null && !devStageIds.isEmpty();
-<<<<<<< HEAD
-        assert speciesId != null && speciesId > 1;
-=======
         assert speciesId != null && speciesId >= 1;
->>>>>>> 8bf43ade
         assert callTypes == null || callTypes.isEmpty();
 
         // One TopAnat analyze has one call type and one dev. stage
@@ -1189,10 +1185,7 @@
          * @param geneCount             A {@code LinkedHashMap} where keys are {@code Integer}s
          *                              corresponding to species IDs, the associated value being
          *                              a {@code Long} that is the gene count on the species.
-<<<<<<< HEAD
-=======
          //XXX: why not using a List of Species directly, and retrieve the IDs from the species objects?
->>>>>>> 8bf43ade
          * @param detectedSpecies       A {@code TreeMap} where keys are {@code Integer}s corresponding 
          *                              to IDs of detected species, the associated value being the
          *                              corresponding {@code Species} object.
@@ -1232,10 +1225,7 @@
          *          to IDs of detected species, the associated value being the corresponding 
          *          {@code Species} object.
          */
-<<<<<<< HEAD
-=======
         //XXX: why not using a List of Species directly, and retrieve the IDs from the species objects?
->>>>>>> 8bf43ade
         public TreeMap<Integer, Species> getDetectedSpecies() {
             return this.detectedSpecies;
         }
