--- conflicted
+++ resolved
@@ -4,14 +4,6 @@
     version="2.4">
 
     <!-- Deployement descriptor for Bgee webapp -->
-<<<<<<< HEAD
-    <display-name>Bgee: a dataBase for Gene Expression Evolution</display-name>
-    <description>
-      Bgee is a database to retrieve and compare gene expression patterns
-      in multiple animal species, produced from multiple data types
-      (RNA-Seq, Affymetrix, in situ hybridization, and EST data).
-      Bgee is based exclusively on curated "normal", healthy, expression data
-=======
     <display-name>Bgee: gene expression data in animals</display-name>
     <description>
       Bgee is a database for retrieval and comparison of gene expression patterns 
@@ -21,7 +13,6 @@
       (RNA-Seq, Affymetrix, in situ hybridization, and EST data) and from multiple data sets 
       (including GTEx data).
       Bgee is based exclusively on curated "normal", healthy wild-type, expression data
->>>>>>> 8c7158c5
       (e.g., no gene knock-out, no treatment, no disease), to provide a comparable reference
       of normal gene expression.
       Bgee produces calls of presence/absence of expression, and of differential
