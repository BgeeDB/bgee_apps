package org.bgee.model.dao.mysql.gene;

import java.sql.SQLException;
import java.sql.Types;
import java.util.Collection;
import java.util.Map.Entry;
import java.util.Set;

import org.apache.logging.log4j.LogManager;
import org.apache.logging.log4j.Logger;
import org.bgee.model.dao.api.exception.DAOException;
import org.bgee.model.dao.api.gene.HierarchicalGroupDAO;
import org.bgee.model.dao.mysql.MySQLDAO;
import org.bgee.model.dao.mysql.connector.BgeePreparedStatement;
/*
import org.bgee.model.dao.mysql.BgeeConnection;
import org.bgee.model.dao.mysql.BgeePreparedStatement;
import org.bgee.model.dao.sql.*;*/
import org.bgee.model.dao.mysql.connector.MySQLDAOManager;
import org.bgee.model.dao.mysql.connector.MySQLDAOResultSet;
import org.bgee.model.dao.mysql.exception.UnrecognizedColumnException;

/**
 * A {@code HierarchicalGroupDAO} for MySQL. 
 * 
 * @author Valentine Rech de Laval
 * @author Julien Wollbrett
 * @version Bgee 14
 * @see org.bgee.model.dao.api.gene.HierarchicalGroupDAO.HierarchicalGroupTO
 * @since Bgee 13
 */
public class MySQLHierarchicalGroupDAO extends MySQLDAO<HierarchicalGroupDAO.Attribute>
        implements HierarchicalGroupDAO {

    /**
     * {@code Logger} of the class. 
     */
    private final static Logger log = 
            LogManager.getLogger(MySQLHierarchicalGroupDAO.class.getName());

    /**
     * Constructor providing the {@code MySQLDAOManager} that this {@code MySQLDAO} will
     * use to obtain {@code BgeeConnection}s.
     * 
     * @param manager the {@code MySQLDAOManager} to use.
     * @throws IllegalArgumentException If {@code manager} is {@code null}.
     */
    public MySQLHierarchicalGroupDAO(MySQLDAOManager manager)
            throws IllegalArgumentException {
        super(manager);
    }
    
    @Override
    public HierarchicalNodeToGeneTOResultSet getOMANodeToGene(Integer taxonId, 
			Collection<Integer> speciesIds) throws DAOException, IllegalArgumentException {
        log.entry(taxonId, speciesIds);

        if (taxonId <= 0) {
            throw log.throwing(new IllegalArgumentException("No taxon ID is provided"));
        }
        
        boolean hasSpecies  = speciesIds != null && !speciesIds.isEmpty();
        
        String sql = "SELECT geneToOma.OMANodeId, geneToOma.bgeeGeneId "
                + "FROM geneToOma "
                + "INNER JOIN gene AS g ON geneToOma.bgeeGeneId = g.bgeeGeneId "
                + "WHERE taxonId = ? ";
        if (hasSpecies) {
            sql += "AND g.speciesId IN (" +
                    BgeePreparedStatement.generateParameterizedQueryString(
                            speciesIds.size()) + ")";
        }
        
        //we don't use a try-with-resource, because we return a pointer to the results, 
        //not the actual results, so we should not close this BgeePreparedStatement.
        try {
            BgeePreparedStatement stmt = this.getManager().getConnection().prepareStatement(sql);
            stmt.setInt(1, taxonId);
            if (hasSpecies) {
                stmt.setIntegers(2, speciesIds, true);
            }  
            return log.exit(new MySQLHierarchicalNodeToGeneTOResultSet(stmt));
        } catch (SQLException e) {
            throw log.throwing(new DAOException(e));
        }
    }
    
    @Override
    public HierarchicalNodeTOResultSet getOMANodesFromStartingGenes(Collection<Integer> taxonIds, 
    		Integer startingSpeciesId, Set<String> startingGeneIds) throws DAOException, IllegalArgumentException{
    	log.entry(taxonIds, startingSpeciesId, startingGeneIds);
    	if (taxonIds == null || taxonIds.size() == 0) {
            throw log.throwing(new IllegalArgumentException("No taxon ID is provided"));
        }
    	if (startingSpeciesId == null) {
            throw log.throwing(new IllegalArgumentException("No starting species ID is provided"));
        }
    	if (startingGeneIds == null || startingGeneIds.size() == 0) {
            throw log.throwing(new IllegalArgumentException("No starting gene IDs are provided"));
        }
    	
    	boolean hasGenes  = startingSpeciesId != null && startingSpeciesId > 0 && startingGeneIds != null
    			&& startingGeneIds.size() > 0;
    	
        String sql = "SELECT geneToOma.OMANodeId, geneToOma.taxonId, hg.OMAGroupId "
                + "FROM OMAHierarchicalGroup as hg "
                + "INNER JOIN geneToOma ON geneToOma.OMANodeId = hg.OMANodeId"
                + "INNER JOIN gene AS g ON geneToOma.bgeeGeneId = g.bgeeGeneId "
                + "WHERE geneToOma.taxonId IN ? (" +
                    BgeePreparedStatement.generateParameterizedQueryString(
                    		taxonIds.size()) + ")";
        if (hasGenes) {
            sql += "AND g.speciesId = ?"
            		+ "AND geneID IN (" +
                    BgeePreparedStatement.generateParameterizedQueryString(
                    		startingGeneIds.size()) + ")"
                    + "ORDERED BY hg.OMAGroupId";
        }
        
        try {
            BgeePreparedStatement stmt = this.getManager().getConnection().prepareStatement(sql);
            stmt.setIntegers(1, taxonIds, false);
            if (hasGenes) {
                stmt.setInt(2, startingSpeciesId);
                stmt.setStrings(3, startingGeneIds, true);
            }  
            return log.exit(new MySQLHierarchicalNodeTOResultSet(stmt));
        } catch (SQLException e) {
            throw log.throwing(new DAOException(e));
        }
    }
    
    public HierarchicalNodeToGeneTOResultSet getGenesByNodeFromNodes(Collection<Integer> omaNodesIds,
    		Collection<Integer> speciesIds) throws DAOException, IllegalArgumentException{
    	log.entry(omaNodesIds, speciesIds);
    	if (omaNodesIds == null || omaNodesIds.size() == 0) {
            throw log.throwing(new IllegalArgumentException("No OMA node ID is provided"));
        }
    	boolean hasSpecies  = speciesIds != null && speciesIds.size() > 0;
    	String sql = "SELECT geneToOma.OMANodeId, geneToOma.geneId FROM geneToOma "
                + "INNER JOIN gene AS g ON geneToOma.bgeeGeneId = g.bgeeGeneId "
                + "WHERE geneToOma.OMANodeId IN (" +
                    BgeePreparedStatement.generateParameterizedQueryString(
                    		omaNodesIds.size()) + ")";
    	if(hasSpecies){
    		sql += "AND g.speciesId IN (" +
                    BgeePreparedStatement.generateParameterizedQueryString(
                    		speciesIds.size()) + ")";
    	}
    	try {
            BgeePreparedStatement stmt = this.getManager().getConnection().prepareStatement(sql);
            stmt.setIntegers(1, omaNodesIds, true);
            if (hasSpecies) {
                stmt.setIntegers(2, speciesIds, true);
            }  
            return log.exit(new MySQLHierarchicalNodeToGeneTOResultSet(stmt));
        } catch (SQLException e) {
            throw log.throwing(new DAOException(e));
        }
    	
    }

    //***************************************************************************
    // METHODS NOT PART OF THE bgee-dao-api, USED BY THE PIPELINE AND NOT MEANT 
    //TO BE EXPOSED TO THE PUBLIC API.
    //***************************************************************************
    @Override
    public int insertHierarchicalNodes(Collection<HierarchicalNodeTO> groups)
            throws DAOException, IllegalArgumentException {
        log.entry(groups);

        if (groups == null || groups.isEmpty()) {
            throw log.throwing(new IllegalArgumentException(
                    "No hierarchical group is given, then no hierarchical group is inserted"));
        }

        int groupInsertedCount = 0;

        // To not overload MySQL with an error com.mysql.jdbc.PacketTooBigException, 
        // and because of laziness, we insert terms one at a time
        String sql = "INSERT INTO OMAHierarchicalGroup " +
                     "(OMANodeId, OMAGroupId, OMANodeLeftBound, OMANodeRightBound, taxonId) " +
                     "values (?, ?, ?, ?, ?)";

<<<<<<< HEAD
        try (BgeePreparedStatement stmt = 
                this.getManager().getConnection().prepareStatement(sql)) {
            for (HierarchicalGroupTO group: groups) {
                stmt.setInt(1, group.getId());
                stmt.setString(2, group.getOMAGroupId());
                stmt.setInt(3, group.getLeftBound());
                stmt.setInt(4, group.getRightBound());
                // taxonId could be null for paralogous groups
                if (group.getTaxonId() == 0) {
                    stmt.setNull(5, Types.INTEGER);
                } else {
                    stmt.setInt(5, group.getTaxonId());
                }
                groupInsertedCount += stmt.executeUpdate();
                stmt.clearParameters();
            }
            return log.exit(groupInsertedCount);
        } catch (SQLException e) {
            throw log.throwing(new DAOException(e));
        }
=======
    	try (BgeePreparedStatement stmt = 
    			this.getManager().getConnection().prepareStatement(sql)) {
    		for (HierarchicalNodeTO group: groups) {
    			stmt.setInt(1, group.getId());
    			stmt.setString(2, group.getOMAGroupId());
    			stmt.setInt(3, group.getLeftBound());
    			stmt.setInt(4, group.getRightBound());
    			// taxonId could be null for paralogous groups
    			if (group.getTaxonId() == 0) {
    			    stmt.setNull(5, Types.INTEGER);
    			} else {
    			    stmt.setInt(5, group.getTaxonId());
    			}
    			groupInsertedCount += stmt.executeUpdate();
    			stmt.clearParameters();
    		}
    		return log.exit(groupInsertedCount);
    	} catch (SQLException e) {
    		throw log.throwing(new DAOException(e));
    	}
>>>>>>> 563b1374
    }

    //XXX: how this was handled before?
    @Override
    public int insertHierarchicalNodeToGene(Collection<HierarchicalNodeToGeneTO> groupToGenes)
            throws DAOException, IllegalArgumentException {
        log.entry(groupToGenes);

        if (groupToGenes == null || groupToGenes.isEmpty()) {
            throw log.throwing(new IllegalArgumentException(
                    "No hierarchical group to gene is given, then no group to gene mapping is inserted"));
        }

        int groupToGeneInsertedCount = 0;

        // To not overload MySQL with an error com.mysql.jdbc.PacketTooBigException,
        // and because of laziness, we insert terms one at a time
        String sql = "INSERT INTO geneToOma " +
                     "(OMANodeId, bgeeGeneId, taxonId) " +
                     "values (?, ?, ?)";

<<<<<<< HEAD
        try (BgeePreparedStatement stmt =
                this.getManager().getConnection().prepareStatement(sql)) {
            
            for (HierarchicalGroupToGeneTO groupToGene: groupToGenes) {
                System.out.println(groupToGene.getNodeId()+" -> "+groupToGene.getBgeeGeneId()+" -> "+groupToGene.getTaxonId());
                stmt.setInt(1, groupToGene.getNodeId());
                stmt.setInt(2, groupToGene.getBgeeGeneId());
                stmt.setInt(3, groupToGene.getTaxonId());
                groupToGeneInsertedCount += stmt.executeUpdate();
                stmt.clearParameters();
            }
            return log.exit(groupToGeneInsertedCount);
        } catch (SQLException e) {
            throw log.throwing(new DAOException(e));
        }
=======
    	try (BgeePreparedStatement stmt = 
    			this.getManager().getConnection().prepareStatement(sql)) {
    		
    		for (HierarchicalNodeToGeneTO groupToGene: groupToGenes) {
    			stmt.setInt(1, groupToGene.getNodeId());
    			stmt.setInt(2, groupToGene.getBgeeGeneId());
    			stmt.setInt(3, groupToGene.getTaxonId());
    			groupToGeneInsertedCount += stmt.executeUpdate();
    			stmt.clearParameters();
    		}
    		return log.exit(groupToGeneInsertedCount);
    	} catch (SQLException e) {
    		throw log.throwing(new DAOException(e));
    	}
>>>>>>> 563b1374
    }
    
    /**
    * A {@code MySQLDAOResultSet} specific to {@code HierarchicalNodeToGeneTO}.
    * 
    * @author Frederic Bastian
    * @version Bgee 13 Mar. 2015
    * @since Bgee 13
    */
   public class MySQLHierarchicalNodeTOResultSet 
               extends MySQLDAOResultSet<HierarchicalNodeTO> 
               implements HierarchicalNodeTOResultSet {
	   /**
        * Delegates to {@link MySQLDAOResultSet#MySQLDAOResultSet(BgeePreparedStatement)}
        * super constructor.
        * 
        * @param statement The first {@code BgeePreparedStatement} to execute a query on.
        */
       private MySQLHierarchicalNodeTOResultSet(BgeePreparedStatement statement) {
           super(statement);
       }
       
       /**
        * Delegates to {@link MySQLDAOResultSet#MySQLDAOResultSet(BgeePreparedStatement, 
        * int, int, int)} super constructor.
        * 
        * @param statement             The first {@code BgeePreparedStatement} to execute 
        *                              a query on.
        * @param offsetParamIndex      An {@code int} that is the index of the parameter 
        *                              defining the offset argument of a LIMIT clause, 
        *                              in the SQL query hold by {@code statement}.
        * @param rowCountParamIndex    An {@code int} that is the index of the parameter 
        *                              specifying the maximum number of rows to return 
        *                              in a LIMIT clause, in the SQL query 
        *                              hold by {@code statement}.
        * @param rowCount              An {@code int} that is the maximum number of rows to use 
        *                              in a LIMIT clause, in the SQL query 
        *                              hold by {@code statement}.
        * @param filterDuplicates      A {@code boolean} defining whether equal 
        *                              {@code TransferObject}s returned by different queries should 
        *                              be filtered: when {@code true}, only one of them will be 
        *                              returned. This implies that all {@code TransferObject}s 
        *                              returned will be stored, implying potentially 
        *                              great memory usage.
        */
       private MySQLHierarchicalNodeTOResultSet(BgeePreparedStatement statement, 
               int offsetParamIndex, int rowCountParamIndex, int rowCount, 
               boolean filterDuplicates) {
           super(statement, offsetParamIndex, rowCountParamIndex, rowCount, filterDuplicates);
       }
       
       @Override
       protected HierarchicalNodeTO getNewTO() throws DAOException {
           log.entry();

           String hogId = null;
           Integer taxonId = null, nodeId = null; 

           for (Entry<Integer, String> column: this.getColumnLabels().entrySet()) {
               try {
                   if (column.getValue().equals("OMAGroupId")) {
                       hogId = this.getCurrentResultSet().getString(column.getKey());
                       
                   } else if (column.getValue().equals("bgeeGeneId")) {
                	   taxonId = this.getCurrentResultSet().getInt(column.getKey());

                   } else if (column.getValue().equals("OMANodeId")) {
                	   nodeId = this.getCurrentResultSet().getInt(column.getKey());

                   } else {
                       throw log.throwing(new UnrecognizedColumnException(column.getValue()));
                   }

               } catch (SQLException e) {
                   throw log.throwing(new DAOException(e));
               }
           }
           return log.exit(new HierarchicalNodeTO(nodeId, hogId, null, null, taxonId));
       }

   }
    
    /**
     * A {@code MySQLDAOResultSet} specific to {@code HierarchicalNodeToGeneTO}.
     * 
     * @author Frederic Bastian
     * @version Bgee 13 Mar. 2015
     * @since Bgee 13
     */
    public class MySQLHierarchicalNodeToGeneTOResultSet 
                extends MySQLDAOResultSet<HierarchicalNodeToGeneTO> 
                implements HierarchicalNodeToGeneTOResultSet {

        /**
         * Delegates to {@link MySQLDAOResultSet#MySQLDAOResultSet(BgeePreparedStatement)}
         * super constructor.
         * 
         * @param statement The first {@code BgeePreparedStatement} to execute a query on.
         */
        private MySQLHierarchicalNodeToGeneTOResultSet(BgeePreparedStatement statement) {
            super(statement);
        }
        
        /**
         * Delegates to {@link MySQLDAOResultSet#MySQLDAOResultSet(BgeePreparedStatement, 
         * int, int, int)} super constructor.
         * 
         * @param statement             The first {@code BgeePreparedStatement} to execute 
         *                              a query on.
         * @param offsetParamIndex      An {@code int} that is the index of the parameter 
         *                              defining the offset argument of a LIMIT clause, 
         *                              in the SQL query hold by {@code statement}.
         * @param rowCountParamIndex    An {@code int} that is the index of the parameter 
         *                              specifying the maximum number of rows to return 
         *                              in a LIMIT clause, in the SQL query 
         *                              hold by {@code statement}.
         * @param rowCount              An {@code int} that is the maximum number of rows to use 
         *                              in a LIMIT clause, in the SQL query 
         *                              hold by {@code statement}.
         * @param filterDuplicates      A {@code boolean} defining whether equal 
         *                              {@code TransferObject}s returned by different queries should 
         *                              be filtered: when {@code true}, only one of them will be 
         *                              returned. This implies that all {@code TransferObject}s 
         *                              returned will be stored, implying potentially 
         *                              great memory usage.
         */
        private MySQLHierarchicalNodeToGeneTOResultSet(BgeePreparedStatement statement, 
                int offsetParamIndex, int rowCountParamIndex, int rowCount, 
                boolean filterDuplicates) {
            super(statement, offsetParamIndex, rowCountParamIndex, rowCount, filterDuplicates);
        }
        
        @Override
        protected HierarchicalNodeToGeneTO getNewTO() throws DAOException {
            log.entry();
            Integer hogId = null, geneId = null, taxonId = null; 

            for (Entry<Integer, String> column: this.getColumnLabels().entrySet()) {
                try {
                    if (column.getValue().equals("OMANodeId")) {
                        hogId = this.getCurrentResultSet().getInt(column.getKey());
                        
                    } else if (column.getValue().equals("bgeeGeneId")) {
                        geneId = this.getCurrentResultSet().getInt(column.getKey());

                    } else if (column.getValue().equals("taxonId")) {
                        taxonId = this.getCurrentResultSet().getInt(column.getKey());

                    } else {
                        throw log.throwing(new UnrecognizedColumnException(column.getValue()));
                    }

                } catch (SQLException e) {
                    throw log.throwing(new DAOException(e));
                }
            }
            return log.exit(new HierarchicalNodeToGeneTO(hogId, geneId, taxonId));
        }
    }

//
//    BgeeConnection connection;
//
//    /**
//     * Retrieves all the orthologous genes corresponding to the queried gene at
//     * the taxonomy level specified.
//     * <p>
//     * This method takes as parameters a {@code String} representing the
//     * gene ID, and a {@code long} representing the NCBI taxonomy ID for
//     * the taxonomy level queried. Then, the orthologous genes for the submitted
//     * gene ID at the particular taxonomy level are retrieved and returned as a
//     * {@code Collection} of {@code String}.
//     * 
//     * @param queryGene
//     *            A {@code String} representing the gene ID queried, whose
//     *            orthologous genes are to be retrieved.
//     * 
//     * @param ncbiTaxonomyId
//     *            A {@code long} representing the NCBI taxonomy ID of the
//     *            hierarchical level queried.
//     * @return A {@code Collection} of {@code String} containing all
//     *         the orthologous genes of the query gene corresponding to the
//     *         taxonomy level queried.
//     * 
//     * @throws SQLException
//     */
//    public ArrayList<String> getHierarchicalOrthologousGenes(String queryGene,
//            String ncbiTaxonomyId) throws SQLException {
//
//        log.entry();
//
//        ArrayList<String> orthologousGenes = new ArrayList<String>();
//
//        String sql = "SELECT t5.* FROM gene AS t1 "
//                + "INNER JOIN hierarchicalGroup AS t2 ON t1.hierarchicalGroupId = t2.hierarchicalGroupId "
//                + "INNER JOIN hierarchicalGroup AS t3 "
//                + "ON t3.hierarchicalGroupLeftBound <= t2.hierarchicalGroupLeftBound AND "
//                + "t3.hierarchicalGroupRightBound >= t2.hierarchicalGroupRightBound AND "
//                + "t3.orthologousGroupId = t2.orthologousGroupId "
//                + "INNER JOIN hierarchicalGroup AS t4 "
//                + "ON t4.hierarchicalGroupLeftBound >= t3.hierarchicalGroupLeftBound AND "
//                + "t4.hierarchicalGroupRightBound <= t3.hierarchicalGroupRightBound AND "
//                + "t4.orthologousGroupId = t3.orthologousGroupId "
//                + "INNER JOIN gene AS t5 ON t5.hierarchicalGroupId = t4.hierarchicalGroupId "
//                + "WHERE t1.geneId =? and t3.ncbiTaxonomyId=? ;";
//
//        if (log.isDebugEnabled()) {
//            log.debug("QUERY: {}", sql);
//        }
//
//        try {
//            BgeePreparedStatement preparedStatement = connection
//                    .prepareStatement(sql);
//            preparedStatement.setString(1, queryGene);
//            preparedStatement.setString(2, ncbiTaxonomyId);
//            ResultSet resultSet = preparedStatement.executeQuery();
//
//            while (resultSet.next()) {
//                orthologousGenes.add(resultSet.getString("geneId"));
//            }
//
//        } catch (SQLException e) {
//            System.out.println(e.toString());
//        } finally {
//            connection.close();
//        }
//
//        return log.exit(orthologousGenes);
//    }
//
//    /**
//     * Retrieves all the orthologous genes corresponding to the queried gene at
//     * the taxonomy level specified, belonging to a list of species.
//     * <p>
//     * This method takes as parameters a {@code String} representing the
//     * gene ID, a {@code long} representing the NCBI taxonomy ID for the
//     * taxonomy level queried, and an {@code ArrayList} representing the
//     * list of species whose genes are required. Then, the orthologous genes for
//     * the submitted gene ID at the particular taxonomy level, belonging to each
//     * of the species submitted are retrieved and returned as a
//     * {@code Collection} of {@code String}.
//     * 
//     * @param queryGene
//     *            A {@code String} representing the gene ID queried, whose
//     *            orthologous genes are to be retrieved.
//     * 
//     * @param ncbiTaxonomyId
//     *            A {@code long} representing the NCBI taxonomy ID of the
//     *            hierarchical level queried.
//     * @param speciesIds
//     *            An {@code ArrayList} representing the list of species
//     *            whose genes are required
//     * 
//     * @return A {@code Collection} of {@code String} containing all
//     *         the orthologous genes of the query gene corresponding to the
//     *         taxonomy level queried.
//     * 
//     * @throws SQLException
//     * 
//     */
//    public ArrayList<String> getHierarchicalOrthologousGenesForSpecies(
//            String queryGene, String ncbiTaxonomyId, ArrayList<Long> speciesIds)
//            throws SQLException {
//
//        log.entry();
//
//        ArrayList<String> orthologousGenes = new ArrayList<String>();
//
//        for (long speciesId : speciesIds) {
//
//            String sql = "SELECT t5.* FROM gene AS t1 "
//                    + "INNER JOIN hierarchicalGroup AS t2 ON t1.hierarchicalGroupId = t2.hierarchicalGroupId "
//                    + "INNER JOIN hierarchicalGroup AS t3 "
//                    + "ON t3.hierarchicalGroupLeftBound <= t2.hierarchicalGroupLeftBound AND "
//                    + "t3.hierarchicalGroupRightBound >= t2.hierarchicalGroupRightBound AND "
//                    + "t3.orthologousGroupId = t2.orthologousGroupId "
//                    + "INNER JOIN hierarchicalGroup AS t4 "
//                    + "ON t4.hierarchicalGroupLeftBound >= t3.hierarchicalGroupLeftBound AND "
//                    + "t4.hierarchicalGroupRightBound <= t3.hierarchicalGroupRightBound AND "
//                    + "t4.orthologousGroupId = t3.orthologousGroupId "
//                    + "INNER JOIN gene AS t5 ON t5.hierarchicalGroupId = t4.hierarchicalGroupId "
//                    + "WHERE t1.geneId =? and t3.ncbiTaxonomyId=? and t5.speciesId=? ;";
//
//            if (log.isDebugEnabled()) {
//                log.debug("QUERY: {}", sql);
//            }
//
//            try {
//                BgeePreparedStatement preparedStatement = connection
//                        .prepareStatement(sql);
//                preparedStatement.setString(1, queryGene);
//                preparedStatement.setString(2, ncbiTaxonomyId);
//                preparedStatement.setLong(3, speciesId);
//                ResultSet resultSet = preparedStatement.executeQuery();
//
//                while (resultSet.next()) {
//                    orthologousGenes.add(resultSet.getString("geneId"));
//                }
//
//            } catch (SQLException e) {
//                System.out.println(e.toString());
//            } finally {
//                connection.close();
//            }
//        }
//
//        return log.exit(orthologousGenes);
//    }
//
//    /**
//     * 
//     * Retrieves all the within species paralogs of the queried gene.
//     * <p>
//     * This method takes as parameters a {@code String} representing the
//     * gene ID. Then, all the within species paralogs of the the submitted gene
//     * ID are retrieved and returned as a {@code Collection} of
//     * {@code String}.
//     * 
//     * @param queryGene
//     *            A {@code String} representing the gene ID queried, whose
//     *            within species paralogs are to be retrieved.
//     * 
//     * @return A {@code Collection} of {@code String} containing all
//     *         the within species paralogs genes of the query gene.
//     * 
//     * @throws SQLException
//     * 
//     */
//    public ArrayList<String> getWithinSpeciesParalogs(String queryGene)
//            throws SQLException {
//
//        log.entry();
//
//        ArrayList<String> paralogusGenes = new ArrayList<String>();
//
//        String sql = "SELECT t6.* FROM gene AS t6"
//                + "INNER JOIN hierarchicalGroup AS t5 "
//                + " ON t6.hierarchicalGroupId = t5.hierarchicalGroupId "
//                + " INNER JOIN hierarchicalGroup AS t4"
//                + " ON t4.hierarchicalGroupId = ( "
//                + "     SELECT t3.hierarchicalGroupId FROM gene AS t1 "
//                + "     INNER JOIN hierarchicalGroup AS t2  "
//                + "     ON t1.hierarchicalGroupId = t2.hierarchicalGroupId  "
//                + "     INNER JOIN hierarchicalGroup AS t3  "
//                + "     ON t2.orthologousGroupId = t3.orthologousGroupId "
//                + "     AND  t3.hierarchicalGroupLeftBound < t2.hierarchicalGroupLeftBound "
//                + "     AND  t3.hierarchicalGroupRightBound > t2.hierarchicalGroupRightBound "
//                + "     WHERE t1.geneId = 'ENSXETG00000028037' AND t3.ncbiTaxonomyId='null'  "
//        //TODO: if code reactivated, think of fix for issue #173
//                + "     ORDER BY t3.hierarchicalGroupLeftBound DESC LIMIT 1 "
//                + " )AND t5.orthologousGroupId=t4.orthologousGroupId "
//                + " AND  t5.hierarchicalGroupLeftBound > t4.hierarchicalGroupLeftBound "
//                + " AND  t5.hierarchicalGroupRightBound < t4.hierarchicalGroupRightBound; ";
//
//        if (log.isDebugEnabled()) {
//            log.debug("QUERY: {}", sql);
//        }
//
//        try {
//            BgeePreparedStatement preparedStatement = connection
//                    .prepareStatement(sql);
//
//            preparedStatement.setString(1, queryGene);
//
//            ResultSet resultSet = preparedStatement.executeQuery();
//
//            while (resultSet.next()) {
//                paralogusGenes.add(resultSet.getString("geneId"));
//            }
//
//        } catch (SQLException e) {
//            System.out.println(e.toString());
//        } finally {
//            connection.close();
//        }
//
//        return log.exit(paralogusGenes);
//    }
//
//    /**
//     * Retrieves all the orthologous genes corresponding to the queried gene in
//     * the closest species.
//     * <p>
//     * This method takes as parameters a {@code String} representing the
//     * gene ID. Then, the orthologous genes for the submitted gene ID belonging
//     * closest species are retrieved and returned as a {@code Collection}
//     * of {@code String}.
//     * 
//     * @param queryGene
//     *            A {@code String} representing the gene ID queried, whose
//     *            orthologous genes in it's closest species are to be retrieved.
//     * 
//     * @return A {@code Collection} of {@code String} containing all
//     *         the orthologous genes of the query gene in the closest species.
//     * 
//     * @throws SQLException
//     * 
//     */
//    public ArrayList<String> getOrthologsInClosestSpecies(String queryGene)
//            throws SQLException {
//
//        log.entry();
//
//        ArrayList<String> orthologousGenes = new ArrayList<String>();
//
//        String sql = "SELECT t6.* FROM gene AS t6"
//                + " INNER JOIN hierarchicalGroup AS t5 "
//                + " ON t6.hierarchicalGroupId = t5.hierarchicalGroupId "
//                + " INNER JOIN hierarchicalGroup AS t4"
//                + " ON t4.hierarchicalGroupId = ( "
//                + "     SELECT t3.hierarchicalGroupId FROM gene AS t1 "
//                + "     INNER JOIN hierarchicalGroup AS t2  "
//                + "     ON t1.hierarchicalGroupId = t2.hierarchicalGroupId  "
//                + "     INNER JOIN hierarchicalGroup AS t3  "
//                + "     ON t2.orthologousGroupId = t3.orthologousGroupId "
//                + "     AND  t3.hierarchicalGroupLeftBound < t2.hierarchicalGroupLeftBound "
//                + "     AND  t3.hierarchicalGroupRightBound > t2.hierarchicalGroupRightBound "
//                + "     WHERE t1.geneId = ? AND t3.ncbiTaxonomyId!='null' "
//        //TODO: if code reactivated, think of fix for issue #173 
//                + "     ORDER BY t3.hierarchicalGroupLeftBound DESC LIMIT 1 "
//                + " )AND t5.orthologousGroupId=t4.orthologousGroupId "
//                + " AND  t5.hierarchicalGroupLeftBound > t4.hierarchicalGroupLeftBound "
//                + " AND  t5.hierarchicalGroupRightBound < t4.hierarchicalGroupRightBound; ";
//
//        if (log.isDebugEnabled()) {
//            log.debug("QUERY: {}", sql);
//        }
//
//        try {
//            BgeePreparedStatement preparedStatement = connection
//                    .prepareStatement(sql);
//
//            preparedStatement.setString(1, queryGene);
//
//            ResultSet resultSet = preparedStatement.executeQuery();
//
//            while (resultSet.next()) {
//                orthologousGenes.add(resultSet.getString("geneId"));
//            }
//
//            if (log.isDebugEnabled()) {
//
//            }
//
//        } catch (SQLException e) {
//            System.out.println(e.toString());
//        } finally {
//            connection.close();
//        }
//
//        return log.exit(orthologousGenes);
//    }
//
//    /**
//     * Retrieves all the orthologous genes corresponding to the queried gene in a
//     * list of species.
//     * <p>
//     * This method takes as parameters a {@code String} representing the
//     * gene ID, and an {@code ArrayList} representing the list of species
//     * representing the list of species IDs. Then, the orthologous genes for the
//     * submitted gene ID belonging to these species are retrieved and returned
//     * as a {@code Collection} of {@code String}.
//     * 
//     * @param queryGene
//     *            A {@code String} representing the gene ID queried, whose
//     *            orthologous genes in it's closest species are to be retrieved.
//     * 
//     * @param speciesIds
//     *            An {@code ArrayList} representing the list of species
//     *            whose genes are required
//     * 
//     * @return A {@code Collection} of {@code String} containing all
//     *         the orthologous genes of the query gene in the closest species.
//     * 
//     * @throws SQLException
//     * 
//     */
//    public ArrayList<String> getAllHierarchicalOrthologuesForSpecies(
//            String queryGene, ArrayList<Long> speciesIds) throws SQLException {
//
//        log.entry();
//
//        ArrayList<String> orthologousGenes = new ArrayList<String>();
//
//        for (long speciesId : speciesIds) {
//
//            String sql = "SELECT t5.* FROM gene AS t1 "
//                    + "INNER JOIN hierarchicalGroup AS t2 ON t1.hierarchicalGroupId = t2.hierarchicalGroupId "
//                    + "INNER JOIN hierarchicalGroup AS t3 "
//                    + "ON t3.hierarchicalGroupLeftBound <= t2.hierarchicalGroupLeftBound AND "
//                    + "t3.hierarchicalGroupRightBound >= t2.hierarchicalGroupRightBound AND "
//                    + "t3.orthologousGroupId = t2.orthologousGroupId "
//                    + "INNER JOIN hierarchicalGroup AS t4 "
//                    + "ON t4.hierarchicalGroupLeftBound >= t3.hierarchicalGroupLeftBound AND "
//                    + "t4.hierarchicalGroupRightBound <= t3.hierarchicalGroupRightBound AND "
//                    + "t4.orthologousGroupId = t3.orthologousGroupId "
//                    + "INNER JOIN gene AS t5 ON t5.hierarchicalGroupId = t4.hierarchicalGroupId "
//                    + "WHERE t1.geneId =? and t3.hierarchicalGroupLeftBound='1' and t5.speciesId=? ;";
//
//            if (log.isDebugEnabled()) {
//                log.debug("QUERY: {}", sql);
//            }
//
//            try {
//                BgeePreparedStatement preparedStatement = connection
//                        .prepareStatement(sql);
//
//                preparedStatement.setString(1, queryGene);
//                preparedStatement.setLong(2, speciesId);
//
//                ResultSet resultSet = preparedStatement.executeQuery();
//
//                while (resultSet.next()) {
//                    orthologousGenes.add(resultSet.getString("geneId"));
//                }
//
//                if (log.isDebugEnabled()) {
//
//                }
//
//            } catch (SQLException e) {
//                System.out.println(e.toString());
//            } finally {
//                connection.close();
//            }
//        }
//
//        return log.exit(orthologousGenes);
//
//    }

}<|MERGE_RESOLUTION|>--- conflicted
+++ resolved
@@ -182,28 +182,6 @@
                      "(OMANodeId, OMAGroupId, OMANodeLeftBound, OMANodeRightBound, taxonId) " +
                      "values (?, ?, ?, ?, ?)";
 
-<<<<<<< HEAD
-        try (BgeePreparedStatement stmt = 
-                this.getManager().getConnection().prepareStatement(sql)) {
-            for (HierarchicalGroupTO group: groups) {
-                stmt.setInt(1, group.getId());
-                stmt.setString(2, group.getOMAGroupId());
-                stmt.setInt(3, group.getLeftBound());
-                stmt.setInt(4, group.getRightBound());
-                // taxonId could be null for paralogous groups
-                if (group.getTaxonId() == 0) {
-                    stmt.setNull(5, Types.INTEGER);
-                } else {
-                    stmt.setInt(5, group.getTaxonId());
-                }
-                groupInsertedCount += stmt.executeUpdate();
-                stmt.clearParameters();
-            }
-            return log.exit(groupInsertedCount);
-        } catch (SQLException e) {
-            throw log.throwing(new DAOException(e));
-        }
-=======
     	try (BgeePreparedStatement stmt = 
     			this.getManager().getConnection().prepareStatement(sql)) {
     		for (HierarchicalNodeTO group: groups) {
@@ -224,7 +202,6 @@
     	} catch (SQLException e) {
     		throw log.throwing(new DAOException(e));
     	}
->>>>>>> 563b1374
     }
 
     //XXX: how this was handled before?
@@ -246,23 +223,6 @@
                      "(OMANodeId, bgeeGeneId, taxonId) " +
                      "values (?, ?, ?)";
 
-<<<<<<< HEAD
-        try (BgeePreparedStatement stmt =
-                this.getManager().getConnection().prepareStatement(sql)) {
-            
-            for (HierarchicalGroupToGeneTO groupToGene: groupToGenes) {
-                System.out.println(groupToGene.getNodeId()+" -> "+groupToGene.getBgeeGeneId()+" -> "+groupToGene.getTaxonId());
-                stmt.setInt(1, groupToGene.getNodeId());
-                stmt.setInt(2, groupToGene.getBgeeGeneId());
-                stmt.setInt(3, groupToGene.getTaxonId());
-                groupToGeneInsertedCount += stmt.executeUpdate();
-                stmt.clearParameters();
-            }
-            return log.exit(groupToGeneInsertedCount);
-        } catch (SQLException e) {
-            throw log.throwing(new DAOException(e));
-        }
-=======
     	try (BgeePreparedStatement stmt = 
     			this.getManager().getConnection().prepareStatement(sql)) {
     		
@@ -277,7 +237,6 @@
     	} catch (SQLException e) {
     		throw log.throwing(new DAOException(e));
     	}
->>>>>>> 563b1374
     }
     
     /**
