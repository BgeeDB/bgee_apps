package org.bgee.model.dao.mysql.expressiondata;

import java.math.BigDecimal;
import java.sql.ResultSet;
import java.sql.SQLException;
import java.sql.Types;
import java.util.Collection;
import java.util.Collections;
import java.util.EnumSet;
import java.util.HashMap;
import java.util.HashSet;
import java.util.LinkedHashMap;
import java.util.Map;
<<<<<<< HEAD
import java.util.Map.Entry;
=======
>>>>>>> ff09c7fd
import java.util.Set;
import java.util.stream.Collectors;

import org.apache.logging.log4j.LogManager;
import org.apache.logging.log4j.Logger;
import org.bgee.model.dao.api.DAO;
import org.bgee.model.dao.api.exception.DAOException;
import org.bgee.model.dao.api.expressiondata.CallDAOFilter;
import org.bgee.model.dao.api.expressiondata.ConditionDAO;
import org.bgee.model.dao.api.expressiondata.DAODataType;
import org.bgee.model.dao.api.expressiondata.DAOExperimentCount;
import org.bgee.model.dao.api.expressiondata.DAOPropagationState;
import org.bgee.model.dao.api.expressiondata.GlobalExpressionCallDAO;
import org.bgee.model.dao.mysql.MySQLDAO;
import org.bgee.model.dao.mysql.connector.BgeePreparedStatement;
import org.bgee.model.dao.mysql.connector.MySQLDAOManager;
import org.bgee.model.dao.mysql.connector.MySQLDAOResultSet;
import org.bgee.model.dao.mysql.gene.MySQLGeneDAO;

/**
 * A {@code GlobalExpressionCallDAO} for MySQL. 
 * 
 * @author Frederic Bastian
 * @version Bgee 14 Feb. 2017
 * @see org.bgee.model.dao.api.expressiondata.GlobalExpressionCallDAO.GlobalExpressionCallTO
 * @see org.bgee.model.dao.api.expressiondata.GlobalExpressionCallDAO.GlobalExpressionToRawExpressionTO
 * @since Bgee 14 Feb. 2017
 */
public class MySQLGlobalExpressionCallDAO extends MySQLDAO<GlobalExpressionCallDAO.Attribute> 
implements GlobalExpressionCallDAO {
    private final static Logger log = LogManager.getLogger(MySQLGlobalExpressionCallDAO.class.getName());
<<<<<<< HEAD
    
    private final static String CALL_ORIGIN_FIELD = "callOrigin";
    private final static String GLOBAL_EXPR_ID_FIELD = "globalExpressionId";
    private final static String GLOBAL_EXPR_TABLE_NAME = "globalExpression";
    private final static String GLOBAL_MEAN_RANK_FIELD = "meanRank";

=======

    private final static String GLOBAL_EXPR_ID_FIELD = "globalExpressionId";
    private final static String GLOBAL_EXPR_TABLE_NAME = "globalExpression";
    private final static String GLOBAL_MEAN_RANK_FIELD = "meanRank";

>>>>>>> ff09c7fd
    private static String generateSelectClause(Collection<GlobalExpressionCallDAO.Attribute> attrs,
            Collection<DAODataType> dataTypes, final String globalExprTableName) {
        log.entry(attrs, dataTypes, globalExprTableName);
        
        Set<GlobalExpressionCallDAO.Attribute> clonedAttrs = Collections.unmodifiableSet(
                attrs == null || attrs.isEmpty()? EnumSet.allOf(GlobalExpressionCallDAO.Attribute.class):
                    EnumSet.copyOf(attrs));
        Set<DAODataType> clonedDataTypes = Collections.unmodifiableSet(
                dataTypes == null || dataTypes.isEmpty()? EnumSet.allOf(DAODataType.class):
                    EnumSet.copyOf(dataTypes));

        StringBuilder sb = new StringBuilder();
        sb.append("SELECT ");

        if (clonedAttrs.size() == GlobalExpressionCallDAO.Attribute.values().length &&
                clonedDataTypes.size() == DAODataType.values().length) {
            sb.append(globalExprTableName).append(".*");
            return log.exit(sb.toString());
        }

        if (!clonedAttrs.contains(GlobalExpressionCallDAO.Attribute.ID) &&
                (!clonedAttrs.contains(GlobalExpressionCallDAO.Attribute.BGEE_GENE_ID) ||
                        !clonedAttrs.contains(GlobalExpressionCallDAO.Attribute.CONDITION_ID))) {
            sb.append("DISTINCT ");
        }

        sb.append(clonedAttrs.stream().map(a -> {
            switch (a) {
            case ID:
                return globalExprTableName + "." + GLOBAL_EXPR_ID_FIELD;
            case BGEE_GENE_ID:
                return globalExprTableName + "." + MySQLGeneDAO.BGEE_GENE_ID;
            case CONDITION_ID:
                return globalExprTableName + "." + MySQLConditionDAO.GLOBAL_COND_ID_FIELD;
            case GLOBAL_MEAN_RANK:
                //use GLOBAL_MEAN_RANK_FIELD
            case DATA_TYPE_OBSERVED_DATA:
            case DATA_TYPE_EXPERIMENT_TOTAL_COUNTS:
            case DATA_TYPE_EXPERIMENT_SELF_COUNTS:
            case DATA_TYPE_EXPERIMENT_PROPAGATED_COUNTS:
            case DATA_TYPE_RANK_INFO:
                throw new UnsupportedOperationException("Not yet implemented");
//            
//                
//            case AFFYMETRIX_EXP_PRESENT_HIGH_SELF_COUNT:
//                stmt.setInt(paramIndex, callTO.getAffymetrixExpPresentHighSelfCount());
//                paramIndex++;
//                break;
//            case AFFYMETRIX_EXP_PRESENT_LOW_SELF_COUNT:
//                stmt.setInt(paramIndex, callTO.getAffymetrixExpPresentLowSelfCount());
//                paramIndex++;
//                break;
//            case AFFYMETRIX_EXP_ABSENT_HIGH_SELF_COUNT:
//                stmt.setInt(paramIndex, callTO.getAffymetrixExpAbsentHighSelfCount());
//                paramIndex++;
//                break;
//            case AFFYMETRIX_EXP_ABSENT_LOW_SELF_COUNT:
//                stmt.setInt(paramIndex, callTO.getAffymetrixExpAbsentLowSelfCount());
//                paramIndex++;
//                break;
//            case AFFYMETRIX_EXP_PRESENT_HIGH_DESCENDANT_COUNT:
//                stmt.setInt(paramIndex, callTO.getAffymetrixExpPresentHighDescendantCount());
//                paramIndex++;
//                break;
//            case AFFYMETRIX_EXP_PRESENT_LOW_DESCENDANT_COUNT:
//                stmt.setInt(paramIndex, callTO.getAffymetrixExpPresentLowDescendantCount());
//                paramIndex++;
//                break;
//            case AFFYMETRIX_EXP_ABSENT_HIGH_PARENT_COUNT:
//                stmt.setInt(paramIndex, callTO.getAffymetrixExpAbsentHighParentCount());
//                paramIndex++;
//                break;
//            case AFFYMETRIX_EXP_ABSENT_LOW_PARENT_COUNT:
//                stmt.setInt(paramIndex, callTO.getAffymetrixExpAbsentLowParentCount());
//                paramIndex++;
//                break;
//            case AFFYMETRIX_EXP_PRESENT_HIGH_TOTAL_COUNT:
//                stmt.setInt(paramIndex, callTO.getAffymetrixExpPresentHighTotalCount());
//                paramIndex++;
//                break;
//            case AFFYMETRIX_EXP_PRESENT_LOW_TOTAL_COUNT:
//                stmt.setInt(paramIndex, callTO.getAffymetrixExpPresentLowTotalCount());
//                paramIndex++;
//                break;
//            case AFFYMETRIX_EXP_ABSENT_HIGH_TOTAL_COUNT:
//                stmt.setInt(paramIndex, callTO.getAffymetrixExpAbsentHighTotalCount());
//                paramIndex++;
//                break;
//            case AFFYMETRIX_EXP_ABSENT_LOW_TOTAL_COUNT:
//                stmt.setInt(paramIndex, callTO.getAffymetrixExpAbsentLowTotalCount());
//                paramIndex++;
//                break;
//            case AFFYMETRIX_EXP_PROPAGATED_COUNT:
//                stmt.setInt(paramIndex, callTO.getAffymetrixExpPropagatedCount());
//                paramIndex++;
//                break;
//                
//            case RNA_SEQ_EXP_PRESENT_HIGH_SELF_COUNT:
//                stmt.setInt(paramIndex, callTO.getRNASeqExpPresentHighSelfCount());
//                paramIndex++;
//                break;
//            case RNA_SEQ_EXP_PRESENT_LOW_SELF_COUNT:
//                stmt.setInt(paramIndex, callTO.getRNASeqExpPresentLowSelfCount());
//                paramIndex++;
//                break;
//            case RNA_SEQ_EXP_ABSENT_HIGH_SELF_COUNT:
//                stmt.setInt(paramIndex, callTO.getRNASeqExpAbsentHighSelfCount());
//                paramIndex++;
//                break;
//            case RNA_SEQ_EXP_ABSENT_LOW_SELF_COUNT:
//                stmt.setInt(paramIndex, callTO.getRNASeqExpAbsentLowSelfCount());
//                paramIndex++;
//                break;
//            case RNA_SEQ_EXP_PRESENT_HIGH_DESCENDANT_COUNT:
//                stmt.setInt(paramIndex, callTO.getRNASeqExpPresentHighDescendantCount());
//                paramIndex++;
//                break;
//            case RNA_SEQ_EXP_PRESENT_LOW_DESCENDANT_COUNT:
//                stmt.setInt(paramIndex, callTO.getRNASeqExpPresentLowDescendantCount());
//                paramIndex++;
//                break;
//            case RNA_SEQ_EXP_ABSENT_HIGH_PARENT_COUNT:
//                stmt.setInt(paramIndex, callTO.getRNASeqExpAbsentHighParentCount());
//                paramIndex++;
//                break;
//            case RNA_SEQ_EXP_ABSENT_LOW_PARENT_COUNT:
//                stmt.setInt(paramIndex, callTO.getRNASeqExpAbsentLowParentCount());
//                paramIndex++;
//                break;
//            case RNA_SEQ_EXP_PRESENT_HIGH_TOTAL_COUNT:
//                stmt.setInt(paramIndex, callTO.getRNASeqExpPresentHighTotalCount());
//                paramIndex++;
//                break;
//            case RNA_SEQ_EXP_PRESENT_LOW_TOTAL_COUNT:
//                stmt.setInt(paramIndex, callTO.getRNASeqExpPresentLowTotalCount());
//                paramIndex++;
//                break;
//            case RNA_SEQ_EXP_ABSENT_HIGH_TOTAL_COUNT:
//                stmt.setInt(paramIndex, callTO.getRNASeqExpAbsentHighTotalCount());
//                paramIndex++;
//                break;
//            case RNA_SEQ_EXP_ABSENT_LOW_TOTAL_COUNT:
//                stmt.setInt(paramIndex, callTO.getRNASeqExpAbsentLowTotalCount());
//                paramIndex++;
//                break;
//            case RNA_SEQ_EXP_PROPAGATED_COUNT:
//                stmt.setInt(paramIndex, callTO.getRNASeqExpPropagatedCount());
//                paramIndex++;
//                break;
//                
//            case EST_LIB_PRESENT_HIGH_SELF_COUNT:
//                stmt.setInt(paramIndex, callTO.getESTLibPresentHighSelfCount());
//                paramIndex++;
//                break;
//            case EST_LIB_PRESENT_LOW_SELF_COUNT:
//                stmt.setInt(paramIndex, callTO.getESTLibPresentLowSelfCount());
//                paramIndex++;
//                break;
//            case EST_LIB_PRESENT_HIGH_DESCENDANT_COUNT:
//                stmt.setInt(paramIndex, callTO.getESTLibPresentHighDescendantCount());
//                paramIndex++;
//                break;
//            case EST_LIB_PRESENT_LOW_DESCENDANT_COUNT:
//                stmt.setInt(paramIndex, callTO.getESTLibPresentLowDescendantCount());
//                paramIndex++;
//                break;
//            case EST_LIB_PRESENT_HIGH_TOTAL_COUNT:
//                stmt.setInt(paramIndex, callTO.getESTLibPresentHighTotalCount());
//                paramIndex++;
//                break;
//            case EST_LIB_PRESENT_LOW_TOTAL_COUNT:
//                stmt.setInt(paramIndex, callTO.getESTLibPresentLowTotalCount());
//                paramIndex++;
//                break;
//            case EST_LIB_PROPAGATED_COUNT:
//                stmt.setInt(paramIndex, callTO.getESTLibPropagatedCount());
//                paramIndex++;
//                break;
//                
//            case IN_SITU_EXP_PRESENT_HIGH_SELF_COUNT:
//                stmt.setInt(paramIndex, callTO.getInSituExpPresentHighSelfCount());
//                paramIndex++;
//                break;
//            case IN_SITU_EXP_PRESENT_LOW_SELF_COUNT:
//                stmt.setInt(paramIndex, callTO.getInSituExpPresentLowSelfCount());
//                paramIndex++;
//                break;
//            case IN_SITU_EXP_ABSENT_HIGH_SELF_COUNT:
//                stmt.setInt(paramIndex, callTO.getInSituExpAbsentHighSelfCount());
//                paramIndex++;
//                break;
//            case IN_SITU_EXP_ABSENT_LOW_SELF_COUNT:
//                stmt.setInt(paramIndex, callTO.getInSituExpAbsentLowSelfCount());
//                paramIndex++;
//                break;
//            case IN_SITU_EXP_PRESENT_HIGH_DESCENDANT_COUNT:
//                stmt.setInt(paramIndex, callTO.getInSituExpPresentHighDescendantCount());
//                paramIndex++;
//                break;
//            case IN_SITU_EXP_PRESENT_LOW_DESCENDANT_COUNT:
//                stmt.setInt(paramIndex, callTO.getInSituExpPresentLowDescendantCount());
//                paramIndex++;
//                break;
//            case IN_SITU_EXP_ABSENT_HIGH_PARENT_COUNT:
//                stmt.setInt(paramIndex, callTO.getInSituExpAbsentHighParentCount());
//                paramIndex++;
//                break;
//            case IN_SITU_EXP_ABSENT_LOW_PARENT_COUNT:
//                stmt.setInt(paramIndex, callTO.getInSituExpAbsentLowParentCount());
//                paramIndex++;
//                break;
//            case IN_SITU_EXP_PRESENT_HIGH_TOTAL_COUNT:
//                stmt.setInt(paramIndex, callTO.getInSituExpPresentHighTotalCount());
//                paramIndex++;
//                break;
//            case IN_SITU_EXP_PRESENT_LOW_TOTAL_COUNT:
//                stmt.setInt(paramIndex, callTO.getInSituExpPresentLowTotalCount());
//                paramIndex++;
//                break;
//            case IN_SITU_EXP_ABSENT_HIGH_TOTAL_COUNT:
//                stmt.setInt(paramIndex, callTO.getInSituExpAbsentHighTotalCount());
//                paramIndex++;
//                break;
//            case IN_SITU_EXP_ABSENT_LOW_TOTAL_COUNT:
//                stmt.setInt(paramIndex, callTO.getInSituExpAbsentLowTotalCount());
//                paramIndex++;
//                break;
//            case IN_SITU_EXP_PROPAGATED_COUNT:
//                stmt.setInt(paramIndex, callTO.getInSituExpPropagatedCount());
//                paramIndex++;
//                break;
//                
//            case AFFYMETRIX_MEAN_RANK:
//                stmt.setBigDecimal(paramIndex, callTO.getAffymetrixMeanRank());
//                paramIndex++;
//                break;
//            case RNA_SEQ_MEAN_RANK:
//                stmt.setBigDecimal(paramIndex, callTO.getRNASeqMeanRank());
//                paramIndex++;
//                break;
//            case EST_RANK:
//                stmt.setBigDecimal(paramIndex, callTO.getESTRank());
//                paramIndex++;
//                break;
//            case IN_SITU_RANK:
//                stmt.setBigDecimal(paramIndex, callTO.getInSituRank());
//                paramIndex++;
//                break;
//            case AFFYMETRIX_MEAN_RANK_NORM:
//                stmt.setBigDecimal(paramIndex, callTO.getAffymetrixMeanRankNorm());
//                paramIndex++;
//                break;
//            case RNA_SEQ_MEAN_RANK_NORM:
//                stmt.setBigDecimal(paramIndex, callTO.getRNASeqMeanRankNorm());
//                paramIndex++;
//                break;
//            case EST_RANK_NORM:
//                stmt.setBigDecimal(paramIndex, callTO.getESTRankNorm());
//                paramIndex++;
//                break;
//            case IN_SITU_RANK_NORM:
//                stmt.setBigDecimal(paramIndex, callTO.getInSituRankNorm());
//                paramIndex++;
//                break;
//            case AFFYMETRIX_DISTINCT_RANK_SUM:
//                stmt.setBigDecimal(paramIndex, callTO.getAffymetrixDistinctRankSum());
//                paramIndex++;
//                break;
//            case RNA_SEQ_DISTINCT_RANK_SUM:
//                stmt.setBigDecimal(paramIndex, callTO.getRNASeqDistinctRankSum());
//                paramIndex++;
//                break;
            default:
                throw log.throwing(new IllegalStateException("Unsupported attribute: " + a));
            }
        }).collect(Collectors.joining(", ")));

        return log.exit(sb.toString());
    }
//    static {
//        log.entry();
//        Map<String, GlobalExpressionCallDAO.Attribute> colToAttributesMap = new HashMap<>();
//        colToAttributesMap.put(GLOBAL_EXPR_ID_FIELD, GlobalExpressionCallDAO.Attribute.ID);
//        colToAttributesMap.put(MySQLGeneDAO.BGEE_GENE_ID, GlobalExpressionCallDAO.Attribute.BGEE_GENE_ID);
//        colToAttributesMap.put(MySQLConditionDAO.GLOBAL_COND_ID_FIELD,
//                GlobalExpressionCallDAO.Attribute.CONDITION_ID);
//        
//        colToAttributesMap.put("globalMeanRank", GlobalExpressionCallDAO.Attribute.GLOBAL_MEAN_RANK);
//        
//        colToAttributesMap.put("affymetrixExpPresentHighSelfCount", 
//                GlobalExpressionCallDAO.Attribute.AFFYMETRIX_EXP_PRESENT_HIGH_SELF_COUNT);
//        colToAttributesMap.put("affymetrixExpPresentLowSelfCount", 
//                GlobalExpressionCallDAO.Attribute.AFFYMETRIX_EXP_PRESENT_LOW_SELF_COUNT);
//        colToAttributesMap.put("affymetrixExpAbsentHighSelfCount", 
//                GlobalExpressionCallDAO.Attribute.AFFYMETRIX_EXP_ABSENT_HIGH_SELF_COUNT);
//        colToAttributesMap.put("affymetrixExpAbsentLowSelfCount", 
//                GlobalExpressionCallDAO.Attribute.AFFYMETRIX_EXP_ABSENT_LOW_SELF_COUNT);
//        colToAttributesMap.put("affymetrixExpPresentHighDescendantCount", 
//                GlobalExpressionCallDAO.Attribute.AFFYMETRIX_EXP_PRESENT_HIGH_DESCENDANT_COUNT);
//        colToAttributesMap.put("affymetrixExpPresentLowDescendantCount", 
//                GlobalExpressionCallDAO.Attribute.AFFYMETRIX_EXP_PRESENT_LOW_DESCENDANT_COUNT);
//        colToAttributesMap.put("affymetrixExpAbsentHighParentCount", 
//                GlobalExpressionCallDAO.Attribute.AFFYMETRIX_EXP_ABSENT_HIGH_PARENT_COUNT);
//        colToAttributesMap.put("affymetrixExpAbsentLowParentCount", 
//                GlobalExpressionCallDAO.Attribute.AFFYMETRIX_EXP_ABSENT_LOW_PARENT_COUNT);
//        colToAttributesMap.put("affymetrixExpPresentHighTotalCount", 
//                GlobalExpressionCallDAO.Attribute.AFFYMETRIX_EXP_PRESENT_HIGH_TOTAL_COUNT);
//        colToAttributesMap.put("affymetrixExpPresentLowTotalCount", 
//                GlobalExpressionCallDAO.Attribute.AFFYMETRIX_EXP_PRESENT_LOW_TOTAL_COUNT);
//        colToAttributesMap.put("affymetrixExpAbsentHighTotalCount", 
//                GlobalExpressionCallDAO.Attribute.AFFYMETRIX_EXP_ABSENT_HIGH_TOTAL_COUNT);
//        colToAttributesMap.put("affymetrixExpAbsentLowTotalCount", 
//                GlobalExpressionCallDAO.Attribute.AFFYMETRIX_EXP_ABSENT_LOW_TOTAL_COUNT);
//        colToAttributesMap.put("affymetrixExpPropagatedCount", 
//                GlobalExpressionCallDAO.Attribute.AFFYMETRIX_EXP_PROPAGATED_COUNT);
//        
//        colToAttributesMap.put("rnaSeqExpPresentHighSelfCount", 
//                GlobalExpressionCallDAO.Attribute.RNA_SEQ_EXP_PRESENT_HIGH_SELF_COUNT);
//        colToAttributesMap.put("rnaSeqExpPresentLowSelfCount", 
//                GlobalExpressionCallDAO.Attribute.RNA_SEQ_EXP_PRESENT_LOW_SELF_COUNT);
//        colToAttributesMap.put("rnaSeqExpAbsentHighSelfCount", 
//                GlobalExpressionCallDAO.Attribute.RNA_SEQ_EXP_ABSENT_HIGH_SELF_COUNT);
//        colToAttributesMap.put("rnaSeqExpAbsentLowSelfCount", 
//                GlobalExpressionCallDAO.Attribute.RNA_SEQ_EXP_ABSENT_LOW_SELF_COUNT);
//        colToAttributesMap.put("rnaSeqExpPresentHighDescendantCount", 
//                GlobalExpressionCallDAO.Attribute.RNA_SEQ_EXP_PRESENT_HIGH_DESCENDANT_COUNT);
//        colToAttributesMap.put("rnaSeqExpPresentLowDescendantCount", 
//                GlobalExpressionCallDAO.Attribute.RNA_SEQ_EXP_PRESENT_LOW_DESCENDANT_COUNT);
//        colToAttributesMap.put("rnaSeqExpAbsentHighParentCount", 
//                GlobalExpressionCallDAO.Attribute.RNA_SEQ_EXP_ABSENT_HIGH_PARENT_COUNT);
//        colToAttributesMap.put("rnaSeqExpAbsentLowParentCount", 
//                GlobalExpressionCallDAO.Attribute.RNA_SEQ_EXP_ABSENT_LOW_PARENT_COUNT);
//        colToAttributesMap.put("rnaSeqExpPresentHighTotalCount", 
//                GlobalExpressionCallDAO.Attribute.RNA_SEQ_EXP_PRESENT_HIGH_TOTAL_COUNT);
//        colToAttributesMap.put("rnaSeqExpPresentLowTotalCount", 
//                GlobalExpressionCallDAO.Attribute.RNA_SEQ_EXP_PRESENT_LOW_TOTAL_COUNT);
//        colToAttributesMap.put("rnaSeqExpAbsentHighTotalCount", 
//                GlobalExpressionCallDAO.Attribute.RNA_SEQ_EXP_ABSENT_HIGH_TOTAL_COUNT);
//        colToAttributesMap.put("rnaSeqExpAbsentLowTotalCount", 
//                GlobalExpressionCallDAO.Attribute.RNA_SEQ_EXP_ABSENT_LOW_TOTAL_COUNT);
//        colToAttributesMap.put("rnaSeqExpPropagatedCount", 
//                GlobalExpressionCallDAO.Attribute.RNA_SEQ_EXP_PROPAGATED_COUNT);
//        
//        colToAttributesMap.put("estLibPresentHighSelfCount", 
//                GlobalExpressionCallDAO.Attribute.EST_LIB_PRESENT_HIGH_SELF_COUNT);
//        colToAttributesMap.put("estLibPresentLowSelfCount", 
//                GlobalExpressionCallDAO.Attribute.EST_LIB_PRESENT_LOW_SELF_COUNT);
//        colToAttributesMap.put("estLibPresentHighDescendantCount", 
//                GlobalExpressionCallDAO.Attribute.EST_LIB_PRESENT_HIGH_DESCENDANT_COUNT);
//        colToAttributesMap.put("estLibPresentLowDescendantCount", 
//                GlobalExpressionCallDAO.Attribute.EST_LIB_PRESENT_LOW_DESCENDANT_COUNT);
//        colToAttributesMap.put("estLibPresentHighTotalCount", 
//                GlobalExpressionCallDAO.Attribute.EST_LIB_PRESENT_HIGH_TOTAL_COUNT);
//        colToAttributesMap.put("estLibPresentLowTotalCount", 
//                GlobalExpressionCallDAO.Attribute.EST_LIB_PRESENT_LOW_TOTAL_COUNT);
//        colToAttributesMap.put("estLibPropagatedCount", 
//                GlobalExpressionCallDAO.Attribute.EST_LIB_PROPAGATED_COUNT);
//        
//        colToAttributesMap.put("inSituExpPresentHighSelfCount", 
//                GlobalExpressionCallDAO.Attribute.IN_SITU_EXP_PRESENT_HIGH_SELF_COUNT);
//        colToAttributesMap.put("inSituExpPresentLowSelfCount", 
//                GlobalExpressionCallDAO.Attribute.IN_SITU_EXP_PRESENT_LOW_SELF_COUNT);
//        colToAttributesMap.put("inSituExpAbsentHighSelfCount", 
//                GlobalExpressionCallDAO.Attribute.IN_SITU_EXP_ABSENT_HIGH_SELF_COUNT);
//        colToAttributesMap.put("inSituExpAbsentLowSelfCount", 
//                GlobalExpressionCallDAO.Attribute.IN_SITU_EXP_ABSENT_LOW_SELF_COUNT);
//        colToAttributesMap.put("inSituExpPresentHighDescendantCount", 
//                GlobalExpressionCallDAO.Attribute.IN_SITU_EXP_PRESENT_HIGH_DESCENDANT_COUNT);
//        colToAttributesMap.put("inSituExpPresentLowDescendantCount", 
//                GlobalExpressionCallDAO.Attribute.IN_SITU_EXP_PRESENT_LOW_DESCENDANT_COUNT);
//        colToAttributesMap.put("inSituExpAbsentHighParentCount", 
//                GlobalExpressionCallDAO.Attribute.IN_SITU_EXP_ABSENT_HIGH_PARENT_COUNT);
//        colToAttributesMap.put("inSituExpAbsentLowParentCount", 
//                GlobalExpressionCallDAO.Attribute.IN_SITU_EXP_ABSENT_LOW_PARENT_COUNT);
//        colToAttributesMap.put("inSituExpPresentHighTotalCount", 
//                GlobalExpressionCallDAO.Attribute.IN_SITU_EXP_PRESENT_HIGH_TOTAL_COUNT);
//        colToAttributesMap.put("inSituExpPresentLowTotalCount", 
//                GlobalExpressionCallDAO.Attribute.IN_SITU_EXP_PRESENT_LOW_TOTAL_COUNT);
//        colToAttributesMap.put("inSituExpAbsentHighTotalCount", 
//                GlobalExpressionCallDAO.Attribute.IN_SITU_EXP_ABSENT_HIGH_TOTAL_COUNT);
//        colToAttributesMap.put("inSituExpAbsentLowTotalCount", 
//                GlobalExpressionCallDAO.Attribute.IN_SITU_EXP_ABSENT_LOW_TOTAL_COUNT);
//        colToAttributesMap.put("inSituExpPropagatedCount", 
//                GlobalExpressionCallDAO.Attribute.IN_SITU_EXP_PROPAGATED_COUNT);
//
//        colToAttributesMap.put("affymetrixMeanRank", GlobalExpressionCallDAO.Attribute.AFFYMETRIX_MEAN_RANK);
//        colToAttributesMap.put("rnaSeqMeanRank", GlobalExpressionCallDAO.Attribute.RNA_SEQ_MEAN_RANK);
//        colToAttributesMap.put("estRank", GlobalExpressionCallDAO.Attribute.EST_RANK);
//        colToAttributesMap.put("inSituRank", GlobalExpressionCallDAO.Attribute.IN_SITU_RANK);
//        colToAttributesMap.put("affymetrixMeanRankNorm", 
//                GlobalExpressionCallDAO.Attribute.AFFYMETRIX_MEAN_RANK_NORM);
//        colToAttributesMap.put("rnaSeqMeanRankNorm", 
//                GlobalExpressionCallDAO.Attribute.RNA_SEQ_MEAN_RANK_NORM);
//        colToAttributesMap.put("estRankNorm", GlobalExpressionCallDAO.Attribute.EST_RANK_NORM);
//        colToAttributesMap.put("inSituRankNorm", GlobalExpressionCallDAO.Attribute.IN_SITU_RANK_NORM);
//        colToAttributesMap.put("affymetrixDistinctRankSum", 
//                GlobalExpressionCallDAO.Attribute.AFFYMETRIX_DISTINCT_RANK_SUM);
//        colToAttributesMap.put("rnaSeqDistinctRankSum", 
//                GlobalExpressionCallDAO.Attribute.RNA_SEQ_DISTINCT_RANK_SUM);
//
//        colToAttrMap = Collections.unmodifiableMap(colToAttributesMap);
//        log.exit();
//    }

    public MySQLGlobalExpressionCallDAO(MySQLDAOManager manager) throws IllegalArgumentException {
        super(manager);
    }

    @Override
    public GlobalExpressionCallTOResultSet getGlobalExpressionCalls(
            Collection<CallDAOFilter> callFilters, Collection<ConditionDAO.Attribute> conditionParameters,
            Collection<GlobalExpressionCallDAO.Attribute> attributes,
            LinkedHashMap<GlobalExpressionCallDAO.OrderingAttribute, DAO.Direction> orderingAttributes)
                    throws DAOException, IllegalArgumentException {
        log.entry(callFilters, callFilters, conditionParameters, attributes);
        throw log.throwing(new UnsupportedOperationException("Load of global calls not implemented yet"));
    }

    @Override
    public int getMaxGlobalExprId() throws DAOException {
        log.entry();

        String sql = "SELECT MAX(" + GLOBAL_EXPR_ID_FIELD + ") AS " + GLOBAL_EXPR_ID_FIELD 
            + " FROM " + GLOBAL_EXPR_TABLE_NAME;
    
        try (GlobalExpressionCallTOResultSet resultSet = new MySQLGlobalExpressionCallTOResultSet(
                this.getManager().getConnection().prepareStatement(sql))) {
            
            if (resultSet.next() && resultSet.getTO().getId() != null) {
                return log.exit(resultSet.getTO().getId());
            } 
            return log.exit(0);
        } catch (SQLException e) {
            throw log.throwing(new DAOException(e));
        }
    }

    @Override
    public int insertGlobalCalls(Collection<GlobalExpressionCallTO> callTOs)
            throws DAOException, IllegalArgumentException {
        log.entry(callTOs);
        
        if (callTOs == null || callTOs.isEmpty()) {
            throw log.throwing(new IllegalArgumentException("No calls provided"));
        }

        StringBuilder sql = new StringBuilder(); 
        sql.append("INSERT INTO ").append(GLOBAL_EXPR_TABLE_NAME).append(" (")

           .append("globalExpressionId, bgeeGeneId, globalConditionId, ")

           .append("estAnatEntityPropagationState, estStagePropagationState, ")
           .append("estConditionObservedData, estLibPresentHighSelfCount, estLibPresentLowSelfCount, ")
           .append("estLibPresentHighDescendantCount, estLibPresentLowDescendantCount, ")
           .append("estLibPresentHighTotalCount, estLibPresentLowTotalCount, estLibPropagatedCount, ")

           .append("affymetrixAnatEntityPropagationState, affymetrixStagePropagationState, ")
           .append("affymetrixConditionObservedData, affymetrixExpPresentHighSelfCount, ")
           .append("affymetrixExpPresentLowSelfCount, affymetrixExpAbsentHighSelfCount, ")
           .append("affymetrixExpAbsentLowSelfCount, affymetrixExpPresentHighDescendantCount, ")
           .append("affymetrixExpPresentLowDescendantCount, affymetrixExpAbsentHighParentCount, ")
           .append("affymetrixExpAbsentLowParentCount, affymetrixExpPresentHighTotalCount, ")
           .append("affymetrixExpPresentLowTotalCount, affymetrixExpAbsentHighTotalCount, ")
           .append("affymetrixExpAbsentLowTotalCount, affymetrixExpPropagatedCount, ")

           .append("inSituAnatEntityPropagationState, inSituStagePropagationState, ")
           .append("inSituConditionObservedData, inSituExpPresentHighSelfCount, ")
           .append("inSituExpPresentLowSelfCount, inSituExpAbsentHighSelfCount, ")
           .append("inSituExpAbsentLowSelfCount, inSituExpPresentHighDescendantCount, ")
           .append("inSituExpPresentLowDescendantCount, inSituExpAbsentHighParentCount, ")
           .append("inSituExpAbsentLowParentCount, inSituExpPresentHighTotalCount, ")
           .append("inSituExpPresentLowTotalCount, inSituExpAbsentHighTotalCount, ")
           .append("inSituExpAbsentLowTotalCount, inSituExpPropagatedCount, ")

           .append("rnaSeqAnatEntityPropagationState, rnaSeqStagePropagationState, ")
           .append("rnaSeqConditionObservedData, rnaSeqExpPresentHighSelfCount, ")
           .append("rnaSeqExpPresentLowSelfCount, rnaSeqExpAbsentHighSelfCount, ")
           .append("rnaSeqExpAbsentLowSelfCount, rnaSeqExpPresentHighDescendantCount, ")
           .append("rnaSeqExpPresentLowDescendantCount, rnaSeqExpAbsentHighParentCount, ")
           .append("rnaSeqExpAbsentLowParentCount, rnaSeqExpPresentHighTotalCount, ")
           .append("rnaSeqExpPresentLowTotalCount, rnaSeqExpAbsentHighTotalCount, ")
           .append("rnaSeqExpAbsentLowTotalCount, rnaSeqExpPropagatedCount")
           
           .append(") VALUES ");
        for (int i = 0; i < callTOs.size(); i++) {
            if (i > 0) {
                sql.append(", ");
            }
            sql.append("(").append(BgeePreparedStatement.generateParameterizedQueryString(61))
               .append(") ");
        }
        try (BgeePreparedStatement stmt = 
                this.getManager().getConnection().prepareStatement(sql.toString())) {
            int paramIndex = 1;
            for (GlobalExpressionCallTO callTO: callTOs) {
                stmt.setInt(paramIndex, callTO.getId());
                paramIndex++;
                stmt.setInt(paramIndex, callTO.getBgeeGeneId());
                paramIndex++;
                stmt.setInt(paramIndex, callTO.getConditionId());
                paramIndex++;
                
                //create a Map<DAODataType, GlobalExpressionCallDataTO>,
                //to be able to select the appropriate data in the appropriate INSERT order.
                Map<DAODataType, GlobalExpressionCallDataTO> dataTypeToCallDataTO =
                        callTO.getCallDataTOs().stream()
                        .collect(Collectors.toMap(c -> c.getDataType(), c -> c));

                //Just to make sure we cover all data type cases
                assert DAODataType.values().length == 4;
                //the order in which we set the data types is important, see creation of the query.
                //And we need to set all parameters even if there is no data for a data type.
                paramIndex = setStatementCallDataParameters(stmt, paramIndex,
                        dataTypeToCallDataTO.get(DAODataType.EST), DAODataType.EST);
                paramIndex = setStatementCallDataParameters(stmt, paramIndex,
                        dataTypeToCallDataTO.get(DAODataType.AFFYMETRIX), DAODataType.AFFYMETRIX);
                paramIndex = setStatementCallDataParameters(stmt, paramIndex,
                        dataTypeToCallDataTO.get(DAODataType.IN_SITU), DAODataType.IN_SITU);
                paramIndex = setStatementCallDataParameters(stmt, paramIndex,
                        dataTypeToCallDataTO.get(DAODataType.RNA_SEQ), DAODataType.RNA_SEQ);
            }
            
            return log.exit(stmt.executeUpdate());
        } catch (SQLException e) {
            throw log.throwing(new DAOException(e));
        }
    }
    
    private static int setStatementCallDataParameters(BgeePreparedStatement stmt, int paramIndex,
            GlobalExpressionCallDataTO callDataTO, DAODataType dataType) throws SQLException {
        log.entry(stmt, paramIndex, callDataTO, dataType);
        
        int newParamIndex = paramIndex;
        if (callDataTO == null) {
            //Propagation states, same for all data types
            for (int i = 0; i < 3; i++) {
                stmt.setNull(newParamIndex, Types.VARCHAR);
                newParamIndex++;
            }
            //Expression counts, different between EST and other data types
            int expExprAttrCount = 0;
            switch (dataType) {
            case EST:
                expExprAttrCount = 7;
                break;
            case AFFYMETRIX:
            case IN_SITU:
            case RNA_SEQ:
                expExprAttrCount = 13;
                break;
            default:
                throw log.throwing(new IllegalStateException("Unsupported DAODataType: " + dataType));
            }
            for (int i = 0; i < expExprAttrCount; i++) {
                stmt.setInt(newParamIndex, 0);
                newParamIndex++;
            }
<<<<<<< HEAD

            return log.exit(newParamIndex);
        }

        //** Observed data/ propagation states **
        //make sure we covert all condition parameters
        assert ((int) EnumSet.allOf(ConditionDAO.Attribute.class).stream()
                .filter(a -> a.isConditionParameter())
                .count()) == 2;

        DAOPropagationState anatPropState = callDataTO.getDataPropagation()
                .get(ConditionDAO.Attribute.ANAT_ENTITY_ID);
        if (anatPropState == null) {
            stmt.setNull(newParamIndex, Types.VARCHAR);
            newParamIndex++;
        } else {
            stmt.setString(newParamIndex, anatPropState.getStringRepresentation());
            newParamIndex++;
        }
        DAOPropagationState stagePropState = callDataTO.getDataPropagation()
                .get(ConditionDAO.Attribute.STAGE_ID);
        if (stagePropState == null) {
            stmt.setNull(newParamIndex, Types.VARCHAR);
            newParamIndex++;
        } else {
            stmt.setString(newParamIndex, stagePropState.getStringRepresentation());
            newParamIndex++;
        }
        stmt.setBoolean(newParamIndex, callDataTO.isConditionObservedData());
        newParamIndex++;

        //** Experiment expression counts **
        //present high self
        stmt.setInt(newParamIndex, callDataTO.getExperimentCounts().stream()
                .filter(c -> DAOExperimentCount.CallType.PRESENT.equals(c.getCallType()) &&
                             DAOExperimentCount.DataQuality.HIGH.equals(c.getDataQuality()) &&
                             DAOPropagationState.SELF.equals(c.getPropagationState()))
                .findFirst().orElseThrow(() -> new IllegalArgumentException()).getCount());
        newParamIndex++;
        //present low self
        stmt.setInt(newParamIndex, callDataTO.getExperimentCounts().stream()
                .filter(c -> DAOExperimentCount.CallType.PRESENT.equals(c.getCallType()) &&
                             DAOExperimentCount.DataQuality.LOW.equals(c.getDataQuality()) &&
                             DAOPropagationState.SELF.equals(c.getPropagationState()))
                .findFirst().orElseThrow(() -> new IllegalArgumentException()).getCount());
        newParamIndex++;
        if (!DAODataType.EST.equals(dataType)) {
            //absent high self
            stmt.setInt(newParamIndex, callDataTO.getExperimentCounts().stream()
                    .filter(c -> DAOExperimentCount.CallType.ABSENT.equals(c.getCallType()) &&
                                 DAOExperimentCount.DataQuality.HIGH.equals(c.getDataQuality()) &&
                                 DAOPropagationState.SELF.equals(c.getPropagationState()))
                    .findFirst().orElseThrow(() -> new IllegalArgumentException()).getCount());
            newParamIndex++;
            //absent low self
            stmt.setInt(newParamIndex, callDataTO.getExperimentCounts().stream()
                    .filter(c -> DAOExperimentCount.CallType.ABSENT.equals(c.getCallType()) &&
                                 DAOExperimentCount.DataQuality.LOW.equals(c.getDataQuality()) &&
                                 DAOPropagationState.SELF.equals(c.getPropagationState()))
                    .findFirst().orElseThrow(() -> new IllegalArgumentException()).getCount());
            newParamIndex++;
        }
        //present high descendant
        stmt.setInt(newParamIndex, callDataTO.getExperimentCounts().stream()
                .filter(c -> DAOExperimentCount.CallType.PRESENT.equals(c.getCallType()) &&
                             DAOExperimentCount.DataQuality.HIGH.equals(c.getDataQuality()) &&
                             DAOPropagationState.DESCENDANT.equals(c.getPropagationState()))
                .findFirst().orElseThrow(() -> new IllegalArgumentException()).getCount());
        newParamIndex++;
        //present low descendant
        stmt.setInt(newParamIndex, callDataTO.getExperimentCounts().stream()
                .filter(c -> DAOExperimentCount.CallType.PRESENT.equals(c.getCallType()) &&
                             DAOExperimentCount.DataQuality.LOW.equals(c.getDataQuality()) &&
                             DAOPropagationState.DESCENDANT.equals(c.getPropagationState()))
                .findFirst().orElseThrow(() -> new IllegalArgumentException()).getCount());
        newParamIndex++;
        if (!DAODataType.EST.equals(dataType)) {
            //absent high parent
            stmt.setInt(newParamIndex, callDataTO.getExperimentCounts().stream()
                    .filter(c -> DAOExperimentCount.CallType.ABSENT.equals(c.getCallType()) &&
                                 DAOExperimentCount.DataQuality.HIGH.equals(c.getDataQuality()) &&
                                 DAOPropagationState.ANCESTOR.equals(c.getPropagationState()))
                    .findFirst().orElseThrow(() -> new IllegalArgumentException()).getCount());
            newParamIndex++;
            //absent low parent
            stmt.setInt(newParamIndex, callDataTO.getExperimentCounts().stream()
                    .filter(c -> DAOExperimentCount.CallType.ABSENT.equals(c.getCallType()) &&
                                 DAOExperimentCount.DataQuality.LOW.equals(c.getDataQuality()) &&
                                 DAOPropagationState.ANCESTOR.equals(c.getPropagationState()))
                    .findFirst().orElseThrow(() -> new IllegalArgumentException()).getCount());
            newParamIndex++;
        }
        //present high total
        stmt.setInt(newParamIndex, callDataTO.getExperimentCounts().stream()
                .filter(c -> DAOExperimentCount.CallType.PRESENT.equals(c.getCallType()) &&
                             DAOExperimentCount.DataQuality.HIGH.equals(c.getDataQuality()) &&
                             DAOPropagationState.ALL.equals(c.getPropagationState()))
                .findFirst().orElseThrow(() -> new IllegalArgumentException()).getCount());
        newParamIndex++;
        //present low total
        stmt.setInt(newParamIndex, callDataTO.getExperimentCounts().stream()
                .filter(c -> DAOExperimentCount.CallType.PRESENT.equals(c.getCallType()) &&
                             DAOExperimentCount.DataQuality.LOW.equals(c.getDataQuality()) &&
                             DAOPropagationState.ALL.equals(c.getPropagationState()))
                .findFirst().orElseThrow(() -> new IllegalArgumentException()).getCount());
        newParamIndex++;
        if (!DAODataType.EST.equals(dataType)) {
            //absent high total
            stmt.setInt(newParamIndex, callDataTO.getExperimentCounts().stream()
                    .filter(c -> DAOExperimentCount.CallType.ABSENT.equals(c.getCallType()) &&
                                 DAOExperimentCount.DataQuality.HIGH.equals(c.getDataQuality()) &&
                                 DAOPropagationState.ALL.equals(c.getPropagationState()))
                    .findFirst().orElseThrow(() -> new IllegalArgumentException()).getCount());
            newParamIndex++;
            //absent low total
            stmt.setInt(newParamIndex, callDataTO.getExperimentCounts().stream()
                    .filter(c -> DAOExperimentCount.CallType.ABSENT.equals(c.getCallType()) &&
                                 DAOExperimentCount.DataQuality.LOW.equals(c.getDataQuality()) &&
                                 DAOPropagationState.ALL.equals(c.getPropagationState()))
                    .findFirst().orElseThrow(() -> new IllegalArgumentException()).getCount());
            newParamIndex++;
        }
        //propagated count
        stmt.setInt(newParamIndex, callDataTO.getPropagatedCount());
        newParamIndex++;

        return log.exit(newParamIndex);
    }

    @Override
    public int insertGlobalExpressionToRawExpression(
            Collection<GlobalExpressionToRawExpressionTO> globalExprToRawExprTOs)
                    throws DAOException, IllegalArgumentException {
        log.entry(globalExprToRawExprTOs);
        
        if (globalExprToRawExprTOs == null || globalExprToRawExprTOs.isEmpty()) {
            throw log.throwing(new IllegalArgumentException("No expression relation provided"));
        }
        
        StringBuilder sql = new StringBuilder(); 
        sql.append("INSERT INTO globalExpressionToExpression (")
           .append(MySQLRawExpressionCallDAO.EXPR_ID_FIELD).append(", ")
           .append(GLOBAL_EXPR_ID_FIELD).append(", ")
           .append(CALL_ORIGIN_FIELD)
           .append(") VALUES ");
        for (int i = 0; i < globalExprToRawExprTOs.size(); i++) {
            if (i > 0) {
                sql.append(", ");
            }
            sql.append("(").append(BgeePreparedStatement.generateParameterizedQueryString(3))
               .append(") ");
        }
        try (BgeePreparedStatement stmt = 
                this.getManager().getConnection().prepareStatement(sql.toString())) {
            int paramIndex = 1;
            for (GlobalExpressionToRawExpressionTO to: globalExprToRawExprTOs) {
                stmt.setInt(paramIndex, to.getRawExpressionId());
                paramIndex++;
                stmt.setInt(paramIndex, to.getGlobalExpressionId());
                paramIndex++;
                stmt.setString(paramIndex, to.getCallOrigin().getStringRepresentation());
                paramIndex++;
            }
            
            return log.exit(stmt.executeUpdate());
        } catch (SQLException e) {
            throw log.throwing(new DAOException(e));
=======

            return log.exit(newParamIndex);
        }

        //** Observed data/ propagation states **
        //make sure we covert all condition parameters
        assert ((int) EnumSet.allOf(ConditionDAO.Attribute.class).stream()
                .filter(a -> a.isConditionParameter())
                .count()) == 2;

        DAOPropagationState anatPropState = callDataTO.getDataPropagation()
                .get(ConditionDAO.Attribute.ANAT_ENTITY_ID);
        if (anatPropState == null) {
            stmt.setNull(newParamIndex, Types.VARCHAR);
            newParamIndex++;
        } else {
            stmt.setString(newParamIndex, anatPropState.getStringRepresentation());
            newParamIndex++;
        }
        DAOPropagationState stagePropState = callDataTO.getDataPropagation()
                .get(ConditionDAO.Attribute.STAGE_ID);
        if (stagePropState == null) {
            stmt.setNull(newParamIndex, Types.VARCHAR);
            newParamIndex++;
        } else {
            stmt.setString(newParamIndex, stagePropState.getStringRepresentation());
            newParamIndex++;
        }
        stmt.setBoolean(newParamIndex, callDataTO.isConditionObservedData());
        newParamIndex++;

        //** Experiment expression counts **
        //present high self
        stmt.setInt(newParamIndex, callDataTO.getExperimentCounts().stream()
                .filter(c -> DAOExperimentCount.CallType.PRESENT.equals(c.getCallType()) &&
                             DAOExperimentCount.DataQuality.HIGH.equals(c.getDataQuality()) &&
                             DAOPropagationState.SELF.equals(c.getPropagationState()))
                .findFirst().orElseThrow(() -> new IllegalArgumentException()).getCount());
        newParamIndex++;
        //present low self
        stmt.setInt(newParamIndex, callDataTO.getExperimentCounts().stream()
                .filter(c -> DAOExperimentCount.CallType.PRESENT.equals(c.getCallType()) &&
                             DAOExperimentCount.DataQuality.LOW.equals(c.getDataQuality()) &&
                             DAOPropagationState.SELF.equals(c.getPropagationState()))
                .findFirst().orElseThrow(() -> new IllegalArgumentException()).getCount());
        newParamIndex++;
        if (!DAODataType.EST.equals(dataType)) {
            //absent high self
            stmt.setInt(newParamIndex, callDataTO.getExperimentCounts().stream()
                    .filter(c -> DAOExperimentCount.CallType.ABSENT.equals(c.getCallType()) &&
                                 DAOExperimentCount.DataQuality.HIGH.equals(c.getDataQuality()) &&
                                 DAOPropagationState.SELF.equals(c.getPropagationState()))
                    .findFirst().orElseThrow(() -> new IllegalArgumentException()).getCount());
            newParamIndex++;
            //absent low self
            stmt.setInt(newParamIndex, callDataTO.getExperimentCounts().stream()
                    .filter(c -> DAOExperimentCount.CallType.ABSENT.equals(c.getCallType()) &&
                                 DAOExperimentCount.DataQuality.LOW.equals(c.getDataQuality()) &&
                                 DAOPropagationState.SELF.equals(c.getPropagationState()))
                    .findFirst().orElseThrow(() -> new IllegalArgumentException()).getCount());
            newParamIndex++;
>>>>>>> ff09c7fd
        }
        //present high descendant
        stmt.setInt(newParamIndex, callDataTO.getExperimentCounts().stream()
                .filter(c -> DAOExperimentCount.CallType.PRESENT.equals(c.getCallType()) &&
                             DAOExperimentCount.DataQuality.HIGH.equals(c.getDataQuality()) &&
                             DAOPropagationState.DESCENDANT.equals(c.getPropagationState()))
                .findFirst().orElseThrow(() -> new IllegalArgumentException()).getCount());
        newParamIndex++;
        //present low descendant
        stmt.setInt(newParamIndex, callDataTO.getExperimentCounts().stream()
                .filter(c -> DAOExperimentCount.CallType.PRESENT.equals(c.getCallType()) &&
                             DAOExperimentCount.DataQuality.LOW.equals(c.getDataQuality()) &&
                             DAOPropagationState.DESCENDANT.equals(c.getPropagationState()))
                .findFirst().orElseThrow(() -> new IllegalArgumentException()).getCount());
        newParamIndex++;
        if (!DAODataType.EST.equals(dataType)) {
            //absent high parent
            stmt.setInt(newParamIndex, callDataTO.getExperimentCounts().stream()
                    .filter(c -> DAOExperimentCount.CallType.ABSENT.equals(c.getCallType()) &&
                                 DAOExperimentCount.DataQuality.HIGH.equals(c.getDataQuality()) &&
                                 DAOPropagationState.ANCESTOR.equals(c.getPropagationState()))
                    .findFirst().orElseThrow(() -> new IllegalArgumentException()).getCount());
            newParamIndex++;
            //absent low parent
            stmt.setInt(newParamIndex, callDataTO.getExperimentCounts().stream()
                    .filter(c -> DAOExperimentCount.CallType.ABSENT.equals(c.getCallType()) &&
                                 DAOExperimentCount.DataQuality.LOW.equals(c.getDataQuality()) &&
                                 DAOPropagationState.ANCESTOR.equals(c.getPropagationState()))
                    .findFirst().orElseThrow(() -> new IllegalArgumentException()).getCount());
            newParamIndex++;
        }
        //present high total
        stmt.setInt(newParamIndex, callDataTO.getExperimentCounts().stream()
                .filter(c -> DAOExperimentCount.CallType.PRESENT.equals(c.getCallType()) &&
                             DAOExperimentCount.DataQuality.HIGH.equals(c.getDataQuality()) &&
                             DAOPropagationState.ALL.equals(c.getPropagationState()))
                .findFirst().orElseThrow(() -> new IllegalArgumentException()).getCount());
        newParamIndex++;
        //present low total
        stmt.setInt(newParamIndex, callDataTO.getExperimentCounts().stream()
                .filter(c -> DAOExperimentCount.CallType.PRESENT.equals(c.getCallType()) &&
                             DAOExperimentCount.DataQuality.LOW.equals(c.getDataQuality()) &&
                             DAOPropagationState.ALL.equals(c.getPropagationState()))
                .findFirst().orElseThrow(() -> new IllegalArgumentException()).getCount());
        newParamIndex++;
        if (!DAODataType.EST.equals(dataType)) {
            //absent high total
            stmt.setInt(newParamIndex, callDataTO.getExperimentCounts().stream()
                    .filter(c -> DAOExperimentCount.CallType.ABSENT.equals(c.getCallType()) &&
                                 DAOExperimentCount.DataQuality.HIGH.equals(c.getDataQuality()) &&
                                 DAOPropagationState.ALL.equals(c.getPropagationState()))
                    .findFirst().orElseThrow(() -> new IllegalArgumentException()).getCount());
            newParamIndex++;
            //absent low total
            stmt.setInt(newParamIndex, callDataTO.getExperimentCounts().stream()
                    .filter(c -> DAOExperimentCount.CallType.ABSENT.equals(c.getCallType()) &&
                                 DAOExperimentCount.DataQuality.LOW.equals(c.getDataQuality()) &&
                                 DAOPropagationState.ALL.equals(c.getPropagationState()))
                    .findFirst().orElseThrow(() -> new IllegalArgumentException()).getCount());
            newParamIndex++;
        }
        //propagated count
        stmt.setInt(newParamIndex, callDataTO.getPropagatedCount());
        newParamIndex++;

        return log.exit(newParamIndex);
    }
    
    /**
     * Implementation of the {@code GlobalExpressionCallTOResultSet}. 
     * 
     * @author Frederic Bastian
     * @version Bgee 14 Feb. 2017
     * @since Bgee 14 Feb. 2017
     */
    static class MySQLGlobalExpressionCallTOResultSet extends MySQLDAOResultSet<GlobalExpressionCallDAO.GlobalExpressionCallTO>
            implements GlobalExpressionCallTOResultSet {

        private MySQLGlobalExpressionCallTOResultSet(BgeePreparedStatement statement) {
            super(statement);
        }

        @Override
        protected GlobalExpressionCallDAO.GlobalExpressionCallTO getNewTO() throws DAOException {
            try {
                log.entry();
                final ResultSet currentResultSet = this.getCurrentResultSet();
                Integer id = null, bgeeGeneId = null, conditionId = null;
                Set<GlobalExpressionCallDataTO> callDataTOs = new HashSet<>();
                BigDecimal globalMeanRank = null;

                Set<String> colNames = new HashSet<>(this.getColumnLabels().values());
                if (colNames.contains(GLOBAL_EXPR_ID_FIELD)) {
                    id = currentResultSet.getInt(GLOBAL_EXPR_ID_FIELD);
                }
                if (colNames.contains(MySQLGeneDAO.BGEE_GENE_ID)) {
                    bgeeGeneId = currentResultSet.getInt(MySQLGeneDAO.BGEE_GENE_ID);
                }
                if (colNames.contains(MySQLConditionDAO.GLOBAL_COND_ID_FIELD)) {
                    conditionId = currentResultSet.getInt(MySQLConditionDAO.GLOBAL_COND_ID_FIELD);
                }
                if (colNames.contains(GLOBAL_MEAN_RANK_FIELD)) {
                    globalMeanRank = currentResultSet.getBigDecimal(GLOBAL_MEAN_RANK_FIELD);
                }
                for (DAODataType dataType: EnumSet.allOf(DAODataType.class)) {
                    GlobalExpressionCallDataTO dataTypeDataTO = loadGlobalExpressionCallDataTO(
                            this, dataType);
                    if (dataTypeDataTO != null) {
                        callDataTOs.add(dataTypeDataTO);
                    }
                }
                return log.exit(new GlobalExpressionCallTO(id, bgeeGeneId, conditionId,
                        globalMeanRank, callDataTOs));
            } catch (SQLException e) {
                throw log.throwing(new DAOException(e));
            }
        }

        private static GlobalExpressionCallDataTO loadGlobalExpressionCallDataTO(
                MySQLGlobalExpressionCallTOResultSet rs, DAODataType dataType) throws SQLException {
            log.entry(rs, dataType);

            final ResultSet currentResultSet = rs.getCurrentResultSet();
            Boolean conditionObservedData = null;
            Map<ConditionDAO.Attribute, DAOPropagationState> dataPropagation = new HashMap<>();
            Set<DAOExperimentCount> experimentCounts = new HashSet<>();
            Integer propagatedCount = null;
            BigDecimal rank = null, rankNorm = null, weightForMeanRank = null;

            boolean infoFound = false;
            for (Map.Entry<Integer, String> col : rs.getColumnLabels().entrySet()) {
                final String columnName = col.getValue();
                if ("estAnatEntityPropagationState".equals(columnName) &&
                        DAODataType.EST.equals(dataType) ||
                    "affymetrixAnatEntityPropagationState".equals(columnName) &&
                        DAODataType.AFFYMETRIX.equals(dataType) ||
                    "inSituAnatEntityPropagationState".equals(columnName) &&
                        DAODataType.IN_SITU.equals(dataType) ||
                    "rnaSeqAnatEntityPropagationState".equals(columnName) &&
                        DAODataType.RNA_SEQ.equals(dataType)) {

                    dataPropagation.put(ConditionDAO.Attribute.ANAT_ENTITY_ID,
                            DAOPropagationState.convertToPropagationState(
                                    currentResultSet.getString(columnName)));
                    infoFound = true;
                } else if ("estStagePropagationState".equals(columnName) &&
                        DAODataType.EST.equals(dataType) ||
                    "affymetrixStagePropagationState".equals(columnName) &&
                        DAODataType.AFFYMETRIX.equals(dataType) ||
                    "inSituStagePropagationState".equals(columnName) &&
                        DAODataType.IN_SITU.equals(dataType) ||
                    "rnaSeqStagePropagationState".equals(columnName) &&
                        DAODataType.RNA_SEQ.equals(dataType)) {

                    dataPropagation.put(ConditionDAO.Attribute.STAGE_ID,
                            DAOPropagationState.convertToPropagationState(
                                    currentResultSet.getString(columnName)));
                    infoFound = true;
                } else if ("estConditionObservedData".equals(columnName) &&
                        DAODataType.EST.equals(dataType) ||
                    "affymetrixConditionObservedData".equals(columnName) &&
                        DAODataType.AFFYMETRIX.equals(dataType) ||
                    "inSituConditionObservedData".equals(columnName) &&
                        DAODataType.IN_SITU.equals(dataType) ||
                    "rnaSeqConditionObservedData".equals(columnName) &&
                        DAODataType.RNA_SEQ.equals(dataType)) {

                    conditionObservedData = currentResultSet.getBoolean(columnName);
                    infoFound = true;
                } else if ("estLibPropagatedCount".equals(columnName) &&
                        DAODataType.EST.equals(dataType) ||
                    "affymetrixExpPropagatedCount".equals(columnName) &&
                        DAODataType.AFFYMETRIX.equals(dataType) ||
                    "inSituExpPropagatedCount".equals(columnName) &&
                        DAODataType.IN_SITU.equals(dataType) ||
                    "rnaSeqExpPropagatedCount".equals(columnName) &&
                        DAODataType.RNA_SEQ.equals(dataType)) {

                    propagatedCount = currentResultSet.getInt(columnName);
                    infoFound = true;
                } else if ("estRank".equals(columnName) &&
                        DAODataType.EST.equals(dataType) ||
                    "affymetrixMeanRank".equals(columnName) &&
                        DAODataType.AFFYMETRIX.equals(dataType) ||
                    "inSituRank".equals(columnName) &&
                        DAODataType.IN_SITU.equals(dataType) ||
                    "rnaSeqMeanRank".equals(columnName) &&
                        DAODataType.RNA_SEQ.equals(dataType)) {

                    rank = currentResultSet.getBigDecimal(columnName);
                    infoFound = true;
                } else if ("estRankNorm".equals(columnName) &&
                        DAODataType.EST.equals(dataType) ||
                    "affymetrixMeanRankNorm".equals(columnName) &&
                        DAODataType.AFFYMETRIX.equals(dataType) ||
                    "inSituRankNorm".equals(columnName) &&
                        DAODataType.IN_SITU.equals(dataType) ||
                    "rnaSeqMeanRankNorm".equals(columnName) &&
                        DAODataType.RNA_SEQ.equals(dataType)) {

                    rankNorm = currentResultSet.getBigDecimal(columnName);
                    infoFound = true;
                } else if ("affymetrixDistinctRankSum".equals(columnName) &&
                        DAODataType.AFFYMETRIX.equals(dataType) ||
                    "rnaSeqDistinctRankSum".equals(columnName) &&
                        DAODataType.RNA_SEQ.equals(dataType)) {

                    weightForMeanRank = currentResultSet.getBigDecimal(columnName);
                    infoFound = true;
                } else {
                    DAOExperimentCount count = loadExperimentCount(currentResultSet,
                            columnName, dataType);
                    if (count != null) {
                        experimentCounts.add(count);
                        infoFound = true;
<<<<<<< HEAD
                    }
                }
            }
            if (!infoFound) {
                return log.exit(null);
            }
            return log.exit(new GlobalExpressionCallDataTO(dataType, conditionObservedData,
                    dataPropagation, experimentCounts, propagatedCount,
                    rank, rankNorm, weightForMeanRank));
        }
        
        private static DAOExperimentCount loadExperimentCount(ResultSet rs,
                final String columnName, DAODataType dataType) throws SQLException {
            log.entry(rs, columnName, dataType);
            
            if ("estLibPresentHighSelfCount".equals(columnName) && DAODataType.EST.equals(dataType) ||
            "affymetrixExpPresentHighSelfCount".equals(columnName) && DAODataType.AFFYMETRIX.equals(dataType) ||
            "inSituExpPresentHighSelfCount".equals(columnName) && DAODataType.IN_SITU.equals(dataType) ||
            "rnaSeqExpPresentHighSelfCount".equals(columnName) && DAODataType.RNA_SEQ.equals(dataType)) {
                return log.exit(new DAOExperimentCount(
                        DAOExperimentCount.CallType.PRESENT,
                        DAOExperimentCount.DataQuality.HIGH,
                        DAOPropagationState.SELF,
                        rs.getInt(columnName)));
            }
            if ("estLibPresentLowSelfCount".equals(columnName) && DAODataType.EST.equals(dataType) ||
            "affymetrixExpPresentLowSelfCount".equals(columnName) && DAODataType.AFFYMETRIX.equals(dataType) ||
            "inSituExpPresentLowSelfCount".equals(columnName) && DAODataType.IN_SITU.equals(dataType) ||
            "rnaSeqExpPresentLowSelfCount".equals(columnName) && DAODataType.RNA_SEQ.equals(dataType)) {
                return log.exit(new DAOExperimentCount(
                        DAOExperimentCount.CallType.PRESENT,
                        DAOExperimentCount.DataQuality.LOW,
                        DAOPropagationState.SELF,
                        rs.getInt(columnName)));
            }
            if ("affymetrixExpAbsentHighSelfCount".equals(columnName) && DAODataType.AFFYMETRIX.equals(dataType) ||
            "inSituExpAbsentHighSelfCount".equals(columnName) && DAODataType.IN_SITU.equals(dataType) ||
            "rnaSeqExpAbsentHighSelfCount".equals(columnName) && DAODataType.RNA_SEQ.equals(dataType)) {
                return log.exit(new DAOExperimentCount(
                        DAOExperimentCount.CallType.ABSENT,
                        DAOExperimentCount.DataQuality.HIGH,
                        DAOPropagationState.SELF,
                        rs.getInt(columnName)));
            }
            if ("affymetrixExpAbsentLowSelfCount".equals(columnName) && DAODataType.AFFYMETRIX.equals(dataType) ||
            "inSituExpAbsentLowSelfCount".equals(columnName) && DAODataType.IN_SITU.equals(dataType) ||
            "rnaSeqExpAbsentLowSelfCount".equals(columnName) && DAODataType.RNA_SEQ.equals(dataType)) {
                return log.exit(new DAOExperimentCount(
                        DAOExperimentCount.CallType.ABSENT,
                        DAOExperimentCount.DataQuality.LOW,
                        DAOPropagationState.SELF,
                        rs.getInt(columnName)));
            }
            if ("estLibPresentHighDescendantCount".equals(columnName) && DAODataType.EST.equals(dataType) ||
            "affymetrixExpPresentHighDescendantCount".equals(columnName) && DAODataType.AFFYMETRIX.equals(dataType) ||
            "inSituExpPresentHighDescendantCount".equals(columnName) && DAODataType.IN_SITU.equals(dataType) ||
            "rnaSeqExpPresentHighDescendantCount".equals(columnName) && DAODataType.RNA_SEQ.equals(dataType)) {
                return log.exit(new DAOExperimentCount(
                        DAOExperimentCount.CallType.PRESENT,
                        DAOExperimentCount.DataQuality.HIGH,
                        DAOPropagationState.DESCENDANT,
                        rs.getInt(columnName)));
            }
            if ("estLibPresentLowDescendantCount".equals(columnName) && DAODataType.EST.equals(dataType) ||
            "affymetrixExpPresentLowDescendantCount".equals(columnName) && DAODataType.AFFYMETRIX.equals(dataType) ||
            "inSituExpPresentLowDescendantCount".equals(columnName) && DAODataType.IN_SITU.equals(dataType) ||
            "rnaSeqExpPresentLowDescendantCount".equals(columnName) && DAODataType.RNA_SEQ.equals(dataType)) {
                return log.exit(new DAOExperimentCount(
                        DAOExperimentCount.CallType.PRESENT,
                        DAOExperimentCount.DataQuality.LOW,
                        DAOPropagationState.DESCENDANT,
                        rs.getInt(columnName)));
            }
            if ("affymetrixExpAbsentHighParentCount".equals(columnName) && DAODataType.AFFYMETRIX.equals(dataType) ||
            "inSituExpAbsentHighParentCount".equals(columnName) && DAODataType.IN_SITU.equals(dataType) ||
            "rnaSeqExpAbsentHighParentCount".equals(columnName) && DAODataType.RNA_SEQ.equals(dataType)) {
                return log.exit(new DAOExperimentCount(
                        DAOExperimentCount.CallType.ABSENT,
                        DAOExperimentCount.DataQuality.HIGH,
                        DAOPropagationState.ANCESTOR,
                        rs.getInt(columnName)));
            }
            if ("affymetrixExpAbsentLowParentCount".equals(columnName) && DAODataType.AFFYMETRIX.equals(dataType) ||
            "inSituExpAbsentLowParentCount".equals(columnName) && DAODataType.IN_SITU.equals(dataType) ||
            "rnaSeqExpAbsentLowParentCount".equals(columnName) && DAODataType.RNA_SEQ.equals(dataType)) {
                return log.exit(new DAOExperimentCount(
                        DAOExperimentCount.CallType.ABSENT,
                        DAOExperimentCount.DataQuality.LOW,
                        DAOPropagationState.ANCESTOR,
                        rs.getInt(columnName)));
            }
            if ("estLibPresentHighTotalCount".equals(columnName) && DAODataType.EST.equals(dataType) ||
            "affymetrixExpPresentHighTotalCount".equals(columnName) && DAODataType.AFFYMETRIX.equals(dataType) ||
            "inSituExpPresentHighTotalCount".equals(columnName) && DAODataType.IN_SITU.equals(dataType) ||
            "rnaSeqExpPresentHighTotalCount".equals(columnName) && DAODataType.RNA_SEQ.equals(dataType)) {
                return log.exit(new DAOExperimentCount(
                        DAOExperimentCount.CallType.PRESENT,
                        DAOExperimentCount.DataQuality.HIGH,
                        DAOPropagationState.ALL,
                        rs.getInt(columnName)));
            }
            if ("estLibPresentLowTotalCount".equals(columnName) && DAODataType.EST.equals(dataType) ||
            "affymetrixExpPresentLowTotalCount".equals(columnName) && DAODataType.AFFYMETRIX.equals(dataType) ||
            "inSituExpPresentLowTotalCount".equals(columnName) && DAODataType.IN_SITU.equals(dataType) ||
            "rnaSeqExpPresentLowTotalCount".equals(columnName) && DAODataType.RNA_SEQ.equals(dataType)) {
                return log.exit(new DAOExperimentCount(
                        DAOExperimentCount.CallType.PRESENT,
                        DAOExperimentCount.DataQuality.LOW,
                        DAOPropagationState.ALL,
                        rs.getInt(columnName)));
            }
            if ("affymetrixExpAbsentHighTotalCount".equals(columnName) && DAODataType.AFFYMETRIX.equals(dataType) ||
            "inSituExpAbsentHighTotalCount".equals(columnName) && DAODataType.IN_SITU.equals(dataType) ||
            "rnaSeqExpAbsentHighTotalCount".equals(columnName) && DAODataType.RNA_SEQ.equals(dataType)) {
                return log.exit(new DAOExperimentCount(
                        DAOExperimentCount.CallType.ABSENT,
                        DAOExperimentCount.DataQuality.HIGH,
                        DAOPropagationState.ALL,
                        rs.getInt(columnName)));
            }
            if ("affymetrixExpAbsentLowTotalCount".equals(columnName) && DAODataType.AFFYMETRIX.equals(dataType) ||
            "inSituExpAbsentLowTotalCount".equals(columnName) && DAODataType.IN_SITU.equals(dataType) ||
            "rnaSeqExpAbsentLowTotalCount".equals(columnName) && DAODataType.RNA_SEQ.equals(dataType)) {
                return log.exit(new DAOExperimentCount(
                        DAOExperimentCount.CallType.ABSENT,
                        DAOExperimentCount.DataQuality.LOW,
                        DAOPropagationState.ALL,
                        rs.getInt(columnName)));
            }
            
            return log.exit(null);
        }
    }
    
    /**
     * MySQL implementation of {@code GlobalExpressionToRawExpressionTOResultSet}.
     * 
     * @author Frederic Bastian
     * @version Bgee 14 Feb. 2017
     * @since Bgee 14 Feb. 2017
     */
    public class MySQLGlobalExpressionToRawExpressionTOResultSet extends MySQLDAOResultSet<GlobalExpressionToRawExpressionTO> 
    implements GlobalExpressionToRawExpressionTOResultSet {

        private MySQLGlobalExpressionToRawExpressionTOResultSet(BgeePreparedStatement statement) {
            super(statement);
        }
        
        @Override
        protected GlobalExpressionToRawExpressionTO getNewTO() throws DAOException {
            log.entry();
            try {
                final ResultSet currentResultSet = this.getCurrentResultSet();
                Integer rawExpressionId = null, globalExpressionId = null;
                CallOrigin callOrigin = null;
                
                for (Entry<Integer, String> column: this.getColumnLabels().entrySet()) {
                    String columnName = column.getValue();
                    
                    if (columnName.equals(MySQLRawExpressionCallDAO.EXPR_ID_FIELD)) {
                        rawExpressionId = currentResultSet.getInt(columnName);
                    } else if (columnName.equals(GLOBAL_EXPR_ID_FIELD)) {
                        globalExpressionId = currentResultSet.getInt(columnName);
                    } else if (columnName.equals(CALL_ORIGIN_FIELD)) {
                        callOrigin = CallOrigin.convertToCallOrigin(
                                currentResultSet.getString(columnName));
                    }  else {
                        throw log.throwing(new UnrecognizedColumnException(columnName));
=======
>>>>>>> ff09c7fd
                    }
                }
            }
            if (!infoFound) {
                return log.exit(null);
            }
            return log.exit(new GlobalExpressionCallDataTO(dataType, conditionObservedData,
                    dataPropagation, experimentCounts, propagatedCount,
                    rank, rankNorm, weightForMeanRank));
        }
        
        private static DAOExperimentCount loadExperimentCount(ResultSet rs,
                final String columnName, DAODataType dataType) throws SQLException {
            log.entry(rs, columnName, dataType);
            
            if ("estLibPresentHighSelfCount".equals(columnName) && DAODataType.EST.equals(dataType) ||
            "affymetrixExpPresentHighSelfCount".equals(columnName) && DAODataType.AFFYMETRIX.equals(dataType) ||
            "inSituExpPresentHighSelfCount".equals(columnName) && DAODataType.IN_SITU.equals(dataType) ||
            "rnaSeqExpPresentHighSelfCount".equals(columnName) && DAODataType.RNA_SEQ.equals(dataType)) {
                return log.exit(new DAOExperimentCount(
                        DAOExperimentCount.CallType.PRESENT,
                        DAOExperimentCount.DataQuality.HIGH,
                        DAOPropagationState.SELF,
                        rs.getInt(columnName)));
            }
            if ("estLibPresentLowSelfCount".equals(columnName) && DAODataType.EST.equals(dataType) ||
            "affymetrixExpPresentLowSelfCount".equals(columnName) && DAODataType.AFFYMETRIX.equals(dataType) ||
            "inSituExpPresentLowSelfCount".equals(columnName) && DAODataType.IN_SITU.equals(dataType) ||
            "rnaSeqExpPresentLowSelfCount".equals(columnName) && DAODataType.RNA_SEQ.equals(dataType)) {
                return log.exit(new DAOExperimentCount(
                        DAOExperimentCount.CallType.PRESENT,
                        DAOExperimentCount.DataQuality.LOW,
                        DAOPropagationState.SELF,
                        rs.getInt(columnName)));
            }
            if ("affymetrixExpAbsentHighSelfCount".equals(columnName) && DAODataType.AFFYMETRIX.equals(dataType) ||
            "inSituExpAbsentHighSelfCount".equals(columnName) && DAODataType.IN_SITU.equals(dataType) ||
            "rnaSeqExpAbsentHighSelfCount".equals(columnName) && DAODataType.RNA_SEQ.equals(dataType)) {
                return log.exit(new DAOExperimentCount(
                        DAOExperimentCount.CallType.ABSENT,
                        DAOExperimentCount.DataQuality.HIGH,
                        DAOPropagationState.SELF,
                        rs.getInt(columnName)));
            }
            if ("affymetrixExpAbsentLowSelfCount".equals(columnName) && DAODataType.AFFYMETRIX.equals(dataType) ||
            "inSituExpAbsentLowSelfCount".equals(columnName) && DAODataType.IN_SITU.equals(dataType) ||
            "rnaSeqExpAbsentLowSelfCount".equals(columnName) && DAODataType.RNA_SEQ.equals(dataType)) {
                return log.exit(new DAOExperimentCount(
                        DAOExperimentCount.CallType.ABSENT,
                        DAOExperimentCount.DataQuality.LOW,
                        DAOPropagationState.SELF,
                        rs.getInt(columnName)));
            }
            if ("estLibPresentHighDescendantCount".equals(columnName) && DAODataType.EST.equals(dataType) ||
            "affymetrixExpPresentHighDescendantCount".equals(columnName) && DAODataType.AFFYMETRIX.equals(dataType) ||
            "inSituExpPresentHighDescendantCount".equals(columnName) && DAODataType.IN_SITU.equals(dataType) ||
            "rnaSeqExpPresentHighDescendantCount".equals(columnName) && DAODataType.RNA_SEQ.equals(dataType)) {
                return log.exit(new DAOExperimentCount(
                        DAOExperimentCount.CallType.PRESENT,
                        DAOExperimentCount.DataQuality.HIGH,
                        DAOPropagationState.DESCENDANT,
                        rs.getInt(columnName)));
            }
            if ("estLibPresentLowDescendantCount".equals(columnName) && DAODataType.EST.equals(dataType) ||
            "affymetrixExpPresentLowDescendantCount".equals(columnName) && DAODataType.AFFYMETRIX.equals(dataType) ||
            "inSituExpPresentLowDescendantCount".equals(columnName) && DAODataType.IN_SITU.equals(dataType) ||
            "rnaSeqExpPresentLowDescendantCount".equals(columnName) && DAODataType.RNA_SEQ.equals(dataType)) {
                return log.exit(new DAOExperimentCount(
                        DAOExperimentCount.CallType.PRESENT,
                        DAOExperimentCount.DataQuality.LOW,
                        DAOPropagationState.DESCENDANT,
                        rs.getInt(columnName)));
            }
            if ("affymetrixExpAbsentHighParentCount".equals(columnName) && DAODataType.AFFYMETRIX.equals(dataType) ||
            "inSituExpAbsentHighParentCount".equals(columnName) && DAODataType.IN_SITU.equals(dataType) ||
            "rnaSeqExpAbsentHighParentCount".equals(columnName) && DAODataType.RNA_SEQ.equals(dataType)) {
                return log.exit(new DAOExperimentCount(
                        DAOExperimentCount.CallType.ABSENT,
                        DAOExperimentCount.DataQuality.HIGH,
                        DAOPropagationState.ANCESTOR,
                        rs.getInt(columnName)));
            }
            if ("affymetrixExpAbsentLowParentCount".equals(columnName) && DAODataType.AFFYMETRIX.equals(dataType) ||
            "inSituExpAbsentLowParentCount".equals(columnName) && DAODataType.IN_SITU.equals(dataType) ||
            "rnaSeqExpAbsentLowParentCount".equals(columnName) && DAODataType.RNA_SEQ.equals(dataType)) {
                return log.exit(new DAOExperimentCount(
                        DAOExperimentCount.CallType.ABSENT,
                        DAOExperimentCount.DataQuality.LOW,
                        DAOPropagationState.ANCESTOR,
                        rs.getInt(columnName)));
            }
            if ("estLibPresentHighTotalCount".equals(columnName) && DAODataType.EST.equals(dataType) ||
            "affymetrixExpPresentHighTotalCount".equals(columnName) && DAODataType.AFFYMETRIX.equals(dataType) ||
            "inSituExpPresentHighTotalCount".equals(columnName) && DAODataType.IN_SITU.equals(dataType) ||
            "rnaSeqExpPresentHighTotalCount".equals(columnName) && DAODataType.RNA_SEQ.equals(dataType)) {
                return log.exit(new DAOExperimentCount(
                        DAOExperimentCount.CallType.PRESENT,
                        DAOExperimentCount.DataQuality.HIGH,
                        DAOPropagationState.ALL,
                        rs.getInt(columnName)));
            }
            if ("estLibPresentLowTotalCount".equals(columnName) && DAODataType.EST.equals(dataType) ||
            "affymetrixExpPresentLowTotalCount".equals(columnName) && DAODataType.AFFYMETRIX.equals(dataType) ||
            "inSituExpPresentLowTotalCount".equals(columnName) && DAODataType.IN_SITU.equals(dataType) ||
            "rnaSeqExpPresentLowTotalCount".equals(columnName) && DAODataType.RNA_SEQ.equals(dataType)) {
                return log.exit(new DAOExperimentCount(
                        DAOExperimentCount.CallType.PRESENT,
                        DAOExperimentCount.DataQuality.LOW,
                        DAOPropagationState.ALL,
                        rs.getInt(columnName)));
            }
            if ("affymetrixExpAbsentHighTotalCount".equals(columnName) && DAODataType.AFFYMETRIX.equals(dataType) ||
            "inSituExpAbsentHighTotalCount".equals(columnName) && DAODataType.IN_SITU.equals(dataType) ||
            "rnaSeqExpAbsentHighTotalCount".equals(columnName) && DAODataType.RNA_SEQ.equals(dataType)) {
                return log.exit(new DAOExperimentCount(
                        DAOExperimentCount.CallType.ABSENT,
                        DAOExperimentCount.DataQuality.HIGH,
                        DAOPropagationState.ALL,
                        rs.getInt(columnName)));
            }
            if ("affymetrixExpAbsentLowTotalCount".equals(columnName) && DAODataType.AFFYMETRIX.equals(dataType) ||
            "inSituExpAbsentLowTotalCount".equals(columnName) && DAODataType.IN_SITU.equals(dataType) ||
            "rnaSeqExpAbsentLowTotalCount".equals(columnName) && DAODataType.RNA_SEQ.equals(dataType)) {
                return log.exit(new DAOExperimentCount(
                        DAOExperimentCount.CallType.ABSENT,
                        DAOExperimentCount.DataQuality.LOW,
                        DAOPropagationState.ALL,
                        rs.getInt(columnName)));
            }
            
            return log.exit(null);
        }
    }
}<|MERGE_RESOLUTION|>--- conflicted
+++ resolved
@@ -11,10 +11,6 @@
 import java.util.HashSet;
 import java.util.LinkedHashMap;
 import java.util.Map;
-<<<<<<< HEAD
-import java.util.Map.Entry;
-=======
->>>>>>> ff09c7fd
 import java.util.Set;
 import java.util.stream.Collectors;
 
@@ -46,20 +42,11 @@
 public class MySQLGlobalExpressionCallDAO extends MySQLDAO<GlobalExpressionCallDAO.Attribute> 
 implements GlobalExpressionCallDAO {
     private final static Logger log = LogManager.getLogger(MySQLGlobalExpressionCallDAO.class.getName());
-<<<<<<< HEAD
-    
-    private final static String CALL_ORIGIN_FIELD = "callOrigin";
     private final static String GLOBAL_EXPR_ID_FIELD = "globalExpressionId";
     private final static String GLOBAL_EXPR_TABLE_NAME = "globalExpression";
     private final static String GLOBAL_MEAN_RANK_FIELD = "meanRank";
 
-=======
-
-    private final static String GLOBAL_EXPR_ID_FIELD = "globalExpressionId";
-    private final static String GLOBAL_EXPR_TABLE_NAME = "globalExpression";
-    private final static String GLOBAL_MEAN_RANK_FIELD = "meanRank";
-
->>>>>>> ff09c7fd
+
     private static String generateSelectClause(Collection<GlobalExpressionCallDAO.Attribute> attrs,
             Collection<DAODataType> dataTypes, final String globalExprTableName) {
         log.entry(attrs, dataTypes, globalExprTableName);
@@ -617,8 +604,6 @@
                 stmt.setInt(newParamIndex, 0);
                 newParamIndex++;
             }
-<<<<<<< HEAD
-
             return log.exit(newParamIndex);
         }
 
@@ -746,175 +731,6 @@
 
         return log.exit(newParamIndex);
     }
-
-    @Override
-    public int insertGlobalExpressionToRawExpression(
-            Collection<GlobalExpressionToRawExpressionTO> globalExprToRawExprTOs)
-                    throws DAOException, IllegalArgumentException {
-        log.entry(globalExprToRawExprTOs);
-        
-        if (globalExprToRawExprTOs == null || globalExprToRawExprTOs.isEmpty()) {
-            throw log.throwing(new IllegalArgumentException("No expression relation provided"));
-        }
-        
-        StringBuilder sql = new StringBuilder(); 
-        sql.append("INSERT INTO globalExpressionToExpression (")
-           .append(MySQLRawExpressionCallDAO.EXPR_ID_FIELD).append(", ")
-           .append(GLOBAL_EXPR_ID_FIELD).append(", ")
-           .append(CALL_ORIGIN_FIELD)
-           .append(") VALUES ");
-        for (int i = 0; i < globalExprToRawExprTOs.size(); i++) {
-            if (i > 0) {
-                sql.append(", ");
-            }
-            sql.append("(").append(BgeePreparedStatement.generateParameterizedQueryString(3))
-               .append(") ");
-        }
-        try (BgeePreparedStatement stmt = 
-                this.getManager().getConnection().prepareStatement(sql.toString())) {
-            int paramIndex = 1;
-            for (GlobalExpressionToRawExpressionTO to: globalExprToRawExprTOs) {
-                stmt.setInt(paramIndex, to.getRawExpressionId());
-                paramIndex++;
-                stmt.setInt(paramIndex, to.getGlobalExpressionId());
-                paramIndex++;
-                stmt.setString(paramIndex, to.getCallOrigin().getStringRepresentation());
-                paramIndex++;
-            }
-            
-            return log.exit(stmt.executeUpdate());
-        } catch (SQLException e) {
-            throw log.throwing(new DAOException(e));
-=======
-
-            return log.exit(newParamIndex);
-        }
-
-        //** Observed data/ propagation states **
-        //make sure we covert all condition parameters
-        assert ((int) EnumSet.allOf(ConditionDAO.Attribute.class).stream()
-                .filter(a -> a.isConditionParameter())
-                .count()) == 2;
-
-        DAOPropagationState anatPropState = callDataTO.getDataPropagation()
-                .get(ConditionDAO.Attribute.ANAT_ENTITY_ID);
-        if (anatPropState == null) {
-            stmt.setNull(newParamIndex, Types.VARCHAR);
-            newParamIndex++;
-        } else {
-            stmt.setString(newParamIndex, anatPropState.getStringRepresentation());
-            newParamIndex++;
-        }
-        DAOPropagationState stagePropState = callDataTO.getDataPropagation()
-                .get(ConditionDAO.Attribute.STAGE_ID);
-        if (stagePropState == null) {
-            stmt.setNull(newParamIndex, Types.VARCHAR);
-            newParamIndex++;
-        } else {
-            stmt.setString(newParamIndex, stagePropState.getStringRepresentation());
-            newParamIndex++;
-        }
-        stmt.setBoolean(newParamIndex, callDataTO.isConditionObservedData());
-        newParamIndex++;
-
-        //** Experiment expression counts **
-        //present high self
-        stmt.setInt(newParamIndex, callDataTO.getExperimentCounts().stream()
-                .filter(c -> DAOExperimentCount.CallType.PRESENT.equals(c.getCallType()) &&
-                             DAOExperimentCount.DataQuality.HIGH.equals(c.getDataQuality()) &&
-                             DAOPropagationState.SELF.equals(c.getPropagationState()))
-                .findFirst().orElseThrow(() -> new IllegalArgumentException()).getCount());
-        newParamIndex++;
-        //present low self
-        stmt.setInt(newParamIndex, callDataTO.getExperimentCounts().stream()
-                .filter(c -> DAOExperimentCount.CallType.PRESENT.equals(c.getCallType()) &&
-                             DAOExperimentCount.DataQuality.LOW.equals(c.getDataQuality()) &&
-                             DAOPropagationState.SELF.equals(c.getPropagationState()))
-                .findFirst().orElseThrow(() -> new IllegalArgumentException()).getCount());
-        newParamIndex++;
-        if (!DAODataType.EST.equals(dataType)) {
-            //absent high self
-            stmt.setInt(newParamIndex, callDataTO.getExperimentCounts().stream()
-                    .filter(c -> DAOExperimentCount.CallType.ABSENT.equals(c.getCallType()) &&
-                                 DAOExperimentCount.DataQuality.HIGH.equals(c.getDataQuality()) &&
-                                 DAOPropagationState.SELF.equals(c.getPropagationState()))
-                    .findFirst().orElseThrow(() -> new IllegalArgumentException()).getCount());
-            newParamIndex++;
-            //absent low self
-            stmt.setInt(newParamIndex, callDataTO.getExperimentCounts().stream()
-                    .filter(c -> DAOExperimentCount.CallType.ABSENT.equals(c.getCallType()) &&
-                                 DAOExperimentCount.DataQuality.LOW.equals(c.getDataQuality()) &&
-                                 DAOPropagationState.SELF.equals(c.getPropagationState()))
-                    .findFirst().orElseThrow(() -> new IllegalArgumentException()).getCount());
-            newParamIndex++;
->>>>>>> ff09c7fd
-        }
-        //present high descendant
-        stmt.setInt(newParamIndex, callDataTO.getExperimentCounts().stream()
-                .filter(c -> DAOExperimentCount.CallType.PRESENT.equals(c.getCallType()) &&
-                             DAOExperimentCount.DataQuality.HIGH.equals(c.getDataQuality()) &&
-                             DAOPropagationState.DESCENDANT.equals(c.getPropagationState()))
-                .findFirst().orElseThrow(() -> new IllegalArgumentException()).getCount());
-        newParamIndex++;
-        //present low descendant
-        stmt.setInt(newParamIndex, callDataTO.getExperimentCounts().stream()
-                .filter(c -> DAOExperimentCount.CallType.PRESENT.equals(c.getCallType()) &&
-                             DAOExperimentCount.DataQuality.LOW.equals(c.getDataQuality()) &&
-                             DAOPropagationState.DESCENDANT.equals(c.getPropagationState()))
-                .findFirst().orElseThrow(() -> new IllegalArgumentException()).getCount());
-        newParamIndex++;
-        if (!DAODataType.EST.equals(dataType)) {
-            //absent high parent
-            stmt.setInt(newParamIndex, callDataTO.getExperimentCounts().stream()
-                    .filter(c -> DAOExperimentCount.CallType.ABSENT.equals(c.getCallType()) &&
-                                 DAOExperimentCount.DataQuality.HIGH.equals(c.getDataQuality()) &&
-                                 DAOPropagationState.ANCESTOR.equals(c.getPropagationState()))
-                    .findFirst().orElseThrow(() -> new IllegalArgumentException()).getCount());
-            newParamIndex++;
-            //absent low parent
-            stmt.setInt(newParamIndex, callDataTO.getExperimentCounts().stream()
-                    .filter(c -> DAOExperimentCount.CallType.ABSENT.equals(c.getCallType()) &&
-                                 DAOExperimentCount.DataQuality.LOW.equals(c.getDataQuality()) &&
-                                 DAOPropagationState.ANCESTOR.equals(c.getPropagationState()))
-                    .findFirst().orElseThrow(() -> new IllegalArgumentException()).getCount());
-            newParamIndex++;
-        }
-        //present high total
-        stmt.setInt(newParamIndex, callDataTO.getExperimentCounts().stream()
-                .filter(c -> DAOExperimentCount.CallType.PRESENT.equals(c.getCallType()) &&
-                             DAOExperimentCount.DataQuality.HIGH.equals(c.getDataQuality()) &&
-                             DAOPropagationState.ALL.equals(c.getPropagationState()))
-                .findFirst().orElseThrow(() -> new IllegalArgumentException()).getCount());
-        newParamIndex++;
-        //present low total
-        stmt.setInt(newParamIndex, callDataTO.getExperimentCounts().stream()
-                .filter(c -> DAOExperimentCount.CallType.PRESENT.equals(c.getCallType()) &&
-                             DAOExperimentCount.DataQuality.LOW.equals(c.getDataQuality()) &&
-                             DAOPropagationState.ALL.equals(c.getPropagationState()))
-                .findFirst().orElseThrow(() -> new IllegalArgumentException()).getCount());
-        newParamIndex++;
-        if (!DAODataType.EST.equals(dataType)) {
-            //absent high total
-            stmt.setInt(newParamIndex, callDataTO.getExperimentCounts().stream()
-                    .filter(c -> DAOExperimentCount.CallType.ABSENT.equals(c.getCallType()) &&
-                                 DAOExperimentCount.DataQuality.HIGH.equals(c.getDataQuality()) &&
-                                 DAOPropagationState.ALL.equals(c.getPropagationState()))
-                    .findFirst().orElseThrow(() -> new IllegalArgumentException()).getCount());
-            newParamIndex++;
-            //absent low total
-            stmt.setInt(newParamIndex, callDataTO.getExperimentCounts().stream()
-                    .filter(c -> DAOExperimentCount.CallType.ABSENT.equals(c.getCallType()) &&
-                                 DAOExperimentCount.DataQuality.LOW.equals(c.getDataQuality()) &&
-                                 DAOPropagationState.ALL.equals(c.getPropagationState()))
-                    .findFirst().orElseThrow(() -> new IllegalArgumentException()).getCount());
-            newParamIndex++;
-        }
-        //propagated count
-        stmt.setInt(newParamIndex, callDataTO.getPropagatedCount());
-        newParamIndex++;
-
-        return log.exit(newParamIndex);
-    }
     
     /**
      * Implementation of the {@code GlobalExpressionCallTOResultSet}. 
@@ -1063,7 +879,6 @@
                     if (count != null) {
                         experimentCounts.add(count);
                         infoFound = true;
-<<<<<<< HEAD
                     }
                 }
             }
@@ -1197,174 +1012,4 @@
             return log.exit(null);
         }
     }
-    
-    /**
-     * MySQL implementation of {@code GlobalExpressionToRawExpressionTOResultSet}.
-     * 
-     * @author Frederic Bastian
-     * @version Bgee 14 Feb. 2017
-     * @since Bgee 14 Feb. 2017
-     */
-    public class MySQLGlobalExpressionToRawExpressionTOResultSet extends MySQLDAOResultSet<GlobalExpressionToRawExpressionTO> 
-    implements GlobalExpressionToRawExpressionTOResultSet {
-
-        private MySQLGlobalExpressionToRawExpressionTOResultSet(BgeePreparedStatement statement) {
-            super(statement);
-        }
-        
-        @Override
-        protected GlobalExpressionToRawExpressionTO getNewTO() throws DAOException {
-            log.entry();
-            try {
-                final ResultSet currentResultSet = this.getCurrentResultSet();
-                Integer rawExpressionId = null, globalExpressionId = null;
-                CallOrigin callOrigin = null;
-                
-                for (Entry<Integer, String> column: this.getColumnLabels().entrySet()) {
-                    String columnName = column.getValue();
-                    
-                    if (columnName.equals(MySQLRawExpressionCallDAO.EXPR_ID_FIELD)) {
-                        rawExpressionId = currentResultSet.getInt(columnName);
-                    } else if (columnName.equals(GLOBAL_EXPR_ID_FIELD)) {
-                        globalExpressionId = currentResultSet.getInt(columnName);
-                    } else if (columnName.equals(CALL_ORIGIN_FIELD)) {
-                        callOrigin = CallOrigin.convertToCallOrigin(
-                                currentResultSet.getString(columnName));
-                    }  else {
-                        throw log.throwing(new UnrecognizedColumnException(columnName));
-=======
->>>>>>> ff09c7fd
-                    }
-                }
-            }
-            if (!infoFound) {
-                return log.exit(null);
-            }
-            return log.exit(new GlobalExpressionCallDataTO(dataType, conditionObservedData,
-                    dataPropagation, experimentCounts, propagatedCount,
-                    rank, rankNorm, weightForMeanRank));
-        }
-        
-        private static DAOExperimentCount loadExperimentCount(ResultSet rs,
-                final String columnName, DAODataType dataType) throws SQLException {
-            log.entry(rs, columnName, dataType);
-            
-            if ("estLibPresentHighSelfCount".equals(columnName) && DAODataType.EST.equals(dataType) ||
-            "affymetrixExpPresentHighSelfCount".equals(columnName) && DAODataType.AFFYMETRIX.equals(dataType) ||
-            "inSituExpPresentHighSelfCount".equals(columnName) && DAODataType.IN_SITU.equals(dataType) ||
-            "rnaSeqExpPresentHighSelfCount".equals(columnName) && DAODataType.RNA_SEQ.equals(dataType)) {
-                return log.exit(new DAOExperimentCount(
-                        DAOExperimentCount.CallType.PRESENT,
-                        DAOExperimentCount.DataQuality.HIGH,
-                        DAOPropagationState.SELF,
-                        rs.getInt(columnName)));
-            }
-            if ("estLibPresentLowSelfCount".equals(columnName) && DAODataType.EST.equals(dataType) ||
-            "affymetrixExpPresentLowSelfCount".equals(columnName) && DAODataType.AFFYMETRIX.equals(dataType) ||
-            "inSituExpPresentLowSelfCount".equals(columnName) && DAODataType.IN_SITU.equals(dataType) ||
-            "rnaSeqExpPresentLowSelfCount".equals(columnName) && DAODataType.RNA_SEQ.equals(dataType)) {
-                return log.exit(new DAOExperimentCount(
-                        DAOExperimentCount.CallType.PRESENT,
-                        DAOExperimentCount.DataQuality.LOW,
-                        DAOPropagationState.SELF,
-                        rs.getInt(columnName)));
-            }
-            if ("affymetrixExpAbsentHighSelfCount".equals(columnName) && DAODataType.AFFYMETRIX.equals(dataType) ||
-            "inSituExpAbsentHighSelfCount".equals(columnName) && DAODataType.IN_SITU.equals(dataType) ||
-            "rnaSeqExpAbsentHighSelfCount".equals(columnName) && DAODataType.RNA_SEQ.equals(dataType)) {
-                return log.exit(new DAOExperimentCount(
-                        DAOExperimentCount.CallType.ABSENT,
-                        DAOExperimentCount.DataQuality.HIGH,
-                        DAOPropagationState.SELF,
-                        rs.getInt(columnName)));
-            }
-            if ("affymetrixExpAbsentLowSelfCount".equals(columnName) && DAODataType.AFFYMETRIX.equals(dataType) ||
-            "inSituExpAbsentLowSelfCount".equals(columnName) && DAODataType.IN_SITU.equals(dataType) ||
-            "rnaSeqExpAbsentLowSelfCount".equals(columnName) && DAODataType.RNA_SEQ.equals(dataType)) {
-                return log.exit(new DAOExperimentCount(
-                        DAOExperimentCount.CallType.ABSENT,
-                        DAOExperimentCount.DataQuality.LOW,
-                        DAOPropagationState.SELF,
-                        rs.getInt(columnName)));
-            }
-            if ("estLibPresentHighDescendantCount".equals(columnName) && DAODataType.EST.equals(dataType) ||
-            "affymetrixExpPresentHighDescendantCount".equals(columnName) && DAODataType.AFFYMETRIX.equals(dataType) ||
-            "inSituExpPresentHighDescendantCount".equals(columnName) && DAODataType.IN_SITU.equals(dataType) ||
-            "rnaSeqExpPresentHighDescendantCount".equals(columnName) && DAODataType.RNA_SEQ.equals(dataType)) {
-                return log.exit(new DAOExperimentCount(
-                        DAOExperimentCount.CallType.PRESENT,
-                        DAOExperimentCount.DataQuality.HIGH,
-                        DAOPropagationState.DESCENDANT,
-                        rs.getInt(columnName)));
-            }
-            if ("estLibPresentLowDescendantCount".equals(columnName) && DAODataType.EST.equals(dataType) ||
-            "affymetrixExpPresentLowDescendantCount".equals(columnName) && DAODataType.AFFYMETRIX.equals(dataType) ||
-            "inSituExpPresentLowDescendantCount".equals(columnName) && DAODataType.IN_SITU.equals(dataType) ||
-            "rnaSeqExpPresentLowDescendantCount".equals(columnName) && DAODataType.RNA_SEQ.equals(dataType)) {
-                return log.exit(new DAOExperimentCount(
-                        DAOExperimentCount.CallType.PRESENT,
-                        DAOExperimentCount.DataQuality.LOW,
-                        DAOPropagationState.DESCENDANT,
-                        rs.getInt(columnName)));
-            }
-            if ("affymetrixExpAbsentHighParentCount".equals(columnName) && DAODataType.AFFYMETRIX.equals(dataType) ||
-            "inSituExpAbsentHighParentCount".equals(columnName) && DAODataType.IN_SITU.equals(dataType) ||
-            "rnaSeqExpAbsentHighParentCount".equals(columnName) && DAODataType.RNA_SEQ.equals(dataType)) {
-                return log.exit(new DAOExperimentCount(
-                        DAOExperimentCount.CallType.ABSENT,
-                        DAOExperimentCount.DataQuality.HIGH,
-                        DAOPropagationState.ANCESTOR,
-                        rs.getInt(columnName)));
-            }
-            if ("affymetrixExpAbsentLowParentCount".equals(columnName) && DAODataType.AFFYMETRIX.equals(dataType) ||
-            "inSituExpAbsentLowParentCount".equals(columnName) && DAODataType.IN_SITU.equals(dataType) ||
-            "rnaSeqExpAbsentLowParentCount".equals(columnName) && DAODataType.RNA_SEQ.equals(dataType)) {
-                return log.exit(new DAOExperimentCount(
-                        DAOExperimentCount.CallType.ABSENT,
-                        DAOExperimentCount.DataQuality.LOW,
-                        DAOPropagationState.ANCESTOR,
-                        rs.getInt(columnName)));
-            }
-            if ("estLibPresentHighTotalCount".equals(columnName) && DAODataType.EST.equals(dataType) ||
-            "affymetrixExpPresentHighTotalCount".equals(columnName) && DAODataType.AFFYMETRIX.equals(dataType) ||
-            "inSituExpPresentHighTotalCount".equals(columnName) && DAODataType.IN_SITU.equals(dataType) ||
-            "rnaSeqExpPresentHighTotalCount".equals(columnName) && DAODataType.RNA_SEQ.equals(dataType)) {
-                return log.exit(new DAOExperimentCount(
-                        DAOExperimentCount.CallType.PRESENT,
-                        DAOExperimentCount.DataQuality.HIGH,
-                        DAOPropagationState.ALL,
-                        rs.getInt(columnName)));
-            }
-            if ("estLibPresentLowTotalCount".equals(columnName) && DAODataType.EST.equals(dataType) ||
-            "affymetrixExpPresentLowTotalCount".equals(columnName) && DAODataType.AFFYMETRIX.equals(dataType) ||
-            "inSituExpPresentLowTotalCount".equals(columnName) && DAODataType.IN_SITU.equals(dataType) ||
-            "rnaSeqExpPresentLowTotalCount".equals(columnName) && DAODataType.RNA_SEQ.equals(dataType)) {
-                return log.exit(new DAOExperimentCount(
-                        DAOExperimentCount.CallType.PRESENT,
-                        DAOExperimentCount.DataQuality.LOW,
-                        DAOPropagationState.ALL,
-                        rs.getInt(columnName)));
-            }
-            if ("affymetrixExpAbsentHighTotalCount".equals(columnName) && DAODataType.AFFYMETRIX.equals(dataType) ||
-            "inSituExpAbsentHighTotalCount".equals(columnName) && DAODataType.IN_SITU.equals(dataType) ||
-            "rnaSeqExpAbsentHighTotalCount".equals(columnName) && DAODataType.RNA_SEQ.equals(dataType)) {
-                return log.exit(new DAOExperimentCount(
-                        DAOExperimentCount.CallType.ABSENT,
-                        DAOExperimentCount.DataQuality.HIGH,
-                        DAOPropagationState.ALL,
-                        rs.getInt(columnName)));
-            }
-            if ("affymetrixExpAbsentLowTotalCount".equals(columnName) && DAODataType.AFFYMETRIX.equals(dataType) ||
-            "inSituExpAbsentLowTotalCount".equals(columnName) && DAODataType.IN_SITU.equals(dataType) ||
-            "rnaSeqExpAbsentLowTotalCount".equals(columnName) && DAODataType.RNA_SEQ.equals(dataType)) {
-                return log.exit(new DAOExperimentCount(
-                        DAOExperimentCount.CallType.ABSENT,
-                        DAOExperimentCount.DataQuality.LOW,
-                        DAOPropagationState.ALL,
-                        rs.getInt(columnName)));
-            }
-            
-            return log.exit(null);
-        }
-    }
 }