--- conflicted
+++ resolved
@@ -11,14 +11,7 @@
 import org.bgee.pipeline.annotations.AnnotationCommon;
 import org.bgee.pipeline.annotations.InsertSimilarityAnnotation;
 import org.bgee.pipeline.annotations.SimilarityAnnotation;
-<<<<<<< HEAD
-import org.bgee.pipeline.expression.FilterNoExprCalls;
-import org.bgee.pipeline.expression.InsertGlobalCalls;
 import org.bgee.pipeline.expression.InsertPropagatedCalls;
-import org.bgee.pipeline.expression.downloadfile.GenerateExprFile;
-=======
-import org.bgee.pipeline.expression.InsertPropagatedCalls;
->>>>>>> 8bf43ade
 import org.bgee.pipeline.expression.downloadfile.GenerateExprFile2;
 import org.bgee.pipeline.expression.downloadfile.GenerateDiffExprFile;
 import org.bgee.pipeline.gene.InsertGO;
@@ -262,12 +255,9 @@
 //            break;
         case "InsertPropagatedCalls": 
             InsertPropagatedCalls.main(newArgs);
-<<<<<<< HEAD
-=======
             break;
         case "CorrectTaxonConstraints":
             CorrectTaxonConstraints.main(newArgs);
->>>>>>> 8bf43ade
             break;
  
         //---------- Download file generation -----------
@@ -281,15 +271,9 @@
             throw log.throwing(new UnsupportedOperationException("Method disabled while updated"));
 //            GenerateMultiSpeciesDiffExprFile.main(newArgs);
 //            break;
-<<<<<<< HEAD
-        case "InsertSpeciesDataGroups":
-            InsertSpeciesDataGroups.main(newArgs);
-            break;
-=======
 //        case "InsertSpeciesDataGroups":
 //            InsertSpeciesDataGroups.main(newArgs);
 //            break;
->>>>>>> 8bf43ade
         //Rank download files
         case "GenerateRankFile": 
             throw log.throwing(new UnsupportedOperationException("Method disabled while updated"));
