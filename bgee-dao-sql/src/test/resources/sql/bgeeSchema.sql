--- conflicted
+++ resolved
@@ -124,11 +124,7 @@
 -- This field is needed because we use for some species the genome of another species
 -- (for instance, chimp genome for bonobo species).
     genomeFilePath varchar(100) not null COMMENT 'GTF annotation path used to map this species in Ensembl FTP',
-<<<<<<< HEAD
-    genomeVersion varchar(50) not null, 
-=======
     genomeVersion varchar(50) not null,
->>>>>>> 8bf43ade
     dataSourceId smallInt unsigned not null COMMENT 'source for genome information',
 -- ID of the species whose the genome was used for this species. This is used
 -- when a genome is not in Ensembl. For instance, for bonobo (ID 9597), we use the chimp
@@ -472,11 +468,7 @@
 
 create table gene (
 -- warning, maybe this bgeeGeneId will need to be changed to an 'int' when we reach around 200 species
-<<<<<<< HEAD
-    bgeeGeneId MEDIUMINT unsigned not null COMMENT 'Numeric internal gene ID used for improving performances',
-=======
     bgeeGeneId mediumint unsigned not null COMMENT 'Numeric internal gene ID used for improving performances',
->>>>>>> 8bf43ade
     geneId varchar(20) not null COMMENT 'Real gene id',
     geneName varchar(255) not null default '' COMMENT 'Gene name',
     geneDescription TEXT COMMENT 'Gene description',
@@ -492,43 +484,26 @@
     geneMappedToGeneIdCount tinyint unsigned not null default 1 COMMENT 'number of genes in the Bgee database with the same Ensembl gene ID. In Bgee, for some species with no genome available, we use the genome of a closely-related species, such as chimpanzee genome for analyzing bonobo data. For this reason, a same Ensembl gene ID can be mapped to several species in Bgee. The value returned here is equal to 1 when the Ensembl gene ID is uniquely used in the Bgee database.'
 ) engine = innodb;
 
-<<<<<<< HEAD
-create table geneToOma ( 
-    bgeeGeneId MEDIUMINT unsigned not null,
-=======
 create table geneToOma (
     bgeeGeneId mediumint unsigned not null,
->>>>>>> 8bf43ade
     OMANodeId int unsigned not null COMMENT 'OMA Hierarchical Orthologous node id',
     taxonId mediumint unsigned not null
 ) engine = innodb;
 
 create table geneNameSynonym (
-<<<<<<< HEAD
-    bgeeGeneId MEDIUMINT unsigned not null COMMENT 'Internal gene ID',
-=======
     bgeeGeneId mediumint unsigned not null COMMENT 'Internal gene ID',
->>>>>>> 8bf43ade
     geneNameSynonym varchar(255) not null COMMENT 'Gene name synonym'
 ) engine = innodb;
 
 create table geneXRef (
-<<<<<<< HEAD
-    bgeeGeneId MEDIUMINT unsigned not null COMMENT 'Internal gene ID',
-=======
     bgeeGeneId mediumint unsigned not null COMMENT 'Internal gene ID',
->>>>>>> 8bf43ade
     XRefId varchar(20) not null COMMENT 'Cross-reference id',
     XRefName varchar(255) not null default '' COMMENT 'Cross-reference name',
     dataSourceId smallInt unsigned not null COMMENT 'Data Source id the cross-reference comes from'
 ) engine = innodb;
 
 create table geneToTerm (
-<<<<<<< HEAD
-    bgeeGeneId MEDIUMINT unsigned not null COMMENT 'Internal gene ID',
-=======
     bgeeGeneId mediumint unsigned not null COMMENT 'Internal gene ID',
->>>>>>> 8bf43ade
     term varchar(255) not null COMMENT '???Gene alias name'
 ) engine = innodb;
 
@@ -538,30 +513,18 @@
 -- for the application inserting data in this table to retrieve the mapping between
 -- ECO IDs and Evidence Codes from the Evidence Ontology.
 create table geneToGeneOntologyTerm (
-<<<<<<< HEAD
-    bgeeGeneId MEDIUMINT unsigned not null COMMENT 'Internal gene ID',
-=======
     bgeeGeneId mediumint unsigned not null COMMENT 'Internal gene ID',
->>>>>>> 8bf43ade
     goId char(10) not null COMMENT 'Gene Ontology id',
     goEvidenceCode varchar(20) not null default '' COMMENT 'Gene Ontology Evidence Code'
 ) engine = innodb;
 
 create table transcript (
     bgeeTranscriptId int unsigned not null COMMENT 'Numeric internal transcript ID used for improving performances',
-<<<<<<< HEAD
-    bgeeGeneId MEDIUMINT unsigned not null COMMENT 'Internal gene ID this transcript is mapped to',
-    transcriptId varchar(40) not null COMMENT 'Real transcript ID',
-    transcriptName varchar(255) not null default '',
-    transcriptDescription TEXT,
-    transcriptLength mediumint unsigned not null, 
-=======
     bgeeGeneId mediumint unsigned not null COMMENT 'Internal gene ID this transcript is mapped to',
     transcriptId varchar(40) not null COMMENT 'Real transcript ID',
     transcriptName varchar(255) not null default '',
     transcriptDescription TEXT,
     transcriptLength mediumint unsigned not null,
->>>>>>> 8bf43ade
     effectiveTranscriptLength mediumint unsigned not null
 ) engine = innodb;
 
@@ -579,11 +542,7 @@
 -- NA: not available from source information
 -- not annotated: information not captured by Bgee
 -- If an ENUM column is declared NOT NULL, its default value is the first element of the list
-<<<<<<< HEAD
-    sex enum('not annotated', 'hermaphrodite', 'female', 'male', 'mixed', 'NA') not null 
-=======
     sex enum('not annotated', 'hermaphrodite', 'female', 'male', 'mixed', 'NA') not null
->>>>>>> 8bf43ade
     COMMENT 'Sex information. NA: not available from source information; not annotated: information not captured by Bgee. Note that all conditions used in the expression tables have "NA" replaced with "not annotated".',
     sexInferred boolean not null default 0
     COMMENT 'Whether sex information was retrieved from annotation (false), or inferred from information in Uberon (true). Note that all conditions used in the expression tables use a "0" value.',
@@ -591,11 +550,7 @@
 -- 'NA', 'not annotated', 'wild-type', 'confidential_restricted_data'.
 -- This should be improved in a further release (free-text is hardly satisfiable).
     strain varchar(100) not null default 'not annotated'
-<<<<<<< HEAD
-    COMMENT 'Strain information. NA: not available from source information; not annotated: information not captured by Bgee; confidential_restricted_data: information cannot be disclosed publicly. Note that all conditions used in the expression tables have "NA", "not annotated" and "confidential_restricted_data" replaced with "wild-type"',
-=======
     COMMENT 'Strain information. NA: not available from source information; not annotated: information not captured by Bgee; confidential_restricted_data: information cannot be disclosed publicly. Note that all conditions used in the expression tables have "NA", "not annotated" and "confidential_restricted_data" replaced with "wild-type"'
->>>>>>> 8bf43ade
 ) engine = innodb COMMENT 'This table stores the "raw" conditions used to annotate data and used in the "raw" expression table, where data are not propagated nor precomputed';
 
 create table globalCond (
@@ -665,11 +620,7 @@
 -- ESTs have two IDs in Unigene
     estId2 varchar(50) not null default '',
     estLibraryId varchar(50) not null,
-<<<<<<< HEAD
-    bgeeGeneId MEDIUMINT unsigned not null COMMENT 'Internal gene ID',
-=======
     bgeeGeneId mediumint unsigned not null COMMENT 'Internal gene ID',
->>>>>>> 8bf43ade
     UniGeneClusterId varchar(70) not null default '',
     expressionId int unsigned,
 -- Warning, qualities must be ordered, the index in the enum is used in many queries
@@ -727,22 +678,14 @@
 -- create table affymetrixProbesetMapping(
 -- chipTypeId varchar(70) not null,
 -- affymetrixProbesetId varchar(70) not null,
-<<<<<<< HEAD
--- bgeeGeneId MEDIUMINT unsigned not null COMMENT 'Internal gene ID'
-=======
 -- bgeeGeneId mediumint unsigned not null COMMENT 'Internal gene ID'
->>>>>>> 8bf43ade
 -- ) engine = innodb;
 
 create table affymetrixChip (
 -- affymetrixChipId are not unique (couple affymetrixChipId - microarrayExperimentId is)
 -- then we need an internal ID to link to affymetrixProbeset
 -- warning, SMALLINT UNSIGNED only allows for 65535 chips to be inserted (we have 12,996 as of Bgee 14)
-<<<<<<< HEAD
-    bgeeAffymetrixChipId SMALLINT unsigned not null,
-=======
     bgeeAffymetrixChipId smallint unsigned not null,
->>>>>>> 8bf43ade
     affymetrixChipId varchar(255) not null,
     microarrayExperimentId varchar(70) not null,
 -- define only if CEL file available, normalization gcRMA, detection schuster
@@ -784,13 +727,8 @@
 
 create table affymetrixProbeset (
     affymetrixProbesetId varchar(70) not null,
-<<<<<<< HEAD
-    bgeeAffymetrixChipId SMALLINT unsigned not null,
-    bgeeGeneId MEDIUMINT unsigned not null COMMENT 'Internal gene ID',
-=======
     bgeeAffymetrixChipId smallint unsigned not null,
     bgeeGeneId mediumint unsigned not null COMMENT 'Internal gene ID',
->>>>>>> 8bf43ade
     normalizedSignalIntensity decimal(13,5) unsigned not null default 0,
 -- Warning, flags must be ordered, the index in the enum is used in many queries
     detectionFlag enum('undefined', 'absent', 'marginal', 'present') not null default 'undefined',
@@ -805,22 +743,6 @@
 -- Reasons are:
 -- * pre filtering: Probesets always seen as "absent" or "marginal" over the whole dataset are removed
 -- * noExpression conflict: a "noExpression" result has been removed because of expression in a sub-condition.
-<<<<<<< HEAD
--- Note: as of Bgee 14, we haven't remove this reason for exclusion, but we don't use it for now, 
--- as we might want to take into account noExpression in parent conditions for generating 
--- a global expression calls, where there is expression in a sub-condition. 
--- Maybe we'll discard them again, but I don't think so, it'll allow to present absolutely 
--- all data available about a call to users.
--- * undefined: only 'undefined' calls have been seen
--- 
--- Note that, as of Bgee 14, 2 reasons for exclusion were removed: 'bronze quality' and 'absent low quality'.
--- 'bronze quality' exclusion was removed, because now we always propagate expression evidence, 
--- so a 'bronze quality' call can provide additional evidence to a parent structure. 
--- 'bronze quality' used to be: for a gene/condition, no "present high" and mix of "present low" and "absent".
--- 'absent low quality' was removed, because we now use a same consistent mechanism for present/absent calls, 
--- taking also into account 'absent low quality' evidence.
--- 'absent low quality' used to be: probesets always "absent" for this gene/condition, 
-=======
 -- Note: as of Bgee 14, we haven't remove this reason for exclusion, but we don't use it for now,
 -- as we might want to take into account noExpression in parent conditions for generating
 -- a global expression calls, where there is expression in a sub-condition.
@@ -835,30 +757,12 @@
 -- 'absent low quality' was removed, because we now use a same consistent mechanism for present/absent calls,
 -- taking also into account 'absent low quality' evidence.
 -- 'absent low quality' used to be: probesets always "absent" for this gene/condition,
->>>>>>> 8bf43ade
 -- but only seen by MAS5 (that we do not trust = "low quality" - "noExpression" should always be "high quality").
     reasonForExclusion enum('not excluded', 'pre-filtering',
         'noExpression conflict', 'undefined') not null default 'not excluded'
 ) engine = innodb;
 
 create table microarrayExperimentExpression (
-<<<<<<< HEAD
-    expressionId int unsigned not null, 
-    microarrayExperimentId varchar(70) not null, 
-    presentHighMicroarrayChipCount smallint unsigned not null default 0
-        comment 'number of chips in this experiment that produced this call as present high quality', 
-    presentLowMicroarrayChipCount  smallint unsigned not null default 0
-        comment 'number of chips in this experiment that produced this call as present low quality', 
-    absentHighMicroarrayChipCount  smallint unsigned not null default 0
-        comment 'number of chips in this experiment that produced this call as absent high quality', 
-    absentLowMicroarrayChipCount   smallint unsigned not null default 0
-        comment 'number of chips in this experiment that produced this call as absent low quality', 
-    microarrayExperimentCallDirection enum('present', 'absent') not null
-        comment 'Inferred direction for this call based on this experiment ("present" chips always win over "absent" chips)', 
-    microarrayExperimentCallQuality enum('poor quality', 'high quality') not null
-        comment 'Inferred quality for this call based on this experiment (from all chips, "present high" > "present low" > "absent high" > "absent low"). Value "poor quality" instead of "low quality" for historical reasons.'
-) engine = innodb 
-=======
     expressionId int unsigned not null,
     microarrayExperimentId varchar(70) not null,
     presentHighMicroarrayChipCount smallint unsigned not null default 0
@@ -874,7 +778,6 @@
     microarrayExperimentCallQuality enum('poor quality', 'high quality') not null
         comment 'Inferred quality for this call based on this experiment (from all chips, "present high" > "present low" > "absent high" > "absent low"). Value "poor quality" instead of "low quality" for historical reasons.'
 ) engine = innodb
->>>>>>> 8bf43ade
 comment = 'This table stores information about expression calls produced from microarray experiments, that is then used in Bgee to compute global summary expression calls and qualities.';
 
 -- ****************************************************
@@ -914,11 +817,7 @@
     -- for control purpose only (used in other databases)
     inSituExpressionPatternId varchar(70) not null,
     conditionId mediumint unsigned not null,
-<<<<<<< HEAD
-    bgeeGeneId MEDIUMINT unsigned not null COMMENT 'Internal gene ID',
-=======
     bgeeGeneId mediumint unsigned not null COMMENT 'Internal gene ID',
->>>>>>> 8bf43ade
 -- Warning, tags must be ordered, the index in the enum is used in many queries
     detectionFlag enum('undefined', 'absent', 'present') default 'undefined',
     expressionId int unsigned,
@@ -928,22 +827,6 @@
 -- Reasons are:
 -- * pre filtering: Probesets always seen as "absent" or "marginal" over the whole dataset are removed
 -- * noExpression conflict: a "noExpression" result has been removed because of expression in a sub-condition.
-<<<<<<< HEAD
--- Note: as of Bgee 14, we haven't remove this reason for exclusion, but we don't use it for now, 
--- as we might want to take into account noExpression in parent conditions for generating 
--- a global expression calls, where there is expression in a sub-condition. 
--- Maybe we'll discard them again, but I don't think so, it'll allow to present absolutely 
--- all data available about a call to users.
--- * undefined: only 'undefined' calls have been seen
--- 
--- Note that, as of Bgee 14, 2 reasons for exclusion were removed: 'bronze quality' and 'absent low quality'.
--- 'bronze quality' exclusion was removed, because now we always propagate expression evidence, 
--- so a 'bronze quality' call can provide additional evidence to a parent structure. 
--- 'bronze quality' used to be: for a gene/condition, no "present high" and mix of "present low" and "absent".
--- 'absent low quality' was removed, because we now use a same consistent mechanism for present/absent calls, 
--- taking also into account 'absent low quality' evidence.
--- 'absent low quality' used to be: probesets always "absent" for this gene/condition, 
-=======
 -- Note: as of Bgee 14, we haven't remove this reason for exclusion, but we don't use it for now,
 -- as we might want to take into account noExpression in parent conditions for generating
 -- a global expression calls, where there is expression in a sub-condition.
@@ -958,30 +841,12 @@
 -- 'absent low quality' was removed, because we now use a same consistent mechanism for present/absent calls,
 -- taking also into account 'absent low quality' evidence.
 -- 'absent low quality' used to be: probesets always "absent" for this gene/condition,
->>>>>>> 8bf43ade
 -- but only seen by MAS5 (that we do not trust = "low quality" - "noExpression" should always be "high quality").
     reasonForExclusion enum('not excluded', 'pre-filtering',
         'noExpression conflict', 'undefined') not null default 'not excluded'
 ) engine = innodb;
 
 create table inSituExperimentExpression (
-<<<<<<< HEAD
-    expressionId int unsigned not null, 
-    inSituExperimentId varchar(70) not null, 
-    presentHighInSituSpotCount smallint unsigned not null default 0
-        comment 'number of spots in this experiment that produced this call as present high quality', 
-    presentLowInSituSpotCount  smallint unsigned not null default 0
-        comment 'number of spots in this experiment that produced this call as present low quality', 
-    absentHighInSituSpotCount  smallint unsigned not null default 0
-        comment 'number of spots in this experiment that produced this call as absent high quality', 
-    absentLowInSituSpotCount   smallint unsigned not null default 0
-        comment 'number of spots in this experiment that produced this call as absent low quality', 
-    inSituExperimentCallDirection enum('present', 'absent') not null
-        comment 'Inferred direction for this call based on this experiment ("present" spots always win over "absent" spots)', 
-    inSituExperimentCallQuality enum('poor quality', 'high quality') not null
-        comment 'Inferred quality for this call based on this experiment (from all spots, "present high" > "present low" > "absent high" > "absent low"). Value "poor quality" instead of "low quality" for historical reasons.'
-) engine = innodb 
-=======
     expressionId int unsigned not null,
     inSituExperimentId varchar(70) not null,
     presentHighInSituSpotCount smallint unsigned not null default 0
@@ -997,7 +862,6 @@
     inSituExperimentCallQuality enum('poor quality', 'high quality') not null
         comment 'Inferred quality for this call based on this experiment (from all spots, "present high" > "present low" > "absent high" > "absent low"). Value "poor quality" instead of "low quality" for historical reasons.'
 ) engine = innodb
->>>>>>> 8bf43ade
 comment = 'This table stores information about expression calls produced from in situ hybridization experiments, that is then used in Bgee to compute global summary expression calls and qualities.';
 
 -- ****************************************************
@@ -1039,11 +903,7 @@
     proteinCodingGenesPercentPresent decimal(5, 2) unsigned not null default 0,
     intergenicRegionsPercentPresent decimal(5, 2) unsigned not null default 0,
     thresholdRatioIntergenicCodingPercent decimal(5, 2) unsigned not null default 0
-<<<<<<< HEAD
-            COMMENT 'Proportion intergenic/coding region used to define the threshold to consider a gene as expressed (should always be 5%, but some libraries do not allow to reach this value)', 
-=======
             COMMENT 'Proportion intergenic/coding region used to define the threshold to consider a gene as expressed (should always be 5%, but some libraries do not allow to reach this value)',
->>>>>>> 8bf43ade
 -- total number of reads in library, including those not mapped.
 -- In case of paired-end libraries, it's the number of pairs of reads;
 -- In case of single read, it's the total number of reads
@@ -1051,11 +911,7 @@
 -- total number of reads in library that were mapped to anything.
 -- if it is not a paired-end library, this number is equal to leftMappedReadsCount
     mappedReadsCount int unsigned not null default 0,
-<<<<<<< HEAD
--- a library is an assembly of different runs, and the runs can have different read lengths, 
-=======
 -- a library is an assembly of different runs, and the runs can have different read lengths,
->>>>>>> 8bf43ade
 -- so we store the min and max read lengths
     minReadLength int unsigned not null default 0,
     maxReadLength int unsigned not null default 0,
@@ -1080,11 +936,7 @@
 
 -- We sometimes discard some runs associated to a library, because of low mappability.
 -- We keep track of these discarded runs in this table.
-<<<<<<< HEAD
--- UPDATE Bgee 14: for pseudo-mapping using Kallisto, runs are pooled, so we can only exclude libraries, 
-=======
 -- UPDATE Bgee 14: for pseudo-mapping using Kallisto, runs are pooled, so we can only exclude libraries,
->>>>>>> 8bf43ade
 -- not specific runs.
 create table rnaSeqLibraryDiscarded (
     rnaSeqLibraryId varchar(70) not null
@@ -1094,21 +946,13 @@
 -- and link them to an expressionId
 create table rnaSeqResult (
     rnaSeqLibraryId varchar(70) not null,
-<<<<<<< HEAD
-    bgeeGeneId MEDIUMINT unsigned not null COMMENT 'Internal gene ID',
-=======
     bgeeGeneId mediumint unsigned not null COMMENT 'Internal gene ID',
->>>>>>> 8bf43ade
     fpkm decimal(16, 6) not null,
     tpm decimal(16, 6) not null,
 -- rank is not "not null" because we update this information afterwards
     rank decimal(9, 2) unsigned,
 -- for information, measure not normalized for reads or genes lengths
-<<<<<<< HEAD
-    readsCount int unsigned not null,
-=======
     readsCount decimal(16, 6) unsigned not null,
->>>>>>> 8bf43ade
     expressionId int unsigned,
     detectionFlag enum('undefined', 'absent', 'present') default 'undefined',
 -- Warning, qualities must be ordered, the index in the enum is used in many queries.
@@ -1118,22 +962,6 @@
 -- Reasons are:
 -- * pre filtering: Probesets always seen as "absent" or "marginal" over the whole dataset are removed
 -- * noExpression conflict: a "noExpression" result has been removed because of expression in a sub-condition.
-<<<<<<< HEAD
--- Note: as of Bgee 14, we haven't remove this reason for exclusion, but we don't use it for now, 
--- as we might want to take into account noExpression in parent conditions for generating 
--- a global expression calls, where there is expression in a sub-condition. 
--- Maybe we'll discard them again, but I don't think so, it'll allow to present absolutely 
--- all data available about a call to users.
--- * undefined: only 'undefined' calls have been seen
--- 
--- Note that, as of Bgee 14, 2 reasons for exclusion were removed: 'bronze quality' and 'absent low quality'.
--- 'bronze quality' exclusion was removed, because now we always propagate expression evidence, 
--- so a 'bronze quality' call can provide additional evidence to a parent structure. 
--- 'bronze quality' used to be: for a gene/condition, no "present high" and mix of "present low" and "absent".
--- 'absent low quality' was removed, because we now use a same consistent mechanism for present/absent calls, 
--- taking also into account 'absent low quality' evidence.
--- 'absent low quality' used to be: probesets always "absent" for this gene/condition, 
-=======
 -- Note: as of Bgee 14, we haven't remove this reason for exclusion, but we don't use it for now,
 -- as we might want to take into account noExpression in parent conditions for generating
 -- a global expression calls, where there is expression in a sub-condition.
@@ -1148,7 +976,6 @@
 -- 'absent low quality' was removed, because we now use a same consistent mechanism for present/absent calls,
 -- taking also into account 'absent low quality' evidence.
 -- 'absent low quality' used to be: probesets always "absent" for this gene/condition,
->>>>>>> 8bf43ade
 -- but only seen by MAS5 (that we do not trust = "low quality" - "noExpression" should always be "high quality").
     reasonForExclusion enum('not excluded', 'pre-filtering',
         'noExpression conflict', 'undefined') not null default 'not excluded'
@@ -1191,11 +1018,7 @@
 -- several differential expression analyses can be performed
 -- on the same experiment
 create table differentialExpressionAnalysis (
-<<<<<<< HEAD
-    deaId SMALLINT unsigned not null,
-=======
     deaId smallint unsigned not null,
->>>>>>> 8bf43ade
     detectionType enum('Limma - MCM'),
 -- defines whether different organs at a same (broad) developmental stage
 -- were compared ('anatomy'), or a same organ at different developmental stages
@@ -1231,13 +1054,8 @@
 -- the fields microarrayExperimentId and rnaSeqExperimentId, to determine whether
 -- the DEA was using Affymetrix, or RNA-Seq.
 create table deaSampleGroup (
-<<<<<<< HEAD
-    deaSampleGroupId MEDIUMINT unsigned not null,
-    deaId SMALLINT unsigned not null,
-=======
     deaSampleGroupId mediumint unsigned not null,
     deaId smallint unsigned not null,
->>>>>>> 8bf43ade
     conditionId mediumint unsigned not null
 ) engine = innodb;
 
@@ -1246,13 +1064,8 @@
 -- with different comparisonFactors. But all the affymetrixChips inside a deaSampleGroup
 -- are unique
 create table deaSampleGroupToAffymetrixChip (
-<<<<<<< HEAD
-    deaSampleGroupId MEDIUMINT unsigned not null,
-    bgeeAffymetrixChipId SMALLINT unsigned not null
-=======
     deaSampleGroupId mediumint unsigned not null,
     bgeeAffymetrixChipId smallint unsigned not null
->>>>>>> 8bf43ade
 ) engine = innodb;
 
 -- An association table to link a rnaSeqLibrary to the deaSampleGroup it belongs to.
@@ -1260,11 +1073,7 @@
 -- with different comparisonFactors. But all the rnaSeqLibraries inside a deaSampleGroup
 -- are unique
 create table deaSampleGroupToRnaSeqLibrary (
-<<<<<<< HEAD
-    deaSampleGroupId MEDIUMINT unsigned not null,
-=======
     deaSampleGroupId mediumint unsigned not null,
->>>>>>> 8bf43ade
     rnaSeqLibraryId varchar(70) not null
 ) engine = innodb;
 
@@ -1277,13 +1086,8 @@
 -- (all of them have the same of course). These probesets belong to the affymetrix chips, retrieved using the field `deaChipsGroupId`
 -- and the table `deaChipsGroupToAffymetrixChip`
     deaAffymetrixProbesetSummaryId varchar(70) not null,
-<<<<<<< HEAD
-    deaSampleGroupId MEDIUMINT unsigned not null,
-    bgeeGeneId MEDIUMINT unsigned not null COMMENT 'Internal gene ID',
-=======
     deaSampleGroupId mediumint unsigned not null,
     bgeeGeneId mediumint unsigned not null COMMENT 'Internal gene ID',
->>>>>>> 8bf43ade
     foldChange decimal(7,2) not null default 0,
     differentialExpressionId int unsigned,
 -- Warning, qualities must be ordered, the index in the enum is used in many queries
@@ -1302,13 +1106,8 @@
 -- a line in this table is a summary of a set of RNA-Seq results, used for the
 -- differential expression analysis, belonging to different runs, corresponding to one group of runs
 create table deaRNASeqSummary (
-<<<<<<< HEAD
-    geneSummaryId MEDIUMINT unsigned not null,
-    deaSampleGroupId MEDIUMINT unsigned not null,
-=======
     geneSummaryId mediumint unsigned not null,
     deaSampleGroupId mediumint unsigned not null,
->>>>>>> 8bf43ade
     foldChange decimal(7,2) not null default 0,
     differentialExpressionId int unsigned,
 -- Warning, qualities must be ordered, the index in the enum is used in many queries
@@ -1332,13 +1131,8 @@
 -- for all data types with no propagation nor experiment expression summary.
 create table expression (
     expressionId int unsigned not null COMMENT 'Internal expression ID, not stable between releases.',
-<<<<<<< HEAD
-    bgeeGeneId MEDIUMINT unsigned not null COMMENT 'Internal gene ID, not stable between releases.',
-    conditionId mediumint unsigned not null COMMENT 'ID of condition in the related condition table ("cond"), not stable between releases.',
-=======
     bgeeGeneId mediumint unsigned not null COMMENT 'Internal gene ID, not stable between releases.',
     conditionId mediumint unsigned not null COMMENT 'ID of condition in the related condition table ("cond"), not stable between releases.'
->>>>>>> 8bf43ade
 ) engine = innodb
 comment = 'This table is a summary of expression calls for a given gene-condition (anatomical entity - developmental stage - sex- strain), over all the experiments and data types, with no propagation nor experiment expression summary.';
 
@@ -1349,11 +1143,7 @@
 -- see http://stackoverflow.com/q/42781299/1768736
 create table globalExpression (
     globalExpressionId int unsigned not null COMMENT 'Internal expression ID, not stable between releases.',
-<<<<<<< HEAD
-    bgeeGeneId MEDIUMINT unsigned not null COMMENT 'Internal gene ID, not stable between releases.',
-=======
     bgeeGeneId mediumint unsigned not null COMMENT 'Internal gene ID, not stable between releases.',
->>>>>>> 8bf43ade
     globalConditionId mediumint unsigned not null COMMENT 'ID of condition in the related condition table ("cond"), not stable between releases.',
 
 -- ** OBSERVED DATA STATES ** --
@@ -1390,56 +1180,6 @@
 
 -- ** EXPRESSION SUMMARIES **
 -- Note: EST data are not used to produce no-expression calls
-<<<<<<< HEAD
-    estLibPresentHighSelfCount SMALLINT UNSIGNED NOT NULL DEFAULT 0 COMMENT 'Count of EST libraries showing expression of this gene in this condition (not taking into account sub-conditions) with a high quality.', 
-    estLibPresentLowSelfCount  SMALLINT UNSIGNED NOT NULL DEFAULT 0 COMMENT 'Count of EST libraries showing expression of this gene in this condition (not taking into account sub-conditions) with a low quality.', 
-    estLibPresentHighDescendantCount SMALLINT UNSIGNED NOT NULL DEFAULT 0 COMMENT 'Count of EST libraries showing expression of this gene, solely in the sub-conditions of this condition, with a high quality.', 
-    estLibPresentLowDescendantCount  SMALLINT UNSIGNED NOT NULL DEFAULT 0 COMMENT 'Count of EST libraries showing expression of this gene, solely in the sub-conditions of this condition, with a low quality.', 
-    estLibPresentHighTotalCount SMALLINT UNSIGNED NOT NULL DEFAULT 0 COMMENT 'Count of EST libraries showing expression of this gene in this condition or in sub-conditions with a high quality.', 
-    estLibPresentLowTotalCount  SMALLINT UNSIGNED NOT NULL DEFAULT 0 COMMENT 'Count of EST libraries showing expression of this gene in this condition or in sub-conditions with a low quality.',
-    estLibPropagatedCount  SMALLINT UNSIGNED NOT NULL DEFAULT 0 COMMENT 'Count of EST libraries used to show presence of expression (low or high) in sub-conditions of this condition.', 
-
-    affymetrixExpPresentHighSelfCount SMALLINT UNSIGNED NOT NULL DEFAULT 0 COMMENT 'Count of Affymetrix experiments showing expression of this gene in this condition (not taking into account sub-conditions) with a high quality.', 
-    affymetrixExpPresentLowSelfCount  SMALLINT UNSIGNED NOT NULL DEFAULT 0 COMMENT 'Count of Affymetrix experiments showing expression of this gene in this condition (not taking into account sub-conditions) with a low quality.', 
-    affymetrixExpAbsentHighSelfCount SMALLINT UNSIGNED NOT NULL DEFAULT 0 COMMENT 'Count of Affymetrix experiments showing absence of expression of this gene in this condition (not taking into account parent conditions) with a high quality.', 
-    affymetrixExpAbsentLowSelfCount  SMALLINT UNSIGNED NOT NULL DEFAULT 0 COMMENT 'Count of Affymetrix experiments showing absence of expression of this gene in this condition (not taking into account parent conditions) with a low quality.',
-    affymetrixExpPresentHighDescendantCount SMALLINT UNSIGNED NOT NULL DEFAULT 0 COMMENT 'Count of Affymetrix experiments showing expression of this gene, solely in the sub-conditions of this condition, with a high quality.', 
-    affymetrixExpPresentLowDescendantCount  SMALLINT UNSIGNED NOT NULL DEFAULT 0 COMMENT 'Count of Affymetrix experiments showing expression of this gene, solely in the sub-conditions of this condition, with a low quality.', 
-    affymetrixExpAbsentHighParentCount SMALLINT UNSIGNED NOT NULL DEFAULT 0 COMMENT 'Count of Affymetrix experiments showing absence of expression of this gene, solely in the valid parent conditions of this condition, with a high quality.', 
-    affymetrixExpAbsentLowParentCount  SMALLINT UNSIGNED NOT NULL DEFAULT 0 COMMENT 'Count of Affymetrix experiments showing absence of expression of this gene, solely in the valid parent conditions of this condition, with a low quality.',
-    affymetrixExpPresentHighTotalCount SMALLINT UNSIGNED NOT NULL DEFAULT 0 COMMENT 'Count of Affymetrix experiments showing expression of this gene in this condition or in sub-conditions with a high quality.', 
-    affymetrixExpPresentLowTotalCount  SMALLINT UNSIGNED NOT NULL DEFAULT 0 COMMENT 'Count of Affymetrix experiments showing expression of this gene in this condition or in sub-conditions with a low quality.', 
-    affymetrixExpAbsentHighTotalCount SMALLINT UNSIGNED NOT NULL DEFAULT 0 COMMENT 'Count of Affymetrix experiments showing absence of expression of this gene in this condition or valid parent conditions with a high quality.', 
-    affymetrixExpAbsentLowTotalCount  SMALLINT UNSIGNED NOT NULL DEFAULT 0 COMMENT 'Count of Affymetrix experiments showing absence of expression of this gene in this condition or valid parent conditions with a low quality.',
-    affymetrixExpPropagatedCount  SMALLINT UNSIGNED NOT NULL DEFAULT 0 COMMENT 'Count of Affymetrix experiments used either to show presence of expression (low or high) in sub-conditions of this condition, or absence of expression (low or high) in parent conditions of this condition.',
-
-    inSituExpPresentHighSelfCount SMALLINT UNSIGNED NOT NULL DEFAULT 0 COMMENT 'Count of in situ hybridization experiments showing expression of this gene in this condition (not taking into account sub-conditions) with a high quality.', 
-    inSituExpPresentLowSelfCount  SMALLINT UNSIGNED NOT NULL DEFAULT 0 COMMENT 'Count of in situ hybridization experiments showing expression of this gene in this condition (not taking into account sub-conditions) with a low quality.', 
-    inSituExpAbsentHighSelfCount SMALLINT UNSIGNED NOT NULL DEFAULT 0 COMMENT 'Count of in situ hybridization experiments showing absence of expression of this gene in this condition (not taking into account parent conditions) with a high quality.', 
-    inSituExpAbsentLowSelfCount  SMALLINT UNSIGNED NOT NULL DEFAULT 0 COMMENT 'Count of in situ hybridization experiments showing absence of expression of this gene in this condition (not taking into account parent conditions) with a low quality.',
-    inSituExpPresentHighDescendantCount SMALLINT UNSIGNED NOT NULL DEFAULT 0 COMMENT 'Count of in situ hybridization experiments showing expression of this gene, solely in the sub-conditions of this condition, with a high quality.', 
-    inSituExpPresentLowDescendantCount  SMALLINT UNSIGNED NOT NULL DEFAULT 0 COMMENT 'Count of in situ hybridization experiments showing expression of this gene, solely in the sub-conditions of this condition, with a low quality.', 
-    inSituExpAbsentHighParentCount SMALLINT UNSIGNED NOT NULL DEFAULT 0 COMMENT 'Count of in situ hybridization experiments showing absence of expression of this gene, solely in the valid parent conditions of this condition, with a high quality.', 
-    inSituExpAbsentLowParentCount  SMALLINT UNSIGNED NOT NULL DEFAULT 0 COMMENT 'Count of in situ hybridization experiments showing absence of expression of this gene, solely in the valid parent conditions of this condition, with a low quality.',  
-    inSituExpPresentHighTotalCount SMALLINT UNSIGNED NOT NULL DEFAULT 0 COMMENT 'Count of in situ hybridization experiments showing expression of this gene in this condition or in sub-conditions with a high quality.', 
-    inSituExpPresentLowTotalCount  SMALLINT UNSIGNED NOT NULL DEFAULT 0 COMMENT 'Count of in situ hybridization experiments showing expression of this gene in this condition or in sub-conditions with a low quality.', 
-    inSituExpAbsentHighTotalCount SMALLINT UNSIGNED NOT NULL DEFAULT 0 COMMENT 'Count of in situ hybridization experiments showing absence of expression of this gene in this condition or valid parent conditions with a high quality.', 
-    inSituExpAbsentLowTotalCount  SMALLINT UNSIGNED NOT NULL DEFAULT 0 COMMENT 'Count of in situ hybridization experiments showing absence of expression of this gene in this condition or valid parent conditions with a low quality.', 
-    inSituExpPropagatedCount  SMALLINT UNSIGNED NOT NULL DEFAULT 0 COMMENT 'Count of in situ hybridization experiments used either to show presence of expression (low or high) in sub-conditions of this condition, or absence of expression (low or high) in parent conditions of this condition.',
-
-    rnaSeqExpPresentHighSelfCount SMALLINT UNSIGNED NOT NULL DEFAULT 0 COMMENT 'Count of RNA-Seq experiments showing expression of this gene in this condition (not taking into account sub-conditions) with a high quality.', 
-    rnaSeqExpPresentLowSelfCount  SMALLINT UNSIGNED NOT NULL DEFAULT 0 COMMENT 'Count of RNA-Seq experiments showing expression of this gene in this condition (not taking into account sub-conditions) with a low quality.', 
-    rnaSeqExpAbsentHighSelfCount SMALLINT UNSIGNED NOT NULL DEFAULT 0 COMMENT 'Count of RNA-Seq experiments showing absence of expression of this gene in this condition (not taking into account parent conditions) with a high quality.', 
-    rnaSeqExpAbsentLowSelfCount  SMALLINT UNSIGNED NOT NULL DEFAULT 0 COMMENT 'Count of RNA-Seq experiments showing absence of expression of this gene in this condition (not taking into account parent conditions) with a low quality.',
-    rnaSeqExpPresentHighDescendantCount SMALLINT UNSIGNED NOT NULL DEFAULT 0 COMMENT 'Count of RNA-Seq experiments showing expression of this gene, solely in the sub-conditions of this condition, with a high quality.', 
-    rnaSeqExpPresentLowDescendantCount  SMALLINT UNSIGNED NOT NULL DEFAULT 0 COMMENT 'Count of RNA-Seq experiments showing expression of this gene, solely in the sub-conditions of this condition, with a low quality.', 
-    rnaSeqExpAbsentHighParentCount SMALLINT UNSIGNED NOT NULL DEFAULT 0 COMMENT 'Count of RNA-Seq experiments showing absence of expression of this gene, solely in the valid parent conditions of this condition, with a high quality.', 
-    rnaSeqExpAbsentLowParentCount  SMALLINT UNSIGNED NOT NULL DEFAULT 0 COMMENT 'Count of RNA-Seq experiments showing absence of expression of this gene, solely in the valid parent conditions of this condition, with a low quality.',  
-    rnaSeqExpPresentHighTotalCount SMALLINT UNSIGNED NOT NULL DEFAULT 0 COMMENT 'Count of RNA-Seq experiments showing expression of this gene in this condition or in sub-conditions with a high quality.', 
-    rnaSeqExpPresentLowTotalCount  SMALLINT UNSIGNED NOT NULL DEFAULT 0 COMMENT 'Count of RNA-Seq experiments showing expression of this gene in this condition or in sub-conditions with a low quality.', 
-    rnaSeqExpAbsentHighTotalCount SMALLINT UNSIGNED NOT NULL DEFAULT 0 COMMENT 'Count of RNA-Seq experiments showing absence of expression of this gene in this condition or valid parent conditions with a high quality.', 
-    rnaSeqExpAbsentLowTotalCount  SMALLINT UNSIGNED NOT NULL DEFAULT 0 COMMENT 'Count of RNA-Seq experiments showing absence of expression of this gene in this condition or valid parent conditions with a low quality.', 
-=======
     estLibPresentHighSelfCount SMALLINT UNSIGNED NOT NULL DEFAULT 0 COMMENT 'Count of EST libraries showing expression of this gene in this condition (not taking into account sub-conditions) with a high quality.',
     estLibPresentLowSelfCount  SMALLINT UNSIGNED NOT NULL DEFAULT 0 COMMENT 'Count of EST libraries showing expression of this gene in this condition (not taking into account sub-conditions) with a low quality.',
     estLibPresentHighDescendantCount SMALLINT UNSIGNED NOT NULL DEFAULT 0 COMMENT 'Count of EST libraries showing expression of this gene, solely in the sub-conditions of this condition, with a high quality.',
@@ -1488,7 +1228,6 @@
     rnaSeqExpPresentLowTotalCount  SMALLINT UNSIGNED NOT NULL DEFAULT 0 COMMENT 'Count of RNA-Seq experiments showing expression of this gene in this condition or in sub-conditions with a low quality.',
     rnaSeqExpAbsentHighTotalCount SMALLINT UNSIGNED NOT NULL DEFAULT 0 COMMENT 'Count of RNA-Seq experiments showing absence of expression of this gene in this condition or valid parent conditions with a high quality.',
     rnaSeqExpAbsentLowTotalCount  SMALLINT UNSIGNED NOT NULL DEFAULT 0 COMMENT 'Count of RNA-Seq experiments showing absence of expression of this gene in this condition or valid parent conditions with a low quality.',
->>>>>>> 8bf43ade
     rnaSeqExpPropagatedCount  SMALLINT UNSIGNED NOT NULL DEFAULT 0 COMMENT 'Count of RNA-Seq experiments used either to show presence of expression (low or high) in sub-conditions of this condition, or absence of expression (low or high) in parent conditions of this condition.',
 
 -- ** RANKS **
@@ -1538,11 +1277,7 @@
 -- For EST and in situ data, this is irrelevant as we pool all data for a same condition together,
 -- and use dense ranking instead of fractional ranking. As a result, the max rank in each condition
 -- is used for weighted mean computation between data types.
-<<<<<<< HEAD
-    rnaSeqDistinctRankSum int unsigned COMMENT 'Factor used to weight the RNA-Seq normalized mean rank (rnaSeqMeanRankNorm), to compute a global weighted mean rank between all data types. Corresponds to the sum of distinct ranks in each library mapped to this condition. Note that for EST and in situ data, the max rank found in the related condition table is instead used to compute the weighted mean between data types.', 
-=======
     rnaSeqDistinctRankSum int unsigned COMMENT 'Factor used to weight the RNA-Seq normalized mean rank (rnaSeqMeanRankNorm), to compute a global weighted mean rank between all data types. Corresponds to the sum of distinct ranks in each library mapped to this condition. Note that for EST and in situ data, the max rank found in the related condition table is instead used to compute the weighted mean between data types.',
->>>>>>> 8bf43ade
     affymetrixDistinctRankSum int unsigned COMMENT 'Factor used to weight the Affymetrix normalized mean rank (affymetrixMeanRankNorm), to compute a global weighted mean rank between all data types. Corresponds to the sum of distinct ranks in each chip mapped to this condition. Note that for EST and in situ data, the max rank found in the related condition table is instead used to compute the weighted mean between data types.',
 
 -- Same fields, but dedicated to "global" ranks, computed by taking into account
@@ -1557,11 +1292,7 @@
     estGlobalRankNorm decimal(9, 2) unsigned COMMENT 'EST normalized rank for this gene in this condition and all its descendant conditions, after normalization over all data types, conditions and species, computed from the field estRank, and estMaxRank in the related condition table.',
     inSituGlobalRankNorm decimal(9, 2) unsigned COMMENT 'In situ hybridization normalized rank for this gene in this condition and all its descendant conditions, after normalization over all data types, conditions and species, computed from the field inSituRank, and inSituMaxRank in the related condition table.',
 
-<<<<<<< HEAD
-    rnaSeqGlobalDistinctRankSum int unsigned COMMENT 'Factor used to weight the RNA-Seq normalized global mean rank (rnaSeqGlobalMeanRankNorm), to compute a global weighted mean rank between all data types. Corresponds to the sum of distinct ranks in each library mapped to this condition and all its descendant conditions. Note that for EST and in situ data, the global max rank found in the related condition table is instead used to compute the weighted mean between data types.', 
-=======
     rnaSeqGlobalDistinctRankSum int unsigned COMMENT 'Factor used to weight the RNA-Seq normalized global mean rank (rnaSeqGlobalMeanRankNorm), to compute a global weighted mean rank between all data types. Corresponds to the sum of distinct ranks in each library mapped to this condition and all its descendant conditions. Note that for EST and in situ data, the global max rank found in the related condition table is instead used to compute the weighted mean between data types.',
->>>>>>> 8bf43ade
     affymetrixGlobalDistinctRankSum int unsigned COMMENT 'Factor used to weight the Affymetrix normalized global mean rank (affymetrixGlobalMeanRankNorm), to compute a global weighted mean rank between all data types. Corresponds to the sum of distinct ranks in each chip mapped to this condition and all its descendant conditions. Note that for EST and in situ data, the global max rank found in the related condition table is instead used to compute the weighted mean between data types.'
 ) engine = innodb
 comment = 'This table is a summary of expression calls for a given gene-condition (anatomical entity - developmental stage - sex- strain), over all the experiments and data types, with all data propagated and reconciled, and with experiment expression summaries computed.';
@@ -1572,11 +1303,7 @@
 
 create table differentialExpression (
     differentialExpressionId int unsigned not null,
-<<<<<<< HEAD
-    bgeeGeneId MEDIUMINT unsigned not null COMMENT 'Internal gene ID',
-=======
     bgeeGeneId mediumint unsigned not null COMMENT 'Internal gene ID',
->>>>>>> 8bf43ade
     conditionId mediumint unsigned not null,
 -- defines whether different organs at a same (broad) developmental stage
 -- were compared ('anatomy'), or a same organ at different developmental stages
@@ -1617,11 +1344,7 @@
 -- this version of the diff expression table is not considered as of Bgee 13
 /*create table differentialExpression (
     differentialExpressionId int unsigned not null,
-<<<<<<< HEAD
-    bgeeGeneId MEDIUMINT unsigned not null COMMENT 'Internal gene ID',
-=======
     bgeeGeneId mediumint unsigned not null COMMENT 'Internal gene ID',
->>>>>>> 8bf43ade
     conditionId mediumint unsigned not null,
 -- defines whether different organs at a same (broad) developmental stage
 -- were compared ('anatomy'), or a same organ at different developmental stages
