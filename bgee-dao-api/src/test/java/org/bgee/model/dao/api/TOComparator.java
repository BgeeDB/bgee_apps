--- conflicted
+++ resolved
@@ -346,22 +346,15 @@
         if (TOComparator.areEntityTOsEqual(spTO1, spTO2, compareId) && 
                 StringUtils.equals(spTO1.getGenus(), spTO2.getGenus()) &&
                 StringUtils.equals(spTO1.getSpeciesName(), spTO2.getSpeciesName()) &&
-<<<<<<< HEAD
                 (spTO1.getDisplayOrder() == null && spTO2.getDisplayOrder() == null || 
                     spTO1.getDisplayOrder() != null && 
                     spTO1.getDisplayOrder().equals(spTO2.getDisplayOrder())) && 
-                StringUtils.equals(spTO1.getParentTaxonId(), spTO2.getParentTaxonId()) &&
-                StringUtils.equals(spTO1.getGenomeFilePath(), spTO2.getGenomeFilePath()) &&
-                StringUtils.equals(spTO1.getGenomeVersion(), spTO2.getGenomeVersion()) &&
-                StringUtils.equals(spTO1.getDataSourceId(), spTO2.getDataSourceId()) &&
-                StringUtils.equals(spTO1.getGenomeSpeciesId(), spTO2.getGenomeSpeciesId()) &&
-                StringUtils.equals(spTO1.getFakeGeneIdPrefix(), spTO2.getFakeGeneIdPrefix())) {
-=======
+                Objects.equals(spTO1.getDisplayOrder(), spTO2.getDisplayOrder()) &&
                 Objects.equals(spTO1.getParentTaxonId(), spTO2.getParentTaxonId()) &&
                 StringUtils.equals(spTO1.getGenomeFilePath(), spTO2.getGenomeFilePath()) &&
                 StringUtils.equals(spTO1.getGenomeVersion(), spTO2.getGenomeVersion()) &&
+                Objects.equals(spTO1.getDataSourceId(), spTO2.getDataSourceId()) &&
                 Objects.equals(spTO1.getGenomeSpeciesId(), spTO2.getGenomeSpeciesId())) {
->>>>>>> 4bf6846d
             return log.exit(true);
         }
         return log.exit(false);
