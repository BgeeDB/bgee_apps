package org.bgee.model.topanat;

import java.util.ArrayList;
import java.util.Collections;
import java.util.List;
import java.util.Objects;
import java.util.Optional;
import java.util.concurrent.ConcurrentHashMap;
import java.util.concurrent.ConcurrentMap;
import java.util.concurrent.locks.ReentrantReadWriteLock;
import java.util.stream.Stream;

import org.apache.logging.log4j.LogManager;
import org.apache.logging.log4j.Logger;
import org.bgee.model.BgeeProperties;
import org.bgee.model.ServiceFactory;
import org.bgee.model.TaskManager;
import org.bgee.model.function.PentaFunction;

/**
 * This class controls the whole topAnat process by running a {@link TopAnatAnalysis} for each
 * provided {@link TopAnatParams} instance and returns {@link TopAnatResults} objects.
 * 
 * @author Mathieu Seppey
 * 
 * @version Bgee 13, March 2016
 * @since Bgee 13
 */
public class TopAnatController {

    private final static Logger log = LogManager.getLogger(TopAnatController.class.getName()); 

    /**
     * A {@code ConcurrentMap} that contains the locks on files that are currently read or written
     */
    private final static ConcurrentMap<String, ReentrantReadWriteLock> readWriteLocks =
            new ConcurrentHashMap<String, ReentrantReadWriteLock>();

    /**
     * A {@code List} containing one {@code TopAnatParams} for each analysis to be conducted
     */
    private final List<TopAnatParams> topAnatParams;

    /**
     * A {@code BgeeProperties} instance to provide all properties values
     */
    private final BgeeProperties props;

    /**
     * A {@code ServiceFactory} to be injected in {@code TopAnatAnalysis} to provide
     * various service instances
     */
    private final ServiceFactory serviceFactory;

    /**
     * A {@code PentaFunction} allowing to obtain new {@code TopAnatAnalysis} instances.
     */
    private final PentaFunction<TopAnatParams, BgeeProperties, ServiceFactory, TopAnatRManager,
    TopAnatController, TopAnatAnalysis> 
    topAnatAnalysisSupplier;

    /**
     * An optional {@code TaskManager}
     */
    private final Optional<TaskManager> taskManager;

    /**
     * Constructor building a {@code TopAnatController} given a list of {@code TopAnatParams}
     * 
     * @param topAnatParams     A {@code List} of {@code TopAnatParams} that will produce one
     *                          {@code TopAnatAnalysis} each.
     */
    public TopAnatController(List<TopAnatParams> topAnatParams) {
        this(topAnatParams, BgeeProperties.getBgeeProperties(), new ServiceFactory());
    }
    /**
     * Constructor building a {@code TopAnatController} given a list of {@code TopAnatParams},
     * a {@code BgeeProperties} instance, and a {@code ServiceFactory} instance.
     * 
     * @param topAnatParams     A {@code List} of {@code TopAnatParams} that will produce one
     *                          {@code TopAnatAnalysis} each.
     * @param props             A {@code BgeeProperties} instance to provide all properties values
     * @param serviceFactory    A {@code ServiceFactory} to be injected in {@code TopAnatAnalysis} 
     *                          to provide various service instances
     */
    public TopAnatController(List<TopAnatParams> topAnatParams, BgeeProperties props, 
            ServiceFactory serviceFactory) {
        this(topAnatParams, props, serviceFactory, TopAnatAnalysis::new);
    }
    /**
     * Constructor building a {@code TopAnatController} given a list of {@code TopAnatParams},
     * a {@code BgeeProperties} instance, a {@code ServiceFactory} instance, and a {@code TaskManager}.
     * 
     * @param topAnatParams     A {@code List} of {@code TopAnatParams} that will produce one
     *                          {@code TopAnatAnalysis} each.
     * @param props             A {@code BgeeProperties} instance to provide all properties values
     * @param serviceFactory    A {@code ServiceFactory} to be injected in {@code TopAnatAnalysis} 
     *                          to provide various service instances
     * @param taskManager       A {@code TaskManager}
     */
    public TopAnatController(List<TopAnatParams> topAnatParams, BgeeProperties props, 
            ServiceFactory serviceFactory, TaskManager taskManager) {
        this(topAnatParams, props, serviceFactory, TopAnatAnalysis::new, taskManager);
    }

    /**
     * Constructor building a {@code TopAnatController} given a list of {@code TopAnatParams},
     * a {@code BgeeProperties} instance, a {@code ServiceFactory} instance,
     * and a custom supplier for obtaining {@code TopAnatAnalysis}.
     * 
     * @param topAnatParams     A {@code List} of {@code TopAnatParams} that will produce one
     *                          {@code TopAnatAnalysis} each.
     * @param props             A {@code BgeeProperties} instance to provide all properties values
     * @param serviceFactory    A {@code ServiceFactory} to be injected in {@code TopAnatAnalysis} 
     *                          to provide various service instances
     * @param topAnatAnalysisSupplier   A {@code PentaFunction} allowing to obtain new 
     *                                  {@code TopAnatAnalysis} instances.
     */   
    public TopAnatController(List<TopAnatParams> topAnatParams, BgeeProperties props, 
            ServiceFactory serviceFactory, 
            PentaFunction<TopAnatParams, BgeeProperties, ServiceFactory, TopAnatRManager, TopAnatController,
            TopAnatAnalysis> topAnatAnalysisSupplier) {
        this(topAnatParams, props, serviceFactory, topAnatAnalysisSupplier, null);
    }

    /**
     * Constructor building a {@code TopAnatController} given a list of {@code TopAnatParams},
     * a {@code BgeeProperties} instance, a {@code ServiceFactory} instance, a {@code TaskManager},
     * and a custom supplier for obtaining {@code TopAnatAnalysis}.
     * 
     * @param topAnatParams     A {@code List} of {@code TopAnatParams} that will produce one
     *                          {@code TopAnatAnalysis} each.
     * @param props             A {@code BgeeProperties} instance to provide all properties values
     * @param serviceFactory    A {@code ServiceFactory} to be injected in {@code TopAnatAnalysis} 
     *                          to provide various service instances
     * @param taskManager       A {@code TaskManager}
     * @param topAnatAnalysisSupplier   A {@code PentaFunction} allowing to obtain new 
     *                                  {@code TopAnatAnalysis} instances.
     */  
    public TopAnatController(List<TopAnatParams> topAnatParams, BgeeProperties props, 
            ServiceFactory serviceFactory, 
            PentaFunction<TopAnatParams, BgeeProperties, ServiceFactory, TopAnatRManager, TopAnatController,
            TopAnatAnalysis> topAnatAnalysisSupplier, TaskManager taskManager) {
        log.entry(topAnatParams, props, serviceFactory, topAnatAnalysisSupplier, taskManager);

        if (topAnatParams == null || topAnatParams.isEmpty() || 
                topAnatParams.stream().anyMatch(Objects::isNull)) {
            throw log.throwing(new IllegalArgumentException("At least one TopAnatParams "
                    + "must be provided, and none should be null"));
        }
        if (topAnatAnalysisSupplier == null) {
            throw log.throwing(new IllegalArgumentException("A supplier of TopAnatAnalysis "
                    + "must be provided"));
        }
        if (props == null) {
            throw log.throwing(new IllegalArgumentException("A BgeeProperties object must be provided."));
        }
        if (serviceFactory == null) {
            throw log.throwing(new IllegalArgumentException("A ServiceFactory must be provided."));
        }
        this.topAnatParams = Collections.unmodifiableList(new ArrayList<>(topAnatParams));
        this.topAnatAnalysisSupplier = topAnatAnalysisSupplier;
        this.props = props;
        this.serviceFactory = serviceFactory;
        this.taskManager = Optional.ofNullable(taskManager);

        log.exit();
    }

    /**
     * Proceed to the analysis and return results
     * 
     * @return a {@code Stream} of {@code TopAnatResults}
     */
    public Stream<TopAnatResults> proceedToTopAnatAnalyses() {
        log.entry();

        // Create TopAnatAnalysis for each TopAnatParams
        return log.exit(this.topAnatParams.stream()
                .map(params -> this.topAnatAnalysisSupplier.apply(params, this.props, 
                        this.serviceFactory, new TopAnatRManager(this.props, params),this))
                .map(analysis -> {
                    try {
                        //if task in TaskManager not yet started (first analysis), start it.
                        if (this.taskManager.map(t -> !t.isStarted()).orElse(false)) {
                            this.taskManager.ifPresent(t -> 
                            t.startQuery("Proceeding to " + this.topAnatParams.size() + 
                                    (this.topAnatParams.size() > 1? " analyses": " analysis"), 
                                    this.topAnatParams.size(), ""));
                        } else {
                            //otherwise, move to next subtask
                            this.taskManager.ifPresent(t -> t.nextSubTask(""));
                        }

                        TopAnatResults results = analysis.proceedToAnalysis();

                        //end subtask in TaskManager
                        this.taskManager.ifPresent(t -> t.endSubTask());
                        //end main task in TaskManager if last analysis
                        if (this.taskManager.map(t -> t.getCurrentSubTaskIndex()).orElse(-1) == 
                                (this.topAnatParams.size() - 1)) {
                            this.taskManager.ifPresent(t -> t.endQuery(true));
                        }

                        return results;
                    } catch (Throwable e) {
                        log.catching(e);
                        this.taskManager.ifPresent(t -> t.endQuery(false));
                        throw log.throwing(new RuntimeException(e));
                    }
                }));
    }

    /**
     * @return A {@code BgeeProperties} instance to provide all properties values
     */
    public BgeeProperties getBgeeProperties() {
        return this.props;
    }

    /**
     * @return  An optional {@code TaskManager}
     */
    public Optional<TaskManager> getTaskManager() {
        return taskManager;
    }

    /**
     * @return  A {@code List} containing one {@code TopAnatParams} for each analysis to be conducted
     */
    public List<TopAnatParams> getTopAnatParams() {
        return this.topAnatParams;
    }

    // *************************************************
    // FILE LOCKING
    // *************************************************
    /**
     * Acquires a write lock corresponding to the {@code fileName} by
     * calling the {@link #acquireLock(String, boolean)} method
     * 
     * @param fileName
     *            a {@code String} corresponding to the fileName to acquire
     *            the read lock.
     * @see #acquireLock(String, boolean)
     */
    void acquireReadLock(String fileName) {
        log.entry(fileName);
        this.acquireLock(fileName, true);
        log.exit();
    }

    /**
     * Acquires a write lock corresponding to the {@code fileName} by
     * calling the {@link #acquireLock(String, boolean)} method
     * 
     * @param fileName
     *            a {@code String} corresponding to the fileName to acquire
     *            the write lock.
     * @see #acquireLock(String, boolean)
     */
    void acquireWriteLock(String fileName) {
        log.entry(fileName);
        this.acquireLock(fileName, false);
        log.exit();
    }

    /**
     * Releases the write lock corresponding to the {@code fileName} by
     * calling the {@link #releaseLock(String, boolean)} method
     * 
     * @param fileName
     *            a {@code String} corresponding to the fileName to release
     *            the write lock
     * @see #releaseLock(String, boolean)
     */
    void releaseWriteLock(String fileName) {
        log.entry(fileName);
        this.releaseLock(fileName, false);
        log.exit();
    }

    /**
     * Method to acquire a lock on a file, corresponding to the param
     * {@code fileName}
     * 
     * @param fileName
     *            a {@code String} corresponding to the fileName to
     *            retrieve the lock from {@code readWriteLocks}
     * @param readLock
     *            {@code true} if a read lock should be acquired.
     *            {@code false} if it should be a read lock
     * @see #readWriteLocks
     */
    void acquireLock(String fileName, boolean readLock) {
        log.entry(fileName,readLock);

        ReentrantReadWriteLock lock = this.getReadWriteLock(fileName);

        if (readLock) {
            lock.readLock().lock();
        } else {
            lock.writeLock().lock();
        }
        // {@code removeLockIfPossible(String)} determines whether the lock
        // could be removed
        // from the {@code ConcurrentHashMap} {@code readWriteLocks}.
        // The problem is that {@code removeLockIfPossible(String)} could
        // remove the lock from the map,
        // AFTER this method acquire a lock and put it in the map
        // (this.getReadWriteLock(this.getGeneratedKey())),
        // but BEFORE actually locking it (lock.readLock().lock()).
        // To solve this issue, this method will test after locking the lock
        // whether it is still in the map,
        // or whether the element present in the map is equal to the "locked"
        // lock.
        // If it is not, it will call again
        // {@code getReadWriteLock(String)}
        // to generate a new lock to be put in the map, or to obtain the lock
        // generated by another thread.
        while (readWriteLocks.get(fileName) == null
                || !readWriteLocks.get(fileName).equals(lock)) {

            lock = this.getReadWriteLock(fileName);
            if (readLock) {
                lock.readLock().lock();
            } else {
                lock.writeLock().lock();
            }
        }
        log.exit();
    }

    /**
     * Releases the read lock corresponding to the {@code fileName} by
     * calling the {@link #releaseLock(String, boolean)} method
     * 
     * @param fileName
     *            a {@code String} corresponding to the fileName to release
     *            the read lock
     * @see #releaseLock(String, boolean)
     */
    void releaseReadLock(String fileName) {
        log.entry(fileName);
        this.releaseLock(fileName, true);
        log.exit();
    }

    /**
     * Method to release a lock on a file, corresponding to the param
     * {@code fileName}
     * 
     * @param fileName
     *            a {@code String} corresponding to the fileName to release
     *            the lock from {@code readWriteLocks}
     * @param readLock
     *            {@code true} if a read lock should be acquired.
     *            {@code false} if it should be a read lock
     * @see #readWriteLocks
     */
    void releaseLock(String fileName, boolean readLock) {
        log.entry(fileName,readLock);
        ReentrantReadWriteLock lock = this.getReadWriteLock(fileName);
        this.removeLockIfPossible(fileName, readLock? 1: 0);
        if (readLock) {
            lock.readLock().unlock();
        } else {
            lock.writeLock().unlock();
        }
<<<<<<< HEAD
=======
        this.removeLockIfPossible(fileName);
        log.exit();
>>>>>>> a9a42683
    }

    /**
     * Try to remove the {@code ReentrantReadWriteLock} corresponding to
     * the param {@code fileName}, from the {@code ConcurrentHashMap}
     * {@code readWriteLocks}. The lock will be removed from the map only
     * if there are no read or write locks, and no ongoing request for a read or
     * write lock.
     * <p>
     * Note: there might be here a race, where another thread acquired the lock
     * and actually locked it, i) just after this method tests the presence of
     * read or write locks and ongoing requests for a read or write lock, and
     * ii) just before removing it from the map. To solve this issue, methods
     * acquiring a lock must check after locking it whether it is still in the
     * readWriteLocks map, or whether the element present in the map for the key
     * is equal to the acquired lock. If it is not, they must generate a new
     * lock to be used.
     * 
     * @param fileName
     *            a {@code String} corresponding to the fileName to
     *            retrieve the lock from {@code readWriteLocks}, to remove
     *            it.
     * @see #readWriteLocks
     */
<<<<<<< HEAD
    void removeLockIfPossible(String fileName, int expectedReadLockCount) {
        log.entry(fileName, expectedReadLockCount);
=======
    void removeLockIfPossible(String fileName) {
        log.entry(fileName);
>>>>>>> a9a42683
        // check if there is already a lock stored for this key
        ReentrantReadWriteLock lock = readWriteLocks.get(fileName);

        // there is a lock to remove
        if (lock != null) {
            // there is no thread with write lock, or read lock, or waiting to
            // acquire a lock
            if (lock.getReadLockCount() <= expectedReadLockCount && !lock.hasQueuedThreads()) {
                log.trace("Removing Lock from Map");
                // there might be here a race, where another thread acquired the
                // lock and
                // actually locked it, just after the precedent condition test,
                // and just before the following remove statement.
                // to solve this issue, methods acquiring a lock must check
                // after locking it
                // whether it is still in the readWriteLocks map.
                // if it is not, they must generate a new lock to be used.
                readWriteLocks.remove(fileName);
            }
        }
        log.exit();
    }

    /**
     * Obtain a {@code ReentrantReadWriteLock}, for the param
     * {@code fileName}.
     * 
     * This method tries to obtain {@code ReentrantReadWriteLock}
     * corresponding to the fileName, from the {@code ConcurrentHashMap}
     * {@code readWriteLocks}. If the lock is not already stored, create a
     * new one, and put it in {@code readWriteLocks}, to be used by other
     * threads.
     * 
     * @param fileName
     *            a {@code String} corresponding to the fileName to
     *            retrieve the lock from {@code readWriteLocks}.
     * 
     * @return a {@code ReentrantReadWriteLock} corresponding to the
     *         fileName.
     * 
     * @see #readWriteLocks
     */
    ReentrantReadWriteLock getReadWriteLock(String fileName) {
        log.entry(fileName);
        
        // check if there is already a lock stored for this key
        ReentrantReadWriteLock readWritelock = readWriteLocks.get(fileName);

        // no lock already stored
        if (readWritelock == null) {
            ReentrantReadWriteLock newReadWriteLock = new ReentrantReadWriteLock(
                    true);
            // try to put the new lock in the ConcurrentHashMap
            readWritelock = readWriteLocks.putIfAbsent(fileName,
                    newReadWriteLock);
            // if readWritelock is null, the newLock has been successfully put
            // in the map, and we use it.
            // otherwise, it means that another thread has inserted a new lock
            // for this key in the mean time.
            // readWritelock then corresponds to this value, that we should use.
            if (readWritelock == null) {
                readWritelock = newReadWriteLock;
            }
        }
        return log.exit(readWritelock);
    }

    /**
     * @return a {@code boolean} that tells whether all analyses are done
     */
    public boolean areAnalysesDone(){
        log.entry();
        return log.exit(this.topAnatParams.stream()
                .map(params -> this.topAnatAnalysisSupplier.apply(params, this.props, 
                        this.serviceFactory, new TopAnatRManager(this.props, params), this))
                .allMatch(a -> a.isAnalysisDone()));
    }

    @Override
    public String toString() {
        StringBuilder builder = new StringBuilder();
        builder.append("TopAnatController [readWriteLocks=").append(readWriteLocks).append(", props=")
        .append(props).append(", serviceFactory=").append(serviceFactory)
        .append(", taskManager=").append(taskManager).append(", topAnatAnalysisSupplier=")
        .append("").append(", topAnatParams=").append(topAnatParams)
        .append("]");
        return builder.toString();
    }
}<|MERGE_RESOLUTION|>--- conflicted
+++ resolved
@@ -367,11 +367,7 @@
         } else {
             lock.writeLock().unlock();
         }
-<<<<<<< HEAD
-=======
-        this.removeLockIfPossible(fileName);
-        log.exit();
->>>>>>> a9a42683
+        log.exit();
     }
 
     /**
@@ -396,13 +392,8 @@
      *            it.
      * @see #readWriteLocks
      */
-<<<<<<< HEAD
     void removeLockIfPossible(String fileName, int expectedReadLockCount) {
         log.entry(fileName, expectedReadLockCount);
-=======
-    void removeLockIfPossible(String fileName) {
-        log.entry(fileName);
->>>>>>> a9a42683
         // check if there is already a lock stored for this key
         ReentrantReadWriteLock lock = readWriteLocks.get(fileName);
 
