package org.bgee.model.file;

import org.apache.logging.log4j.LogManager;
import org.apache.logging.log4j.Logger;
import org.bgee.model.Service;
import org.bgee.model.ServiceFactory;
import org.bgee.model.dao.api.exception.DAOException;
import org.bgee.model.dao.api.exception.QueryInterruptedException;
import org.bgee.model.dao.api.expressiondata.ConditionDAO;
import org.bgee.model.dao.api.file.DownloadFileDAO;
import org.bgee.model.dao.api.file.DownloadFileDAO.DownloadFileTO;
<<<<<<< HEAD
import org.bgee.model.dao.api.file.DownloadFileDAO.DownloadFileTO.CategoryEnum;
=======
import org.bgee.model.expressiondata.CallService;
>>>>>>> 8bf43ade

import java.util.List;
import java.util.stream.Collectors;

/**
 * A {@link Service} to obtain {@link DownloadFile}s. 
 * Users should use the {@link org.bgee.model.ServiceFactory} to obtain {@code DownloadFileService}s.
 *
 * @author Philippe Moret
 */
public class DownloadFileService extends Service {

    private static final Logger log = LogManager.getLogger(DownloadFileService.class.getName());

    /**
     * @param serviceFactory            The {@code ServiceFactory} to be used to obtain {@code Service}s 
     *                                  and {@code DAOManager}.
     * @throws IllegalArgumentException If {@code serviceFactory} is {@code null}.
     */
    public DownloadFileService(ServiceFactory serviceFactory) {
        super(serviceFactory);
    }

    /**
     * Gets all available {@code DownloadFile}.
     *
     * @return a {@code List} of {@code DownloadFile}
     * @throws DAOException                 If an error occurred while accessing a {@code DAO}.
     * @throws QueryInterruptedException    If a query to a {@code DAO} was intentionally interrupted.
     */
    public List<DownloadFile> getAllDownloadFiles() throws DAOException, QueryInterruptedException {
        log.entry();
        return log.exit(getDaoManager().getDownloadFileDAO().getAllDownloadFiles().stream()
                .map(DownloadFileService::mapFromTO)
                .collect(Collectors.toList()));
    }


    /**
     * Maps {@link DownloadFileDAO.DownloadFileTO} to a {@link DownloadFile}.
     *
     * @param downloadFileTO The {@link DownloadFileDAO.DownloadFileTO} to map.
     * @return The mapped  {@link DownloadFile}.
     */
    private static DownloadFile mapFromTO(DownloadFileDAO.DownloadFileTO downloadFileTO) {
        log.entry(downloadFileTO);
        if (downloadFileTO == null) {
            return log.exit(null);
        }
        return log.exit(new DownloadFile(downloadFileTO.getPath(),
                downloadFileTO.getName(),
                mapDAOCategoryToServiceCategory(downloadFileTO.getCategory()),
                downloadFileTO.getSize(),
                downloadFileTO.getSpeciesDataGroupId(),
                downloadFileTO.getConditionParameters().stream()
<<<<<<< HEAD
                    .map(p -> DownloadFile.ConditionParameter.convertToConditionParameter(
                                p.getStringRepresentation()))
                    .collect(Collectors.toSet())));
    }
    
    private static DownloadFile.CategoryEnum mapDAOCategoryToServiceCategory(
            DownloadFileTO.CategoryEnum daoEnum) {
        log.entry(daoEnum);
        
        switch (daoEnum) {
            case EXPR_CALLS_COMPLETE:
                return log.exit(DownloadFile.CategoryEnum.EXPR_CALLS_COMPLETE);
            case EXPR_CALLS_SIMPLE:
                return log.exit(DownloadFile.CategoryEnum.EXPR_CALLS_SIMPLE);
            case DIFF_EXPR_ANAT_SIMPLE:
                return log.exit(DownloadFile.CategoryEnum.DIFF_EXPR_ANAT_SIMPLE);
            case DIFF_EXPR_ANAT_COMPLETE:
                return log.exit(DownloadFile.CategoryEnum.DIFF_EXPR_ANAT_COMPLETE);
            case DIFF_EXPR_DEV_COMPLETE:
                return log.exit(DownloadFile.CategoryEnum.DIFF_EXPR_DEV_COMPLETE);
            case DIFF_EXPR_DEV_SIMPLE:
                return log.exit(DownloadFile.CategoryEnum.DIFF_EXPR_DEV_SIMPLE);
            case ORTHOLOG:
                return log.exit(DownloadFile.CategoryEnum.ORTHOLOG);
            case AFFY_ANNOT:
                return log.exit(DownloadFile.CategoryEnum.AFFY_ANNOT);
            case AFFY_DATA:
                return log.exit(DownloadFile.CategoryEnum.AFFY_DATA);
            case RNASEQ_ANNOT:
                return log.exit(DownloadFile.CategoryEnum.RNASEQ_ANNOT);
            case RNASEQ_DATA:
                return log.exit(DownloadFile.CategoryEnum.RNASEQ_DATA);
            default:
                throw log.throwing(new IllegalArgumentException("Category not supported: " + daoEnum));
        }        
    }
=======
                    .map(p -> mapDAOCondParamToServiceCondParam(p))
                    .collect(Collectors.toSet())));
    }

    private static DownloadFile.CategoryEnum mapDAOCategoryToServiceCategory(
            DownloadFileTO.CategoryEnum daoEnum) {
        log.entry(daoEnum);

        switch (daoEnum) {
            case EXPR_CALLS_COMPLETE:
                return log.exit(DownloadFile.CategoryEnum.EXPR_CALLS_COMPLETE);
            case EXPR_CALLS_SIMPLE:
                return log.exit(DownloadFile.CategoryEnum.EXPR_CALLS_SIMPLE);
            case DIFF_EXPR_ANAT_SIMPLE:
                return log.exit(DownloadFile.CategoryEnum.DIFF_EXPR_ANAT_SIMPLE);
            case DIFF_EXPR_ANAT_COMPLETE:
                return log.exit(DownloadFile.CategoryEnum.DIFF_EXPR_ANAT_COMPLETE);
            case DIFF_EXPR_DEV_COMPLETE:
                return log.exit(DownloadFile.CategoryEnum.DIFF_EXPR_DEV_COMPLETE);
            case DIFF_EXPR_DEV_SIMPLE:
                return log.exit(DownloadFile.CategoryEnum.DIFF_EXPR_DEV_SIMPLE);
            case ORTHOLOG:
                return log.exit(DownloadFile.CategoryEnum.ORTHOLOG);
            case AFFY_ANNOT:
                return log.exit(DownloadFile.CategoryEnum.AFFY_ANNOT);
            case AFFY_DATA:
                return log.exit(DownloadFile.CategoryEnum.AFFY_DATA);
            case RNASEQ_ANNOT:
                return log.exit(DownloadFile.CategoryEnum.RNASEQ_ANNOT);
            case RNASEQ_DATA:
                return log.exit(DownloadFile.CategoryEnum.RNASEQ_DATA);
            default:
                throw log.throwing(new IllegalArgumentException("Category not supported: " + daoEnum));
        }
    }

    private static CallService.Attribute mapDAOCondParamToServiceCondParam(
            ConditionDAO.Attribute daoEnum) {
        log.entry(daoEnum);

        switch (daoEnum) {
            case ANAT_ENTITY_ID:
                return log.exit(CallService.Attribute.ANAT_ENTITY_ID);
            case STAGE_ID:
                return log.exit(CallService.Attribute.DEV_STAGE_ID);
            default:
                throw log.throwing(new IllegalArgumentException("Condition parameter not supported: " + daoEnum));
        }
    }
>>>>>>> 8bf43ade
}<|MERGE_RESOLUTION|>--- conflicted
+++ resolved
@@ -9,11 +9,7 @@
 import org.bgee.model.dao.api.expressiondata.ConditionDAO;
 import org.bgee.model.dao.api.file.DownloadFileDAO;
 import org.bgee.model.dao.api.file.DownloadFileDAO.DownloadFileTO;
-<<<<<<< HEAD
-import org.bgee.model.dao.api.file.DownloadFileDAO.DownloadFileTO.CategoryEnum;
-=======
 import org.bgee.model.expressiondata.CallService;
->>>>>>> 8bf43ade
 
 import java.util.List;
 import java.util.stream.Collectors;
@@ -69,44 +65,6 @@
                 downloadFileTO.getSize(),
                 downloadFileTO.getSpeciesDataGroupId(),
                 downloadFileTO.getConditionParameters().stream()
-<<<<<<< HEAD
-                    .map(p -> DownloadFile.ConditionParameter.convertToConditionParameter(
-                                p.getStringRepresentation()))
-                    .collect(Collectors.toSet())));
-    }
-    
-    private static DownloadFile.CategoryEnum mapDAOCategoryToServiceCategory(
-            DownloadFileTO.CategoryEnum daoEnum) {
-        log.entry(daoEnum);
-        
-        switch (daoEnum) {
-            case EXPR_CALLS_COMPLETE:
-                return log.exit(DownloadFile.CategoryEnum.EXPR_CALLS_COMPLETE);
-            case EXPR_CALLS_SIMPLE:
-                return log.exit(DownloadFile.CategoryEnum.EXPR_CALLS_SIMPLE);
-            case DIFF_EXPR_ANAT_SIMPLE:
-                return log.exit(DownloadFile.CategoryEnum.DIFF_EXPR_ANAT_SIMPLE);
-            case DIFF_EXPR_ANAT_COMPLETE:
-                return log.exit(DownloadFile.CategoryEnum.DIFF_EXPR_ANAT_COMPLETE);
-            case DIFF_EXPR_DEV_COMPLETE:
-                return log.exit(DownloadFile.CategoryEnum.DIFF_EXPR_DEV_COMPLETE);
-            case DIFF_EXPR_DEV_SIMPLE:
-                return log.exit(DownloadFile.CategoryEnum.DIFF_EXPR_DEV_SIMPLE);
-            case ORTHOLOG:
-                return log.exit(DownloadFile.CategoryEnum.ORTHOLOG);
-            case AFFY_ANNOT:
-                return log.exit(DownloadFile.CategoryEnum.AFFY_ANNOT);
-            case AFFY_DATA:
-                return log.exit(DownloadFile.CategoryEnum.AFFY_DATA);
-            case RNASEQ_ANNOT:
-                return log.exit(DownloadFile.CategoryEnum.RNASEQ_ANNOT);
-            case RNASEQ_DATA:
-                return log.exit(DownloadFile.CategoryEnum.RNASEQ_DATA);
-            default:
-                throw log.throwing(new IllegalArgumentException("Category not supported: " + daoEnum));
-        }        
-    }
-=======
                     .map(p -> mapDAOCondParamToServiceCondParam(p))
                     .collect(Collectors.toSet())));
     }
@@ -156,5 +114,4 @@
                 throw log.throwing(new IllegalArgumentException("Condition parameter not supported: " + daoEnum));
         }
     }
->>>>>>> 8bf43ade
 }