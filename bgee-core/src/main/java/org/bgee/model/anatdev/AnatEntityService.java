package org.bgee.model.anatdev;

import java.util.AbstractMap;
import java.util.Arrays;
import java.util.Collection;
import java.util.EnumSet;
import java.util.HashSet;
import java.util.Map;
import java.util.Map.Entry;
import java.util.Set;
import java.util.function.Function;
import java.util.stream.Collectors;
import java.util.stream.Stream;

import org.apache.logging.log4j.LogManager;
import org.apache.logging.log4j.Logger;
import org.bgee.model.Service;
import org.bgee.model.ServiceFactory;
import org.bgee.model.dao.api.anatdev.AnatEntityDAO;
import org.bgee.model.dao.api.anatdev.mapping.SummarySimilarityAnnotationDAO.SimAnnotToAnatEntityTO;
import org.bgee.model.dao.api.anatdev.mapping.SummarySimilarityAnnotationDAO.SummarySimilarityAnnotationTO;
import org.bgee.model.dao.api.ontologycommon.RelationDAO;
import org.bgee.model.dao.api.ontologycommon.RelationDAO.RelationTO;

/**
 * A {@link Service} to obtain {@link AnatEntity} objects. 
 * Users should use the {@link org.bgee.model.ServiceFactory} to obtain {@code AnatEntityService}s.
 * 
 * @author  Frederic Bastian
 * @author  Valentine Rech de Laval
 * @author  Philippe Moret
 * @author  Julien Wollbrett
 * @version Bgee 14, May 2017
 * @since   Bgee 13, Nov. 2015
*/
public class AnatEntityService extends Service {
    private final static Logger log = LogManager.getLogger(AnatEntityService.class.getName());
    
    /**
<<<<<<< HEAD
     * {@code Enum} used to define the attributes to populate in the {@code AnatEntity}s 
     * obtained from this {@code AnatEntityService}.
     * <ul>
     * <li>{@code ANAT_ENTITY_ID}: corresponds to {@link AnatEntity#getId()}.
     * <li>{@code ANAT_ENTITY_NAME}: corresponds to {@link AnatEntity#getName()}.
=======
     * {@code Enum} used to define the attributes to populate in the {@code AnatEntity}s
     * obtained from this {@code AnatEntityService}.
     * <ul>
     * <li>{@code ID}: corresponds to {@link AnatEntity#getId()}.
     * <li>{@code NAME}: corresponds to {@link AnatEntity#getName()}.
>>>>>>> 8bf43ade
     * <li>{@code DESCRIPTION}: corresponds to {@link AnatEntity#getDescription()}.
     * </ul>
     */
    public static enum Attribute implements Service.Attribute {
<<<<<<< HEAD
    	ID, NAME, DESCRIPTION;
    }
    
=======
        ID, NAME, DESCRIPTION;
    }

>>>>>>> 8bf43ade
    /**
     * @param serviceFactory            The {@code ServiceFactory} to be used to obtain {@code Service}s 
     *                                  and {@code DAOManager}.
     * @throws IllegalArgumentException If {@code serviceFactory} is {@code null}.
     */
    public AnatEntityService(ServiceFactory serviceFactory) {
        super(serviceFactory);
    }
    
    /**
     * Retrieve {@code AnatEntity}s for the requested species IDs, with all descriptions loaded.
     * If several species IDs are provided, the {@code AnatEntity}s existing in any of them are retrieved. 
     *      
     * @param speciesIds    A {@code Collection} of {@code Integer}s that are IDs of species 
     *                      for which to return the {@code AnatEntity}s.
     * @return              A {@code Stream} of {@code AnatEntity}s retrieved for the requested 
     *                      species IDs, with all descriptions loaded.
<<<<<<< HEAD
     */
    public Stream<AnatEntity> loadAnatEntitiesBySpeciesIds(Collection<Integer> speciesIds) {
        log.entry(speciesIds);
        return log.exit(this.loadAnatEntities(speciesIds, true, null, true));
    }
    /**
     * Retrieve {@code AnatEntity}s for the requested species IDs.
     * If several species IDs are provided, the {@code AnatEntity}s existing in any of them are retrieved. 
     *      
     * @param speciesIds        A {@code Collection} of {@code Integer}s that are IDs of species 
     *                          for which to return the {@code AnatEntity}s.
     * @param withDescription   A {@code boolean} defining whether the description of the {@code AnatEntity}s
     *                          should be retrieved (higher memory usage).
     * @return                  A {@code Stream} of {@code AnatEntity}s retrieved for the requested 
     *                          species IDs.
     */
    public Stream<AnatEntity> loadAnatEntitiesBySpeciesIds(Collection<Integer> speciesIds,
            boolean withDescription) {
        log.entry(speciesIds);
=======
     */
    public Stream<AnatEntity> loadAnatEntitiesBySpeciesIds(Collection<Integer> speciesIds) {
        log.entry(speciesIds);
        return log.exit(this.loadAnatEntities(speciesIds, true, null, true));
    }
    /**
     * Retrieve {@code AnatEntity}s for the requested species IDs.
     * If several species IDs are provided, the {@code AnatEntity}s existing in any of them are retrieved. 
     *      
     * @param speciesIds        A {@code Collection} of {@code Integer}s that are IDs of species 
     *                          for which to return the {@code AnatEntity}s.
     * @param withDescription   A {@code boolean} defining whether the description of the {@code AnatEntity}s
     *                          should be retrieved (higher memory usage).
     * @return                  A {@code Stream} of {@code AnatEntity}s retrieved for the requested 
     *                          species IDs.
     */
    public Stream<AnatEntity> loadAnatEntitiesBySpeciesIds(Collection<Integer> speciesIds,
            boolean withDescription) {
        log.entry(speciesIds);
>>>>>>> 8bf43ade
        return log.exit(this.loadAnatEntities(speciesIds, true, null, withDescription));
    }
    
    /**
     * Retrieve {@code AnatEntity}s for the requested species filtering and anatomical entity IDs.
     * If an entity in {@code anatEntitiesIds} does not exists according to the species filtering,
     * it will not be returned.
     *
     * @param speciesIds        A {@code Collection} of {@code Integer}s that are the IDs of species
     *                          to filter anatomical entities to retrieve. Can be {@code null} or empty.
     * @param anySpecies        A {@code Boolean} defining, when {@code speciesIds} contains several IDs,
     *                          whether the entities retrieved should be valid in any
     *                          of the requested species (if {@code true}), or in all
     *                          of the requested species (if {@code false} or {@code null}).
     * @param anatEntitiesIds   A {@code Collection} of {@code String}s that are IDs of anatomical
     *                          entities to retrieve. Can be {@code null} or empty.
     * @param withDescription   A {@code boolean} defining whether the description of the {@code AnatEntity}s
     *                          should be retrieved (higher memory usage).
     * @return                  A {@code Stream} of {@code AnatEntity}s retrieved for the requested parameters.
     */
    //TODO: unit test with/without description
    public Stream<AnatEntity> loadAnatEntities(Collection<Integer> speciesIds,
            Boolean anySpecies, Collection<String> anatEntitiesIds, boolean withDescription) {
        log.entry(speciesIds, anySpecies, anatEntitiesIds, withDescription);
        return log.exit(this.loadAnatEntities(speciesIds, anySpecies, anatEntitiesIds,
                withDescription? null: EnumSet.complementOf(EnumSet.of(Attribute.DESCRIPTION))));
    }

    /**
     * Retrieve {@code AnatEntity}s for the requested species filtering and anatomical entity IDs. 
     * If an entity in {@code anatEntitiesIds} does not exists according to the species filtering, 
     * it will not be returned.
     * 
     * @param speciesIds        A {@code Collection} of {@code Integer}s that are the IDs of species 
     *                          to filter anatomical entities to retrieve. Can be {@code null} or empty.
     * @param anySpecies        A {@code Boolean} defining, when {@code speciesIds} contains several IDs, 
     *                          whether the entities retrieved should be valid in any 
     *                          of the requested species (if {@code true}), or in all 
     *                          of the requested species (if {@code false} or {@code null}).
     * @param anatEntitiesIds   A {@code Collection} of {@code String}s that are IDs of anatomical
     *                          entities to retrieve. Can be {@code null} or empty.
<<<<<<< HEAD
     * @param withDescription   A {@code Set} of {@code Attribute}s corresponding to attributes that
     * 							should be retrieved.
     * @return                  A {@code Stream} of {@code AnatEntity}s retrieved for the requested parameters.
     */
    //TODO: unit test with/without description
    public Stream<AnatEntity> loadAnatEntities(Collection<Integer> speciesIds, 
            Boolean anySpecies, Collection<String> anatEntitiesIds, boolean withDescription) {
        log.entry(speciesIds, anySpecies, anatEntitiesIds, withDescription);
        return log.exit(this.getDaoManager().getAnatEntityDAO().getAnatEntities(
                    speciesIds == null? new HashSet<>(): new HashSet<>(speciesIds), 
                    anySpecies, 
                    anatEntitiesIds == null? null: new HashSet<>(anatEntitiesIds), 
                    withDescription? null: EnumSet.complementOf(EnumSet.of(AnatEntityDAO.Attribute.DESCRIPTION)))
                .stream()
                .map(AnatEntityService::mapFromTO));
    }
    
    /**
     * Retrieve {@code AnatEntity}s for the requested species filtering and anatomical entity IDs. 
     * If an entity in {@code anatEntitiesIds} does not exists according to the species filtering, 
     * it will not be returned.
     * 
     * @param speciesIds        A {@code Collection} of {@code Integer}s that are the IDs of species 
     *                          to filter anatomical entities to retrieve. Can be {@code null} or empty.
     * @param anySpecies        A {@code Boolean} defining, when {@code speciesIds} contains several IDs, 
     *                          whether the entities retrieved should be valid in any 
     *                          of the requested species (if {@code true}), or in all 
     *                          of the requested species (if {@code false} or {@code null}).
     * @param anatEntitiesIds   A {@code Collection} of {@code String}s that are IDs of anatomical
     *                          entities to retrieve. Can be {@code null} or empty.
     * @param attrs				A {@code Collection} of {@code Attribute}s defining the
     *                          attributes to populate in the returned {@code AnatEntity}s.
     * @return                  A {@code Stream} of {@code AnatEntity}s retrieved for the requested parameters.
     */
    //TODO: unit test with/without description
    public Stream<AnatEntity> loadAnatEntities(Collection<Integer> speciesIds, 
            Boolean anySpecies, Collection<String> anatEntitiesIds, Collection<Attribute> attrs) {
        log.entry(speciesIds, anySpecies, anatEntitiesIds, attrs);
        return log.exit(this.getDaoManager().getAnatEntityDAO().getAnatEntities(
                    speciesIds == null? new HashSet<>(): new HashSet<>(speciesIds), 
                    anySpecies, 
                    anatEntitiesIds == null? null: new HashSet<>(anatEntitiesIds), 
                    attrs == null ? null: new HashSet<>(convertAttrsToDAOAttrs(attrs)))
=======
     * @param attrs             A {@code Collection} of {@code Attribute}s defining the
     *                          attributes to populate in the returned {@code AnatEntity}s.
     * @return                  A {@code Stream} of {@code AnatEntity}s retrieved for the requested parameters.
     */
    //TODO: unit test with/without description
    public Stream<AnatEntity> loadAnatEntities(Collection<Integer> speciesIds,
            Boolean anySpecies, Collection<String> anatEntitiesIds, Collection<Attribute> attrs) {
        log.entry(speciesIds, anySpecies, anatEntitiesIds, attrs);
        return log.exit(this.getDaoManager().getAnatEntityDAO().getAnatEntities(
                    speciesIds, 
                    anySpecies, 
                    anatEntitiesIds,
                    attrs == null? null: convertAttrsToDAOAttrs(attrs))
>>>>>>> 8bf43ade
                .stream()
                .map(AnatEntityService::mapFromTO));
    }
    
    /**
     * Retrieves non-informative anatomical entities for the requested species. They
     * correspond to anatomical entities belonging to non-informative subsets in Uberon,
     * and with no observed data from Bgee (no basic calls of any type in them).
     * 
     * @param speciesIds    A {@code Collection} of {@code Integer}s that are the IDs of species 
     *                      allowing to filter the non-informative anatomical entities to use
     * @return              A {@code Stream} of {@code AnatEntity}s retrieved for
     *                      the requested species IDs.
     */
    public Stream<AnatEntity> loadNonInformativeAnatEntitiesBySpeciesIds(Collection<Integer> speciesIds) {
        log.entry(speciesIds);
        
        return log.exit(this.getDaoManager().getAnatEntityDAO().getNonInformativeAnatEntitiesBySpeciesIds(
                    speciesIds).stream()
                .map(AnatEntityService::mapFromTO));
    }

    //TODO: replace all use of this method by use of AnatEntityOntology loaded
    //with correct relation types and status
    @Deprecated
    public Map<String, Set<String>> loadDirectIsAPartOfRelationships(Collection<Integer> speciesIds) {
        log.entry(speciesIds);
        return log.exit(this.getDaoManager().getRelationDAO().getAnatEntityRelationsBySpeciesIds(
                    speciesIds == null? new HashSet<>(): new HashSet<>(speciesIds), 
                    EnumSet.of(RelationTO.RelationType.ISA_PARTOF), 
                    EnumSet.of(RelationTO.RelationStatus.DIRECT))
                ).stream()
                .map(AnatEntityService::mapFromTO)
                .collect(Collectors.toMap(e -> e.getKey(), 
                        e -> new HashSet<String>(Arrays.asList(e.getValue())), 
                        (v1, v2) -> {
                            Set<String> newSet = new HashSet<>(v1);
                            newSet.addAll(v2);
                            return newSet;
                        }));
    }

    /**
     * Load anatomical entity similarities from provided {@code taxonId}, {@code speciesIds},
     * and {@code onlyTrusted}.
     * 
     * @param taxonId       An {@code Integer} that is the NCBI ID of the taxon for which the similarity 
     *                      annotations should be valid, including all its ancestral taxa.
     * @param speciesIds    A {@code Set} of {@code Integer}s that are IDs of the species
     *                      for which the similarity annotations should be restricted.
     *                      If empty or {@code null} all available species are used.
     * @param onlyTrusted   A {@code boolean} defining whether results should be restricted 
     *                      to "trusted" annotations.
     * @return              The {@code Set} of {@link AnatEntitySimilarity} that are anat. entity 
     *                      similarities from provided {@code taxonId}, {@code speciesIds},
     *                      and {@code onlyTrusted}.
     */
    public Set<AnatEntitySimilarity> loadAnatEntitySimilarities(Integer taxonId,
            Set<Integer> speciesIds, boolean onlyTrusted) {
        log.entry(taxonId, speciesIds, onlyTrusted);
        
        Map<String, SummarySimilarityAnnotationTO> simAnnotations = 
                this.getDaoManager().getSummarySimilarityAnnotationDAO()
                .getSummarySimilarityAnnotations(taxonId, onlyTrusted).stream()
                .filter(to -> taxonId.equals(to.getTaxonId()))
                .collect(Collectors.toMap(SummarySimilarityAnnotationTO::getId, Function.identity()));
        
        Set<AnatEntitySimilarity> results = this.getDaoManager().getSummarySimilarityAnnotationDAO()
                .getSimAnnotToAnatEntity(taxonId, speciesIds).stream()
                // group by group id
                .collect(Collectors.groupingBy(SimAnnotToAnatEntityTO::getSummarySimilarityAnnotationId)) 
                .entrySet().stream().map(
                        e -> new AnatEntitySimilarity(simAnnotations.get(e.getKey()).getId(), 
                                // collect anatEntities as a set
                                e.getValue().stream()
                                            .map(SimAnnotToAnatEntityTO::getAnatEntityId)
                                            .collect(Collectors.toSet())))
                .collect(Collectors.toSet());
        
        return log.exit(results);
    }
    
    /**
     * Maps a {@code AnatEntityTO} to an {@code AnatEntity} instance 
     * (Can be passed as a {@code Function}). 
     * 
     * @param anatEntityTO The {@code anatEntityTO} to be mapped
     * @return the mapped {@code AnatEntity}
     */
    private static AnatEntity mapFromTO(AnatEntityDAO.AnatEntityTO anatEntityTO) {
        log.entry(anatEntityTO);
        return log.exit(new AnatEntity(anatEntityTO.getId(), anatEntityTO.getName(), 
                anatEntityTO.getDescription()));
    }
    /**
     * Maps a {@code relationTO} to an {@code Entry} where the key is the ID of the parent 
     * anatomical entity, and the value the ID of the child. 
     * 
     * @param relationTO The {@code RelationTO} to be mapped
     * @return the mapped {@code Entry}
     */
    private static Entry<String, String> mapFromTO(RelationDAO.RelationTO<String> relationTO) {
        log.entry(relationTO);
        return log.exit(new AbstractMap.SimpleEntry<>(relationTO.getTargetId(), relationTO.getSourceId()));
    }
<<<<<<< HEAD
    
    private static Set<AnatEntityDAO.Attribute> convertAttrsToDAOAttrs(Collection<Attribute> attrs) {
        log.entry(attrs);
=======

    private static Set<AnatEntityDAO.Attribute> convertAttrsToDAOAttrs(Collection<Attribute> attrs) {
        log.entry(attrs);
        if (attrs == null || attrs.isEmpty()) {
            return log.exit(EnumSet.allOf(AnatEntityDAO.Attribute.class));
        }
>>>>>>> 8bf43ade
        return log.exit(attrs.stream()
                .map(a -> {
                    switch (a) {
                        case ID:
                            return AnatEntityDAO.Attribute.ID;
<<<<<<< HEAD
                        case NAME: 
                            return AnatEntityDAO.Attribute.NAME; 
                        case DESCRIPTION: 
                            return AnatEntityDAO.Attribute.DESCRIPTION;
                        default: 
                            throw log.throwing(new UnsupportedOperationException(
                                "Condition parameter not supported: " + a));
=======
                        case NAME:
                            return AnatEntityDAO.Attribute.NAME;
                        case DESCRIPTION:
                            return AnatEntityDAO.Attribute.DESCRIPTION;
                        default:
                            throw log.throwing(new UnsupportedOperationException(
                                "Anatomical entity parameter not supported: " + a));
>>>>>>> 8bf43ade
                    }
                }).collect(Collectors.toSet()));
    }

}<|MERGE_RESOLUTION|>--- conflicted
+++ resolved
@@ -35,34 +35,20 @@
 */
 public class AnatEntityService extends Service {
     private final static Logger log = LogManager.getLogger(AnatEntityService.class.getName());
-    
-    /**
-<<<<<<< HEAD
-     * {@code Enum} used to define the attributes to populate in the {@code AnatEntity}s 
-     * obtained from this {@code AnatEntityService}.
-     * <ul>
-     * <li>{@code ANAT_ENTITY_ID}: corresponds to {@link AnatEntity#getId()}.
-     * <li>{@code ANAT_ENTITY_NAME}: corresponds to {@link AnatEntity#getName()}.
-=======
+
+    /**
      * {@code Enum} used to define the attributes to populate in the {@code AnatEntity}s
      * obtained from this {@code AnatEntityService}.
      * <ul>
      * <li>{@code ID}: corresponds to {@link AnatEntity#getId()}.
      * <li>{@code NAME}: corresponds to {@link AnatEntity#getName()}.
->>>>>>> 8bf43ade
      * <li>{@code DESCRIPTION}: corresponds to {@link AnatEntity#getDescription()}.
      * </ul>
      */
     public static enum Attribute implements Service.Attribute {
-<<<<<<< HEAD
-    	ID, NAME, DESCRIPTION;
-    }
-    
-=======
         ID, NAME, DESCRIPTION;
     }
 
->>>>>>> 8bf43ade
     /**
      * @param serviceFactory            The {@code ServiceFactory} to be used to obtain {@code Service}s 
      *                                  and {@code DAOManager}.
@@ -80,7 +66,6 @@
      *                      for which to return the {@code AnatEntity}s.
      * @return              A {@code Stream} of {@code AnatEntity}s retrieved for the requested 
      *                      species IDs, with all descriptions loaded.
-<<<<<<< HEAD
      */
     public Stream<AnatEntity> loadAnatEntitiesBySpeciesIds(Collection<Integer> speciesIds) {
         log.entry(speciesIds);
@@ -100,27 +85,6 @@
     public Stream<AnatEntity> loadAnatEntitiesBySpeciesIds(Collection<Integer> speciesIds,
             boolean withDescription) {
         log.entry(speciesIds);
-=======
-     */
-    public Stream<AnatEntity> loadAnatEntitiesBySpeciesIds(Collection<Integer> speciesIds) {
-        log.entry(speciesIds);
-        return log.exit(this.loadAnatEntities(speciesIds, true, null, true));
-    }
-    /**
-     * Retrieve {@code AnatEntity}s for the requested species IDs.
-     * If several species IDs are provided, the {@code AnatEntity}s existing in any of them are retrieved. 
-     *      
-     * @param speciesIds        A {@code Collection} of {@code Integer}s that are IDs of species 
-     *                          for which to return the {@code AnatEntity}s.
-     * @param withDescription   A {@code boolean} defining whether the description of the {@code AnatEntity}s
-     *                          should be retrieved (higher memory usage).
-     * @return                  A {@code Stream} of {@code AnatEntity}s retrieved for the requested 
-     *                          species IDs.
-     */
-    public Stream<AnatEntity> loadAnatEntitiesBySpeciesIds(Collection<Integer> speciesIds,
-            boolean withDescription) {
-        log.entry(speciesIds);
->>>>>>> 8bf43ade
         return log.exit(this.loadAnatEntities(speciesIds, true, null, withDescription));
     }
     
@@ -162,51 +126,6 @@
      *                          of the requested species (if {@code false} or {@code null}).
      * @param anatEntitiesIds   A {@code Collection} of {@code String}s that are IDs of anatomical
      *                          entities to retrieve. Can be {@code null} or empty.
-<<<<<<< HEAD
-     * @param withDescription   A {@code Set} of {@code Attribute}s corresponding to attributes that
-     * 							should be retrieved.
-     * @return                  A {@code Stream} of {@code AnatEntity}s retrieved for the requested parameters.
-     */
-    //TODO: unit test with/without description
-    public Stream<AnatEntity> loadAnatEntities(Collection<Integer> speciesIds, 
-            Boolean anySpecies, Collection<String> anatEntitiesIds, boolean withDescription) {
-        log.entry(speciesIds, anySpecies, anatEntitiesIds, withDescription);
-        return log.exit(this.getDaoManager().getAnatEntityDAO().getAnatEntities(
-                    speciesIds == null? new HashSet<>(): new HashSet<>(speciesIds), 
-                    anySpecies, 
-                    anatEntitiesIds == null? null: new HashSet<>(anatEntitiesIds), 
-                    withDescription? null: EnumSet.complementOf(EnumSet.of(AnatEntityDAO.Attribute.DESCRIPTION)))
-                .stream()
-                .map(AnatEntityService::mapFromTO));
-    }
-    
-    /**
-     * Retrieve {@code AnatEntity}s for the requested species filtering and anatomical entity IDs. 
-     * If an entity in {@code anatEntitiesIds} does not exists according to the species filtering, 
-     * it will not be returned.
-     * 
-     * @param speciesIds        A {@code Collection} of {@code Integer}s that are the IDs of species 
-     *                          to filter anatomical entities to retrieve. Can be {@code null} or empty.
-     * @param anySpecies        A {@code Boolean} defining, when {@code speciesIds} contains several IDs, 
-     *                          whether the entities retrieved should be valid in any 
-     *                          of the requested species (if {@code true}), or in all 
-     *                          of the requested species (if {@code false} or {@code null}).
-     * @param anatEntitiesIds   A {@code Collection} of {@code String}s that are IDs of anatomical
-     *                          entities to retrieve. Can be {@code null} or empty.
-     * @param attrs				A {@code Collection} of {@code Attribute}s defining the
-     *                          attributes to populate in the returned {@code AnatEntity}s.
-     * @return                  A {@code Stream} of {@code AnatEntity}s retrieved for the requested parameters.
-     */
-    //TODO: unit test with/without description
-    public Stream<AnatEntity> loadAnatEntities(Collection<Integer> speciesIds, 
-            Boolean anySpecies, Collection<String> anatEntitiesIds, Collection<Attribute> attrs) {
-        log.entry(speciesIds, anySpecies, anatEntitiesIds, attrs);
-        return log.exit(this.getDaoManager().getAnatEntityDAO().getAnatEntities(
-                    speciesIds == null? new HashSet<>(): new HashSet<>(speciesIds), 
-                    anySpecies, 
-                    anatEntitiesIds == null? null: new HashSet<>(anatEntitiesIds), 
-                    attrs == null ? null: new HashSet<>(convertAttrsToDAOAttrs(attrs)))
-=======
      * @param attrs             A {@code Collection} of {@code Attribute}s defining the
      *                          attributes to populate in the returned {@code AnatEntity}s.
      * @return                  A {@code Stream} of {@code AnatEntity}s retrieved for the requested parameters.
@@ -220,7 +139,6 @@
                     anySpecies, 
                     anatEntitiesIds,
                     attrs == null? null: convertAttrsToDAOAttrs(attrs))
->>>>>>> 8bf43ade
                 .stream()
                 .map(AnatEntityService::mapFromTO));
     }
@@ -326,32 +244,17 @@
         log.entry(relationTO);
         return log.exit(new AbstractMap.SimpleEntry<>(relationTO.getTargetId(), relationTO.getSourceId()));
     }
-<<<<<<< HEAD
-    
-    private static Set<AnatEntityDAO.Attribute> convertAttrsToDAOAttrs(Collection<Attribute> attrs) {
-        log.entry(attrs);
-=======
 
     private static Set<AnatEntityDAO.Attribute> convertAttrsToDAOAttrs(Collection<Attribute> attrs) {
         log.entry(attrs);
         if (attrs == null || attrs.isEmpty()) {
             return log.exit(EnumSet.allOf(AnatEntityDAO.Attribute.class));
         }
->>>>>>> 8bf43ade
         return log.exit(attrs.stream()
                 .map(a -> {
                     switch (a) {
                         case ID:
                             return AnatEntityDAO.Attribute.ID;
-<<<<<<< HEAD
-                        case NAME: 
-                            return AnatEntityDAO.Attribute.NAME; 
-                        case DESCRIPTION: 
-                            return AnatEntityDAO.Attribute.DESCRIPTION;
-                        default: 
-                            throw log.throwing(new UnsupportedOperationException(
-                                "Condition parameter not supported: " + a));
-=======
                         case NAME:
                             return AnatEntityDAO.Attribute.NAME;
                         case DESCRIPTION:
@@ -359,7 +262,6 @@
                         default:
                             throw log.throwing(new UnsupportedOperationException(
                                 "Anatomical entity parameter not supported: " + a));
->>>>>>> 8bf43ade
                     }
                 }).collect(Collectors.toSet()));
     }
