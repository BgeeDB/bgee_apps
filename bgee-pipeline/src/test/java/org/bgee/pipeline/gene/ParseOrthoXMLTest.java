--- conflicted
+++ resolved
@@ -64,376 +64,6 @@
     protected Logger getLogger() {
         return log;
     }
-<<<<<<< HEAD
-    
-    /**
-     * Test {@link ParseOrthoXML#parseXML(String, String)}, which is the central method of the
-     * class doing all the job.
-     * @throws SQLException 
-     * @throws IllegalStateException 
-     */
-    @SuppressWarnings({ "unchecked", "rawtypes" })
-    @Test
-    public void shouldParseXML() 
-            throws DAOException, XMLStreamException, XMLParseException, IOException, IllegalStateException, SQLException {
-        log.debug("Testing if the OrthoXML file is parsed correctly..");
-
-        // First, we need a mock MySQLDAOManager, for the class to acquire mock
-        // MySQLGeneDAO and mock MySQLHierarchicalGroupDAO. This will allow to verify that
-        // the correct values were tried to be inserted into the database.
-        MockDAOManager mockManager = new MockDAOManager();
-
-        // We need a mock MySQLSpeciesTOResultSet to mock the return of getAllSpecies().
-        MySQLSpeciesTOResultSet mockSpeciesTORs = mockGetAllSpecies(mockManager);
-        
-        // We need a mock MySQLTaxonTOResultSet to mock the return of getAllTaxa().
-        MySQLTaxonTOResultSet mockTaxonTORs = mockGetAllTaxa(mockManager);
-
-        // We need a mock MySQLGeneTOResultSet to mock the return of getAllGenes().
-        MySQLGeneTOResultSet mockGeneTORs = mockGetAllGenes(mockManager);
-
-        ParseOrthoXML parser = new ParseOrthoXML(mockManager);
-        parser.parseXML(this.getClass().getResource(OMAFILE).getFile(), null);
-
-        // Generate the expected List of HierarchicalGroupTOs to verify the calls made 
-        // to the DAO.
-        List<HierarchicalGroupTO> expectedHGroupTOs = Arrays.asList(
-                new HierarchicalGroupTO("1", "HOG:SVYPSSI", 1, 4, 117571),
-                new HierarchicalGroupTO("2", "HOG:SVYPSSI", 2, 3, 0),
-                new HierarchicalGroupTO("3", "HOG:HADISHS", 5, 6, 9604),
-                new HierarchicalGroupTO("4", "HOG:AFFEFGG", 7, 18, 117571),
-                new HierarchicalGroupTO("5", "HOG:AFFEFGG", 8, 11, 0),
-                new HierarchicalGroupTO("6", "HOG:AFFEFGG", 9, 10, 186625),
-                new HierarchicalGroupTO("7", "HOG:AFFEFGG", 12, 17, 32523),
-                new HierarchicalGroupTO("8", "HOG:AFFEFGG", 13, 16, 32524),
-                new HierarchicalGroupTO("9" , "HOG:AFFEFGG", 14, 15, 32525),
-                new HierarchicalGroupTO("10", "HOG:RIQLVEE", 19, 28, 33213),
-                new HierarchicalGroupTO("11", "HOG:RIQLVEE", 20, 21, 0),
-                new HierarchicalGroupTO("12", "HOG:RIQLVEE", 22, 23, 1206794),
-                new HierarchicalGroupTO("13", "HOG:RIQLVEE", 24, 25, 1206794),
-                new HierarchicalGroupTO("14", "HOG:RIQLVEE", 26, 27, 1206794));
-
-        ArgumentCaptor<Set> hGroupsTOsArg = ArgumentCaptor.forClass(Set.class);
-        verify(mockManager.mockHierarchicalGroupDAO).insertHierarchicalGroups(
-                hGroupsTOsArg.capture());
-        assertTrue("Incorrect HierarchicalGroupTOs generated to insert hierarchical groups",
-                TOComparator.areTOCollectionsEqual(expectedHGroupTOs, hGroupsTOsArg.getValue()));
-        
-        // Generate the expected List of GeneTOs to verify the calls made to the DAO.
-        List<GeneTO> expectedGeneTOs = Arrays.asList(
-                new GeneTO("ENSDARG00000087888", null, null, null, null, 1, null),
-                new GeneTO("ENSG00000027681", null, null, null, null, 2, null),
-                new GeneTO("PPYG00000014510", null, null, null, null, 3, null),
-                new GeneTO("ENSDARG00000025613", null, null, null, null, 5, null),
-                new GeneTO("ENSDARG00000089109", null, null, null, null, 6, null),
-                new GeneTO("ENSDARG00000024124", null, null, null, null, 7, null),
-                new GeneTO("ENSG00000171791", null, null, null, null, 7, null),
-                new GeneTO("PPYG00000009212", null, null, null, null, 9, null),
-                new GeneTO("ENSG00000005242", null, null, null, null, 9, null),
-                new GeneTO("FBgn0003721", null, null, null, null, 11, null));
-
-        ArgumentCaptor<Set> geneTOsArg = ArgumentCaptor.forClass(Set.class);
-        verify(mockManager.mockGeneDAO).updateGenes(geneTOsArg.capture(), 
-                eq(Arrays.asList(GeneDAO.Attribute.OMA_PARENT_NODE_ID)));
-        assertTrue("Incorrect GeneTOs generated to update genes",
-                TOComparator.areTOCollectionsEqual(expectedGeneTOs, geneTOsArg.getValue()));
-        
-        // Verify that all ResultSet are closed.
-        verify(mockSpeciesTORs).close();
-        verify(mockTaxonTORs).close();
-        verify(mockGeneTORs).close();
-
-        // Verify that startTransaction() and commit()
-        verify(mockManager.getConnection(), times(1)).startTransaction();
-        verify(mockManager.getConnection(), times(1)).commit();
-
-        // Verify that setAttributes are correctly called.
-        verify(mockManager.mockSpeciesDAO, times(1)).setAttributes(
-                SpeciesDAO.Attribute.ID, SpeciesDAO.Attribute.COMMON_NAME, 
-                SpeciesDAO.Attribute.GENOME_SPECIES_ID, SpeciesDAO.Attribute.FAKE_GENE_ID_PREFIX);
-        verify(mockManager.mockTaxonDAO, times(1)).setAttributes(TaxonDAO.Attribute.ID);
-        verify(mockManager.mockGeneDAO, times(1)).setAttributes(GeneDAO.Attribute.ID);
-    }
-    
-    /**
-     * Test {@link ParseOrthoXML#parseXML(String, String)}, which is the central method of the
-     * class doing all the job.
-     * @throws SQLException 
-     * @throws IllegalStateException 
-     */
-    @SuppressWarnings({ "unchecked", "rawtypes" })
-    @Test
-    public void shouldParseXMLWithMappingFile() 
-            throws DAOException, XMLStreamException, XMLParseException, IOException, IllegalStateException, SQLException {
-        log.debug("Testing if the OrthoXML file is parsed correctly..");
-
-        // First, we need a mock MySQLDAOManager, for the class to acquire mock
-        // MySQLGeneDAO and mock MySQLHierarchicalGroupDAO. This will allow to verify that
-        // the correct values were tried to be inserted into the database.
-        MockDAOManager mockManager = new MockDAOManager();
-
-        // We need a mock MySQLSpeciesTOResultSet to mock the return of getAllSpecies().
-        MySQLSpeciesTOResultSet mockSpeciesTORs = mockGetAllSpecies(mockManager);
-        
-        // We need a mock MySQLTaxonTOResultSet to mock the return of getAllTaxa().
-        MySQLTaxonTOResultSet mockTaxonTORs = mockGetAllTaxa(mockManager);
-
-        // We need a mock MySQLGeneTOResultSet to mock the return of getAllGenes().
-        MySQLGeneTOResultSet mockGeneTORs = mockGetAllGenes(mockManager);
-
-        ParseOrthoXML parser = new ParseOrthoXML(mockManager);
-        parser.parseXML(this.getClass().getResource(OMAFILE).getFile(), 
-                this.getClass().getResource(MAPPING_FILE).getFile());
-
-        // Generate the expected List of HierarchicalGroupTOs to verify the calls made 
-        // to the DAO.
-        List<HierarchicalGroupTO> expectedHGroupTOs = Arrays.asList(
-                new HierarchicalGroupTO("1", "HOG:SVYPSSI", 1, 4, 117571),
-                new HierarchicalGroupTO("2", "HOG:SVYPSSI", 2, 3, 0),
-                new HierarchicalGroupTO("3", "HOG:HADISHS", 5, 6, 9604),
-                new HierarchicalGroupTO("4", "HOG:AFFEFGG", 7, 18, 117571),
-                new HierarchicalGroupTO("5", "HOG:AFFEFGG", 8, 11, 0),
-                new HierarchicalGroupTO("6", "HOG:AFFEFGG", 9, 10, 186625),
-                new HierarchicalGroupTO("7", "HOG:AFFEFGG", 12, 17, 32523),
-                new HierarchicalGroupTO("8", "HOG:AFFEFGG", 13, 16, 32524),
-                new HierarchicalGroupTO("9" , "HOG:AFFEFGG", 14, 15, 32525),
-                new HierarchicalGroupTO("10", "HOG:RIQLVEE", 19, 28, 33213),
-                new HierarchicalGroupTO("11", "HOG:RIQLVEE", 20, 21, 0),
-                new HierarchicalGroupTO("12", "HOG:RIQLVEE", 22, 23, 1206794),
-                new HierarchicalGroupTO("13", "HOG:RIQLVEE", 24, 25, 1206794),
-                new HierarchicalGroupTO("14", "HOG:RIQLVEE", 26, 27, 1206794));
-
-        ArgumentCaptor<Set> hGroupsTOsArg = ArgumentCaptor.forClass(Set.class);
-        verify(mockManager.mockHierarchicalGroupDAO).insertHierarchicalGroups(
-                hGroupsTOsArg.capture());
-        assertTrue("Incorrect HierarchicalGroupTOs generated to insert hierarchical groups",
-                TOComparator.areTOCollectionsEqual(expectedHGroupTOs, hGroupsTOsArg.getValue()));
-        
-        // Generate the expected List of GeneTOs to verify the calls made to the DAO.
-        List<GeneTO> expectedGeneTOs = Arrays.asList(
-                new GeneTO("ENSDARG00000087888", null, null, null, null, 1, null),
-                new GeneTO("ENSG00000027681", null, null, null, null, 2, null),
-                new GeneTO("ENSG00000029527", null, null, null, null, 2, null),
-                new GeneTO("PPYG00000014510", null, null, null, null, 3, null),
-                new GeneTO("ENSPTRG00000010079", null, null, null, null, 3, null),
-                new GeneTO("PPAG00000010079", null, null, null, null, 3, null),
-                new GeneTO("ACAG00000010079", null, null, null, null, 3, null),
-                new GeneTO("ENSDARG00000025613", null, null, null, null, 5, null),
-                new GeneTO("ENSDARG00000089109", null, null, null, null, 6, null),
-                new GeneTO("ENSDARG00000024124", null, null, null, null, 7, null),
-                new GeneTO("ENSG00000171791", null, null, null, null, 7, null),
-                new GeneTO("PPYG00000009212", null, null, null, null, 9, null),
-                new GeneTO("ENSG00000005242", null, null, null, null, 9, null),
-                new GeneTO("FBgn0003721", null, null, null, null, 11, null));
-
-        ArgumentCaptor<Set> geneTOsArg = ArgumentCaptor.forClass(Set.class);
-        verify(mockManager.mockGeneDAO).updateGenes(geneTOsArg.capture(), 
-                eq(Arrays.asList(GeneDAO.Attribute.OMA_PARENT_NODE_ID)));
-        assertTrue("Incorrect GeneTOs generated to update genes",
-                TOComparator.areTOCollectionsEqual(expectedGeneTOs, geneTOsArg.getValue()));
-        
-        // Verify that all ResultSet are closed.
-        verify(mockSpeciesTORs).close();
-        verify(mockTaxonTORs).close();
-        verify(mockGeneTORs).close();
-
-        // Verify that startTransaction() and commit()
-        verify(mockManager.getConnection(), times(1)).startTransaction();
-        verify(mockManager.getConnection(), times(1)).commit();
-        
-        // Verify that setAttributes are correctly called.
-        verify(mockManager.mockSpeciesDAO, times(1)).setAttributes(
-                SpeciesDAO.Attribute.ID, SpeciesDAO.Attribute.COMMON_NAME, 
-                SpeciesDAO.Attribute.GENOME_SPECIES_ID, SpeciesDAO.Attribute.FAKE_GENE_ID_PREFIX);
-        verify(mockManager.mockTaxonDAO, times(1)).setAttributes(TaxonDAO.Attribute.ID);
-        verify(mockManager.mockGeneDAO, times(1)).setAttributes(GeneDAO.Attribute.ID);
-    }
-
-    /**
-     * Test {@link ParseOrthoXML#parseXML(String, String)}, which is the central method of the
-     * class doing all the job, throws error
-     * @throws SQLException 
-     * @throws IllegalStateException 
-     */
-    @SuppressWarnings({ "unchecked", "rawtypes" })
-    @Test
-    public void shouldParseXMLFakePrefixError()
-            throws DAOException, XMLStreamException, XMLParseException, IOException, IllegalStateException, SQLException {
-        log.debug("Testing if the OrthoXML file is parsed correctly..");
-
-        // First, we need a mock MySQLDAOManager, for the class to acquire mock
-        // MySQLGeneDAO and mock MySQLHierarchicalGroupDAO. This will allow to verify that
-        // the correct values were tried to be inserted into the database.
-        MockDAOManager mockManager = new MockDAOManager();
-
-        // We need a mock MySQLSpeciesTOResultSet to mock the return of getAllSpecies().
-        MySQLSpeciesTOResultSet mockSpeciesTORs = mock(MySQLSpeciesTOResultSet.class);
-        when(mockManager.mockSpeciesDAO.getAllSpecies()).thenReturn(mockSpeciesTORs);
-        // Determine the behavior of consecutive calls to getTO().
-        when(mockSpeciesTORs.getTO()).thenReturn(
-                // if genomeSpeciesId is not "0" or equal to speciesID
-                // the fakeGeneIdPrefix shouldn't be empty
-                new SpeciesTO("9600", "orangutan", null, null, null, null, null, null, null, "9601", ""),
-                new SpeciesTO("6239", "c.elegans", null, null, null, null, null, null, null, "0", ""));
-        // Determine the behavior of consecutive calls to next().
-        when(mockSpeciesTORs.next()).thenAnswer(new Answer<Boolean>() {
-            int counter = -1;
-            public Boolean answer(@SuppressWarnings("unused") InvocationOnMock invocationOnMock) 
-                    throws Throwable {
-                // Return true while there is speciesTO to return 
-                return counter++ < 2;
-            }
-        });
-        
-        // We need a mock MySQLTaxonTOResultSet to mock the return of getAllTaxa().
-        MySQLTaxonTOResultSet mockTaxonTORs = mockGetAllTaxa(mockManager);
-
-        // We need a mock MySQLGeneTOResultSet to mock the return of getAllGenes().
-        MySQLGeneTOResultSet mockGeneTORs = mockGetAllGenes(mockManager);
-
-        try {
-            ParseOrthoXML parser = new ParseOrthoXML(mockManager);
-            parser.parseXML(this.getClass().getResource(OMAFILE).getFile(), null);
-            // test failed
-        } catch (IllegalArgumentException e) {
-            //test passed
-        }
-        // Verify that all ResultSet are closed.
-        verify(mockSpeciesTORs).close();
-        verify(mockTaxonTORs).close();
-        verify(mockGeneTORs).close();
-        
-        // Verify that startTransaction() and commit() never called
-        verify(mockManager.getConnection(), times(0)).startTransaction();
-        verify(mockManager.getConnection(), times(0)).commit();
-        
-        // Verify that setAttributes are correctly called.
-        verify(mockManager.mockSpeciesDAO, times(1)).setAttributes(
-                SpeciesDAO.Attribute.ID, SpeciesDAO.Attribute.COMMON_NAME, 
-                SpeciesDAO.Attribute.GENOME_SPECIES_ID, SpeciesDAO.Attribute.FAKE_GENE_ID_PREFIX);
-        verify(mockManager.mockTaxonDAO, times(1)).setAttributes(TaxonDAO.Attribute.ID);
-        verify(mockManager.mockGeneDAO, times(1)).setAttributes(GeneDAO.Attribute.ID);
-
-    }
-    
-    /**
-     * Define a mock MySQLSpeciesTOResultSet to mock the return of getAllSpecies.
-     * 
-     * @param mockManager A {@code MySQLDAOManager} to for the class to acquire mock DAOs.
-     */
-    private MySQLSpeciesTOResultSet mockGetAllSpecies(MockDAOManager mockManager) {
-        
-        // We need a mock MySQLSpeciesTOResultSet to mock the return of getAllSpecies().
-        MySQLSpeciesTOResultSet mockSpeciesTORs = mock(MySQLSpeciesTOResultSet.class);
-        when(mockManager.mockSpeciesDAO.getAllSpecies()).thenReturn(mockSpeciesTORs);
-        // Determine the behavior of consecutive calls to getTO().
-        // Some species are presents in the fakeOMA file, and not in this list.
-        when(mockSpeciesTORs.getTO()).thenReturn(
-                // if genomeSpeciesId is equal to "0" or speciesId 
-                // we don't take account fakeGeneIdPrefix
-                new SpeciesTO("9606", "human", null, null, null, null, null, null, null, null, ""),
-                new SpeciesTO("7955", "zebrafish", null, null, null, null, null, null, null, "7955", "TOTO"),
-                new SpeciesTO("7227", "fruitfly", null, null, null, null, null, null, null, "0", "TATA"),
-                new SpeciesTO("9598", "chimpanzee", null, null, null, null, null, null, null, "0", ""),
-                new SpeciesTO("9597", "bonobo", null, null, null, null, null, null, null, "9598", "PPAG"),
-                new SpeciesTO("9600", "orangutan", null, null, null, null, null, null, null, "9601", "PPYG"),
-                new SpeciesTO("28377", "anolis", null, null, null, null, null, null, null, "9598", "ACAG"),
-                new SpeciesTO("6239", "c.elegans", null, null, null, null, null, null, null, "0", ""));
-        // Determine the behavior of consecutive calls to next().
-        when(mockSpeciesTORs.next()).thenAnswer(new Answer<Boolean>() {
-            int counter = -1;
-            public Boolean answer(@SuppressWarnings("unused") InvocationOnMock invocationOnMock) 
-                    throws Throwable {
-                // Return true while there is speciesTO to return 
-                return counter++ < 7;
-            }
-        });
-        
-        return mockSpeciesTORs;
-    }
-
-    /**
-     * Define a mock MySQLTaxonTOResultSet to mock the return of getAllTaxa.
-     * 
-     * @param mockManager A {@code MySQLDAOManager} to for the class to acquire mock DAOs.
-     */
-    private MySQLTaxonTOResultSet mockGetAllTaxa(MockDAOManager mockManager) {
-
-        // We need a mock MySQLTaxonTOResultSet to mock the return of getAllTaxa().
-        MySQLTaxonTOResultSet mockTaxonTORs = mock(MySQLTaxonTOResultSet.class);
-        when(mockManager.mockTaxonDAO.getAllTaxa()).thenReturn(mockTaxonTORs);
-        // Determine the behavior of consecutive calls to getTO().
-        // The taxon Sauria is present in the fakeOMA file, and not in this list.
-        when(mockTaxonTORs.getTO()).thenReturn(
-                new TaxonTO("9604", null, null, null, null, null, null),
-                new TaxonTO("33213", null, null, null, null, null, null),
-                new TaxonTO("32523", null, null, null, null, null, null),
-                new TaxonTO("32524", null, null, null, null, null, null),
-                new TaxonTO("32525", null, null, null, null, null, null),
-                new TaxonTO("117571", null, null, null, null, null, null),
-                new TaxonTO("186625", null, null, null, null, null, null),
-                new TaxonTO("1206794", null, null, null, null, null, null));
-        // Determine the behavior of consecutive calls to next().
-        when(mockTaxonTORs.next()).thenAnswer(new Answer<Boolean>() {
-            int counter = -1;
-            public Boolean answer(@SuppressWarnings("unused") InvocationOnMock invocationOnMock) 
-                    throws Throwable {
-                // Return true while there is TaxonTO to return 
-                return counter++ < 7;
-            }
-        });
-        return mockTaxonTORs;
-    }
-
-    /**
-     * Define a mock MySQLGeneTOResultSet to mock the return of getAllGenes.
-     * 
-     * @param mockManager A {@code MySQLDAOManager} to for the class to acquire mock DAOs.
-     */
-    private MySQLGeneTOResultSet mockGetAllGenes(MockDAOManager mockManager) {
-
-        // We need a mock MySQLGeneTOResultSet to mock the return of getAllGenes().
-        MySQLGeneTOResultSet mockGeneTORs = mock(MySQLGeneTOResultSet.class);
-        when(mockManager.mockGeneDAO.getAllGenes()).thenReturn(mockGeneTORs);
-        // Determine the behavior of consecutive calls to getTO(). 
-        // Some genes are presents in the fakeOMA file, and not in this list.
-        when(mockGeneTORs.getTO()).thenReturn(
-                new GeneTO("ACAG00000010079", null, null, null, null, null, null),
-                new GeneTO("ENSBTAG00000019302", null, null, null, null, null, null),
-                new GeneTO("ENSGALG00000012885", null, null, null, null, null, null),
-                new GeneTO("ENSDARG00000089109", null, null, null, null, null, null),
-                new GeneTO("ENSDARG00000025613", null, null, null, null, null, null),
-                new GeneTO("ENSDARG00000087888", null, null, null, null, null, null),
-                new GeneTO("FBgn0003721", null, null, null, null, null, null),
-                new GeneTO("ENSGGOG00000000790", null, null, null, null, null, null),
-                new GeneTO("ENSGGOG00000002173", null, null, null, null, null, null),
-                new GeneTO("ENSG00000268179", null, null, null, null, null, null),
-                new GeneTO("ENSG00000171791", null, null, null, null, null, null),
-                new GeneTO("ENSG00000027681", null, null, null, null, null, null),
-                new GeneTO("ENSG00000005242", null, null, null, null, null, null),
-                new GeneTO("ENSG00000029527", null, null, null, null, null, null),
-                new GeneTO("ENSMMUG00000006577", null, null, null, null, null, null),
-                new GeneTO("ENSMUSG00000057329", null, null, null, null, null, null),
-                new GeneTO("ENSPTRG00000010079", null, null, null, null, null, null),
-                new GeneTO("PPAG00000010079", null, null, null, null, null, null),
-                new GeneTO("ENSSSCG00000004895", null, null, null, null, null, null),
-                new GeneTO("PPYG00000009212", null, null, null, null, null, null),
-                new GeneTO("PPYG00000014510", null, null, null, null, null, null),
-                new GeneTO("ENSRNOG00000002791", null, null, null, null, null, null),
-                new GeneTO("ENSTNIG00000000982", null, null, null, null, null, null),
-                new GeneTO("ENSDARG00000024124", null, null, null, null, null, null));
-        // Determine the behavior of consecutive calls to next().
-        when(mockGeneTORs.next()).thenAnswer(new Answer<Boolean>() {
-            int counter = -1;
-            public Boolean answer(@SuppressWarnings("unused") InvocationOnMock invocationOnMock) 
-                    throws Throwable {
-                // Return true while there is geneTO to return 
-                return counter++ < 23;
-            }
-        });
-        return mockGeneTORs;
-    }
-=======
 //    
 //    /**
 //     * Test {@link ParseOrthoXML#parseXML(String, String)}, which is the central method of the
@@ -802,5 +432,4 @@
 //        });
 //        return mockGeneTORs;
 //    }
->>>>>>> 4bf6846d
 }