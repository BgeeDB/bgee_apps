package org.bgee.model;

import java.util.AbstractMap;
import java.util.Collections;
import java.util.Map;
import java.util.Map.Entry;
import java.util.Optional;
import java.util.Set;
import java.util.stream.Collectors;
import java.util.stream.Stream;
import java.util.Collection;
import java.util.EnumSet;
import java.util.HashMap;
import java.util.HashSet;
import java.util.function.Function;

import org.apache.logging.log4j.LogManager;
import org.apache.logging.log4j.Logger;
import org.bgee.model.anatdev.AnatEntity;
import org.bgee.model.anatdev.AnatEntityService;
import org.bgee.model.anatdev.DevStage;
import org.bgee.model.anatdev.DevStageService;
import org.bgee.model.anatdev.TaxonConstraint;
import org.bgee.model.dao.api.anatdev.TaxonConstraintDAO.TaxonConstraintTO;
import org.bgee.model.dao.api.expressiondata.ConditionDAO;
import org.bgee.model.dao.api.expressiondata.DAODataType;
import org.bgee.model.dao.api.expressiondata.ConditionDAO.ConditionTO;
import org.bgee.model.dao.api.gene.GeneDAO;
import org.bgee.model.dao.api.expressiondata.ConditionDAO.ConditionTOResultSet;
import org.bgee.model.dao.api.gene.GeneDAO.GeneBioTypeTO;
import org.bgee.model.dao.api.gene.GeneDAO.GeneTO;
import org.bgee.model.expressiondata.Condition;
import org.bgee.model.expressiondata.CallService;
import org.bgee.model.expressiondata.baseelements.DataType;
import org.bgee.model.gene.Gene;
<<<<<<< HEAD
import org.bgee.model.gene.GeneXRef;
=======
import org.bgee.model.gene.GeneFilter;
import org.bgee.model.gene.GeneNotFoundException;
import org.bgee.model.gene.GeneBioType;
>>>>>>> 677d9372
import org.bgee.model.species.Species;
import org.bgee.model.species.SpeciesService;

import java.util.Collection;

/**
 * Parent class of several {@code Service}s needing to access common methods. 
 * Since we do not want to expose these methods to API users, we do not build this class 
 * as an "utils" that {@code Service}s could use as a dependency, but as a parent class to inherit from.
 * 
 * @author  Valentine Rech de Laval
 * @author  Frederic Bastian
 * @version Bgee 14, Apr. 2019
 * @since   Bgee 14, Feb. 2017
 *
 */
public class CommonService extends Service {
    private final static Logger log = LogManager.getLogger(CommonService.class.getName());

    /**
     * @param serviceFactory    The {@code ServiceFactory} that instantiated this {@code Service}.
     * @throws IllegalArgumentException If {@code serviceFactory} is {@code null}.
     */
    protected CommonService(ServiceFactory serviceFactory) {
        super(serviceFactory);
    }
    
    //NOTE: there shouldn't be any ConditionService for now
    //This method should rather map selected CallService attributes to ConditionDAO.Attribute
//    protected static Set<ConditionDAO.Attribute> convertConditionServiceAttrsToConditionDAOAttrs(
//        Collection<ConditionService.Attribute> attributes) {
//        log.entry(attributes);
//
//        return log.exit(attributes.stream().map(attr -> {
//            switch (attr) {
//                case ANAT_ENTITY_ID: 
//                    return ConditionDAO.Attribute.ANAT_ENTITY_ID;
//                case DEV_STAGE_ID: 
//                    return ConditionDAO.Attribute.STAGE_ID;
//                case SPECIES_ID:
//                    return ConditionDAO.Attribute.SPECIES_ID;
//                default: 
//                    throw log.throwing(new IllegalStateException(
//                        "Unsupported Attributes from ConditionService: " + attr));
//            }
//        }).collect(Collectors.toCollection(() -> EnumSet.noneOf(ConditionDAO.Attribute.class))));
//    }
    /**
     * Map {@code ConditionTO} to a {@code Condition}.
     * 
     * @param condTO        A {@code ConditionTO} that is the condition from db
     *                      to map into {@code Condition}.
     * @param anatEntity    The {@code AnatEntity} corresponding to the ID returned by
     *                      {@link ConditionTO#getAnatEntityId()}.
     * @param devStage      The {@code DevStage} corresponding to the ID returned by
     *                      {@link ConditionTO#getStageId()}.
     * @param species       A {@code Species} that is the species for which the {@code ConditionTO}s 
     *                      were retrieved. Allows to avoid requesting this attribute 
     *                      from the {@code ConditionDAO} if only one species was requested.
     * @return              The mapped {@code Condition}.
     */
    protected static Condition mapConditionTOToCondition(ConditionTO condTO,
            AnatEntity anatEntity, DevStage devStage, Species species) {
        log.entry(condTO, anatEntity, devStage, species);
        if (condTO == null) {
            return log.exit(null);
        }
        if (species == null) {
            throw log.throwing(new IllegalArgumentException("The Species must be provided."));
        }
        if (condTO.getSpeciesId() != null && !condTO.getSpeciesId().equals(species.getId())) {
            throw log.throwing(new IllegalArgumentException(
                    "Incorrect species ID in ConditionTO, expected " + species.getId() + " but was "
                    + condTO.getSpeciesId()));
        }
        if (condTO.getAnatEntityId() != null && anatEntity != null &&
                !condTO.getAnatEntityId().equals(anatEntity.getId())) {
            throw log.throwing(new IllegalArgumentException(
                    "Incorrect anat. entity ID in ConditionTO, expected " + anatEntity.getId() + " but was "
                    + condTO.getAnatEntityId()));
        }
        if (condTO.getStageId() != null && devStage != null &&
                !condTO.getStageId().equals(devStage.getId())) {
            throw log.throwing(new IllegalArgumentException(
                    "Incorrect dev. stage ID in ConditionTO, expected " + devStage.getId() + " but was "
                    + condTO.getStageId()));
        }
        return log.exit(new Condition(anatEntity, devStage, species));
    }
    protected static ConditionTO mapConditionToConditionTO(int condId, Condition cond) {
        log.entry(condId, cond);
        return log.exit(new ConditionTO(condId, cond.getAnatEntityId(), cond.getDevStageId(),
                cond.getSpeciesId()));
    }
    
    /**
     * Map {@code GeneTO} to a {@code Gene}.
     * 
<<<<<<< HEAD
     * @param geneTO    A {@code GeneTO} that is the condition from data source
     *                  to map into {@code Gene}.
     * @param species   A {@code Species} that is the species of the gene.
     * @param synonyms  A {@code Collection} of {@code String}s that are synonyms of the gene.
     * @param xRefs     A {@code Collection} of {@code XRef}s that are cross-references of the gene.
     * @return          The mapped {@code Gene}.
     */
    protected static Gene mapGeneTOToGene(GeneTO geneTO, Species species, Collection<String> synonyms,
                                          Collection<GeneXRef> xRefs) {
        log.entry(geneTO, species, synonyms, xRefs);
=======
     * @param geneTO        A {@code GeneTO} that is the condition from data source
     *                      to map into {@code Gene}.
     * @param species       A {@code Species} that is the species of the gene.
     * @param geneBioType   The {@code GeneBioType} of the {@code Gene}.
     * @return              The mapped {@code Gene}.
     */
    protected static Gene mapGeneTOToGene(GeneTO geneTO, Species species, GeneBioType geneBioType) {
        log.entry(geneTO, species, geneBioType);
>>>>>>> 677d9372
        if (geneTO == null) {
            return log.exit(null);
        }
        if (species == null) {
            throw log.throwing(new IllegalArgumentException("A Species must be provided."));
        }
<<<<<<< HEAD
        if (geneTO.getGeneMappedToGeneIdCount() == null) {
            throw log.throwing(new IllegalArgumentException(
                    "The number of genes with the same Ensembl gene ID must be provided."));
=======
        if (geneBioType == null) {
            throw log.throwing(new IllegalArgumentException("A GeneBioType must be provided."));
>>>>>>> 677d9372
        }
        if (geneTO.getSpeciesId() != null && !geneTO.getSpeciesId().equals(species.getId())) {
            throw log.throwing(new IllegalArgumentException(
                    "Species ID of the gene does not match provided Species."));
        }
        return log.exit(new Gene(geneTO.getGeneId(), geneTO.getName(), geneTO.getDescription(),
<<<<<<< HEAD
                synonyms, xRefs, species, geneTO.getGeneMappedToGeneIdCount()));
=======
                species, geneBioType, geneTO.getGeneMappedToGeneIdCount()));
>>>>>>> 677d9372
    }

    /**
     * Map {@link TaxonConstraintTO} to a {@link TaxonConstraint}.
     *
     * @param taxonConstraintTO A {@code TaxonConstraintTO} that is the transfert object to be mapped.
     * @return                  The mapped {@link TaxonConstraint}.
     */
    protected static <T> TaxonConstraint<T> mapTaxonConstraintTOToTaxonConstraint(TaxonConstraintTO<T> taxonConstraintTO) {
        log.entry(taxonConstraintTO);
        if (taxonConstraintTO == null) {
            return log.exit(null);
        }

        return log.exit(new TaxonConstraint<T>(
                taxonConstraintTO.getEntityId(), taxonConstraintTO.getSpeciesId()));
    }

    protected static Map<Integer, GeneBioType> loadGeneBioTypeMap(GeneDAO geneDAO) {
        log.entry(geneDAO);
        return log.exit(geneDAO.getGeneBioTypes()
                .stream().collect(Collectors.toMap(to -> to.getId(), to -> mapGeneBioTypeTOToGeneBioType(to))));
    }
    protected static GeneBioType mapGeneBioTypeTOToGeneBioType(GeneBioTypeTO geneBioTypeTO) {
        log.entry(geneBioTypeTO);
        return log.exit(new GeneBioType(geneBioTypeTO.getName()));
    }

    protected static DataType convertDaoDataTypeToDataType(DAODataType dt) {
        log.entry(dt);
        switch(dt) {
            case AFFYMETRIX:
                return log.exit(DataType.AFFYMETRIX);
            case EST:
                return log.exit(DataType.EST);
            case IN_SITU:
                return log.exit(DataType.IN_SITU);
            case RNA_SEQ:
                return log.exit(DataType.RNA_SEQ);
        default:
            throw log.throwing(new IllegalStateException("Unsupported SourceToSpeciesTO.DataType: " + dt));
        }
    }

    /**
     * Load a {@code Species} {@code Map} from the provided {@code GeneFilter}s, retrieved from the data source.
     *
     * @param geneFilters       A {@code Set} of {@code GeneFilter}s containing the IDs of the {@code Species} to load.
     * @param speciesService    A {@code SpeciesService} to load {@code Species} from their IDs.
     * @return                  An unmodifiable {@code Map} where keys are species IDs, the associated value being
     *                          the corresponding {@code Species}.
     * @throws IllegalArgumentException If a {@code Species} could not be retrieved based on a ID
     *                                  provided in {@code geneFilter}s.
     */
    protected static Map<Integer, Species> loadSpeciesMapFromGeneFilters(Set<GeneFilter> geneFilters,
            SpeciesService speciesService) throws IllegalArgumentException {
        log.entry(geneFilters, speciesService);
        // Retrieve species, get a map species ID -> Species
        final Set<Integer> clnSpeIds =  Collections.unmodifiableSet(
                geneFilters.stream().map(f -> f.getSpeciesId())
                .collect(Collectors.toSet()));
        final Map<Integer, Species> speciesMap = Collections.unmodifiableMap(
                speciesService.loadSpeciesMap(clnSpeIds, false));
        if (speciesMap.size() != clnSpeIds.size()) {
            throw new IllegalArgumentException("Some provided species not found in data source");
        }
        return log.exit(speciesMap);
    }

    /**
     * Load a {@code Gene} {@code Map} from the provided {@code GeneFilter}s, retrieved from the data source.
     * 
     * @param geneFilters   A {@code Set} of {@code GeneFilter}s specifying the {@code Gene}s to retrieve
     *                      from the data source.
     * @param speciesMap    A {@code Map} where keys are species IDs, the associated value being
     *                      the corresponding {@code Species}.
     * @param geneDAO       A {@code GeneDAO} to query the data source for gene information.
     * @return              An unmodifiable {@code Map} where keys are Bgee internal gene IDs,
     *                      the associated value being the corresponding {@code Gene}.
     * @throws GeneNotFoundException    If some requested genes could not be found.
     * @see #loadSpeciesMapFromGeneFilters(Set, SpeciesService)
     */
    protected static Map<Integer, Gene> loadGeneMapFromGeneFilters(Set<GeneFilter> geneFilters,
            Map<Integer, Species> speciesMap, GeneDAO geneDAO) throws GeneNotFoundException {
        log.entry(geneFilters, speciesMap, geneDAO);

        final Map<Integer, Set<String>> requestedSpeToGeneIdsMap = Collections.unmodifiableMap(
                geneFilters.stream()
                .collect(Collectors.toMap(gf -> gf.getSpeciesId(), gf -> gf.getEnsemblGeneIds())));
        final Map<Integer, GeneBioType> geneBioTypeMap = Collections.unmodifiableMap(loadGeneBioTypeMap(geneDAO));

        //Make the DAO query and map GeneTOs to Genes. Store them in a Map to keep the bgeeGeneIds.
        final Map<Integer, Gene> geneMap = Collections.unmodifiableMap(geneDAO
                .getGenesBySpeciesAndGeneIds(requestedSpeToGeneIdsMap)
                .stream()
                .collect(Collectors.toMap(
                        gTO -> gTO.getId(),
                        gTO -> mapGeneTOToGene(gTO,
                                Optional.ofNullable(speciesMap.get(gTO.getSpeciesId()))
                                .orElseThrow(() -> new IllegalStateException("Missing species ID for gene")),
                                Optional.ofNullable(geneBioTypeMap.get(gTO.getGeneBioTypeId()))
                                .orElseThrow(() -> new IllegalStateException("Missing gene biotype ID for gene"))
)
                        )));

        //check that we get all specifically requested genes.
        //First, build a Map Species ID -> Ensembl gene IDs for the retrieved genes.
        final Map<Integer, Set<String>> retrievedSpeToGeneIdsMap = Collections.unmodifiableMap(
                geneMap.values().stream()
                .collect(Collectors.toMap(g -> g.getSpecies().getId(),
                        g -> Stream.of(g.getEnsemblGeneId()).collect(Collectors.toSet()),
                        (s1, s2) -> {s1.addAll(s2); return s1;})));
        //now, check that we found all requested genes.
        Map<Integer, Set<String>> notFoundSpeToGeneIdsMap = requestedSpeToGeneIdsMap.entrySet().stream()
                .map(e -> {
                    Set<String> retrievedGeneIds = retrievedSpeToGeneIdsMap.get(e.getKey());
                    if (e.getValue().isEmpty()) {
                        //if no genes for the requested species, the whole species is offending
                        if (retrievedGeneIds == null || retrievedGeneIds.isEmpty()) {
                            return e;
                        }
                        //otherwise, it's OK, we found some genes for that species
                        return null;
                    }
                    //Now, if some specific IDs were requested, check we got all of them
                    if (e.getValue().equals(retrievedGeneIds)) {
                        return null;
                    }
                    Set<String> offendingGeneIds = e.getValue().stream()
                            .filter(id -> !retrievedGeneIds.contains(id))
                            .collect(Collectors.toSet());
                    return new AbstractMap.SimpleEntry<>(e.getKey(), offendingGeneIds);
                })
                .filter(e -> e != null)
                .collect(Collectors.toMap(e -> e.getKey(), e -> e.getValue()));
        if (!notFoundSpeToGeneIdsMap.isEmpty()) {
            throw log.throwing(new GeneNotFoundException(notFoundSpeToGeneIdsMap));
        }

        return log.exit(geneMap);
    }

    /**
     * Retrieve from {@code GeneFilter}s and {@code geneMap} the relevant Bgee gene IDs and
     * species IDs to perform a query to a DAO. A species ID is returned only when it was requested
     * and when there is no gene ID specified for that species. For convenience, this method
     * returns an {@code Entry}, to allow to both return the Bgee gene IDs and the species IDs.
     *
     * @param geneFilters   A {@code Set} of {@code GeneFilter}s specifying the {@code Gene}s to retrieve
     *                      from the data source.
     * @param geneMap       A {@code Map} where keys are Bgee internal gene IDs,
     *                      the associated value being the corresponding {@code Gene}.
     * @return              An {@code Entry} where the key is a {@code Set} containing the Bgee gene IDs
     *                      to use, and the value is a {@code Set} containing the species IDs to use.
     * @see #loadGeneMapFromGeneFilters(Set, Map, GeneDAO)
     */
    protected static Entry<Set<Integer>, Set<Integer>> convertGeneFiltersToBgeeGeneIdsAndSpeciesIds(
            Set<GeneFilter> geneFilters, Map<Integer, Gene> geneMap) {
        log.entry(geneFilters, geneMap);

        //To create the CallDAOFilter, it is important to provide a species ID only if it means:
        //give me calls for all genes in that species. Otherwise, if specific genes are targeted,
        //only their bgee Gene IDs should be provided, and without their corresponding species ID.
        //
        //Note: if several GeneFilters are provided in a CallFilter, they are seen as OR condition,
        //so we should be good. And there is even a check in CallFilter to prevent a user to provide
        //a same species ID in different GeneFilters, so it's not possible to create a non-sense query.
        //
        //OK, so we need to provide either bgeeGeneIds if specific genes were requested,
        //or species IDs if all genes of a species were requested, but not both.

        //BUG FIX: we used to do simply: 'geneIdFilter = geneMap.keySet();'. But actually,
        //if only a species ID was provided in a GeneFilter, all genes from this species would be present
        //in the geneMap (see method 'loadGeneMap'). So we need to retrieve bgeeGeneIds only corresponding to
        //specific genes requested.

        //First, if specific genes were requested, to identify them faster in the geneMap,
        //from the GeneFilters we create a Map<speciesId, Set<geneId>> for requested genes
        final Map<Integer, Set<String>> requestedSpeToGeneIdsMap = Collections.unmodifiableMap(
                geneFilters.stream()
                .collect(Collectors.toMap(gf -> gf.getSpeciesId(), gf -> gf.getEnsemblGeneIds())));

        //now we retrieve the appropriate Bgee gene IDs
        Set<Integer> geneIdFilter = null;
        if (geneFilters.stream().anyMatch(gf -> !gf.getEnsemblGeneIds().isEmpty())) {
            geneIdFilter = geneMap.entrySet().stream()
                    .filter(entry -> {
                        Set<String> speReqGeneIds = requestedSpeToGeneIdsMap.get(entry.getValue().getSpecies().getId());
                        if (speReqGeneIds == null || speReqGeneIds.isEmpty()) return false;
                        return speReqGeneIds.contains(entry.getValue().getEnsemblGeneId());
                    })
                    .map(entry -> entry.getKey())
                    .collect(Collectors.toSet());

        }
        //Identify the species IDs for which no gene IDs were specifically requested.
        //It is needed to provide the species ID only if no specific genes are requested for that species.
        Set<Integer> speciesIds = geneFilters.stream()
                .filter(gf -> gf.getEnsemblGeneIds().isEmpty())
                .map(gf -> gf.getSpeciesId())
                .collect(Collectors.toSet());

        return log.exit(new AbstractMap.SimpleEntry<>(geneIdFilter, speciesIds));
    }

    /**
     * 
     * @param species               A {@code Collection} of {@code Species}s that are the species 
     *                              allowing to filter the conditions to retrieve. If {@code null}
     *                              or empty, condition for all species are retrieved.
     * @param condParamCombination  A {@code Collection} of {@code ConditionDAO.Attribute}s defining
     *                              the combination of condition parameters that were requested
     *                              for queries, allowing to determine which condition and expression
     *                              results to target.
     * @param conditionDAOAttrs     A {@code Collection} of {@code ConditionDAO.Attribute}s defining
     *                              the attributes to populate in the retrieved {@code ConditionTO}s,
     *                              and thus, in the returned {@code Condition}s.
     *                              If {@code null} or empty, then all attributes are retrieved.
     * @param conditionDAO          A {@code ConditionDAO} to retrieve conditions from the data source.
     * @param anatEntityService     An {@code AnatEntityService} to retrieve the {@code AnatEntity}s
     *                              part of the returned {@code Condition}s.
     * @param devStageService       A {@code DevStageService} to retrieve the {@code DevStage}s
     *                              part of the returned {@code Condition}s.
     * @return                      A {@code Map} where keys are {@code Integer}s
     *                              that are condition IDs, the associated value being
     *                              the corresponding {@code Condition}.
     */
    protected static Map<Integer, Condition> loadGlobalConditionMap(Collection<Species> species,
            Collection<ConditionDAO.Attribute> condParamCombination,
            Collection<ConditionDAO.Attribute> conditionDAOAttrs, ConditionDAO conditionDAO,
            AnatEntityService anatEntityService, DevStageService devStageService) {
        log.entry(species, condParamCombination, conditionDAOAttrs, conditionDAO,
                anatEntityService, devStageService);

        return log.exit(loadConditionMapFromResultSet(
                (attrs) -> conditionDAO.getGlobalConditionsBySpeciesIds(
                        species.stream().map(s -> s.getId()).collect(Collectors.toSet()),
                        condParamCombination, attrs),
                conditionDAOAttrs, species, anatEntityService, devStageService));
    }
    protected static Map<Integer, Condition> loadConditionMapFromResultSet(
            Function<Collection<ConditionDAO.Attribute>, ConditionTOResultSet> rsFunc,
            Collection<ConditionDAO.Attribute> conditionDAOAttrs, Collection<Species> species,
            AnatEntityService anatEntityService, DevStageService devStageService) {
        log.entry(rsFunc, conditionDAOAttrs, species, anatEntityService, devStageService);

        if (species == null || species.isEmpty()) {
            throw log.throwing(new IllegalArgumentException("Some species must be provided"));
        }

        Map<Integer, Species> speMap = species.stream()
                .collect(Collectors.toMap(s -> s.getId(), s -> s, (s1, s2) -> s1));
        Set<String> anatEntityIds = new HashSet<>();
        Set<String> stageIds = new HashSet<>();
        Set<ConditionTO> conditionTOs = new HashSet<>();

        //we need to retrieve the attributes requested, plus the condition ID and species ID in all cases.
        Set<ConditionDAO.Attribute> clonedAttrs = conditionDAOAttrs == null || conditionDAOAttrs.isEmpty()?
                EnumSet.allOf(ConditionDAO.Attribute.class): EnumSet.copyOf(conditionDAOAttrs);
        clonedAttrs.addAll(EnumSet.of(ConditionDAO.Attribute.ID, ConditionDAO.Attribute.SPECIES_ID));
        ConditionTOResultSet rs = rsFunc.apply(clonedAttrs);

        while (rs.next()) {
            ConditionTO condTO = rs.getTO();
            if (!speMap.keySet().contains(condTO.getSpeciesId())) {
                throw log.throwing(new IllegalArgumentException(
                        "The retrieved ConditionTOs do not match the provided Species."));
            }
            conditionTOs.add(condTO);
            if (condTO.getAnatEntityId() != null) {
                anatEntityIds.add(condTO.getAnatEntityId());
            }
            if (condTO.getStageId() != null) {
                stageIds.add(condTO.getStageId());
            }
        }

        final Map<String, AnatEntity> anatMap = anatEntityIds.isEmpty()? new HashMap<>():
            anatEntityService.loadAnatEntities(
                    speMap.keySet(), true, anatEntityIds, false)
            .collect(Collectors.toMap(a -> a.getId(), a -> a));
        if (!anatEntityIds.isEmpty() && anatMap.size() != anatEntityIds.size()) {
            anatEntityIds.removeAll(anatMap.keySet());
            throw log.throwing(new IllegalStateException("Some anat. entities used in a condition "
                    + "are not supposed to exist in the related species. Species: " + speMap.keySet()
                    + " - anat. entities: " + anatEntityIds));
        }
        final Map<String, DevStage> stageMap = stageIds.isEmpty()? new HashMap<>():
            devStageService.loadDevStages(
                    speMap.keySet(), true, stageIds, false)
            .collect(Collectors.toMap(s -> s.getId(), s -> s));
        if (!stageIds.isEmpty() && stageMap.size() != stageIds.size()) {
            stageIds.removeAll(stageMap.keySet());
            throw log.throwing(new IllegalStateException("Some stages used in a condition "
                    + "are not supposed to exist in the related species. Species: " + speMap.keySet()
                    + " - stages: " + stageIds));
        }

        return log.exit(conditionTOs.stream()
                .collect(Collectors.toMap(cTO -> cTO.getId(), 
                        cTO -> mapConditionTOToCondition(cTO,
                                cTO.getAnatEntityId() == null? null:
                                    Optional.ofNullable(anatMap.get(cTO.getAnatEntityId())).orElseThrow(
                                        () -> new IllegalStateException("Anat. entity not found: "
                                                + cTO.getAnatEntityId())),
                                cTO.getStageId() == null? null:
                                    Optional.ofNullable(stageMap.get(cTO.getStageId())).orElseThrow(
                                        () -> new IllegalStateException("Stage not found: "
                                                + cTO.getStageId())),
                                Optional.ofNullable(speMap.get(cTO.getSpeciesId())).orElseThrow(
                                        () -> new IllegalStateException("Species not found: "
                                                + cTO.getSpeciesId())))
                        ))
                );
    }

    protected static Set<ConditionDAO.Attribute> convertCondParamAttrsToCondDAOAttrs(
            Collection<CallService.Attribute> attrs) {
        log.entry(attrs);
        return log.exit(attrs.stream()
                .filter(a -> a.isConditionParameter())
                .map(a -> {
                    switch (a) {
                        case ANAT_ENTITY_ID:
                            return ConditionDAO.Attribute.ANAT_ENTITY_ID;
                        case DEV_STAGE_ID: 
                            return ConditionDAO.Attribute.STAGE_ID;                        
                        default: 
                            throw log.throwing(new UnsupportedOperationException(
                                "Condition parameter not supported: " + a));
                    }
                }).collect(Collectors.toSet()));
    }
}<|MERGE_RESOLUTION|>--- conflicted
+++ resolved
@@ -33,17 +33,12 @@
 import org.bgee.model.expressiondata.CallService;
 import org.bgee.model.expressiondata.baseelements.DataType;
 import org.bgee.model.gene.Gene;
-<<<<<<< HEAD
 import org.bgee.model.gene.GeneXRef;
-=======
 import org.bgee.model.gene.GeneFilter;
 import org.bgee.model.gene.GeneNotFoundException;
 import org.bgee.model.gene.GeneBioType;
->>>>>>> 677d9372
 import org.bgee.model.species.Species;
 import org.bgee.model.species.SpeciesService;
-
-import java.util.Collection;
 
 /**
  * Parent class of several {@code Service}s needing to access common methods. 
@@ -137,53 +132,37 @@
     
     /**
      * Map {@code GeneTO} to a {@code Gene}.
-     * 
-<<<<<<< HEAD
-     * @param geneTO    A {@code GeneTO} that is the condition from data source
-     *                  to map into {@code Gene}.
-     * @param species   A {@code Species} that is the species of the gene.
-     * @param synonyms  A {@code Collection} of {@code String}s that are synonyms of the gene.
-     * @param xRefs     A {@code Collection} of {@code XRef}s that are cross-references of the gene.
-     * @return          The mapped {@code Gene}.
-     */
-    protected static Gene mapGeneTOToGene(GeneTO geneTO, Species species, Collection<String> synonyms,
-                                          Collection<GeneXRef> xRefs) {
-        log.entry(geneTO, species, synonyms, xRefs);
-=======
+     *
      * @param geneTO        A {@code GeneTO} that is the condition from data source
      *                      to map into {@code Gene}.
+     * @param geneBioType   The {@code GeneBioType} of that gene.
      * @param species       A {@code Species} that is the species of the gene.
-     * @param geneBioType   The {@code GeneBioType} of the {@code Gene}.
+     * @param synonyms      A {@code Collection} of {@code String}s that are synonyms of the gene.
+     * @param xRefs         A {@code Collection} of {@code XRef}s that are cross-references of the gene.
      * @return              The mapped {@code Gene}.
      */
-    protected static Gene mapGeneTOToGene(GeneTO geneTO, Species species, GeneBioType geneBioType) {
-        log.entry(geneTO, species, geneBioType);
->>>>>>> 677d9372
+    protected static Gene mapGeneTOToGene(GeneTO geneTO, Species species,
+            Collection<String> synonyms, Collection<GeneXRef> xRefs, GeneBioType geneBioType) {
+        log.entry(geneTO, species, synonyms, xRefs, geneBioType);
         if (geneTO == null) {
             return log.exit(null);
         }
         if (species == null) {
             throw log.throwing(new IllegalArgumentException("A Species must be provided."));
         }
-<<<<<<< HEAD
         if (geneTO.getGeneMappedToGeneIdCount() == null) {
             throw log.throwing(new IllegalArgumentException(
                     "The number of genes with the same Ensembl gene ID must be provided."));
-=======
+        }
         if (geneBioType == null) {
             throw log.throwing(new IllegalArgumentException("A GeneBioType must be provided."));
->>>>>>> 677d9372
         }
         if (geneTO.getSpeciesId() != null && !geneTO.getSpeciesId().equals(species.getId())) {
             throw log.throwing(new IllegalArgumentException(
                     "Species ID of the gene does not match provided Species."));
         }
         return log.exit(new Gene(geneTO.getGeneId(), geneTO.getName(), geneTO.getDescription(),
-<<<<<<< HEAD
-                synonyms, xRefs, species, geneTO.getGeneMappedToGeneIdCount()));
-=======
-                species, geneBioType, geneTO.getGeneMappedToGeneIdCount()));
->>>>>>> 677d9372
+                synonyms, xRefs, species, geneBioType, geneTO.getGeneMappedToGeneIdCount()));
     }
 
     /**
@@ -284,6 +263,7 @@
                         gTO -> mapGeneTOToGene(gTO,
                                 Optional.ofNullable(speciesMap.get(gTO.getSpeciesId()))
                                 .orElseThrow(() -> new IllegalStateException("Missing species ID for gene")),
+                                null, null,
                                 Optional.ofNullable(geneBioTypeMap.get(gTO.getGeneBioTypeId()))
                                 .orElseThrow(() -> new IllegalStateException("Missing gene biotype ID for gene"))
 )
