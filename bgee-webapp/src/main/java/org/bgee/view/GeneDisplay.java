package org.bgee.view;

import java.util.Collection;
import java.util.Set;

import org.bgee.controller.CommandGene.GeneExpressionResponse;
import org.bgee.controller.CommandGene.GeneResponse;
import org.bgee.model.gene.Gene;
import org.bgee.model.gene.GeneHomologs;
<<<<<<< HEAD
import org.bgee.model.gene.GeneMatchResult;
=======
import org.bgee.model.search.SearchMatchResult;
>>>>>>> daaf2e51

/**
 * Interface defining methods to be implemented by views related to {@code Gene}s.
 * 
 * @author  Philippe Moret
 * @author  Valentine Rech de Laval
 * @author  Frederic Bastian
 * @version Bgee 15, Oct. 2021
 * @since   Bgee 13, Nov. 2015
 */
public interface GeneDisplay {
    
    /**
     * Displays the result of a gene search. 
     * @param searchTerm    A {@code String} that is the query of the gene search. 
     * @param result        A {@code GeneMatchResult} that are the results of the query. 
     */
<<<<<<< HEAD
    void displayGeneSearchResult(String searchTerm, GeneMatchResult result);
=======
    void displayGeneSearchResult(String searchTerm, SearchMatchResult<Gene> result);
>>>>>>> daaf2e51

    /**
     * Displays information about a specific {@code Gene}.
     * 
     * @param geneResponse     A {@code GeneResponse} containing information about a {@code Gene} 
     *                         to be displayed.
     */
    //XXX: note that if a view needed to display information both considering and not considering 
    //redundant calls, then this method should simply accept two GeneResponses; CommandGene was built 
    //to easily handle this need. 
    void displayGene(GeneResponse geneResponse);

    /**
     * Displays the general information for a list of genes.
     *
     * @param genes  The {@code Collection} of {@code Gene}s for which we want to display general information for.
     */
    void displayGeneGeneralInformation(Collection<Gene> genes);

    /**
     * Displays homology information for a gene.
     *
     * @param geneHomologs  The {@code GeneHomologs} containing the homologs of the requested genes.
     */
    void displayGeneHomologs(GeneHomologs geneHomologs);

    /**
     * Displays XRef information for a gene.
     *
     * @param gene  The {@code Gene} for which to display XRef information.
     */
    void displayGeneXRefs(Gene gene);

    /**
     * Displays expression results for the requested gene.
     *
     * @param geneExpressionResponse    The {@code GeneExpressionResponse} containing the expression results
     *                                  for the requested gene.
     */
    void displayGeneExpression(GeneExpressionResponse geneExpressionResponse);

    /**
     * Displays a {@code Set} of {@code Gene}s.
     * 
     * @param genes     A {@code Set} of {@code Gene}s to be displayed.
     */
    void displayGeneChoice(Set<Gene> genes);
}<|MERGE_RESOLUTION|>--- conflicted
+++ resolved
@@ -7,11 +7,7 @@
 import org.bgee.controller.CommandGene.GeneResponse;
 import org.bgee.model.gene.Gene;
 import org.bgee.model.gene.GeneHomologs;
-<<<<<<< HEAD
-import org.bgee.model.gene.GeneMatchResult;
-=======
 import org.bgee.model.search.SearchMatchResult;
->>>>>>> daaf2e51
 
 /**
  * Interface defining methods to be implemented by views related to {@code Gene}s.
@@ -29,11 +25,7 @@
      * @param searchTerm    A {@code String} that is the query of the gene search. 
      * @param result        A {@code GeneMatchResult} that are the results of the query. 
      */
-<<<<<<< HEAD
-    void displayGeneSearchResult(String searchTerm, GeneMatchResult result);
-=======
     void displayGeneSearchResult(String searchTerm, SearchMatchResult<Gene> result);
->>>>>>> daaf2e51
 
     /**
      * Displays information about a specific {@code Gene}.
