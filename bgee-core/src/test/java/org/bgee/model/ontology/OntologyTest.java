--- conflicted
+++ resolved
@@ -55,13 +55,8 @@
         Set<AnatEntity> elements = new HashSet<>(Arrays.asList(ae1, ae2, ae2p, ae3));
         Set<RelationTO> relations = this.getAnatEntityRelationTOs();
 
-<<<<<<< HEAD
-        Ontology<AnatEntity> ontology = new Ontology<>(elements, relations, 
-                EnumSet.allOf(Ontology.RelationType.class));
-=======
-        Ontology<AnatEntity> ontology = new Ontology<>(elements, relations, ALL_RELATIONS,
+        Ontology<AnatEntity> ontology = new Ontology<>(elements, relations, ALL_RELATIONS, 
                 serviceFactory, AnatEntity.class);
->>>>>>> 5b197d6a
         
         Set<AnatEntity> ancestors = ontology.getAncestors(ae3);
         Set<AnatEntity> expAncestors = new HashSet<>(Arrays.asList(ae1, ae2, ae2p));
