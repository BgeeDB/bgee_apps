--- conflicted
+++ resolved
@@ -25,19 +25,11 @@
 /**
  * A {@code GeneDAO} for MySQL.
  *
-<<<<<<< HEAD
  * @author  Valentine Rech de Laval
  * @version Bgee 14, Apr. 2019
  * @see org.bgee.model.dao.api.gene.GeneDAO.GeneTO
+ * @see org.bgee.model.dao.api.gene.GeneDAO.GeneBioTypeTO
  * @since   Bgee 13, May 2014
-=======
- * @author Valentine Rech de Laval
- * @author Frederic Bastian
- * @version Bgee 14 Sep. 2018
- * @see org.bgee.model.dao.api.gene.GeneDAO.GeneTO
- * @see org.bgee.model.dao.api.gene.GeneDAO.GeneBioTypeTO
- * @since Bgee 13
->>>>>>> 677d9372
  */
 public class MySQLGeneDAO extends MySQLDAO<GeneDAO.Attribute> implements GeneDAO {
 
@@ -336,101 +328,6 @@
         }
     }
 
-<<<<<<< HEAD
-    /**
-     * Generates the SELECT clause of a MySQL query used to retrieve
-     * {@code GeneTO}s.
-     *
-     * @param attributes
-     *            A {@code Set} of {@code Attribute}s defining the
-     *            columns/information the query should retrieve.
-     * @param geneTableName
-     *            A {@code String} defining the name of the gene table used.
-     * @return A {@code String} containing the SELECT clause for the requested
-     *         query.
-     * @throws IllegalArgumentException
-     *             If one {@code Attribute} of {@code attributes} is unknown.
-     */
-    private String generateSelectClause(Set<GeneDAO.Attribute> attributes, String geneTableName)
-            throws IllegalArgumentException {
-        log.entry(attributes, geneTableName);
-
-        Set<GeneDAO.Attribute> attributesToUse = new HashSet<GeneDAO.Attribute>(attributes);
-        if (attributes == null || attributes.isEmpty()) {
-            attributesToUse = EnumSet.allOf(GeneDAO.Attribute.class);
-        }
-
-        String sql = "";
-        for (GeneDAO.Attribute attribute : attributesToUse) {
-
-            if (sql.isEmpty()) {
-                sql += "SELECT ";
-                // does the attributes requested ensure that there will be no
-                // duplicated results?
-                if (!attributesToUse.contains(GeneDAO.Attribute.ID)) {
-                    sql += "DISTINCT ";
-                }
-            } else {
-                sql += ", ";
-            }
-            sql += geneTableName + "." + this.attributeToString(attribute);
-        }
-        return log.exit(sql);
-    }
-
-    /**
-     * Returns a {@code String} that correspond to the given
-     * {@code GeneDAO.Attribute}.
-     *
-     * @param attribute
-     *            An {code GeneDAO.Attribute} that is the attribute to convert
-     *            into a {@code String}.
-     * @return A {@code String} that corresponds to the given
-     *         {@code GeneDAO.Attribute}
-     * @throws IllegalArgumentException
-     *             If the {@code attribute} is unknown.
-     */
-    /*
-     * We kept this method, as opposed other DAOs, because is redundantly used
-     * in this class
-     */
-    private String attributeToString(GeneDAO.Attribute attribute) throws IllegalArgumentException {
-        log.entry(attribute);
-
-        String label = null;
-        if (attribute.equals(GeneDAO.Attribute.ID)) {
-            label = "bgeeGeneId";
-        } else if (attribute.equals(GeneDAO.Attribute.ENSEMBL_ID)) {
-            label = "geneId";
-        } else if (attribute.equals(GeneDAO.Attribute.NAME)) {
-            label = "geneName";
-        } else if (attribute.equals(GeneDAO.Attribute.DESCRIPTION)) {
-            label = "geneDescription";
-        } else if (attribute.equals(GeneDAO.Attribute.SPECIES_ID)) {
-            label = "speciesId";
-        } else if (attribute.equals(GeneDAO.Attribute.GENE_BIO_TYPE_ID)) {
-            label = "geneBioTypeId";
-        } else if (attribute.equals(GeneDAO.Attribute.OMA_PARENT_NODE_ID)) {
-            label = "OMAParentNodeId";
-        } else if (attribute.equals(GeneDAO.Attribute.ENSEMBL_GENE)) {
-            label = "ensemblGene";
-            // } else if
-            // (attribute.equals(GeneDAO.Attribute.ANCESTRAL_OMA_NODE_ID)) {
-            // label = "ancestralOMANodeId";
-            // } else if
-            // (attribute.equals(GeneDAO.Attribute.ANCESTRAL_OMA_TAXON_ID)) {
-            // label = "ancestralOMATaxonId";
-        } else if (attribute.equals(GeneDAO.Attribute.GENE_MAPPED_TO_SAME_GENE_ID_COUNT)) {
-            label = "geneMappedToGeneIdCount";
-        } else {
-            throw log.throwing(new IllegalArgumentException(
-                    "The attribute provided (" + attribute.toString() + ") is unknown for " + GeneDAO.class.getName()));
-        }
-        return log.exit(label);
-    }
-
-=======
->>>>>>> 677d9372
     private Map<Integer, Set<String>> convertSpeciesIdsTOMap(Collection<Integer> speciesIds) {
         log.entry(speciesIds);
         return log.exit(speciesIds == null? null: speciesIds.stream()
