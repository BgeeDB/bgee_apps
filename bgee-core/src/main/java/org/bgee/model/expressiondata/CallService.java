--- conflicted
+++ resolved
@@ -172,13 +172,6 @@
      * </ul>
      */
     public static enum Attribute implements Service.Attribute {
-<<<<<<< HEAD
-        GENE(false), ANAT_ENTITY_ID(true), DEV_STAGE_ID(true), CELL_TYPE_ID(true), SEX_ID(true),
-        STRAIN_ID(true), CALL_TYPE(false), DATA_QUALITY(false), OBSERVED_DATA(false), MEAN_RANK(false), 
-        EXPRESSION_SCORE(false), EXPERIMENT_COUNTS(false), DATA_TYPE_RANK_INFO(false),
-        GENE_QUAL_EXPR_LEVEL(false), ANAT_ENTITY_QUAL_EXPR_LEVEL(false);
-        
-=======
         //TODO: remove the _ID part from condition parameters
         GENE(false, null, null), ANAT_ENTITY_ID(true, "anat_entity", "Anat. entity"),
         DEV_STAGE_ID(true, "dev_stage", "Dev. stage"), CELL_TYPE_ID(true, "cell_type", "Cell type"),
@@ -249,7 +242,6 @@
 
         private final String condParamName;
         private final String displayName;
->>>>>>> 55d63a95
         /**
          * @see #isConditionParameter()
          */
@@ -270,28 +262,7 @@
             return this.conditionParameter;
         }
         public String getCondParamName() {
-<<<<<<< HEAD
-            log.traceEntry();
-            if (!this.isConditionParameter()) {
-                return log.traceExit((String) null);
-            }
-            switch(this) {
-            case ANAT_ENTITY_ID:
-                return log.traceExit("anatomicalEntity");
-            case DEV_STAGE_ID:
-                return log.traceExit("developmentalStage");
-            case CELL_TYPE_ID:
-                return log.traceExit("cellType");
-            case SEX_ID:
-                return log.traceExit("sex");
-            case STRAIN_ID:
-                return log.traceExit("strain");
-            default:
-                throw log.throwing(new IllegalStateException("Cond param not supported"));
-            }
-=======
             return this.condParamName;
->>>>>>> 55d63a95
         }
         public String getDisplayName() {
             return this.displayName;
@@ -300,11 +271,7 @@
 
     public static enum OrderingAttribute implements Service.OrderingAttribute {
         GENE_ID(false), ANAT_ENTITY_ID(true), DEV_STAGE_ID(true), CELL_TYPE_ID(true), 
-<<<<<<< HEAD
-        SEX_ID(true), STRAIN_ID(true), GLOBAL_RANK(false);
-=======
         SEX_ID(true), STRAIN_ID(true), MEAN_RANK(false);
->>>>>>> 55d63a95
         
         /**
          * @see #isConditionParameter()
@@ -353,28 +320,12 @@
      */
     public final static BigDecimal ABSENT_LOW_GREATER_THAN = PRESENT_LOW_LESS_THAN_OR_EQUALS_TO;
 
-<<<<<<< HEAD
-    protected static final DataPropagation DATA_PROPAGATION_IDENTITY = new DataPropagation(null, null, null, null, null, null);
-=======
->>>>>>> 55d63a95
     protected final static Set<PropagationState> ALLOWED_PROP_STATES = EnumSet.of(
             //As of Bgee 14.2 we do not propagate absent calls to substructures anymore
             PropagationState.SELF, /*PropagationState.ANCESTOR,*/ PropagationState.DESCENDANT,
             /*PropagationState.SELF_AND_ANCESTOR,*/ PropagationState.SELF_AND_DESCENDANT
             /*, PropagationState.ANCESTOR_AND_DESCENDANT, PropagationState.ALL*/);
     /**
-<<<<<<< HEAD
-     * A {@code Set} of {@code ConditionDAO.Attribute}s used as of Bgee 14 to retrieve ranks
-     * (for now, we don't use mean ranks computed for anatomical entities only, or dev. stages only;
-     * that might be the case in future releases of Bgee).
-     */
-    private static final Set<ConditionDAO.Attribute> COND_PARAM_COMBINATION_FOR_RANKS = EnumSet.of(
-            ConditionDAO.Attribute.ANAT_ENTITY_ID, ConditionDAO.Attribute.STAGE_ID,
-            ConditionDAO.Attribute.CELL_TYPE_ID, ConditionDAO.Attribute.SEX_ID,
-            ConditionDAO.Attribute.STRAIN_ID);
-    /**
-=======
->>>>>>> 55d63a95
      * A {@code Map} containing a single {@code Entry} where the key is the {@code ExpressionSummary}
      * and the value is the {@code SummaryQuality} necessary to correctly retrieve all rank info.
      * Used to initialize a new {@link CallFilter.ExpressionCallFilter}.
@@ -525,19 +476,12 @@
                 !loadCondMap?
                     new HashMap<>():
                     loadGlobalConditionMap(speciesMap.values(),
-<<<<<<< HEAD
-                        condParamCombination, convertCondParamAttrsToCondDAOAttrs(clonedAttrs),
-                        this.conditionDAO, this.anatEntityService, this.devStageService,
-                        this.getServiceFactory().getSexService(), 
-                        this.getServiceFactory().getStrainService()));
-=======
                             generateDAOConditionFilters(callFilter.getConditionFilters(),
                                     condParamCombination),
                             convertCondParamAttrsToCondDAOAttrs(clonedAttrs),
                         this.conditionDAO, this.anatEntityService, this.devStageService,
                         this.sexService, this.strainService));
         log.trace("condMap: {}", condMap);
->>>>>>> 55d63a95
 
         // Retrieve min./max ranks per anat. entity if info requested
         // and if the main expression call query will not allow to obtain this information
@@ -683,15 +627,11 @@
     loadCondCallsWithSilverAnatEntityCallsByAnatEntity(GeneFilter geneFilter, ConditionGraph condGraph)
             throws IllegalArgumentException {
         log.traceEntry("{}, {}", geneFilter, condGraph);
-<<<<<<< HEAD
-        if (geneFilter.getEnsemblGeneIds().size() != 1) {
-=======
 
         //**************************************************
         // Sanity checks and prepare arguments
         //**************************************************
         if (geneFilter.getGeneIds().size() != 1) {
->>>>>>> 55d63a95
             throw log.throwing(new IllegalArgumentException("GeneFilter not targeting only one gene"));
         }
 
@@ -719,18 +659,9 @@
                 .loadExpressionCalls(
                         new ExpressionCallFilter(ExpressionCallFilter.SILVER_PRESENT_ARGUMENT,
                                 Collections.singleton(geneFilter),
-<<<<<<< HEAD
-                                null, null, obsDataFilter, null, null, null, null, null),
-                        EnumSet.of(CallService.Attribute.GENE, CallService.Attribute.ANAT_ENTITY_ID,
-                                // We don't need the rank here, because we use the min rank of the conditions
-                                // for each anat. entity, rather than the mean rank for the anat. entity
-                                CallService.Attribute.DATA_QUALITY),
-                        null)
-=======
                                 ExpressionCallFilter.ANAT_ENTITY_OBSERVED_DATA_ARGUMENT),
                         baseAttributes,
                         orderByOrgan)
->>>>>>> 55d63a95
                 .collect(Collectors.toList());
         if (organCalls.isEmpty()) {
             log.debug("No calls for gene {}", geneFilter.getGeneIds().iterator().next());
@@ -759,25 +690,10 @@
                 .loadExpressionCalls(
                         new ExpressionCallFilter(ExpressionCallFilter.BRONZE_PRESENT_ARGUMENT,
                                 Collections.singleton(geneFilter),
-<<<<<<< HEAD
-                                null, null, obsDataFilter, null, null, null, null, null),
-                        EnumSet.of(CallService.Attribute.GENE, CallService.Attribute.ANAT_ENTITY_ID,
-                                CallService.Attribute.DEV_STAGE_ID,
-                                CallService.Attribute.DATA_QUALITY, CallService.Attribute.MEAN_RANK,
-                                CallService.Attribute.EXPRESSION_SCORE,
-                                //We need the EXPERIMENT_COUNTS to know which data types produced calls
-                                CallService.Attribute.EXPERIMENT_COUNTS, CallService.Attribute.CALL_TYPE,
-                                //Retrieve qualitative expression levels relative to gene,
-                                //this doesn't add any additional queries, since we retrieved all necessary calls
-                                //to perform the computation
-                                CallService.Attribute.GENE_QUAL_EXPR_LEVEL),
-                        serviceOrdering)
-=======
                                 Collections.singleton(new ConditionFilter(condEntities, null)),
                                 null, ExpressionCallFilter.ALL_COND_PARAMS_OBSERVED_DATA_ARGUMENT),
                         allCondParamAttrs,
                         orderByAllCond)
->>>>>>> 55d63a95
                 .collect(Collectors.toList());
         
         return log.traceExit(this.loadCondCallsBySilverAnatEntityCalls(
@@ -827,12 +743,8 @@
     loadCondCallsBySilverAnatEntityCalls(List<ExpressionCall> orderedAnatEntityCalls,
             List<ExpressionCall> orderedConditionCalls, boolean callsFiltered, ConditionGraph condGraph)
                     throws IllegalArgumentException {
-<<<<<<< HEAD
-        log.traceEntry("{}, {}, {}, {}", organCalls, conditionCalls, callsFiltered, condGraph);
-=======
         log.traceEntry("{}, {}, {}, {}", orderedAnatEntityCalls, orderedConditionCalls,
                 callsFiltered, condGraph);
->>>>>>> 55d63a95
 
         //*****************************************************************
         // Filtering of calls based on CallType and Quality, if requested
@@ -985,11 +897,7 @@
                 geneFilters,                       //requested genes
                 null,                              //any condition
                 null,                              //any data type
-<<<<<<< HEAD
-                null, null, null, null, null, null //both observed and propagated calls
-=======
                 null                               //both observed and propagated calls
->>>>>>> 55d63a95
                 );
         return log.traceExit(this.loadSingleSpeciesExprAnalysis(callFilter, clonedGenes));
     }
@@ -1087,17 +995,6 @@
                 //non-observed conditions.
                 //We-re happy to keep a filtering based on anat. entity IDs though
                 callFilter.getConditionFilters().stream()
-<<<<<<< HEAD
-                .map(cf -> new ConditionFilter(cf.getAnatEntityIds()))
-                .collect(Collectors.toSet()),
-                //we keep the same data types as requested
-                callFilter.getDataTypeFilters(),
-                //only call observed data, since as of Bgee 14 ranks are computed
-                //only for observed data
-                OBSERVED_DATA_FOR_RANKS_FILTER,
-                //then we don't care about anat. entity/dev. stage/celltype/sex/strain observed data specifically
-                null, null, null, null, null);
-=======
                 .map(cf -> new ConditionFilter(cf.getAnatEntityIds(), null, cf.getCellTypeIds(), null, null))
                 .collect(Collectors.toSet()),
                 //we keep the same data types as requested
@@ -1106,7 +1003,6 @@
                 //not only for observed calls.
                 //we don't care about anat. entity/dev. stage/celltype/sex/strain observed data specifically
                 null);
->>>>>>> 55d63a95
         //convert ExpressionCallFilter into CallDAOFilter
         CallDAOFilter daoFilter = convertCallFilterToCallDAOFilter(geneMap, newFilter,
                 condParamCombination);
@@ -1161,18 +1057,10 @@
                 null,
                 //we keep the same data types as requested
                 callFilter.getDataTypeFilters(),
-<<<<<<< HEAD
-                //only call observed data, since as of Bgee 14 ranks are computed
-                //only for observed data
-                OBSERVED_DATA_FOR_RANKS_FILTER,
-              //then we don't care about anat. entity/dev. stage/celltype/sex/strain observed data specifically
-                null, null, null, null, null);
-=======
                 //get both observed and propagated calls, as since Bgee 15.0 a rank is always computed,
                 //not only for observed calls.
                 //and we don't care about anat. entity/dev. stage/celltype/sex/strain observed data specifically
                 null);
->>>>>>> 55d63a95
         //convert ExpressionCallFilter into CallDAOFilter
         CallDAOFilter daoFilter = convertCallFilterToCallDAOFilter(geneMap, newFilter,
                 condParamCombination);
@@ -1351,52 +1239,6 @@
                     maxRankPerSpecies, anatEntityMinMaxRanks, geneMinMaxRanks, attrs)));
     }
 
-<<<<<<< HEAD
-    /**
-     * Remove redundant calls from a {@code List} of {@code ExpressionCall}s and retrieve 
-     * a {@code LinkedHashMap} where keys correspond to {@code AnatEntity}s 
-     * and values correspond to the associated {@code List} of {@code ExpressionCall}s.
-     * 
-     * @param orderedCalls          A {@code List} of {@code ExpressionCalls} that have been previously sorted.
-     * @param redundantCalls        A {@code List} of {@code ExpressionCalls} to remove from orderedCalls.
-     * @param filterRedundantCalls  A {@code boolean} to define if redundantCalls have to be removed.
-     * @return                      The {@code LinkedHashMap} containing of {@code List} of 
-     *                              {@code ExpressionCall}s grouped by {@code AnatEntity}
-     */
-    private static LinkedHashMap<AnatEntity, List<ExpressionCall>> groupByAnatEntAndFilterCalls(
-            List<ExpressionCall> orderedCalls, Set<ExpressionCall> redundantCalls, 
-            boolean filterRedundantCalls) {
-        log.traceEntry("{}, {}, {}", orderedCalls, redundantCalls, filterRedundantCalls);
-        //first, filter calls and group calls by anat. entity. We need to preserve the order 
-        //of the keys, as we have already sorted the calls by their rank. 
-        //If filterRedundantCalls is true, we completely discard anat. entities 
-        //that have only redundant calls, but if an anat. entity has some non-redundant calls 
-        //and is not discarded, we preserve all its calls, even the redundant ones. 
-        return log.traceExit(orderedCalls.stream()
-                //group by anat. entity
-                .collect(Collectors.groupingBy(
-                        c -> c.getCondition().getAnatEntity(), 
-                        LinkedHashMap::new, 
-                        Collectors.toList()))
-                .entrySet().stream()
-                //discard if all calls of an anat. entity are redundant
-                .filter(entry -> !filterRedundantCalls || !redundantCalls.containsAll(entry.getValue()))
-                //reconstruct the LinkedHashMap
-                .collect(
-                        //Type inference hint needed, this code was compiling fine in Eclipse,
-                        //not with maven... See for instance
-                        //https://stackoverflow.com/questions/48135796/java-8-inferred-type-does-not-conform-to-upper-bounds-on-netbean-ide
-                        Collectors.<Entry<AnatEntity, List<ExpressionCall>>, AnatEntity,
-                        List<ExpressionCall>, LinkedHashMap<AnatEntity, List<ExpressionCall>>>
-                        toMap(e -> e.getKey(), e -> e.getValue(),
-                        (l1, l2) -> {
-                            throw log.throwing(new AssertionError("Not possible to have key collision"));
-                        }, 
-                        LinkedHashMap::new)));
-    }
-
-=======
->>>>>>> 55d63a95
     private static boolean isQueryAllowingToComputeGeneQualExprLevel(ExpressionCallFilter callFilter,
             Set<ConditionDAO.Attribute> condParamCombination, Set<Attribute> attributes,
             LinkedHashMap<OrderingAttribute, Service.Direction> orderingAttributes) {
@@ -1562,11 +1404,7 @@
 
     private static ExpressionLevelInfo loadExpressionLevelInfo(ExpressionSummary exprSummary,
             BigDecimal rank, BigDecimal expressionScore, BigDecimal maxRankForExpressionScore,
-<<<<<<< HEAD
-            EntityMinMaxRanks<AnatEntity> anatEntityMinMaxRank, EntityMinMaxRanks<Gene> geneMinMaxRank) {
-=======
             EntityMinMaxRanks<Condition> anatEntityMinMaxRank, EntityMinMaxRanks<Gene> geneMinMaxRank) {
->>>>>>> 55d63a95
         log.traceEntry("{}, {}, {}, {}, {}", exprSummary, rank, expressionScore, anatEntityMinMaxRank, geneMinMaxRank);
         return log.traceExit(new ExpressionLevelInfo(rank, expressionScore, maxRankForExpressionScore,
                 loadQualExprLevel(exprSummary, rank, geneMinMaxRank),
@@ -1590,11 +1428,7 @@
     // HELPER METHODS CONVERTING INFORMATION FROM Call LAYER to DAO LAYER
     //*************************************************************************
     private static CallDAOFilter convertCallFilterToCallDAOFilter(Map<Integer, Gene> geneMap,
-<<<<<<< HEAD
-            ExpressionCallFilter callFilter, Set<ConditionDAO.Attribute> condParamCombination) {
-=======
             ExpressionCallFilter callFilter, EnumSet<ConditionDAO.Attribute> condParamCombination) {
->>>>>>> 55d63a95
         log.traceEntry("{}, {}, {}", geneMap, callFilter, condParamCombination);
 
         // *********************************
@@ -1721,21 +1555,6 @@
                                 daoAttrs.add(daoAttr);
                             }
                             break;
-                        case CELL_TYPE_ID:
-                            if (!condFilter.getCellTypeIds().isEmpty()) {
-                                daoAttrs.add(ConditionDAO.Attribute.CELL_TYPE_ID);
-                            }
-                            break;
-                        case SEX_ID:
-                            if (!condFilter.getSexIds().isEmpty()) {
-                                daoAttrs.add(ConditionDAO.Attribute.SEX_ID);
-                            }
-                            break;
-                        case STRAIN_ID:
-                            if (!condFilter.getStrainIds().isEmpty()) {
-                                daoAttrs.add(ConditionDAO.Attribute.STRAIN_ID);
-                            }
-                            break;
                         default:
                             throw log.throwing(new UnsupportedOperationException(
                                     "ConditionDAO.Attribute not supported: " + daoAttr));
@@ -1765,33 +1584,6 @@
         return log.traceExit(daoCondParamComb);
     }
 
-<<<<<<< HEAD
-    private static Set<CallDataDAOFilter> convertCallFilterToCallDataDAOFilters(
-            ExpressionCallFilter callFilter, Set<ConditionDAO.Attribute> condParamCombination) {
-        log.traceEntry("{}, {}", callFilter, condParamCombination);
-
-        if (checkNoCallDataDAOFilterNeeded(callFilter)) {
-            return log.traceExit((Set<CallDataDAOFilter>) null);
-        }
-
-        Set<CallDataDAOFilter> callDataDAOFilters = new HashSet<>();
-        //If there is no filtering on call type and quality, we will need only one CallDataDAOFilter
-        if (checkAllCallTypesAllQualsRequested(callFilter)) {
-            callDataDAOFilters.add(generateCallDataDAOFilter(callFilter, condParamCombination,
-                            new HashSet<>()));
-        //Otherwise, we need one CallDataDAOFilter for each CallType requested
-        } else {
-            callDataDAOFilters = callFilter.getSummaryCallTypeQualityFilter()
-                .entrySet().stream().map(e -> {
-                    SummaryCallType.ExpressionSummary requestedCallType = e.getKey();
-                    SummaryQuality requestedQual = e.getValue();
-                    
-                    if (callFilter.getDataTypeFilters() != null && !callFilter.getDataTypeFilters().isEmpty() &&
-                            Collections.disjoint(callFilter.getDataTypeFilters(), requestedCallType.getAllowedDataTypes())) {
-                        throw log.throwing(new IllegalArgumentException(
-                                "The data types selected do not allow to produce the requested call type. "
-                                + "Call Type: " + requestedCallType + " - Data types: " + callFilter.getDataTypeFilters()));
-=======
     private static Set<Set<DAOFDRPValueFilter>> generateExprQualDAOPValFilters(
             ExpressionCallFilter callFilter, EnumSet<ConditionDAO.Attribute> condParams) {
         log.traceEntry("{}, {}", callFilter, condParams);
@@ -1835,105 +1627,9 @@
                                         DAOFDRPValueFilter.Qualifier.LESS_THAN_OR_EQUALS_TO,
                                         DAOPropagationState.DESCENDANT,
                                         false, condParams)));
->>>>>>> 55d63a95
                     }
                 }
 
-<<<<<<< HEAD
-                    return generateCallDataDAOFilter(callFilter, condParamCombination,
-                            //Do not store the value returned by generateExprQualDAOCountFilters in a variable,
-                            //because generateCallDataDAOFilter will modify it before using it.
-                            generateExprQualDAOCountFilters(requestedCallType, requestedQual));
-                })
-                .collect(Collectors.toSet());
-        }
-
-        //the method should have exited right away if no filtering was necessary
-        assert callDataDAOFilters != null && !callDataDAOFilters.isEmpty();
-        return log.traceExit(callDataDAOFilters);
-    }
-    /**
-     * Checks whether this {@code CallFilter} requires creating {@code CallDataDAOFilter}s.
-     *
-     * @param callFilter    The {@code ExpressionCallFilter} to check for creation of {@code CallDataDAOFilter}s.
-     * @return              {@code true} if no {@code CallDataDAOFilter}s need to be created,
-     *                      {@code false} otherwise.
-     */
-    private static boolean checkNoCallDataDAOFilterNeeded(ExpressionCallFilter callFilter) {
-        log.traceEntry("{}", callFilter);
-
-        //determine whether all data types were requested
-        boolean allDataTypesSelected = callFilter.getDataTypeFilters() == null ||
-                callFilter.getDataTypeFilters().isEmpty() ||
-                callFilter.getDataTypeFilters().equals(EnumSet.allOf(DataType.class));
-        //now check whether all observed data states were requested
-        boolean allObservedStates = callFilter.getCallObservedData() == null ||
-                callFilter.getCallObservedData().isEmpty() ||
-                callFilter.getCallObservedData().values().stream().allMatch(v -> v == null);
-        boolean allCondObservedData = callFilter.getAnatEntityObservedData() == null &&
-                callFilter.getDevStageObservedData() == null;
-
-        //absolutely no filtering necessary on experiment expression counts in following case.
-        //Note: it is not possible to request no-expression calls from EST data,
-        //but for convenience we do not consider this an error here, otherwise we could not provide
-        //one ExpressionCallFilter to simply say: "give me all calls".
-        return log.traceExit(checkAllCallTypesAllQualsRequested(callFilter) && allDataTypesSelected &&
-                allObservedStates && allCondObservedData &&
-                //this is true only as long as the minimum experiment count threshold is 1
-                MIN_LOW_BRONZE <= 1 && MIN_HIGH_BRONZE <= 1);
-    }
-    private static boolean checkAllCallTypesAllQualsRequested(ExpressionCallFilter callFilter) {
-        log.traceEntry("{}", callFilter);
-        //Determine whether the lowest quality level was requested
-        final SummaryQuality lowestQual = SummaryQuality.BRONZE;
-        //Just to make sure that qualities are in proper order and haven't changed
-        assert SummaryQuality.values()[0].equals(SummaryQuality.BRONZE);
-        boolean lowestQualSelected = callFilter.getSummaryCallTypeQualityFilter() == null ||
-                callFilter.getSummaryCallTypeQualityFilter().isEmpty() ||
-                callFilter.getSummaryCallTypeQualityFilter().entrySet().stream()
-                .allMatch(e -> e.getValue() == null || lowestQual.equals(e.getValue()));
-        //now determine whether all CallTypes were requested
-        boolean allCallTypesSelected = callFilter.getSummaryCallTypeQualityFilter() == null ||
-                callFilter.getSummaryCallTypeQualityFilter().isEmpty() ||
-                callFilter.getSummaryCallTypeQualityFilter().keySet().equals(EnumSet.allOf(SummaryCallType.ExpressionSummary.class));
-        return log.traceExit(lowestQualSelected && allCallTypesSelected);
-    }
-
-    private static CallDataDAOFilter generateCallDataDAOFilter(ExpressionCallFilter callFilter,
-            Set<ConditionDAO.Attribute> condParamCombination,
-            Set<Set<DAOExperimentCountFilter>> daoExperimentCountFilters) {
-        log.traceEntry("{}, {}, {}", callFilter, condParamCombination, daoExperimentCountFilters);
-
-        final Set<DAODataType> daoDataTypes = Collections.unmodifiableSet(
-                convertDataTypeToDAODataType(callFilter.getDataTypeFilters()));
-
-        //Now we deal with getCallObservedData if filtering on specific call type was requested
-        //(Observed data filter with a global null key are managed directly in the CallDAOFilter)
-        Set<Set<DAOExperimentCountFilter>> observedDataFilters = new HashSet<>();
-        //state of observation requested whatever the expression call type (key null in getCallObservedData).
-        Boolean callObservedData = null;
-        for (Entry<CallType.Expression, Boolean> obsFilter: callFilter.getCallObservedData().entrySet()) {
-            //state of observation requested whatever the expression call type
-            if (obsFilter.getKey() == null) {
-                callObservedData = obsFilter.getValue();
-            } else {
-                //state of observation for specific expression types
-                //(managed through DAOExperimentCountFilters)
-                if (Boolean.TRUE.equals(obsFilter.getValue())) {
-                    //self present/absent low > 0 OR self present/absent high > 0
-                    //It thus go to the same inner Set
-                    Set<DAOExperimentCountFilter> obsDataOrFilters = new HashSet<>();
-                    for (DAOExperimentCount.DataQuality qual: DAOExperimentCount.DataQuality.values()) {
-                        obsDataOrFilters.add(
-                                new DAOExperimentCountFilter(
-                                        convertCallTypeToDAOCallType(obsFilter.getKey()),
-                                        qual,
-                                        DAOPropagationState.SELF,
-                                        DAOExperimentCountFilter.Qualifier.GREATER_THAN,
-                                        0));
-                    }
-                    observedDataFilters.add(obsDataOrFilters);
-=======
             } else if (callType.equals(SummaryCallType.ExpressionSummary.NOT_EXPRESSED)) {
                 //For NOT_EXPRESSED, we request that the p-value of the call is non-significant,
                 //But also that it is still non-significant when removing data types
@@ -1957,7 +1653,6 @@
                                         DAOFDRPValueFilter.Qualifier.GREATER_THAN,
                                         DAOPropagationState.SELF_AND_DESCENDANT,
                                         true, condParams));
->>>>>>> 55d63a95
                 } else {
                     if (qual.equals(SummaryQuality.GOLD)) {
                         absentAndFilters.add(new DAOFDRPValueFilter(ABSENT_HIGH_GREATER_THAN,
@@ -2006,200 +1701,8 @@
                 }
                 pValFilters.add(absentAndFilters);
             }
-<<<<<<< HEAD
-        }
-        if (!observedDataFilters.isEmpty()) {
-            //We shamelessly modify the arguments of this method, since it is a private method,
-            //and the argument passed when calling this method is not stored previously in any variable.
-            daoExperimentCountFilters.addAll(observedDataFilters);
-        }
-
-
-        return log.traceExit(new CallDataDAOFilter(daoExperimentCountFilters, daoDataTypes, callObservedData,
-                convertCallFilterToDAOObservedDataFilter(callFilter, condParamCombination)));
-    }
-
-    private static Set<Set<DAOExperimentCountFilter>> generateExprQualDAOCountFilters(
-            SummaryCallType.ExpressionSummary requestedCallType, SummaryQuality requestedQual) {
-        log.traceEntry("{}, {}", requestedCallType, requestedQual);
-
-        //see org.bgee.model.dao.api.expressiondata.CallDataDAOFilter.getExperimentCountFilters()
-        //for more details
-        Set<Set<DAOExperimentCountFilter>> daoExperimentCountFilters = new HashSet<>();
-
-        final Boolean isExpression;
-        switch (requestedCallType) {
-        case EXPRESSED:
-            isExpression = true;
-            break;
-        case NOT_EXPRESSED:
-            isExpression = false;
-            break;
-        default:
-            throw log.throwing(new IllegalStateException("Unsupported call type: "
-                    + requestedCallType));
-        }
-        assert isExpression != null;
-
-        //reject expression if no-expression is requested, through "AND" filters
-        //(so, each filter in a separate Set)
-        if (!isExpression) {
-            Set<Set<DAOExperimentCountFilter>> rejectExpressionFilters =
-                    EnumSet.allOf(DAOExperimentCount.DataQuality.class).stream()
-                    .map(dataQual -> Collections.singleton(new DAOExperimentCountFilter(
-                            DAOExperimentCount.CallType.PRESENT, dataQual,
-                            DAOPropagationState.ALL,
-                            DAOExperimentCountFilter.Qualifier.EQUALS_TO, 0)))
-                    .collect(Collectors.toSet());
-
-            daoExperimentCountFilters.addAll(rejectExpressionFilters);
-        }
-
-        //requested call type "OR" filters.
-        //assert just to make sure we cover all DAOExperimentCount.CallTypes
-        assert DAOExperimentCount.CallType.values().length == 2;
-        final DAOExperimentCount.CallType daoCallType = convertSummaryCallTypeToDAOCallType(
-                requestedCallType);
-        Set<DAOExperimentCountFilter> acceptCallTypeFilters = new HashSet<>();
-        switch (requestedQual) {
-        case BRONZE:
-            acceptCallTypeFilters.add(new DAOExperimentCountFilter(daoCallType,
-                    DAOExperimentCount.DataQuality.LOW,
-                    DAOPropagationState.ALL,
-                    DAOExperimentCountFilter.Qualifier.GREATER_THAN, MIN_LOW_BRONZE - 1));
-            //also need to get calls supported by high quality data only
-            acceptCallTypeFilters.add(new DAOExperimentCountFilter(daoCallType,
-                    DAOExperimentCount.DataQuality.HIGH,
-                    DAOPropagationState.ALL,
-                    DAOExperimentCountFilter.Qualifier.GREATER_THAN, MIN_HIGH_BRONZE - 1));
-            break;
-        case SILVER:
-            acceptCallTypeFilters.add(new DAOExperimentCountFilter(daoCallType,
-                    DAOExperimentCount.DataQuality.LOW,
-                    DAOPropagationState.ALL,
-                    DAOExperimentCountFilter.Qualifier.GREATER_THAN, MIN_LOW_SILVER - 1));
-            //also need to get calls supported by high quality data only
-            acceptCallTypeFilters.add(new DAOExperimentCountFilter(daoCallType,
-                    DAOExperimentCount.DataQuality.HIGH,
-                    DAOPropagationState.ALL,
-                    DAOExperimentCountFilter.Qualifier.GREATER_THAN, MIN_HIGH_SILVER - 1));
-            break;
-        case GOLD:
-            acceptCallTypeFilters.add(new DAOExperimentCountFilter(daoCallType,
-                    DAOExperimentCount.DataQuality.HIGH,
-                    DAOPropagationState.ALL,
-                    DAOExperimentCountFilter.Qualifier.GREATER_THAN, MIN_HIGH_GOLD - 1));
-            break;
-        default:
-            throw log.throwing(new UnsupportedOperationException(
-                    "Unsupported SummaryQuality: " + requestedQual));
-        }
-
-        assert !acceptCallTypeFilters.isEmpty();
-        daoExperimentCountFilters.add(acceptCallTypeFilters);
-
-        //Bug fix (commenting of next lines): we do NOT discard improper data types to retrieve no-expression calls,
-        //otherwise it would mess up the rejectExpressionFilters, and we could end up
-        //retrieving, for instance, no-expression calls from Affymetrix data having expression calls
-        //from EST data (and we do not want that, if EST data were selected to retrieve the no-expression calls,
-        //despite being incorrect, we do not want to retrieve no-expression calls that are expressed
-        //according to EST).
-        //=> It means it is the DAO job to discard silently such improper fields
-        //(see method org.bgee.model.dao.mysql.expressiondata.MySQLGlobalExpressionCallDAO.generateDataFilters(LinkedHashSet, String)) ).
-        //Of note, if only EST data were requested for retrieving no-expression calls,
-        //an exception would have been thrown by this method already.
-//      Set<DAODataType> filteredDataTypes = daoDataTypes.stream()
-//      // we do not keep filters requiring EST data and absence of expression
-//          .filter(dt -> !(DAODataType.EST.equals(dt) && !isExpression))
-//          .collect(Collectors.toSet());
-//      if (filteredDataTypes.isEmpty()) {
-//          throw log.throwing(new IllegalArgumentException(
-//                  "Impossible to get not expressed calls for EST data only"));
-//      }
-//      return new CallDataDAOFilter(daoExperimentCountFilters, filteredDataTypes);
-
-        return log.traceExit(daoExperimentCountFilters);
-    }
-
-    /**
-     * This method manages only the "observed data" states per anatomical entity and/or dev. stages,
-     * it does not manage the condition "observed data" states (see method
-     * {@link #performsGlobalExprCallQuery(Map, ExpressionCallFilter, Set, Set, LinkedHashMap)}).
-     * @param callFilter
-     * @param condParamCombination
-     * @return
-     */
-    private static Map<ConditionDAO.Attribute, Boolean> convertCallFilterToDAOObservedDataFilter(
-            ExpressionCallFilter callFilter, Set<ConditionDAO.Attribute> condParamCombination) {
-        log.traceEntry("{}, {}", callFilter, condParamCombination);
-
-        Map<ConditionDAO.Attribute, Boolean> filter = new HashMap<>();
-        if (callFilter != null && callFilter.getAnatEntityObservedData() != null) {
-            if (!condParamCombination.contains(ConditionDAO.Attribute.ANAT_ENTITY_ID)) {
-                throw log.throwing(new IllegalArgumentException(
-                        "Inconsistent condition parameter combination and requested observed data"));
-            }
-            filter.put(ConditionDAO.Attribute.ANAT_ENTITY_ID, callFilter.getAnatEntityObservedData());
-        }
-        if (callFilter!= null && callFilter.getDevStageObservedData() != null) {
-            if (!condParamCombination.contains(ConditionDAO.Attribute.STAGE_ID)) {
-                throw log.throwing(new IllegalArgumentException(
-                        "Inconsistent condition parameter combination and requested observed data"));
-            }
-            filter.put(ConditionDAO.Attribute.STAGE_ID, callFilter.getDevStageObservedData());
-        }
-        if (callFilter!= null && callFilter.getCellTypeObservedData() != null) {
-            if (!condParamCombination.contains(ConditionDAO.Attribute.CELL_TYPE_ID)) {
-                throw log.throwing(new IllegalArgumentException(
-                        "Inconsistent condition parameter combination and requested observed data"));
-            }
-            filter.put(ConditionDAO.Attribute.CELL_TYPE_ID, callFilter.getCellTypeObservedData());
-        }
-        if (callFilter!= null && callFilter.getSexObservedData() != null) {
-            if (!condParamCombination.contains(ConditionDAO.Attribute.SEX_ID)) {
-                throw log.throwing(new IllegalArgumentException(
-                        "Inconsistent condition parameter combination and requested observed data"));
-            }
-            filter.put(ConditionDAO.Attribute.SEX_ID, callFilter.getSexObservedData());
-        }
-        if (callFilter!= null && callFilter.getStrainObservedData() != null) {
-            if (!condParamCombination.contains(ConditionDAO.Attribute.STRAIN_ID)) {
-                throw log.throwing(new IllegalArgumentException(
-                        "Inconsistent condition parameter combination and requested observed data"));
-            }
-            filter.put(ConditionDAO.Attribute.STRAIN_ID, callFilter.getStrainObservedData());
-        }
-        return log.traceExit(filter);
-    }
-
-    private static DAOExperimentCount.CallType convertSummaryCallTypeToDAOCallType(
-            SummaryCallType.ExpressionSummary callType) {
-        log.traceEntry("{}", callType);
-
-        switch(callType) {
-        case EXPRESSED:
-            return log.traceExit(DAOExperimentCount.CallType.PRESENT);
-        case NOT_EXPRESSED:
-            return log.traceExit(DAOExperimentCount.CallType.ABSENT);
-        default:
-            throw log.throwing(new IllegalArgumentException("Unsupported CallType: " + callType));
-        }
-    }
-    private static DAOExperimentCount.CallType convertCallTypeToDAOCallType(CallType.Expression callType) {
-        log.traceEntry("{}", callType);
-
-        switch(callType) {
-        case EXPRESSED:
-            return log.traceExit(DAOExperimentCount.CallType.PRESENT);
-        case NOT_EXPRESSED:
-            return log.traceExit(DAOExperimentCount.CallType.ABSENT);
-        default:
-            throw log.throwing(new IllegalArgumentException("Unsupported CallType: " + callType));
-        }
-=======
             return pValFilters.stream();
         }).collect(Collectors.toSet()));
->>>>>>> 55d63a95
     }
 
     private static EnumSet<ConditionDAO.Attribute> convertCondParamOrderingAttrsToCondDAOAttrs(
@@ -2226,12 +1729,6 @@
                 }).collect(Collectors.toCollection(() -> EnumSet.noneOf(ConditionDAO.Attribute.class))));
     }
 
-<<<<<<< HEAD
-    private static Set<GlobalExpressionCallDAO.Attribute> convertServiceAttrToGlobalExprDAOAttr(
-        Set<Attribute> attributes) {
-        log.traceEntry("{}", attributes);
-        
-=======
     private static Set<GlobalExpressionCallDAO.AttributeInfo> convertServiceAttrToGlobalExprDAOAttr(
         Set<Attribute> attributes, ExpressionCallFilter callFilter,
         EnumSet<ConditionDAO.Attribute> condParamCombination) {
@@ -2241,7 +1738,6 @@
         EnumSet<DAODataType> daoDataTypesTrustedForAbsentCalls =
                 convertTrustedAbsentDataTypesToDAODataTypes(callFilter.getDataTypeFilters());
 
->>>>>>> 55d63a95
         return log.traceExit(attributes.stream().flatMap(attr -> {
             if (attr.isConditionParameter()) {
 
@@ -2316,11 +1812,6 @@
 
     private static LinkedHashMap<GlobalExpressionCallDAO.OrderingAttributeInfo, DAO.Direction>
     convertServiceOrderingAttrToGlobalExprDAOOrderingAttr(
-<<<<<<< HEAD
-            LinkedHashMap<CallService.OrderingAttribute, Service.Direction> orderingAttributes) {
-        log.traceEntry("{}", orderingAttributes);
-        
-=======
             LinkedHashMap<CallService.OrderingAttribute, Service.Direction> orderingAttributes,
             ExpressionCallFilter callFilter) {
         log.traceEntry("{}, {}", orderingAttributes, callFilter);
@@ -2328,7 +1819,6 @@
         EnumSet<DAODataType> daoDataTypes = convertDataTypeToDAODataType(
                 callFilter.getDataTypeFilters());
 
->>>>>>> 55d63a95
         return log.traceExit(orderingAttributes.entrySet().stream().collect(Collectors.toMap(
                 e -> {
                     switch (e.getKey()) {
@@ -2339,17 +1829,6 @@
                             return new GlobalExpressionCallDAO.OrderingAttributeInfo(
                                     GlobalExpressionCallDAO.OrderingAttribute.ANAT_ENTITY_ID);
                         case DEV_STAGE_ID: 
-<<<<<<< HEAD
-                            return GlobalExpressionCallDAO.OrderingAttribute.STAGE_ID;
-                        case CELL_TYPE_ID: 
-                            return GlobalExpressionCallDAO.OrderingAttribute.CELL_TYPE_ID;
-                        case SEX_ID: 
-                            return GlobalExpressionCallDAO.OrderingAttribute.SEX_ID;
-                        case STRAIN_ID: 
-                            return GlobalExpressionCallDAO.OrderingAttribute.STRAIN_ID;
-                        case GLOBAL_RANK:
-                            return GlobalExpressionCallDAO.OrderingAttribute.MEAN_RANK;
-=======
                             return new GlobalExpressionCallDAO.OrderingAttributeInfo(
                                     GlobalExpressionCallDAO.OrderingAttribute.STAGE_ID);
                         case CELL_TYPE_ID: 
@@ -2365,7 +1844,6 @@
                             return new GlobalExpressionCallDAO.OrderingAttributeInfo(
                                     GlobalExpressionCallDAO.OrderingAttribute.MEAN_RANK,
                                     daoDataTypes);
->>>>>>> 55d63a95
                         default: 
                             throw log.throwing(new IllegalStateException(
                                     "Unsupported OrderingAttributes from CallService: " + e.getKey()));
@@ -2529,14 +2007,10 @@
             Set<CallService.Attribute> attrs) {
         log.traceEntry("{}, {}, {}, {}, {}, {}, {}, {}", globalCallTO, geneMap, condMap, callFilter, 
                 maxRankPerSpecies, anatEntityMinMaxRanks, geneMinMaxRanks, attrs);
-<<<<<<< HEAD
-        
-=======
 
         //***********************************
         // ExpressionCallData
         //***********************************
->>>>>>> 55d63a95
         Set<ExpressionCallData> callData = mapGlobalCallTOToExpressionCallData(globalCallTO,
                 attrs, callFilter.getDataTypeFilters());
 
@@ -2745,46 +2219,6 @@
         }).collect(Collectors.toSet()));
     }
 
-<<<<<<< HEAD
-    private static ExperimentExpressionCount mapDAOExperimentCountToExperimentExpressionCount(
-            DAOExperimentCount count) {
-        log.traceEntry("{}", count);
-        return log.traceExit(new ExperimentExpressionCount(
-                mapDAOCallTypeToCallType(count.getCallType()),
-                mapDAODataQualityToDataQuality(count.getDataQuality()),
-                mapDAOPropStateToPropState(count.getPropagationState()),
-                count.getCount()));
-    }
-    private static CallType.Expression mapDAOCallTypeToCallType(DAOExperimentCount.CallType daoCallType) {
-        log.traceEntry("{}", daoCallType);
-        if (daoCallType == null) {
-            throw log.throwing(new IllegalArgumentException("DAOCallType cannot be null"));
-        }
-        switch(daoCallType) {
-        case PRESENT:
-            return log.traceExit(CallType.Expression.EXPRESSED);
-        case ABSENT:
-            return log.traceExit(CallType.Expression.NOT_EXPRESSED);
-        default:
-            throw log.throwing(new IllegalStateException("DAOCallType not supported: " + daoCallType));
-        }
-    }
-    private static DataQuality mapDAODataQualityToDataQuality(DAOExperimentCount.DataQuality qual) {
-        log.traceEntry("{}", qual);
-        if (qual == null) {
-            throw log.throwing(new IllegalArgumentException("DAODataQuality cannot be null"));
-        }
-        switch(qual) {
-        case LOW:
-            return log.traceExit(DataQuality.LOW);
-        case HIGH:
-            return log.traceExit(DataQuality.HIGH);
-        default:
-            throw log.throwing(new IllegalStateException("DAODataQuality not supported: " + qual));
-        }
-    }
-=======
->>>>>>> 55d63a95
     private static Set<DataType> mapDAODataTypeToDataType(Set<DAODataType> dts,
             Set<DataType> requestedDataTypes) throws IllegalArgumentException, IllegalStateException {
         log.traceEntry("{}, {}", dts, requestedDataTypes);
@@ -2823,44 +2257,11 @@
         return log.traceExit(mappedDataTypes);
     }
 
-<<<<<<< HEAD
-    private static PropagationState mapDAOPropStateToPropState(DAOPropagationState propState) {
-        log.traceEntry("{}", propState);
-        if (propState == null) {
-            return log.traceExit((PropagationState) null);
-        }
-        switch(propState) {
-        case ALL:
-            return log.traceExit(PropagationState.ALL);
-        case SELF:
-            return log.traceExit(PropagationState.SELF);
-        case ANCESTOR:
-            return log.traceExit(PropagationState.ANCESTOR);
-        case DESCENDANT:
-            return log.traceExit(PropagationState.DESCENDANT);
-        case SELF_AND_ANCESTOR:
-            return log.traceExit(PropagationState.SELF_AND_ANCESTOR);
-        case SELF_AND_DESCENDANT:
-            return log.traceExit(PropagationState.SELF_AND_DESCENDANT);
-        case ANCESTOR_AND_DESCENDANT:
-            return log.traceExit(PropagationState.ANCESTOR_AND_DESCENDANT);
-        default:
-            throw log.throwing(new IllegalStateException("Unsupported DAOPropagationState: "
-                    + propState));
-        }
-    }
-
-=======
->>>>>>> 55d63a95
     //*************************************************************************
     // HELPER METHODS FOR INFERENCES
     //*************************************************************************
 
-<<<<<<< HEAD
-    private static DataPropagation inferDataPropagation(Set<ExpressionCallData> callData) {
-=======
     private static DataPropagation computeDataPropagation(Set<ExpressionCallData> callData) {
->>>>>>> 55d63a95
         log.traceEntry("{}", callData);
 
         if (callData == null || callData.isEmpty()) {
@@ -2902,16 +2303,6 @@
             return log.traceExit((DataPropagation) null);
         }
 
-<<<<<<< HEAD
-        PropagationState anatEntityPropState = null;
-        PropagationState stagePropState = null;
-        PropagationState cellTypePropState = null;
-        PropagationState sexPropState = null;
-        PropagationState strainPropState = null;
-        for (Entry<ConditionDAO.Attribute, DAOPropagationState> observedDataEntry:
-            callDataTO.getDataPropagation().entrySet()) {
-            switch(observedDataEntry.getKey()) {
-=======
         return log.traceExit(new DataPropagation(
                 callDataTO.getSelfObservationCount().entrySet().stream().collect(Collectors.toMap(
                         e -> mapCondDAOAttrsToCondParamAttrs(e.getKey()),
@@ -2932,27 +2323,9 @@
     private static Attribute mapCondDAOAttrToCondParamAttr(ConditionDAO.Attribute daoAttr) {
         log.traceEntry("{}", daoAttr);
         switch (daoAttr) {
->>>>>>> 55d63a95
             case ANAT_ENTITY_ID:
                 return log.traceExit(Attribute.ANAT_ENTITY_ID);
             case STAGE_ID:
-<<<<<<< HEAD
-                stagePropState = mapDAOPropStateToPropState(
-                        observedDataEntry.getValue());
-                break;
-            case CELL_TYPE_ID:
-                cellTypePropState = mapDAOPropStateToPropState(
-                        observedDataEntry.getValue());
-                break;
-            case SEX_ID:
-                sexPropState = mapDAOPropStateToPropState(
-                        observedDataEntry.getValue());
-                break;
-            case STRAIN_ID:
-                strainPropState = mapDAOPropStateToPropState(
-                        observedDataEntry.getValue());
-                break;
-=======
                 return log.traceExit(Attribute.DEV_STAGE_ID);
             case CELL_TYPE_ID:
                 return log.traceExit(Attribute.CELL_TYPE_ID);
@@ -2960,74 +2333,12 @@
                 return log.traceExit(Attribute.SEX_ID);
             case STRAIN_ID:
                 return log.traceExit(Attribute.STRAIN_ID);
->>>>>>> 55d63a95
             default:
                 throw log.throwing(new UnsupportedOperationException(
                     "Condition parameter not supported: " + daoAttr));
         }
-<<<<<<< HEAD
-        assert anatEntityPropState != null || stagePropState != null || cellTypePropState != null
-                || sexPropState != null || strainPropState != null;
-        
-
-        Boolean observedData = callDataTO.isConditionObservedData();
-
-        return log.traceExit(new DataPropagation(anatEntityPropState, stagePropState, cellTypePropState,
-                sexPropState, strainPropState, observedData));
-    }
-    protected static DataPropagation mergeDataPropagations(DataPropagation dataProp1,
-            DataPropagation dataProp2) {
-        log.traceEntry("{}, {}", dataProp1, dataProp2);
-
-        if (dataProp1 == null && dataProp2 == null) {
-            return log.traceExit(DATA_PROPAGATION_IDENTITY);
-        }
-        if (dataProp1 == null || dataProp1.equals(DATA_PROPAGATION_IDENTITY)) {
-            return log.traceExit(dataProp2);
-        }
-        if (dataProp2 == null || dataProp2.equals(DATA_PROPAGATION_IDENTITY)) {
-            return log.traceExit(dataProp1);
-        }
-
-        PropagationState anatEntityPropState = mergePropagationStates(
-                dataProp1.getAnatEntityPropagationState(), dataProp2.getAnatEntityPropagationState());
-        PropagationState stagePropState = mergePropagationStates(
-                dataProp1.getDevStagePropagationState(), dataProp2.getDevStagePropagationState());
-        PropagationState cellTypePropState = mergePropagationStates(
-                dataProp1.getCellTypePropagationState(), dataProp2.getCellTypePropagationState());
-        PropagationState sexPropState = mergePropagationStates(
-                dataProp1.getSexPropagationState(), dataProp2.getSexPropagationState());
-        PropagationState strainPropState = mergePropagationStates(
-                dataProp1.getStrainPropagationState(), dataProp2.getStrainPropagationState());
-
-        //Here we cannot infer the ObservedData state from the condition parameter propagation states,
-        //as in the method inferDataPropagation: maybe a data type observed some data in an anat. entity
-        //but not in a stage (so ObservedData = false), another data type observed some data
-        //in a stage but not in an anat. entity (so ObservedData = false).
-        //We cannot infer that ObservedData = true simply because merging these DataPropagations
-        //will result in having observed data in both the anat. entity and the stage.
-        Boolean retrievedObservedData = null;
-        if (Boolean.TRUE.equals(dataProp1.isIncludingObservedData()) ||
-                Boolean.TRUE.equals(dataProp2.isIncludingObservedData())) {
-            retrievedObservedData = true;
-        } else if (Boolean.FALSE.equals(dataProp1.isIncludingObservedData()) &&
-                Boolean.FALSE.equals(dataProp2.isIncludingObservedData())) {
-            retrievedObservedData = false;
-        } else {
-            //if one of the DataPropagation isIncludingObservedData is null, and none is True,
-            //then we cannot know for sure whether there are observed data,
-            //so retrievedObservedData will stay null. In practice this should never happen
-            throw log.throwing(new IllegalArgumentException("Inconsistent DataPropagations: "
-                    + dataProp1 + " - " + dataProp2));
-        }
-
-        return log.traceExit(new DataPropagation(anatEntityPropState, stagePropState, cellTypePropState,
-                sexPropState, strainPropState, retrievedObservedData));
-    }
-=======
-    }
-
->>>>>>> 55d63a95
+    }
+
     private static PropagationState mergePropagationStates(PropagationState state1,
             PropagationState state2) {
         log.traceEntry("{}, {}", state1, state2);
@@ -3121,63 +2432,6 @@
      * @param callData  A {@code Set} of {@code ExpressionCallData}s that are {@code CallData} to be used.
      * @return          The {@code ExpressionSummary} that is the inferred call type quality.
      */
-<<<<<<< HEAD
-    private static ExpressionSummary inferSummaryCallType(Set<ExpressionCallData> callData) {
-        log.traceEntry("{}", callData);
-
-        if (callData.stream().anyMatch(cd -> Expression.EXPRESSED.equals(cd.getCallType()))) {
-            return log.traceExit(ExpressionSummary.EXPRESSED);
-        }
-        return log.traceExit(ExpressionSummary.NOT_EXPRESSED);
-    }
-
-    /**
-     * Infer summary quality from {@code callData}.
-     * <p>
-     * Inside each experiment, only count present; best score gives score of experiment
-     * (i.e. 1 present high is enough to call experiment present high).
-     *  Per gene condition, count number of experiments with each score:
-     *  <ul>
-     *  <li>2 high => {@code SummaryQuality.GOLD}</li>
-     *  <li>1 high or 2 low => {@code SummaryQuality.SILVER}</li>
-     *  <li>1 low => {@code SummaryQuality.BRONZE}</li>
-     *  </ul>
-     *  
-     * @param callData  A {@code Set} of {@code ExpressionCallData}s that are {@code CallData} to be used.
-     * @return          The {@code SummaryQuality} that is the inferred summary quality.
-     */
-    private static SummaryQuality inferSummaryQuality(Set<ExpressionCallData> callData) {
-        log.traceEntry("{}", callData);
-
-        int expPresentHigh = 0, expPresentLow = 0, expAbsentHigh = 0, expAbsentLow = 0;
-
-        for (ExpressionCallData cd: callData) {
-            expPresentHigh += retrieveExperimentCount(cd, CallType.Expression.EXPRESSED, DataQuality.HIGH,
-                PropagationState.ALL);
-            expPresentLow  += retrieveExperimentCount(cd, CallType.Expression.EXPRESSED, DataQuality.LOW,
-                PropagationState.ALL);
-            expAbsentHigh  += retrieveExperimentCount(cd, CallType.Expression.NOT_EXPRESSED, DataQuality.HIGH,
-                PropagationState.ALL);
-            expAbsentLow   += retrieveExperimentCount(cd, CallType.Expression.NOT_EXPRESSED, DataQuality.LOW,
-                PropagationState.ALL);
-        }
-        
-        if (expPresentHigh >= MIN_HIGH_GOLD) {
-            return log.traceExit(SummaryQuality.GOLD);
-        }
-        if (expPresentHigh >= MIN_HIGH_SILVER || expPresentLow >= MIN_LOW_SILVER) {
-            return log.traceExit(SummaryQuality.SILVER);
-        }
-        if (expPresentHigh >= MIN_HIGH_BRONZE || expPresentLow >= MIN_LOW_BRONZE) {
-            //*Currently* we don't have bronze quality if we have some present high.
-            //Could change in the future if we change the thresholds.
-            assert expPresentHigh == 0;
-            return log.traceExit(SummaryQuality.BRONZE);
-        }
-        
-        if (expAbsentHigh >= MIN_HIGH_GOLD) {
-            return log.traceExit(SummaryQuality.GOLD);
-=======
     static <T extends FDRPValue> Entry<ExpressionSummary, SummaryQuality>
     inferSummaryCallTypeAndQuality(Set<FDRPValue> fdrPValues, Set<T> bestDescendantFdrPValues,
             Set<DataType> requestedDataTypes) {
@@ -3203,7 +2457,6 @@
                     "There should be only one FDR p-value matching data type selection";
                 dataTypesTrustedForAbsentPVal = pVal.getFDRPValue();
             }
->>>>>>> 55d63a95
         }
         BigDecimal dataTypesBestDescendantPVal = null;
         BigDecimal dataTypesTrustedForAbsentBestDescendantPVal = null;
@@ -3281,42 +2534,6 @@
             return log.traceExit(new AbstractMap.SimpleEntry<>(
                     ExpressionSummary.NOT_EXPRESSED, SummaryQuality.BRONZE));
         }
-<<<<<<< HEAD
-        
-        throw log.throwing(new IllegalArgumentException("Malformed CallData"));
-    }
-
-    /**
-     * Retrieve the count from the {@code ExperimentExpressionCount} in an {@code ExpressionCallData}
-     * matching the requested {@code Expression}, {@code DataQuality} and {@code PropagationState}.
-     * 
-     * @param cd        An {@code ExpressionCallData} that is the call data
-     *                  for which count should be retrieved.
-     * @param expr      An {@code Expression} that is the call type allowing to filter counts.
-     * @param qual      A {@code DataQuality} that is the quality allowing to filter counts.
-     * @param state     A {@code PropagationState} that is the propagation state allowing to filter counts.
-     * @return          The {@code int} that is the corresponding count. 
-     */
-    private static int retrieveExperimentCount(ExpressionCallData cd, Expression expr, DataQuality qual,
-            PropagationState state) {
-        log.traceEntry("{}, {}, {}, {}", cd, expr, qual, state);
-        if (cd.getExperimentCounts() == null) {
-            return log.traceExit(0);
-        }
-        Set<ExperimentExpressionCount> counts = cd.getExperimentCounts().stream()
-            .filter(c -> expr.equals(c.getCallType()) && qual.equals(c.getDataQuality())
-                        && state.equals(c.getPropagationState()))
-            .collect(Collectors.toSet());
-        assert counts.size() <= 1: "Only one ExperimentExpressionCount at most can match the requested parameters";
-        log.trace("ExpressionCallData: {}, Expression {}, DataQuality: {}, PropagationState: {}, counts: {}",
-                cd, expr, qual, state, counts);
-        if (counts.isEmpty()) {
-            //For instance, if we request no-expression from EST data, no corresponding counts
-            return log.traceExit(0);
-        }
-        return log.traceExit(counts.iterator().next().getCount());
-=======
         throw log.throwing(new IllegalStateException(exceptionMsg));
->>>>>>> 55d63a95
     }
 }