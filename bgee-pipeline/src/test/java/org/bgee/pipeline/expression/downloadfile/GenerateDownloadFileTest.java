--- conflicted
+++ resolved
@@ -51,121 +51,6 @@
     protected Logger getLogger() {
         return log;
     }
-<<<<<<< HEAD
-
-    /**
-     * Assert that common columns row are equal. It checks gene name, stage ID, stage name, 
-     * anatomical entity ID, and anatomical entity name columns.
-     * 
-     * @param geneId            A {@code String} that is the gene ID of the row.
-     * @param expGeneName       A {@code String} that is the expected gene name.
-     * @param geneName          A {@code String} that is the actual gene name.
-     * @param expStageId        A {@code String} that is the expected stage ID.
-     * @param stageId           A {@code String} that is the actual stage ID.
-     * @param expStageName      A {@code String} that is the expected stage name.
-     * @param stageName         A {@code String} that is the actual stage name.
-     * @param expAnatEntityId   A {@code String} that is the expected anatomical entity ID.
-     * @param anatEntityId      A {@code String} that is the actual anatomical entity ID.
-     * @param expAnatEntityName A {@code String} that is the expected anatomical entity name.
-     * @param anatEntityName    A {@code String} that is the actual anatomical entity name.
-     */
-    protected void assertCommonColumnRowEqual(String geneId, String expGeneName, String geneName, 
-            String expStageName, String stageName, String expAnatEntityName, String anatEntityName,
-            String expResume, String resume, String expQual, String quality) {
-        assertEquals("Incorrect gene name for " + geneId, expGeneName, geneName);
-        assertEquals("Incorrect stage name for " + geneId, expStageName, stageName);
-        assertEquals("Incorrect anaEntity name for " + geneId, expAnatEntityName, anatEntityName);
-        assertEquals("Incorrect resume for " + geneId, expResume, resume);
-        assertEquals("Incorrect quality for " + geneId, expQual, quality);
-    }
-
-    /**
-     * Define a mock MySQLSpeciesTOResultSet to mock the return of getAllSpecies.
-     * 
-     * @param mockManager A {@code MySQLDAOManager} to for the class to acquire mock DAOs.
-     */
-    protected SpeciesTOResultSet mockGetSpecies(MockDAOManager mockManager, Set<String> speciesIds) {
-        MySQLSpeciesTOResultSet mockSpeciesTORs = createMockDAOResultSet(
-                Arrays.asList(
-                        new SpeciesTO("11", null, "Genus11", "species11", null, null, null, null, null, null, null),
-                        new SpeciesTO("22", null, "Genus22", "species22", null, null, null, null, null, null, null)),
-                        MySQLSpeciesTOResultSet.class);
-        when(mockManager.mockSpeciesDAO.getSpeciesByIds(speciesIds)).thenReturn(mockSpeciesTORs);
-        return mockSpeciesTORs;
-    }   
-    
-    /**
-     * Define a mock MySQLGeneTOResultSet to mock the return of getGenesBySpeciesIds.
-     * 
-     * @param mockManager A {@code MySQLDAOManager} to for the class to acquire mock DAOs.
-     */
-    protected GeneTOResultSet mockGetGenes(MockDAOManager mockManager, Set<String> speciesIds) {
-        MySQLGeneTOResultSet mockGeneTORs = createMockDAOResultSet(
-                Arrays.asList(
-                        new GeneTO("ID1", "genN1", null),
-                        new GeneTO("ID2", "genN2", null),
-                        new GeneTO("ID3", "genN3", null),
-                        new GeneTO("ID4", "genN4", null),
-                        new GeneTO("ID5", "genN5", null),
-                        new GeneTO("ID6", "genN6", null)),
-                        MySQLGeneTOResultSet.class);
-        // The only Attributes requested should be ID and name, this will be checked 
-        // at the end of the test
-        when(mockManager.mockGeneDAO.getGenesBySpeciesIds(speciesIds)).thenReturn(mockGeneTORs);
-        return mockGeneTORs;
-    }
-
-    /**
-     * Define a mock MySQLStageTOResultSet to mock the return of getStagesBySpeciesIds.
-     * 
-     * @param mockManager A {@code MySQLDAOManager} to for the class to acquire mock DAOs.
-     */
-    protected StageTOResultSet mockGetStages(MockDAOManager mockManager, Set<String> speciesIds) {
-        MySQLStageTOResultSet mockStageTORs = createMockDAOResultSet(
-                Arrays.asList(
-                        new StageTO("Stage_id1", "stageN1", null, null, null, null, null, null),
-                        new StageTO("ParentStage_id1", "parentstageN1", null, null, null, null, null, null),
-                        new StageTO("ParentStage_id2", "parentstageN2", null, null, null, null, null, null),
-                        new StageTO("Stage_id2", "stageN2", null, null, null, null, null, null),
-                        new StageTO("Stage_id3", "stageN3", null, null, null, null, null, null),
-                        new StageTO("Stage_id5", "stageN5", null, null, null, null, null, null),
-                        new StageTO("ParentStage_id5", "parentstageN5", null, null, null, null, null, null),
-                        new StageTO("Stage_id6", "stageN6", null, null, null, null, null, null),
-                        new StageTO("Stage_id7", "stageN7", null, null, null, null, null, null),
-                        new StageTO("Stage_id18", "stageN18", null, null, null, null, null, null)),
-                MySQLStageTOResultSet.class);
-        // The only Attributes requested should be ID and name, this will be checked 
-        // at the end of the test
-        when(mockManager.mockStageDAO.getStagesBySpeciesIds(speciesIds)).thenReturn(mockStageTORs);
-        return mockStageTORs;
-    }
-    
-    /**
-     * Define a mock MySQLAnatEntityTOResultSet to mock the return of getStagesBySpeciesIds.
-     * 
-     * @param mockManager A {@code MySQLDAOManager} to for the class to acquire mock DAOs.
-     */
-    protected AnatEntityTOResultSet mockGetAnatEntities(MockDAOManager mockManager, Set<String> speciesIds) {
-        MySQLAnatEntityTOResultSet mockAnatEntityTORs = createMockDAOResultSet(
-                Arrays.asList(
-                        new AnatEntityTO("Anat_id1", "anatName1", null, null, null, null),
-                        new AnatEntityTO("Anat_id2", "anatName2", null, null, null, null),
-                        new AnatEntityTO("Anat_id3", "anatName3", null, null, null, null),
-                        new AnatEntityTO("Anat_id4", "anatName4", null, null, null, null),
-                        new AnatEntityTO("Anat_id5", "anatName5", null, null, null, null),
-                        new AnatEntityTO("NonInfoAnatEnt1", "xxx", null, null, null, null),
-                        new AnatEntityTO("NonInfoAnatEnt2", "zzz", null, null, null, null),
-                        new AnatEntityTO("Anat_id8", "anatName8", null, null, null, null),
-                        new AnatEntityTO("Anat_id9", "anatName9", null, null, null, null),
-                        new AnatEntityTO("Anat_id13", "anatName13", null, null, null, null)),
-                 MySQLAnatEntityTOResultSet.class);
-        // The only Attributes requested should be ID and name, this will be checked 
-        // at the end of the test
-        when(mockManager.mockAnatEntityDAO.getAnatEntitiesBySpeciesIds(speciesIds)).
-            thenReturn(mockAnatEntityTORs);
-        return mockAnatEntityTORs;
-    }
-=======
 //
 //    /**
 //     * Assert that common columns row are equal. It checks gene name, stage ID, stage name, 
@@ -279,6 +164,5 @@
 //            thenReturn(mockAnatEntityTORs);
 //        return mockAnatEntityTORs;
 //    }
->>>>>>> 4bf6846d
 
 }