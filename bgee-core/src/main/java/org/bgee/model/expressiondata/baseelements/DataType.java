--- conflicted
+++ resolved
@@ -27,9 +27,8 @@
  * @version Bgee 13 Sept. 2015
  * @since Bgee 13
  */
-<<<<<<< HEAD
 public enum DataType implements BgeeEnumField {
-    AFFYMETRIX, EST, IN_SITU, RELAXED_IN_SITU, RNA_SEQ;
+    AFFYMETRIX, EST, IN_SITU, RNA_SEQ;
 
     @Override
     public String getStringRepresentation() {
@@ -53,8 +52,4 @@
     public static final Set<DataType> convertToDataTypeSet(Set<String> representations) {
         return BgeeEnum.convertStringSetToEnumSet(DataType.class, representations);
     }
-=======
-public enum DataType {
-    AFFYMETRIX, EST, IN_SITU, RNA_SEQ;
->>>>>>> 9a7f09c1
 }