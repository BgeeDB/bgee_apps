--- conflicted
+++ resolved
@@ -139,8 +139,6 @@
     public final static String BGEE_SEARCH_INDEX_GENES_DEFAULT = null;
     /**
      * A {@code String} that is the key to access to the System property that contains the value
-<<<<<<< HEAD
-=======
      * of the sphinx anat. entities index used to query a search.
      *
      * @see #BGEE_SEARCH_INDEX_ANAT_ENTITIES_DEFAULT
@@ -167,8 +165,7 @@
     public final static String BGEE_SEARCH_INDEX_STRAINS_DEFAULT = null;
     /**
      * A {@code String} that is the key to access to the System property that contains the value
->>>>>>> daaf2e51
-     * of the sphinx autocomplete index used to query a search.
+     * of the sphinx autocomplete index used for gene autocomplete queries.
      * 
      * @see #BGEE_SEARCH_INDEX_AUTOCOMPLETE_DEFAULT
      */
@@ -976,15 +973,12 @@
         searchGenesIndex = getStringOption(prop, SYS_PROPS, FILE_PROPS,
                 BGEE_SEARCH_INDEX_GENES_KEY,
                 BGEE_SEARCH_INDEX_GENES_DEFAULT);
-<<<<<<< HEAD
-=======
         searchAnatEntitiesIndex = getStringOption(prop, SYS_PROPS, FILE_PROPS,
                 BGEE_SEARCH_INDEX_ANAT_ENTITIES_KEY,
                 BGEE_SEARCH_INDEX_ANAT_ENTITIES_DEFAULT);
         searchStrainsIndex = getStringOption(prop, SYS_PROPS, FILE_PROPS,
                 BGEE_SEARCH_INDEX_STRAINS_KEY,
                 BGEE_SEARCH_INDEX_STRAINS_DEFAULT);
->>>>>>> daaf2e51
         searchAutocompleteIndex = getStringOption(prop, SYS_PROPS, FILE_PROPS,
                 BGEE_SEARCH_INDEX_AUTOCOMPLETE_KEY,
                 BGEE_SEARCH_INDEX_AUTOCOMPLETE_DEFAULT);
@@ -1071,8 +1065,6 @@
     private final String searchGenesIndex;
     
     /**
-<<<<<<< HEAD
-=======
      * A {@code String} that is the name of the anat. entities index which is used to query a search.
      */
     private final String searchAnatEntitiesIndex;
@@ -1083,8 +1075,8 @@
     private final String searchStrainsIndex;
 
     /**
->>>>>>> daaf2e51
-     * A {@code String} that is the name of the autocomplete index which is used to query a search.
+     * A {@code String} that is the name of the autocomplete index
+     * which is used for gene autocomplete queries.
      */
     private final String searchAutocompleteIndex;
 
@@ -1279,8 +1271,6 @@
         return searchGenesIndex;
     }
     /**
-<<<<<<< HEAD
-=======
      * @return A {@code String} that is the name of the anat. entities index which is used to 
      * query a search.
      */
@@ -1295,9 +1285,8 @@
         return searchStrainsIndex;
     }
     /**
->>>>>>> daaf2e51
-     * @return A {@code String} that is the name of the autocomplete index which is used 
-     * to query a search.
+     * @return A {@code String} that is the name of the autocomplete index
+     * which is used for gene autocomplete queries.
      */
     public String getSearchAutocompleteIndex() {
         return searchAutocompleteIndex;
