--- conflicted
+++ resolved
@@ -24,11 +24,7 @@
  * @author  Frederic Bastian
  * @author  Valentine Rech de Laval
  * @author  Philippe Moret
-<<<<<<< HEAD
- * @version Bgee 14, Mar. 2017
-=======
  * @version Bgee 14, Feb. 2018
->>>>>>> 8bf43ade
  * @since   Bgee 13
  */
 public class HtmlGeneralDisplay extends HtmlParentDisplay implements GeneralDisplay {
@@ -101,11 +97,7 @@
 	    groups.stream().filter(sdg -> sdg.isSingleSpecies()).forEach(sdg -> {
 	        Species species = sdg.getMembers().get(0);
 	        Map<String,String> attrs = new HashMap<>();
-<<<<<<< HEAD
-	        attrs.put("src", this.prop.getSpeciesImagesRootDirectory() 
-=======
 	        attrs.put("src", this.prop.getBgeeRootDirectory() + this.prop.getSpeciesImagesRootDirectory() 
->>>>>>> 8bf43ade
 	                            + String.valueOf(species.getId()) + "_light.jpg");
 	        attrs.put("alt", htmlEntities(species.getShortName()));
 	        attrs.put("class", "species_img");
@@ -126,16 +118,6 @@
 	 */
 	private void displayHeroUnit() {
 		log.entry();
-<<<<<<< HEAD
-			
-	    this.writeln("<div id='bgee_hero' class='row'>");
-	    
-	    //TODO: manage the version either from database, or from bgee-webapp.properties file.
-	    this.writeln("<span id='bgee_version'>version 14-beta</span>");
-
-	    this.writeln("<div id='bgee_hp_logo'><img src='" + this.prop.getLogoImagesRootDirectory() 
-	            + "bgee14beta_hp_logo.png' alt='Bgee logo'></div>");
-=======
 		
 		String archiveClass = this.prop.isArchive()? "archive": "";
 
@@ -148,7 +130,6 @@
 
 	    this.writeln("<div id='bgee_hp_logo'><img src='" + this.prop.getBgeeRootDirectory() + this.prop.getLogoImagesRootDirectory() 
 	            + "bgee13_hp_logo.png' alt='Bgee logo'></div>");
->>>>>>> 8bf43ade
 	
 	    this.writeln("<div class='mini_text'>Gene expression data in animals</div>");
 
@@ -329,9 +310,6 @@
 	    this.writeln("</div>"); // close panel-heading
 	    
 	    this.writeln("<div class='panel-body'>");
-<<<<<<< HEAD
-	    
-=======
 
         this.writeOneNews("2018-02-14", "Release of Bgee version 14.0:"
                 + "<ul>"
@@ -349,7 +327,6 @@
                 + "You can still access to Bgee 13 at <a title='Archive site Bgee version 13' "
                 + "href='https://bgee.org/bgee13' target='_blank'>https://bgee.org/bgee13</a>.");
 
->>>>>>> 8bf43ade
 	    this.writeOneNews("2017-05-16", "Release of Bgee version 14-beta:"
 	            + "<ul>"
 	            + "  <li>12 new species, bringing the total to 29:"
@@ -368,17 +345,10 @@
 	            + "      <li>\"Bronze\": 1 experiment with a low confidence call; these are not shown by default.</li>"
 	            + "    </ul>"
 	            + "  </li>"
-<<<<<<< HEAD
-	            + "  <li>Update of download pages to make it easier to chose files to retrieve.</li>"
-	            + "</ul>"
-	            + "You can still access to Bgee 13 at <a title='Archive site Bgee version 13' "
-	            + "href='http://bgee.org/bgee13' target='_blank'>http://bgee.org/bgee13</a>.");
-=======
 	            + "  <li>Update of download pages to make it easier to chose files to retrieve; inclusion of gene ranks (as used in gene pages) in call files..</li>"
 	            + "</ul>"
 	            + "You can still access to Bgee 13 at <a title='Archive site Bgee version 13' "
 	            + "href='https://bgee.org/bgee13' target='_blank'>https://bgee.org/bgee13</a>.");
->>>>>>> 8bf43ade
 
 	    this.writeOneNews("2016-07-06", "Release of Bgee version 13.2: "
                 + "<ul>"
@@ -400,17 +370,10 @@
                 + "</ul>");
         
 	    this.writeOneNews("2016-05-09", "Release of our new "
-<<<<<<< HEAD
-                + "<a href='https://github.com/BgeeDB/BgeeDB_R' class='external_link' target='_blank'>"
-                + "BgeeDB R package</a>, a package for the annotation and gene expression "
-                + "data download from Bgee database into R, and TopAnat analysis (see also "
-                + "<a href='https://bioconductor.org/packages/release/bioc/html/BgeeDB.html'"
-=======
                 + "<a href='https://bioconductor.org/packages/release/bioc/html/BgeeDB.html' class='external_link' target='_blank'>"
                 + "BgeeDB R package</a>, a package for the annotation and gene expression "
                 + "data download from Bgee database into R, and TopAnat analysis (see also "
                 + "<a href='https://bioconductor.org/packages/release/bioc/html/BgeeDB.html' "
->>>>>>> 8bf43ade
                 + "class='external_link' target='_blank'>Bioconductor website</a>).");
 
         this.writeOneNews("2016-03-22", "Various improvements of our new interface.");
@@ -490,15 +453,9 @@
 
         this.writeln("<div class='col-xs-12 col-md-3 archive_site'>");
         this.writeln("View archive sites:");
-<<<<<<< HEAD
-        this.writeln("<a title='Archive site Bgee version 12' href='http://bgee.org/bgee12' target='_blank'>"
-                + "version 12</a>");
-        this.writeln("<a title='Archive site Bgee version 13' href='http://bgee.org/bgee13' target='_blank'>"
-=======
         this.writeln("<a title='Archive site Bgee version 12' href='https://bgee.org/bgee12' target='_blank'>"
                 + "version 12</a>");
         this.writeln("<a title='Archive site Bgee version 13' href='https://bgee.org/bgee13' target='_blank'>"
->>>>>>> 8bf43ade
                 + "version 13</a>");
         this.writeln("</div>");
         
