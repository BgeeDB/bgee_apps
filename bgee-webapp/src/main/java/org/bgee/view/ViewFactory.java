package org.bgee.view;

import java.io.IOException;

import javax.servlet.http.HttpServletResponse;

import org.apache.logging.log4j.LogManager;
import org.apache.logging.log4j.Logger;
import org.bgee.controller.BgeeProperties;
import org.bgee.controller.RequestParameters;

/**
 * This abstract class defines a {@code ViewFactory}. A class that extends this one
 * will return for a particular display type (i.e. html, xml, etc.) all appropriate views
<<<<<<< HEAD
 *
=======
 * 
>>>>>>> 546e8000
 * @author  Mathieu Seppey
 * @author  Frederic Bastian
 * @author  Valentine Rech de Laval
 * @version Bgee 14, Aug. 2018
 * @since   Bgee 1
 * 
 * @see org.bgee.view.html.HtmlFactory
 * @see org.bgee.view.xml.XmlFactory
 * @see org.bgee.view.csv.CsvFactory
 * @see ViewFactoryProvider
 * 
 */
public abstract class ViewFactory {

    private final static Logger log = LogManager.getLogger(ViewFactory.class.getName());

    /**
     * The {@code HttpServletResponse} used to return the result to the client
     */
    protected HttpServletResponse response;

    /**
     * The {@code RequestParameters} handling the parameters of the current request, 
     * used for display purposes.
     */
    protected RequestParameters requestParameters;
    
    /**
     * An instance of {@code BgeeProperties} to 
     * provide the all the properties values
     */
    protected BgeeProperties prop;

    /**
     * Constructor with injected {@code RequestParameters}
     * 
     * @param response          The {@code HttpServletResponse} where the outputs of the view
     *                          classes will be written
     * @param requestParameters The {@code RequestParameters} handling the parameters of the 
     *                          current request, to determine the requested displayType, 
     *                          and for display purposes.
     * @param prop              An instance of {@code BgeeProperties} to provide the all 
     *                          the properties values
     */
    public ViewFactory(HttpServletResponse response, RequestParameters requestParameters,
            BgeeProperties prop) {
        log.entry(response, requestParameters, prop);
        this.response = response;
        this.requestParameters = requestParameters;
        this.prop = prop;
        log.exit();
    }

    /**                             
     * @return A {@code GeneralDisplay} instance that is the view to be used
     * 
     * @throws IOException  If an error occurs with the {@code PrintWriter} when writing the
     *                      response output.
     */
    public abstract GeneralDisplay getGeneralDisplay() throws IOException;
    
    /**                             
     * @return  An {@code ErrorDisplay} used to display error messages when a request 
     *          has failed.
     * 
     * @throws IOException  If an error occurs with the {@code PrintWriter} when writing the
     *                      response output.
     */
    public abstract ErrorDisplay getErrorDisplay() throws IOException;

    /**
     *                              
     * @return A {@code DownloadDisplay} instance that is the view to be used
     * 
     * @throws IOException  If an error occurs with the {@code PrintWriter} when writing the
     *                      response output.
     */
    public abstract DownloadDisplay getDownloadDisplay() throws IOException;

    /**
     *                              
     * @return A {@code DocumentationDisplay} instance that is the view to be used.
     * 
     * @throws IOException  If an error occurs with the {@code PrintWriter} when writing the
     *                      response output.
     */
    public abstract DocumentationDisplay getDocumentationDisplay() throws IOException;

    /**
     *                              
     * @return A {@code AboutDisplay} instance that is the view to be used
     * 
     * @throws IOException  If an error occurs with the {@code PrintWriter} when writing the
     *                      response output.
     */
    public abstract AboutDisplay getAboutDisplay() throws IOException;
    
    /**
     *
     * @return A {@code PrivacyPolicyDisplay} instance that is the view to be used
     *
     * @throws IOException  If an error occurs with the {@code PrintWriter} when writing the
     *                      response output.
     */
    public abstract PrivacyPolicyDisplay getPrivacyPolicyDisplay() throws IOException;

    /**
     *                              
     * @return A {@code TopAnatDisplay} instance of the appropriate display type.
     * 
     * @throws IOException  If an error occurs with the {@code PrintWriter} when writing the
     *                      response output.
     */
    public abstract TopAnatDisplay getTopAnatDisplay() throws IOException;
    
    /**
     * 
     * @return A {@code GeneDisplay} instance of the appropriate display type.
     * @throws IOException If an error occurs with the {@code PrintWriter} when writing the
     * 	                   response output.
     */
    public abstract GeneDisplay getGeneDisplay() throws IOException;

    /**
     *
     * @return A {@code RawDataDisplay} instance of the appropriate display type.
     *
     * @throws IOException  If an error occurs with the {@code PrintWriter} when writing the
     *                      response output.
     */
    public abstract RawDataDisplay getRawCallDisplay() throws IOException;

    /**
     *                              
     * @return A {@code SpeciesDisplay} instance of the appropriate display type.
     * 
     * @throws IOException  If an error occurs with the {@code PrintWriter} when writing the
     *                      response output.
     */
    public abstract SpeciesDisplay getSpeciesDisplay() throws IOException;

    /**
     *                              
     * @return A {@code SearchDisplay} instance of the appropriate display type.
     * 
     * @throws IOException  If an error occurs with the {@code PrintWriter} when writing the
     *                      response output.
     */
    public abstract SearchDisplay getSearchDisplay() throws IOException;

    /**
     *                              
     * @return A {@code SourceDisplay} instance of the appropriate display type.
     * 
     * @throws IOException  If an error occurs with the {@code PrintWriter} when writing the
     *                      response output.
     */
    public abstract SourceDisplay getSourceDisplay() throws IOException;

    /**                      
     * @return A {@code DAODisplay} instance of the appropriate display type.
     * 
     * @throws IOException  If an error occurs with the {@code PrintWriter} when writing the
     *                      response output.
     */
    public abstract DAODisplay getDAODisplay() throws IOException;

    /**                      
     * @return A {@code JobDisplay} instance of the appropriate display type.
     * 
     * @throws IOException  If an error occurs with the {@code PrintWriter} when writing the
     *                      response output.
     */
    public abstract JobDisplay getJobDisplay() throws IOException;
    
    /**                      
     * @return A {@code RPackageDisplay} instance of the appropriate display type.
     * 
     * @throws IOException  If an error occurs with the {@code PrintWriter} when writing the
     *                      response output.
     */
    public abstract RPackageDisplay getRPackageDisplay() throws IOException;

    /**
     * @return A {@code FaqDisplay} instance of the appropriate display type.
     *
     * @throws IOException  If an error occurs with the {@code PrintWriter} when writing the
     *                      response output.
     */
    public abstract FaqDisplay getFaqDisplay() throws IOException;
}<|MERGE_RESOLUTION|>--- conflicted
+++ resolved
@@ -12,11 +12,7 @@
 /**
  * This abstract class defines a {@code ViewFactory}. A class that extends this one
  * will return for a particular display type (i.e. html, xml, etc.) all appropriate views
-<<<<<<< HEAD
  *
-=======
- * 
->>>>>>> 546e8000
  * @author  Mathieu Seppey
  * @author  Frederic Bastian
  * @author  Valentine Rech de Laval
