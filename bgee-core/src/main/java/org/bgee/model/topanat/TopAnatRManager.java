--- conflicted
+++ resolved
@@ -85,11 +85,7 @@
         code.clear();
         code.addRCode("# Check that you have installed the required packages");
         code.addRCode("if(!suppressWarnings(require(BiocManager))){");
-<<<<<<< HEAD
         code.addRCode("  install.packages('BiocManager', repos='https://cloud.r-project.org')");
-=======
-        code.addRCode("  install.packages('BiocManager')");
->>>>>>> 51851055
         code.addRCode("}");
         code.addRCode("if(!suppressWarnings(require(Rgraphviz))){");
         code.addRCode("  BiocManager::install('Rgraphviz', version='" + bioconductorRelease + "')");
@@ -99,30 +95,20 @@
         code.addRCode("  BiocManager::install('Runiversal', version='" + bioconductorRelease + "')");
         code.addRCode("}");
 
-<<<<<<< HEAD
-        code.addRCode("if(!suppressWarnings(require(topGO))){");
-        code.addRCode("  BiocManager::install('topGO', version='" + bioconductorRelease + "')");
-        code.addRCode("}");
-=======
         // if there is no decorrelation, do not use the topGO package
         if(this.params.getDecorrelationType() != DecorrelationType.NONE){
             code.addRCode("if(!suppressWarnings(require(topGO))){");
             code.addRCode("  BiocManager::install('topGO', version='" + bioconductorRelease + "')");
             code.addRCode("}");
         }
->>>>>>> 51851055
 
         code.addRCode("if(!suppressWarnings(require(rJava))){");
         code.addRCode("  BiocManager::install('rJava', version='" + bioconductorRelease + "')");
         code.addRCode("}");
 
-<<<<<<< HEAD
-        code.addRCode("library(topGO)");
-=======
         if(this.params.getDecorrelationType() != DecorrelationType.NONE){
             code.addRCode("library(topGO)");
         }
->>>>>>> 51851055
         code.addRCode("library(rJava)");
         code.addRCode("library(Runiversal)");
         code.addRCode("library(Rgraphviz)");
