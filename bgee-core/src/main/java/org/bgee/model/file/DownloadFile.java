--- conflicted
+++ resolved
@@ -8,18 +8,11 @@
 import org.apache.commons.lang3.StringUtils;
 import org.bgee.model.BgeeEnum;
 import org.bgee.model.BgeeEnum.BgeeEnumField;
-<<<<<<< HEAD
-
-/**
- * A file (available for download), providing information such as size, category.
- * 
-=======
 import org.bgee.model.expressiondata.CallService;
 
 /**
  * A file (available for download), providing information such as size, category.
  *
->>>>>>> 8bf43ade
  * @author  Philippe Moret
  * @author  Valentine Rech de Laval
  * @version Bgee 14, Apr. 2017
@@ -43,11 +36,7 @@
      *   <li>{@code RNASEQ_ANNOT} corresponds to RNA-Seq annotations file</li>
      *   <li>{@code RNASEQ_DATA} corresponds toRNA-Seq data file</li>
 	 * </ul>
-<<<<<<< HEAD
-	 * 
-=======
 	 *
->>>>>>> 8bf43ade
 	 * @author  Philippe Moret
 	 * @author  Valentine Rech de Laval
 	 * @version Bgee 14, Apr. 2017
@@ -57,10 +46,7 @@
         EXPR_CALLS_SIMPLE("expr_simple", false),
         EXPR_CALLS_COMPLETE("expr_advanced", false),
         DIFF_EXPR_ANAT_SIMPLE("diff_expr_anatomy_simple", true),
-<<<<<<< HEAD
-=======
         //TODO: harmonize use of advanced/complete. Use "advanced" in the text name.
->>>>>>> 8bf43ade
         DIFF_EXPR_ANAT_COMPLETE("diff_expr_anatomy_complete", true),
         DIFF_EXPR_DEV_COMPLETE("diff_expr_dev_complete", true),
         DIFF_EXPR_DEV_SIMPLE("diff_expr_dev_simple", true),
@@ -75,22 +61,14 @@
          */
         private final String stringRepresentation;
 
-<<<<<<< HEAD
-        /** 
-=======
-        /**
->>>>>>> 8bf43ade
+        /**
          * A {@code boolean} defining whether the file is a differential expression file.
          */
         private final boolean isDiffExpr;
 
         /**
          * Constructor with 2-params.
-<<<<<<< HEAD
-         * 
-=======
          *
->>>>>>> 8bf43ade
          * @param stringRepresentation  A {@code String} that is the string representation.
          * @param isDiffExpr            A {@code boolean} defining whether the file is
          *                              a differential expression file.
@@ -106,18 +84,6 @@
         }
 
         /**
-<<<<<<< HEAD
-         * Convert the {@code String} representation of a category (for instance, 
-         * retrieved from request) into a {@code CategoryEnum}.
-         * Operation performed by calling {@link BgeeEnum#convert(Class, String)} with 
-         * {@code CategoryEnum} as the {@code Class} argument, and {@code representation} 
-         * as the {@code String} argument.
-         * 
-         * @param representation            A {@code String} representing a data quality.
-         * @return                          A {@code CategoryEnum} corresponding 
-         *                                  to {@code representation}.
-         * @throws IllegalArgumentException If {@code representation} does not correspond 
-=======
          * Convert the {@code String} representation of a category (for instance,
          * retrieved from request) into a {@code CategoryEnum}.
          * Operation performed by calling {@link BgeeEnum#convert(Class, String)} with
@@ -128,7 +94,6 @@
          * @return                          A {@code CategoryEnum} corresponding
          *                                  to {@code representation}.
          * @throws IllegalArgumentException If {@code representation} does not correspond
->>>>>>> 8bf43ade
          *                                  to any {@code CategoryEnum}.
          * @see #convert(Class, String)
          */
@@ -146,65 +111,6 @@
         @Override
         public String toString() {
             return this.getStringRepresentation();
-<<<<<<< HEAD
-        }
-    }
-    
-    /**
-     * This enum contains all the different condition parameters of files:
-     * <ul>
-     *   <li>{@code ANAT_ENTITY} corresponds to the anatomical entity parameter</li>
-     *   <li>{@code DEV_STAGE} corresponds to the developmental stage parameter</li>
-     * </ul>
-     * 
-     * @author  Valentine Rech de Laval
-     * @version Bgee 14, Apr. 2017
-     * @since   Bgee 14, Apr. 2017
-     */
-    // TODO: should we use CallService.Attribute?
-    public enum ConditionParameter implements BgeeEnumField {
-        ANAT_ENTITY("anatomicalEntity"), DEV_STAGE("developmentalStage");
-        
-        /** The string representation */
-        private final String stringRepresentation;
-
-        /**
-         * Constructor with 1-param
-         * 
-         * @param stringRepresentation A {@code String} corresponding to this {@code ConditionParameter}.
-         */
-        ConditionParameter(String stringRepresentation) {
-            this.stringRepresentation = stringRepresentation;
-        }
-
-        @Override
-        public String getStringRepresentation() {
-            return this.stringRepresentation;
-        }
-        
-        /**
-         * Convert the {@code String} representation of a condition parameter (for instance, 
-         * retrieved from request) into a {@code ConditionParameter}.
-         * Operation performed by calling {@link BgeeEnum#convert(Class, String)} with 
-         * {@code ConditionParameter} as the {@code Class} argument, and {@code representation} 
-         * as the {@code String} argument.
-         * 
-         * @param representation            A {@code String} representing a data quality.
-         * @return                          A {@code ConditionParameter} corresponding 
-         *                                  to {@code representation}.
-         * @throws IllegalArgumentException If {@code representation} does not correspond 
-         *                                  to any {@code ConditionParameter}.
-         * @see #convert(Class, String)
-         */
-        public static final ConditionParameter convertToConditionParameter(String representation) {
-            return BgeeEnum.convert(ConditionParameter.class, representation);
-        }
-
-        @Override
-        public String toString() {
-            return this.getStringRepresentation();
-=======
->>>>>>> 8bf43ade
         }
     }
 
@@ -227,38 +133,22 @@
      * See {@link #getSpeciesDataGroupId()}.
      */
     private final Integer speciesDataGroupId;
-<<<<<<< HEAD
-    
-=======
-
->>>>>>> 8bf43ade
+
     /**
      * See {@link #getSize()}.
      */
     private final long size;
-    
+
     /**
      * See {@link #getConditionParameters()}.
      */
-    private final Set<ConditionParameter> conditionParameters;
-
-    /**
-<<<<<<< HEAD
+    private final Set<CallService.Attribute> conditionParameters;
+
+    /**
      * The constructor provides all values except condition parameters to create a {@code DownloadFile}.
      * <p>
      * No argument can be null or blank.
-     * 
-=======
-     * See {@link #getConditionParameters()}.
-     */
-    private final Set<CallService.Attribute> conditionParameters;
-
-    /**
-     * The constructor provides all values except condition parameters to create a {@code DownloadFile}.
-     * <p>
-     * No argument can be null or blank.
-     *
->>>>>>> 8bf43ade
+     *
      * @param path                 A {@code String} representing the path of the containing the file.
      * @param name                 A {@code String} containing the file name. Might be {@code /} 
      *                             by convention if the file represents a directory.
@@ -272,21 +162,12 @@
     }
 
     /**
-<<<<<<< HEAD
-     * The constructor provides all values to create a {@code Download}.
-     * <p>
-     * Only {@code conditionParameters} can be null or blank.
-     * 
-     * @param path                 A {@code String} representing the path of the containing the file.
-     * @param name                 A {@code String} containing the file name. Might be {@code /} 
-=======
      * The constructor provides all values to create a {@code DownloadFile}.
      * <p>
      * Only {@code conditionParameters} can be null or blank.
      *
      * @param path                 A {@code String} representing the path of the containing the file.
      * @param name                 A {@code String} containing the file name. Might be {@code /}
->>>>>>> 8bf43ade
      *                             by convention if the file represents a directory.
      * @param category             A {@code CategoryEnum} that is the category of the file.
      * @param size                 A {@code Long} representing the file size in bytes.
@@ -296,11 +177,7 @@
      * @throws IllegalArgumentException If any of the argument is {@code null}.
      */
     public DownloadFile(String path, String name, CategoryEnum category, Long size,
-<<<<<<< HEAD
-            Integer speciesDataGroupId, Collection<ConditionParameter> conditionParameters) {
-=======
             Integer speciesDataGroupId, Collection<CallService.Attribute> conditionParameters) {
->>>>>>> 8bf43ade
         if (StringUtils.isBlank(path) || StringUtils.isBlank(name) || category == null || 
                 speciesDataGroupId == null) {
             throw new IllegalArgumentException("No argument can be null or blank.");
@@ -319,11 +196,7 @@
 
     /**
      * Get the path, relative to download files root directory.
-<<<<<<< HEAD
-     * 
-=======
-     *
->>>>>>> 8bf43ade
+     *
      * @return A {@code String} containing the path where the actual file is found.
      */
     public String getPath() {
@@ -332,11 +205,7 @@
 
     /**
      * Get the file name.
-<<<<<<< HEAD
-     * 
-=======
-     *
->>>>>>> 8bf43ade
+     *
      * @return A {@code String} containing the file name.
      */
     public String getName() {
@@ -345,11 +214,7 @@
 
     /**
      * Gets the file category.
-<<<<<<< HEAD
-     * 
-=======
-     *
->>>>>>> 8bf43ade
+     *
      * @return A {@code CategoryEnum} representing the file's category.
      */
     public CategoryEnum getCategory() {
@@ -358,11 +223,7 @@
 
     /**
      * Gets the species data group id.
-<<<<<<< HEAD
-     * 
-=======
-     *
->>>>>>> 8bf43ade
+     *
      * @return An {@code Integer} representation of the species data group id.
      */
     public Integer getSpeciesDataGroupId() {
@@ -372,29 +233,17 @@
     
     /**
      * Gets the condition parameters.
-<<<<<<< HEAD
-     * 
-     * @return  A {@code Set} of {@code ConditionParameter} that are the
-     *          condition parameters used to generate this file.
-     */
-    public Set<ConditionParameter> getConditionParameters() {
-=======
      *
      * @return  A {@code Set} of {@code CallService.Attribute} that are the
      *          condition parameters used to generate this file.
      */
     public Set<CallService.Attribute> getConditionParameters() {
->>>>>>> 8bf43ade
         return conditionParameters;
     }
 
     /**
      * Gets the size.
-<<<<<<< HEAD
-     * 
-=======
-     *
->>>>>>> 8bf43ade
+     *
      * @return A {@code Long} representing the size of the file in bytes.
      */
     public Long getSize() {
@@ -403,11 +252,7 @@
 
     /**
      * Define whether the file is a differential expression file.
-<<<<<<< HEAD
-     * 
-=======
-     *
->>>>>>> 8bf43ade
+     *
      * @return {@code true} if the file is a differential expression file.
      */
     public boolean isDiffExpr(){
