package org.bgee.model.expressiondata;

import static org.junit.Assert.assertFalse;
import static org.junit.Assert.assertTrue;
import static org.junit.Assert.fail;

import java.math.BigDecimal;
import java.util.AbstractMap;
import java.util.Arrays;
import java.util.Collection;
import java.util.Collections;
import java.util.EnumSet;
import java.util.HashMap;
import java.util.HashSet;
import java.util.Map;
import java.util.Set;
import java.util.stream.Collectors;

import org.bgee.model.TestAncestor;
import org.bgee.model.anatdev.AnatEntity;
import org.bgee.model.anatdev.DevStage;
import org.bgee.model.expressiondata.Call.ExpressionCall;
import org.bgee.model.expressiondata.CallData.ExpressionCallData;
import org.bgee.model.expressiondata.CallFilter.DiffExpressionCallFilter;
import org.bgee.model.expressiondata.CallFilter.ExpressionCallFilter;
import org.bgee.model.expressiondata.baseelements.CallType;
import org.bgee.model.expressiondata.baseelements.CallType.Expression;
import org.bgee.model.expressiondata.baseelements.DataPropagation;
import org.bgee.model.expressiondata.baseelements.PropagationState;
import org.bgee.model.expressiondata.baseelements.SummaryCallType;
import org.bgee.model.expressiondata.baseelements.DataQuality;
import org.bgee.model.expressiondata.baseelements.DataType;
import org.bgee.model.expressiondata.baseelements.ExperimentExpressionCount;
import org.bgee.model.expressiondata.baseelements.ExpressionLevelInfo;
import org.bgee.model.expressiondata.baseelements.SummaryCallType.ExpressionSummary;
import org.bgee.model.expressiondata.baseelements.SummaryQuality;
import org.bgee.model.gene.Gene;
import org.bgee.model.gene.GeneBioType;
import org.bgee.model.gene.GeneFilter;
import org.bgee.model.species.Species;
import org.junit.Test;

/**
 * Unit tests for {@link CallFilter}.
 * 
 * @author  Frederic Bastian
 * @author  Valentine Rech de Laval
 * @author  Julien Wollbrett
 * @version Bgee 14, Aug. 2018
 * @since   Bgee 13, Oct. 2015
 */
//FIXME: to reactivate
public class CallFilterTest extends TestAncestor {

    private static final Map<DataType, Set<ExperimentExpressionCount>> VALID_EXP_COUNTS = 
        //we go through all combinations of DataType, CallType.Expression,
        //PropagationState, and DataQuality, to identify and store the valid ones.
        Collections.unmodifiableMap(EnumSet.allOf(DataType.class).stream()
        .flatMap(dataType -> EnumSet.allOf(CallType.Expression.class).stream()
            .filter(callType -> callType.isValidDataType(dataType))
            .flatMap(callType -> ExperimentExpressionCount.ALLOWED_PROP_STATES.stream()
                .filter(propState -> callType.isValidPropagationState(propState))
                .flatMap(propState -> EnumSet.allOf(DataQuality.class).stream()
                    .map(
                        dataQuality -> new AbstractMap.SimpleEntry<>(dataType, 
                            new ExperimentExpressionCount(callType, dataQuality, propState, 0))
                    )
                )
            )
        ).collect(Collectors.groupingBy(e -> e.getKey(), 
                Collectors.mapping(e -> e.getValue(), Collectors.toSet()))));

    /**
     * Test the sanity checks performed by {@link CallFilter#CallFilter(org.bgee.model.gene.GeneFilter, Set, Set)}.
     */
    //variables unused because we only test initialization.
    @SuppressWarnings("unused")
    @Test
    public void testSanityChecks() {
        try {
<<<<<<< HEAD
            new ExpressionCallFilter(null, null, null, null, null, null, null, null, null, null);
=======
            new ExpressionCallFilter(null, null, null, null, null);
>>>>>>> 55d63a95
            fail("An exception should be thrown when no CallData Set is provided.");
        } catch (IllegalArgumentException e) {
            //test passed
        }
        try {
<<<<<<< HEAD
            new ExpressionCallFilter(null, null, new HashSet<>(), null, null, null, null, null, null, null);
=======
            new ExpressionCallFilter(null, null, new HashSet<>(), null, null);
>>>>>>> 55d63a95
            fail("An exception should be thrown when the CallData Set is empty.");
        } catch (IllegalArgumentException e) {
            //test passed
        }
        try {
            new DiffExpressionCallFilter(null, null, new HashSet<>(), null);
            fail("An exception should be thrown when the CallData Set is empty.");
        } catch (IllegalArgumentException e) {
            //test passed
        }
        
        //now, test when everything is fine (GeneFilter or ConditionFilter provided)
        Set<GeneFilter> geneFilter = Collections.singleton(new GeneFilter(9606));
        Set<ConditionFilter> conditionFilter = 
                Collections.singleton(new ConditionFilter(Arrays.asList("ae1", "ae2"), 
                        Arrays.asList("devStage1"), null, null, null));
        

        //now, test when everything is fine
        //test when GeneFilter and/or ConditionFilter are provided
<<<<<<< HEAD
        new ExpressionCallFilter(null, geneFilter, null, null, null, null, null, null, null, null);
        new ExpressionCallFilter(null, null, conditionFilter, null, null, null, null, null, null, null);
        new ExpressionCallFilter(null, geneFilter, conditionFilter, null, null, null, null, null, null, null);
=======
        new ExpressionCallFilter(null, geneFilter, null, null, null);
        new ExpressionCallFilter(null, null, conditionFilter, null, null);
        new ExpressionCallFilter(null, geneFilter, conditionFilter, null, null);
>>>>>>> 55d63a95
        Map<SummaryCallType.DiffExpressionSummary, SummaryQuality> callTypeMap = new HashMap<>();
        callTypeMap.put(SummaryCallType.DiffExpressionSummary.OVER_EXPRESSED, SummaryQuality.BRONZE);
        new DiffExpressionCallFilter(null, geneFilter, null, null);
        new DiffExpressionCallFilter(null, null, conditionFilter, null);
        new DiffExpressionCallFilter(null, geneFilter, conditionFilter, null);
    }

//    /**
//     * Test the method {@link CallFilter#test(Call)}.
//     */
//    @Test
//    public void shouldTest() {
//        
//        Collection<ExpressionCallData> callData = new HashSet<>();
//        Set<ExperimentExpressionCount> counts = new HashSet<>();
//        counts.addAll(VALID_EXP_COUNTS.get(DataType.EST).stream()
//                .filter(c -> !(c.getCallType().equals(CallType.Expression.EXPRESSED)
//                    && DataQuality.HIGH.equals(c.getDataQuality()) 
//                    && PropagationState.SELF.equals(c.getPropagationState())))
//                .filter(c -> !(c.getCallType().equals(CallType.Expression.EXPRESSED)
//                    && DataQuality.HIGH.equals(c.getDataQuality()) 
//                    && PropagationState.ALL.equals(c.getPropagationState())))
//                .collect(Collectors.toSet()));
//        counts.add(new ExperimentExpressionCount(CallType.Expression.EXPRESSED, DataQuality.HIGH,
//                PropagationState.SELF, 2));
//        counts.add(new ExperimentExpressionCount(CallType.Expression.EXPRESSED, DataQuality.HIGH,
//                PropagationState.ALL, 2));
//        callData.add(new ExpressionCallData(DataType.EST, counts, 0, null, null, null, null));
//        
//        counts = new HashSet<>();
//        counts.addAll(VALID_EXP_COUNTS.get(DataType.AFFYMETRIX).stream()
//            .filter(c -> !(c.getCallType().equals(CallType.Expression.EXPRESSED)
//                && DataQuality.HIGH.equals(c.getDataQuality()) 
//                && PropagationState.SELF.equals(c.getPropagationState())))
//            .filter(c -> !(c.getCallType().equals(CallType.Expression.EXPRESSED)
//                && DataQuality.HIGH.equals(c.getDataQuality()) 
//                && PropagationState.ALL.equals(c.getPropagationState())))
//            .filter(c -> !(c.getCallType().equals(CallType.Expression.EXPRESSED)
//                && DataQuality.LOW.equals(c.getDataQuality())
//                && PropagationState.SELF.equals(c.getPropagationState())))
//            .filter(c -> !(c.getCallType().equals(CallType.Expression.EXPRESSED)
//                && DataQuality.LOW.equals(c.getDataQuality()) 
//                && PropagationState.ALL.equals(c.getPropagationState())))
//            .collect(Collectors.toSet()));
//        counts.add(new ExperimentExpressionCount(CallType.Expression.EXPRESSED, DataQuality.LOW,
//                PropagationState.SELF, 1));
//        counts.add(new ExperimentExpressionCount(CallType.Expression.EXPRESSED, DataQuality.LOW,
//                PropagationState.ALL, 1));
//        counts.add(new ExperimentExpressionCount(CallType.Expression.EXPRESSED, DataQuality.HIGH,
//                PropagationState.SELF, 0));
//        counts.add(new ExperimentExpressionCount(CallType.Expression.EXPRESSED, DataQuality.HIGH,
//                PropagationState.ALL, 0));
//        callData.add(new ExpressionCallData(DataType.AFFYMETRIX, counts, 0, null, null, null, null));
//        
//        AnatEntity ae1 = new AnatEntity("ae1");
//        DevStage ds1 = new DevStage("ds1");
//        Species sp1 = new Species(1);
//        
//        DataPropagation selfSelfPropagation = new DataPropagation(PropagationState.SELF, PropagationState.SELF);
//        
//        ExpressionCall call1 = new ExpressionCall(new Gene("g1", new Species(1), new GeneBioType("b")),
//            new Condition(ae1, ds1, sp1), selfSelfPropagation, ExpressionSummary.EXPRESSED, 
//            SummaryQuality.GOLD, callData, new ExpressionLevelInfo(new BigDecimal(125.00)));
//        
//        // Test ConditionFilter
//        ConditionFilter cond1 = new ConditionFilter(Collections.singleton("ae1"), Collections.singleton("ds1"));
//        Map<SummaryCallType.ExpressionSummary, SummaryQuality> callTypeMap = new HashMap<>();
//        Map<Expression, Boolean> expressedData = new HashMap<>();
//        expressedData.put(Expression.EXPRESSED, true);
//        callTypeMap.put(ExpressionSummary.EXPRESSED, SummaryQuality.SILVER);
//        ExpressionCallFilter callFilter = new ExpressionCallFilter(callTypeMap, null, Collections.singleton(cond1),
//            Arrays.asList(DataType.EST), expressedData, null, null);
//        assertTrue("Call should pass the filter", callFilter.test(call1));
//
//        callTypeMap = new HashMap<>();
//        callTypeMap.put(ExpressionSummary.EXPRESSED, SummaryQuality.SILVER);
//        callFilter = new ExpressionCallFilter(callTypeMap, null, Collections.singleton(cond1),
//                Arrays.asList(DataType.AFFYMETRIX), null, null, null);
//        assertTrue("Call should pass the filter", callFilter.test(call1));
//
//        callTypeMap = new HashMap<>();
//        
//        callTypeMap.put(ExpressionSummary.EXPRESSED, SummaryQuality.GOLD);
//        callFilter = new ExpressionCallFilter(callTypeMap, null, Collections.singleton(cond1),
//                null, expressedData, null, null);
//        assertTrue("Call should pass the filter", callFilter.test(call1));
//
//        callTypeMap = new HashMap<>();
//        callTypeMap.put(ExpressionSummary.EXPRESSED, SummaryQuality.GOLD);
//        callFilter = new ExpressionCallFilter(callTypeMap, null, Collections.singleton(cond1),
//            Arrays.asList(DataType.AFFYMETRIX, DataType.EST), expressedData, null, null);
//        assertTrue("Call should pass the filter", callFilter.test(call1));
//
//        callTypeMap = new HashMap<>();
//        callTypeMap.put(ExpressionSummary.EXPRESSED, SummaryQuality.GOLD);
//        callFilter = new ExpressionCallFilter(callTypeMap, null, Collections.singleton(cond1),
//                Arrays.asList(DataType.RNA_SEQ), expressedData, null, null);
//        assertFalse("Call should not pass the filter", callFilter.test(call1));
//
//        callTypeMap = new HashMap<>();
//        callTypeMap.put(ExpressionSummary.NOT_EXPRESSED, SummaryQuality.BRONZE);
//        callFilter = new ExpressionCallFilter(callTypeMap, null, Collections.singleton(cond1),
//                Arrays.asList(DataType.AFFYMETRIX), expressedData, null, null);
//        assertFalse("Call should not pass the filter", callFilter.test(call1));
//
//        callTypeMap = new HashMap<>();
//        callTypeMap.put(ExpressionSummary.EXPRESSED, SummaryQuality.GOLD);
//        Map<Expression, Boolean> notExpressedData = new HashMap<>();
//        notExpressedData.put(Expression.NOT_EXPRESSED, true);
//        notExpressedData.put(Expression.EXPRESSED, false);
//        callFilter = new ExpressionCallFilter(callTypeMap, null, Collections.singleton(cond1),
//                Arrays.asList(DataType.IN_SITU), notExpressedData, null, null);
//        assertFalse("Call should not pass the filter", callFilter.test(call1));
//
//        callData.clear();
//        counts = new HashSet<>();
//        counts.addAll(VALID_EXP_COUNTS.get(DataType.AFFYMETRIX).stream()
//            .filter(c -> !(c.getCallType().equals(CallType.Expression.EXPRESSED)
//                && DataQuality.LOW.equals(c.getDataQuality())
//                && PropagationState.SELF.equals(c.getPropagationState())))
//            .filter(c -> !(c.getCallType().equals(CallType.Expression.EXPRESSED)
//                && DataQuality.LOW.equals(c.getDataQuality()) 
//                && PropagationState.ALL.equals(c.getPropagationState())))
//            .collect(Collectors.toSet()));
//        counts.add(new ExperimentExpressionCount(CallType.Expression.EXPRESSED, DataQuality.LOW,
//                PropagationState.SELF, 1));
//        counts.add(new ExperimentExpressionCount(CallType.Expression.EXPRESSED, DataQuality.LOW,
//                PropagationState.ALL, 1));
//        callData.add(new ExpressionCallData(DataType.AFFYMETRIX, counts, 0, null, null, null, null));
//        
//        ExpressionCall call2 = new ExpressionCall(new Gene("g1", new Species(1), new GeneBioType("b")), 
//                new Condition(ae1, ds1, sp1), selfSelfPropagation, ExpressionSummary.EXPRESSED, 
//                SummaryQuality.SILVER, callData, new ExpressionLevelInfo(new BigDecimal(125.00)));
//        callTypeMap = new HashMap<>();
//        callTypeMap.put(ExpressionSummary.EXPRESSED, SummaryQuality.GOLD);
//        callFilter = new ExpressionCallFilter(callTypeMap, null, Collections.singleton(cond1), 
//                null, expressedData, null, null);
//        assertFalse("Call should not pass the filter", callFilter.test(call2));
//
//        // Test gene filter
//        Set<ConditionFilter> validConditionFilters = new HashSet<>();
//        validConditionFilters.add(new ConditionFilter(Arrays.asList("ae1", "ae2"), Arrays.asList("ds1", "ds2")));
//        callFilter = new ExpressionCallFilter(null, Collections.singleton(new GeneFilter(1, "g1")),
//                validConditionFilters, null, null, null, null);
//        assertTrue("Call should pass the filter", callFilter.test(call1));
//
//        Set<ConditionFilter> notValidConditionFilters = new HashSet<>();
//        notValidConditionFilters.add(new ConditionFilter(Arrays.asList("ae1", "ae2"), Arrays.asList("ds2")));
//        callFilter = new ExpressionCallFilter(null, Collections.singleton(new GeneFilter(1, "g1")),
//                notValidConditionFilters, null, null, null, null);
//        assertFalse("Call should not pass the filter", callFilter.test(call1));
//
//        // Test gene filter
//        callFilter = new ExpressionCallFilter(null, Collections.singleton(new GeneFilter(1, "g2")),
//                validConditionFilters, null, null, null, null);
//        assertFalse("Call should not pass the filter", callFilter.test(call1));
//    }
}<|MERGE_RESOLUTION|>--- conflicted
+++ resolved
@@ -78,21 +78,13 @@
     @Test
     public void testSanityChecks() {
         try {
-<<<<<<< HEAD
-            new ExpressionCallFilter(null, null, null, null, null, null, null, null, null, null);
-=======
             new ExpressionCallFilter(null, null, null, null, null);
->>>>>>> 55d63a95
             fail("An exception should be thrown when no CallData Set is provided.");
         } catch (IllegalArgumentException e) {
             //test passed
         }
         try {
-<<<<<<< HEAD
-            new ExpressionCallFilter(null, null, new HashSet<>(), null, null, null, null, null, null, null);
-=======
             new ExpressionCallFilter(null, null, new HashSet<>(), null, null);
->>>>>>> 55d63a95
             fail("An exception should be thrown when the CallData Set is empty.");
         } catch (IllegalArgumentException e) {
             //test passed
@@ -113,15 +105,9 @@
 
         //now, test when everything is fine
         //test when GeneFilter and/or ConditionFilter are provided
-<<<<<<< HEAD
-        new ExpressionCallFilter(null, geneFilter, null, null, null, null, null, null, null, null);
-        new ExpressionCallFilter(null, null, conditionFilter, null, null, null, null, null, null, null);
-        new ExpressionCallFilter(null, geneFilter, conditionFilter, null, null, null, null, null, null, null);
-=======
         new ExpressionCallFilter(null, geneFilter, null, null, null);
         new ExpressionCallFilter(null, null, conditionFilter, null, null);
         new ExpressionCallFilter(null, geneFilter, conditionFilter, null, null);
->>>>>>> 55d63a95
         Map<SummaryCallType.DiffExpressionSummary, SummaryQuality> callTypeMap = new HashMap<>();
         callTypeMap.put(SummaryCallType.DiffExpressionSummary.OVER_EXPRESSED, SummaryQuality.BRONZE);
         new DiffExpressionCallFilter(null, geneFilter, null, null);
