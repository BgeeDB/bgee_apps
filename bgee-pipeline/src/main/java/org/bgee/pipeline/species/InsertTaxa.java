--- conflicted
+++ resolved
@@ -461,14 +461,14 @@
                 //insert keywords
                 this.getKeywordDAO().insertKeywords(allKeywords);
                 //now we retrieve the keywords to find their IDs
-                final Map<String, String> keywordToId = this.getKeywordDAO().getKeywords(allKeywords).stream()
+                final Map<String, Integer> keywordToId = this.getKeywordDAO().getKeywords(allKeywords).stream()
                         .collect(Collectors.toMap(keywordTO -> keywordTO.getName(), 
                                                   keywordTO -> keywordTO.getId()));
                 //and we insert relations to species IDs
                 this.getKeywordDAO().insertKeywordToSpecies(speciesIdToKeywords.entrySet().stream()
                         .filter(entry -> entry.getValue() != null && !entry.getValue().isEmpty())
                         .flatMap(entry -> entry.getValue().stream().map(keyword -> 
-                            new EntityToKeywordTO(Integer.toString(entry.getKey()), keywordToId.get(keyword))))
+                            new EntityToKeywordTO<>(entry.getKey(), keywordToId.get(keyword))))
                         .collect(Collectors.toSet()));
                 
                 this.commit();
@@ -568,18 +568,9 @@
             Integer dataSourceId = (Integer) species.get(SPECIES_GENOME_DATA_SOURCE_ID_KEY);
             
             Integer genomeSpeciesId = (Integer) species.get(SPECIES_GENOME_ID_KEY);
-//            String fakeGeneIdPrefix = (String) species.get(SPECIES_FAKE_GENE_PREFIX_KEY);
-            
-<<<<<<< HEAD
-            speciesTOs.add(new SpeciesTO(String.valueOf(speciesId), commonName, genus, 
-                    speciesName, displayOrder, parentTaxonId, genomeFilePath, genomeVersion, 
-                    (dataSourceId == null ? null: String.valueOf(dataSourceId)), 
-                    (genomeSpeciesId == null ? null: String.valueOf(genomeSpeciesId)), 
-                    fakeGeneIdPrefix));
-=======
-            speciesTOs.add(new SpeciesTO(speciesId, commonName, genus, 
-                    speciesName, parentTaxonId, genomeFilePath, genomeVersion, genomeSpeciesId));
->>>>>>> 4bf6846d
+            
+            speciesTOs.add(new SpeciesTO(speciesId, commonName, genus, speciesName, displayOrder,
+                    parentTaxonId, genomeFilePath, genomeVersion, dataSourceId, genomeSpeciesId));
         }
         if (speciesTOs.size() != allSpecies.size()) {
             throw log.throwing(new IllegalStateException("The taxonomy ontology " +
