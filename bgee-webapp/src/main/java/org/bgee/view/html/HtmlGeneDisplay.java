--- conflicted
+++ resolved
@@ -49,11 +49,7 @@
  * @author  Philippe Moret
  * @author  Valentine Rech de Laval
  * @author  Frederic Bastian
-<<<<<<< HEAD
- * @version Bgee 14, Apr. 2019
-=======
  * @version Bgee 14, May 2019
->>>>>>> 0612b00d
  * @since   Bgee 13, Oct. 2015
  */
 public class HtmlGeneDisplay extends HtmlParentDisplay implements GeneDisplay {
