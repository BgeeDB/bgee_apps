<div ng-cloak> <!-- class="container-fluid" --> 

    <h1>TopAnat - Gene Expression Enrichment</h1>

    <div id='bgee_introduction'>
	   <p>GO-like enrichment of anatomical terms, mapped to genes by expression patterns.
	       It is possible to run TopAnat using our 
	       <a href='https://bioconductor.org/packages/BgeeDB/' class='external_link' 
	       target='_blank' rel='noopener'>BgeeDB R package</a>.
           This is the same as this web-service, but with more flexibility in 
           the choice of parameters and developmental stages, and is based on the 
           <a href='https://bioconductor.org/packages/topGO/' class='external_link'
           title='topGO package in Bioconductor' target='_blank' rel='noopener'>topGO package</a>.
	   </p>
    </div>


    <form id="queryForm" style="font-size: 14px;" name="queryForm" ng-submit="vm.postForm()" novalidate>

        <input type="hidden" ng-model="vm.isFormValidDevStages" required/>
        <input type="hidden" ng-model="vm.isFormValidDataTypes" required/>

        <div ng-cloak style="position: fixed; top: 10px; right: 10px; width: 100px; background-color: white;">
            <loading></loading>
        </div>

        <!-- <div class="row vert-offset horiz-offset" style="padding-bottom: 20px;"> -->
        <div class="row">
	        <ul ng-cloak class="nav nav-pills">
	            <li ng-class="{'active': vm.showRecentJobsPanel}">
	                <a role="button" ng-click="vm.toggleRecentJobs();">
	                    <span class="glyphicon glyphicon-th-list" aria-hidden="true"></span>
	                    Recent Jobs
	                    <span ng-if="vm.recentJobs.length > 0" class="badge">{{vm.recentJobs.length}}</span>
	                </a>
	            </li>
	            <li>
	                <a href="?page=doc&action=top_anat" role="button">
	                    <span class="glyphicon glyphicon-education" aria-hidden="true"></span>
	                    Documentation
	                </a>
	            </li>
	        </ul>
            <span class="examples">
                <!--  See popover text in help.json -->
                <span class="glyphicon glyphicon-pushpin"></span> Examples 
                <!-- Do not add a trailing slash to the example URLs, see comments in topanat.js -->
                <a class="bgee-loading" href="?page=top_anat#/result/7919f27d143667bc6c137401ce0c91b51e257538"
                   uib-popover="{{vm.help}}" popover-trigger="mouseenter" popover-placement="bottom"
                   popover-append-to-body="true" popover-title="Example 1"
                   ng-mouseover="vm.getOnlineHelpForItem('Example 1')">1</a>
                <a class="bgee-loading" href="?page=top_anat#/result/8fce889da7b4519c5792573ed3933032c8122819"
                   uib-popover="{{vm.help}}" popover-trigger="mouseenter" popover-placement="bottom"
                   popover-append-to-body="true" popover-title="Example 2"
                   ng-mouseover="vm.getOnlineHelpForItem('Example 2')">2</a>
                <a class="bgee-loading" href="?page=top_anat#/result/e37009ba698919c75d06e81b3eca5d48f78210a0"
                   uib-popover="{{vm.help}}" popover-trigger="mouseenter" popover-placement="bottom"
                   popover-append-to-body="true" popover-title="Example 3"
                   ng-mouseover="vm.getOnlineHelpForItem('Example 3')">3</a>
                <a class="bgee-loading" href="?page=top_anat#/result/7e8c74c073be03be4c40810c16c6be06c0bef1be"
                   uib-popover="{{vm.help}}" popover-trigger="mouseenter" popover-placement="bottom"
                   popover-append-to-body="true" popover-title="Example 4"
                   ng-mouseover="vm.getOnlineHelpForItem('Example 4')">4</a>
                <a class="bgee-loading" href="?page=top_anat#/result/5fc8ff1fcfed7cfba0f82f82a67b418ce8a709b6"
                   uib-popover="{{vm.help}}" popover-trigger="mouseenter" popover-placement="bottom"
                   popover-append-to-body="true" popover-title="Example 5"
                   ng-mouseover="vm.getOnlineHelpForItem('Example 5')">5</a>
            </span>
        </div>

        <div uib-collapse="!vm.showRecentJobsPanel" id="recentjobs" class="row" >

            <div ng-show="vm.recentJobs.length > 0">
                <ul class="list-group" >
                    <li ng-repeat="job in vm.recentJobs" class="list-group-item">
			            <img class="img-topanat-xsmall" uib-tooltip="Species: {{job.species}}"
                            ng-src="{{vm.species_img(job.taxid)}}"> |
                        {{job.creationDate}} |
						<span class="truncate-parent"><span ng-show="job.title" uib-tooltip="{{job.title}}" class="truncate">{{job.title}}</span> |</span>
						<!-- Do not add a trailing slash to the job URL, see comments in topanat.js -->
                        <a class="btn-xs btn-success bgee-loading" style="text-decoration: none;" ng-href="#/result/{{job.hash}}">View Job</a>
                        <a class="btn-xs btn-danger" style="text-decoration: none;" href="" ng-click="vm.removeJob(job);" style="margin-left: 6px;">Remove job</a></li>
                </ul>
            </div>
            <div class="ng-cloak" ng-if="vm.recentJobs.length == 0 && vm.recentJobs">
                No recent jobs stored.
            </div>
        </div>

        <!-- GENE LIST + BACKGROUND + ADVANCED OPTIONS -->
        <div class="row" style="margin-top: 15px;">

            <!-- GENE LIST -->
            <div class="col-sm-4">

                <div class="media gl-label">


                        <img ng-src="{{vm.species_img(vm.selected_taxid)}}" class="img-responsive img-topanat-small pull-right" ng-show="vm.selected_taxid !==''" uib-tooltip="Detected species: {{vm.selected_species}}" alt="{{vm.selected_species}}">


                    <div id="gene-list-media" class="media-body ng-cloak">

                        <h4 class="media-heading gl-sizetransformable" ng-class="{'smaller_head':vm.selected_taxid, 'bigger':!vm.selected_taxid || ((vm.uploader.isUploading || vm.fg_list) && !vm.selected_species)}">Gene list</h4>

						<p ng-show="(vm.uploader.isUploading || vm.fg_list !== '') && !vm.selected_species && !vm.showDevStageError" ng-hide="(!vm.uploader.isUploading && vm.fg_list == '') || vm.selected_species !== '' || vm.showDevStageError" class="smaller">

                            <span>
                                <i class="fa fa-circle-o-notch fa-spin" ></i>
                                Detecting species corresponding to the gene list, retrieving associated  development stages
                            </span>

                        </p>

<<<<<<< HEAD
                        <p ng-show="vm.geneValidationMessage !== ''" ng-hide="vm.geneValidationMessage === '' || vm.showDevStageError" class="smaller">{{vm.geneValidationMessage}}</p>
=======

                        <div ng-show="vm.geneValidationMessage !== ''" 
                           ng-hide="vm.geneValidationMessage === '' || vm.showDevStageError"
                           class="smaller">
                           {{vm.geneValidationMessage}}
                           <span class=" glyphicon glyphicon-info-sign" role="button" 
                                data-toggle="modal" data-target="#geneModal"></span>
                           <!-- Modal -->
                           <div class="modal" id="geneModal" tabindex="-1" role="dialog" 
                                aria-labelledby="geneModalLabel" data-backdrop="false" 
                                style="background-color: rgba(0, 0, 0, 0.5);">
                               <div class="modal-dialog" role="document">
                                   <div class="modal-content">
                                       <div class="modal-header">
                                           <button type="button" class="close" data-dismiss="modal" aria-label="Close">
                                               <span aria-hidden="true">&times;</span>
                                           </button>
                                           <span class="modal-title" id="geneModalLabel">Gene detection details</span>
                                       </div>
                                       <div class="modal-body">
                                            {{vm.geneModalMessage}}
                                       </div>
                                       <div class="modal-footer">
                                           <button type="button" class="btn btn-default" data-dismiss="modal">Close</button>
                                       </div>
                                   </div>
                               </div>
                           </div>
                        </div>
>>>>>>> caf1cfbd

                        <p ng-show="vm.showDevStageError" ng-hide="!vm.showDevStageError" class="smaller">{{vm
                            .showDevStageError}}</p>

                    </div>

                </div>
                <!--  VI, Dec, 2015: when file upload activated, modify the 'placeholder line below:
                placeholder="Enter a list of Ensembl identifiers, one ID per line, no quotes, no comma. Use same format for file upload."
                 -->
                <textarea name="fg_list" id="fg_list"
                          ng-model="vm.fg_list"

                          ng-trim="false"
                          placeholder="Enter a list of Ensembl identifiers, one ID per line, no quotes, no comma."
                          ng-class="{'error': vm.selected_species !== '' && !vm.isValidSpecies}"
                          rows="8"
                          cols="30"
                          ng-change="vm.getDevStages('fg', vm.fg_list)"
                          ng-model-options="{ updateOn: 'default blur', debounce: { 'default': 600, 'blur': 0 } }"
                          ng-disabled="vm.formSubmitted"
                          class="form-control"
                          required>
                </textarea>
                <!-- VRDL: FIXME: Remove that info when we give to the user the option of
                 choosing a species. In same time, remove filter into CommandTopAnat.getGeneResponse() -->
                <p ng-show="vm.selected_taxid === 9598" ng-hide="vm.selected_taxid !== 9598" class="alert-info small">Currently, analyses on bonobo data are not possible.
                For accessions starting with 'ENSPTRG', selected species is chimpanzee</p>

                <!-- SD, Dec, 2015: To be resurrect for milestone 3 except if Valentine gives us her green light-->
                <!--<div class="row" style="margin-top: 8px;">
                    <span class="col-xs-12">
                        <span class="btn btn-default btn-file" ng-class="{'disabled': vm.formSubmitted}">
                            Upload gene list<input ng-click="vm.fileType='fg'" nv-file-select="" uploader="vm.uploader" type="file" ng-disabled="vm.formSubmitted" />
                        </span>

                        <span class="col-sm-push-3" id="fgprogress" ng-show="!vm.hideq['fg']"
                              ng-repeat="item in vm.uploader.queue">
                            <span ng-show="vm.uploader.isUploading">Uploading:
                            <strong>{{ vm.fileitem['fg'].name }}</strong>
                        {{ item.file.size/1024|number:2 }} KB</span>
                        </span>

                        <span ng-show="vm.showUploaded['fg']">
                            {{ vm.fileitem['fg'].name }} uploaded! <i class="glyphicon glyphicon-ok"></i>
                        </span>

                        <span ng-show="item.isCancel">
                            <i class="glyphicon glyphicon-ban-circle"></i>
                        </span>

                        <span ng-show="item.isError">
                            <i class="glyphicon glyphicon-remove"></i>
                        </span>

                        <div class="progress" style="margin-top: 10px;" ng-show="!vm.hideq['fg']">
                            <div class="progress-bar" role="progressbar" ng-style="{ 'width': vm.uploader.queue[0].progress + '%' }"></div>
                        </div>
                    </span>
                </div>-->
            </div>

            <!-- BACKGROUND -->
            <!-- Adding ng-class to disable/enable works for the spans and h* elements but not for the inputs or the textarea -->
            <div class="col-sm-4 repeat-animation hide-fade" ng-hide="!vm.isValidSpecies">

                <div class="media gl-label">

                    <div class="media-body ng-cloak">

                        <h4 class="media-heading smaller_head">Background<span style="padding-left: 10px; font-size: 13px;" class="glyphicon glyphicon-question-sign" uib-popover="{{vm.help}}" popover-trigger="mouseenter" popover-placement="bottom" popover-append-to-body="true" popover-title="Custom background" ng-mouseover="vm.getOnlineHelpForItem('Custom background')"></span></h4>

                        <span class="pull-right btn-group btn-group-xs" style="padding: 10px 5px 0 0;">
                        <button type="button" class="btn" ng-model="vm.isBackgroundChecked" ng-click="vm.selectBackground('checked')" ng-disabled="vm.formSubmitted" ng-class="{'active': vm.isBackgroundChecked === 'checked', 'btn-default': vm.isBackgroundChecked === ''}">Bgee data for {{vm.selected_species}}</button>
                        <button type="button" class="btn" ng-model="vm.isBackgroundChecked" ng-click="vm.selectBackground('')" ng-disabled="vm.formSubmitted" ng-class="{'active': vm.isBackgroundChecked === '', 'btn-default': vm.isBackgroundChecked === 'checked'}">Custom data</button>
                        </span>

                        <p style="margin: 5px 5px 0 0;" ng-show="(vm.uploader.isUploading || vm.bg_list) && !vm.background_species" ng-hide="(!vm.uploader.isUploading && !vm.bg_list) || vm.background_species || (vm.background_species == '' &&
                    vm.isBackgroundChecked == 'checked')">
                            <i class="fa fa-circle-o-notch fa-spin"></i>

                            <span style="font-size: x-small" >
                                <em>Detecting species corresponding to the background, checking consistency with gene list.</em>
                            </span>
                        </p>
                        <p style="margin: 5px 5px 0 0;" ng-show="vm.isValidBackgroundMessage !== ''">
                            <span style="font-size: x-small" >
                                <em>{{vm.isValidBackgroundMessage}}</em>
                            </span>
                        </p>
                    </div>
                </div>

                <!--
                <nav class="navbar navbar-default">
                    &lt;!&ndash;<div>&ndash;&gt;
                        <span class="h5">Background
                            &lt;!&ndash; Spinner from font-awesome &ndash;&gt;
                            <div class="fa fa-circle-o-notch fa-spin" ng-show="(vm.uploader.isUploading || vm.bg_list) && !vm.background_species" ng-hide="(!vm.uploader.isUploading && !vm.bg_list) || vm.background_species || (vm.background_species == '' &&
                vm.isBackgroundChecked == 'checked')"></div>
                            <span style="font-size: x-small" ng-show="(vm.uploader.isUploading || vm.bg_list) && !vm.background_species" ng-hide="(!vm.uploader.isUploading && !vm.bg_list) || vm.background_species || (vm.background_species == '' &&
                vm.isBackgroundChecked == 'checked')">
                                <em>Detecting species corresponding to the background, checking consistency with gene list.</em>
                            </span>
                        </span>
                        <div class="btn-group btn-group-xs" role="group" aria-label="">
                            <button type="button" class="btn" ng-model="vm.isBackgroundChecked" ng-click="vm.selectBackground('checked')" ng-disabled="vm.formSubmitted" ng-class="{'btn-primary': vm.isBackgroundChecked === 'checked', 'btn-default': vm.isBackgroundChecked === ''}">Bgee data for {{vm.selected_species}}</button>
                            <button type="button" class="btn" ng-model="vm.isBackgroundChecked" ng-click="vm.selectBackground('')" ng-disabled="vm.formSubmitted" ng-class="{'btn-primary': vm.isBackgroundChecked === '', 'btn-default': vm.isBackgroundChecked === 'checked'}">Custom data</button>
                        </div>
                        &nbsp;<span class="glyphicon glyphicon-question-sign" uib-popover="{{vm.help}}" popover-trigger="mouseenter" popover-placement="bottom" popover-append-to-body="true" popover-title="Custom background" ng-mouseover="vm.getOnlineHelpForItem('Custom background')"></span>
                    &lt;!&ndash;</div>&lt;!&ndash; &ndash;&gt;&ndash;&gt;
                </nav>
-->

                <!-- XXX add the following message at the end of placeholder when file upload enabled:
                     "Use same format for file upload. "-->
                <textarea name="bg_list"
                                         class="form-control"
                                         ng-model="vm.bg_list"
                                         ng-trim="false"
                                         ng-show="(vm.isBackgroundChecked === '') || (vm.isBackgroundChecked === 'checked' && !vm.isValidBackground && vm.bg_list.length > 0)"
                                         placeholder="Ensembl identifiers from {{vm.selected_species}} genome, one ID per line (no quotes, no comma)."
                                         ng-class="{'error': !vm.isValidSpecies}"
                                         ng-change="vm.getDevStages('bg', vm.bg_list)"
                                         ng-model-options="{ updateOn: 'default blur', debounce: { 'default': 600, 'blur': 0 } }"
                                         rows="8"
                                         cols="30"
                                         ng-disabled="(vm.formSubmitted) || (vm.isBackgroundChecked === 'checked' && !vm.isValidBackground && vm.bg_list.length > 0)">
                </textarea>

                <!-- SD, Dec, 2015: To be resurrect for milestone 3 except if Valentine gives us her green light-->
                <!--<div class="row" ng-show="!vm.isBackgroundChecked" ng-hide="vm.isBackgroundChecked"
                     style="margin-top: 8px;">
                        <span class="col-xs-12">
                            <span class="btn btn-default btn-file" ng-class="{'disabled': vm.formSubmitted}">

                                Upload background<input ng-click="vm.fileType='bg'"
                                                        nv-file-select="" uploader="vm.uploader" type="file" ng-disabled="vm.formSubmitted" />
                            </span>

                            <span class="col-sm-push-3" id="bgprogress" ng-show="!vm.hideq['bg']"
                                  ng-repeat="item in vm.uploader.queue">
                                <span ng-show="vm.uploader.isUploading">Uploading:
                                <strong>{{ vm.fileitem['bg'].name }}</strong>
                            {{ item.file.size/1024|number:2 }} KB</span>
                            </span>

                            <span ng-show="vm.showUploaded['bg']">
                                {{ vm.fileitem['bg'].name }} uploaded! <i class="glyphicon glyphicon-ok"></i>
                            </span>

                            <span ng-show="item.isCancel">
                                <i class="glyphicon glyphicon-ban-circle"></i>
                            </span>

                            <span ng-show="item.isError">
                                <i class="glyphicon glyphicon-remove"></i>
                            </span>

                            <div class="progress" style="margin-top: 10px;" ng-show="!vm.hideq['bg']">
                                <div class="progress-bar" role="progressbar" ng-style="{ 'width': vm.uploader.queue[0].progress + '%' }"></div>
                            </div>
                        </span>
                </div>-->
            </div>

            <!-- OPTIONS (DEV STAGES + EXPRESSION TYPE) -->
            <div class="col-sm-4 repeat-animation hide-fade blink_me " ng-hide="!vm.isValidSpecies">

                <div class="media gl-label">

                    <div class="media-body ng-cloak">
                        <h4 class="media-heading smaller_head">Analysis options</h4>
                    </div>
                </div>

                <div class="row">
                    <div class="col-md-6">
                        <span class="smallest_head" >Development stages</span>
                        <div ng-repeat="(key, stage) in vm.developmentStages" class="checkbox checkbox-primary" style="padding: 0 0 0 15px;">
                            <label ng-class="{'highlighted': !stage.checked}" class="checklist-label">
                                <input type="checkbox" ng-model="stage.checked"
                                       ng-change="vm.devStagesChecked()"
                                       ng-disabled="vm.formSubmitted">
                                {{stage.name}}
                            </label>
                        </div>
                        <p ng-cloak ng-show="vm.isValidSpecies && !vm.isFormValidDevStages" class="help-block">At least one development stage is required</p>
                    </div>
                    <div class="col-md-6">
                        <div>
                            <span class="smallest_head">Expression types</span>
                            <p class="text-disabled" style="padding: 0 0 0 15px;">Present</p>
                        </div>
                        <div>
                            <span class="smallest_head">With data types:</span>
                            <div ng-repeat="(key, dataType) in vm.data_type.names" class="checkbox checkbox-primary" style="padding:
                         0 0 0 15px;">
                                <label ng-class="{'highlighted': (!dataType.checked && vm.allowedDataTypes.indexOf(dataType.key) != -1), 'span-disabled': vm.allowedDataTypes.indexOf(dataType.key) == -1}" class="checklist-label">&nbsp;&nbsp;<input type="checkbox" ng-model="dataType.checked" ng-change="vm.dataTypesChecked()" ng-disabled="vm.allowedDataTypes.indexOf(dataType.key) == -1 || vm.formSubmitted" />{{dataType.name}}</label>
                            </div>
                            <p ng-cloak ng-show="vm.isValidSpecies && !vm.isFormValidDataTypes" class="help-block small">At least one data type is required</p>
                        </div>

                    </div>
                </div>
            </div>

        </div>


        <div  style="margin-top: 15px; margin-bottom: 15px;">
            <div>
                <a href="" ng-click="vm.isAdvancedOptionsChecked = !vm.isAdvancedOptionsChecked">Advanced options</a>
            </div>

            <div style="margin-top: 5px;" ng-show="vm.isAdvancedOptionsChecked" ng-hide="!vm.isAdvancedOptionsChecked" class="vert-offset form-inline">
                <div class="row">
                    <div class="col-sm-6 col-md-3 col-lg-3 form-group">
                        <label class="control-group" 
                            ng-class="{'highlighted': vm.data_qual !== undefined && vm.data_qual !== null && 
                                vm.data_qual.toUpperCase() !== vm.data_qualDefault.toUpperCase()}">
                            Data quality:&nbsp;
                            <span class="glyphicon glyphicon-question-sign" uib-popover="{{vm.help}}" popover-trigger="mouseenter" popover-placement="top" popover-append-to-body="true" popover-title="Data quality" ng-mouseover="vm.getOnlineHelpForItem('Data quality')"></span>
                        </label>
                        <div class="clearfix"></div>
                        <span class="btn-group btn-group-sm">

                            <button ng-repeat="data_quality in vm.data_qualities"
                                    ng-class="{'btn-info': 
                                        ((vm.data_qual === undefined || vm.data_qual === null) &&
                                        data_quality.id.toUpperCase() === vm.data_qualDefault.toUpperCase()) ||
                                        data_quality.id.toUpperCase() === vm.data_qual.toUpperCase(),
                                        'active': 
                                        ((vm.data_qual === undefined || vm.data_qual === null) &&
                                        data_quality.id.toUpperCase() === vm.data_qualDefault.toUpperCase()) ||
                                        data_quality.id.toUpperCase() === vm.data_qual.toUpperCase()}"
                                    type="button"
                                    class="btn btn-default"
                                    ng-model="vm.data_qual"
                                    ng-required="!vm.data_qual"
                                    ng-click="vm.data_qual=data_quality.id"
                                    uib-btn-radio="data_quality.id">{{data_quality.name}}
                            </button>

                        </span>
                    </div>
                    <div class="col-sm-6 col-md-9 col-lg-9 form-group">
                        <label ng-class="{'highlighted': vm.decorr_type != vm.decorr_typeDefault}">
                            Decorrelation type:&nbsp;
                            <span class="glyphicon glyphicon-question-sign" uib-popover="{{vm.help}}" popover-trigger="mouseenter" popover-placement="top" popover-append-to-body="true" popover-title="Decorrelation type" ng-mouseover="vm.getOnlineHelpForItem('Decorrelation type')"></span>
                        </label>
                        <div class="clearfix"></div>
                        <span class="btn-group btn-group-sm">

                            <button ng-repeat="decorrelation_type in vm.decorrelation_types"
                                    ng-class="{'btn-primary': decorrelation_type.id === vm.decorr_type, 'notdefault': vm.decorr_type != vm.decorr_typeDefault && decorrelation_type.id === vm.decorr_type}"
                                    type="button"
                                    class="btn btn-default"
                                    ng-model="vm.decorr_type"
                                    ng-required="!vm.decorr_type"
                                    ng-click="vm.decorr_type=decorrelation_type.id"
                                    uib-btn-radio="decorrelation_type.id">{{decorrelation_type.name}}
                            </button>

                        </span>
                    </div>
                </div>
                <hr style="margin-top:5px;margin-bottom:5px;">
                <div class="row row-no-padding">
                    <div class="col-sm-6 col-md-3 col-lg-3 form-group">
                        <label style="margin-right: 15px;" class="col-md-5 text-left" ng-class="{'highlighted': vm.node_size != vm.nodeSizeDefault}"
                               for="node_size">Node&nbsp;size:</label>
                        <input type="number" id="node_size" name="node_size" ng-model="vm.node_size"
                               class="ao-input"
                               required
                                min="0"
                               max="{{vm.max_node_size}}">
                        <span class="glyphicon glyphicon-question-sign" uib-popover="{{vm.help}}" popover-trigger="mouseenter" popover-placement="top" popover-append-to-body="true" popover-title="Node size" ng-mouseover="vm.getOnlineHelpForItem('Node size')">
                            </span>
                        <p ng-show="queryForm.node_size.$error.required" class="help-block">The node size is required</p>
                        <p ng-show="queryForm.node_size.$error.number" class="help-block">The node size must be a valid integer</p>
                        <p ng-show="queryForm.node_size.$error.max" class="help-block">The node size smaller than the number of valid background genes</p>

                    </div>
                    <div class="col-sm-6 col-md-9 col-lg-9 form-group">
                        <label style="margin-right: 15px;" class="col-md-2 text-left" for="nb_node" ng-class="{'highlighted': vm.nb_node != vm.nbNodesDefault}">Nb&nbsp;of nodes:</label>
                        <input type="number" id="nb_node" name="nb_node" ng-model="vm.nb_node"
                               class="ao-input" required min="0">
                        <span class="glyphicon glyphicon-question-sign" uib-popover="{{vm.help}}" popover-trigger="mouseenter" popover-placement="top" popover-append-to-body="true" popover-title="Number of nodes" ng-mouseover="vm.getOnlineHelpForItem('Number of nodes')">
                        </span>
                        <p ng-show="queryForm.nb_node.$error.required" class="help-block">The number of nodes is required</p>
                        <p ng-show="queryForm.nb_node.$error.number" class="help-block">The number of nodes must be a valid integer</p>
                    </div>
                </div>
                <hr style="margin-top:5px;margin-bottom:5px;">
                <div class="row row-no-padding">

                    <div class="col-sm-6 col-md-3 col-lg-3 form-group">
                        <div>
                            <label style="margin-right: 15px;" class="col-md-5 text-left" for="fdr_thr"
                                   ng-class="{'highlighted': vm.fdr_thr != vm.fdrThresholdDefault}">FDR&nbsp;threshold:</label>
                            <input id="fdr_thr" type="text" name="fdr_thr" ng-model="vm.fdr_thr" class="ao-input" ng-pattern=" /^(0(\.\d+)?|1(\.0+)?)$/" required>
                            <span class="glyphicon glyphicon-question-sign" uib-popover="{{vm.help}}" popover-trigger="mouseenter" popover-placement="top" popover-append-to-body="true" popover-title="FDR threshold" ng-mouseover="vm.getOnlineHelpForItem('FDR threshold')">
                                </span>
                            <p ng-show="queryForm.fdr_thr.$invalid" class="help-block">The FDRthreshold must be
                                float between 0 and 1</p>
                            <p ng-show="queryForm.fdr_thr == ''" class="help-block">The FDRthreshold is required</p>
                        </div>
                    </div>
                    <div class="col-sm-6 col-md-9 col-lg-9 form-group">
                        <label style="margin-right: 15px;" class="col-md-2 text-left" for="p_value_thr" ng-class="{'highlighted': vm.p_value_thr != vm.pvalueThresholdDefault}">p&#8209;value&nbsp;threshold:</label>
                        <input id="p_value_thr" type="text" name="p_value_thr" ng-model="vm.p_value_thr" class="ao-input" ng-pattern=" /^(0(\.\d+)?|1(\.0+)?)$/" required>
                        <span class="glyphicon glyphicon-question-sign" uib-popover="{{vm.help}}" popover-trigger="mouseenter" popover-placement="top" popover-append-to-body="true" popover-title="p-value threshold" ng-mouseover="vm.getOnlineHelpForItem('p-value threshold')">
                            </span>
                        <p ng-show="queryForm.p_value_thr.$invalid" class="help-block">The p-value threshold must be float</p>
                        <p ng-show="queryForm.p_value_thr == ''" class="help-block">The p-value threshold is required</p>
                    </div>
                </div>
                <hr style="margin-top:5px;margin-bottom:15px;">
            </div>

        </div>

        <!-- SUBMIT BUTTON AND JOB NAME/EMAIL FIELDS -->
        <div class="submit-buttons col-xs-12">
            <div class="row">
				<!-- One button to submit the job -->
				<button class="btn btn-primary btn-lg col-md-2 col-sm-3 col-xs-12"
					type="submit"
					ng-disabled="queryForm.$invalid ||
                        !vm.isValidSpecies ||
                        (vm.isBackgroundChecked === '' && !vm.isValidBackground)"
					ng-show="!vm.formSubmitted && !vm.jobDone">Submit your job
				</button>

				<!-- 2 buttons to display when job is running, 
                     one for canceling job, one fake button that is a link for opening a new TopAnat windows -->
				<a class="btn btn-success btn-lg col-md-2 col-sm-3 col-xs-12"
					target="_blank" rel="noopener" href="?page=top_anat"
					ng-show="vm.formSubmitted && !vm.jobDone"
					ng-disabled="!vm.jobId || vm.jobId <= 0"> Start a new job </a>
				<button class="btn btn-danger btn-lg col-md-2 col-sm-3 col-xs-12"
					ng-click="vm.cancelJob()" ng-show="vm.formSubmitted && !vm.jobDone"
					ng-disabled="!vm.jobId || vm.jobId <= 0" type="button">
					Cancel your job</button>

				<!-- 1 button to reset the form -->
				<button class="btn btn-success btn-lg col-md-2 col-sm-3 col-xs-12"
					ng-click="vm.startNewJob()" ng-show="vm.jobDone" type="button">
					Start a new job</button>

				<div class="col-md-8 col-sm-6 col-xs-12" id="input-submit">
				    <div class="row">
						<div class="input-group col-md-4 col-xs-6">
							<span class="input-group-addon" id="email-addon"><i
								class="glyphicon glyphicon-envelope" uib-popover="{{vm.help}}"
								popover-trigger="mouseenter" popover-placement="top"
								popover-append-to-body="true" popover-title="Email"
								ng-mouseover="vm.getOnlineHelpForItem('email')"></i></span> <input
								type="email" ng-model="vm.email" name="email"
								class="form-control" placeholder="Email"
								aria-describedby="email-addon" ng-disabled="vm.formSubmitted">
						</div>
						<div class="input-group col-md-4 col-xs-6">
							<span class="input-group-addon" id="description-addon"><i
								class="glyphicon glyphicon-file" uib-popover="{{vm.help}}"
								popover-trigger="mouseenter" popover-placement="top"
								popover-append-to-body="true" popover-title="Job description"
								ng-mouseover="vm.getOnlineHelpForItem('job name')"></i></span> <input
								type="text" class="form-control" placeholder="Job description"
								aria-describedby="description-addon"
								ng-disabled="vm.formSubmitted" ng-model="vm.job_title"
								ng-maxlength="255" name="description">
						</div>
						<div class="col-md-8 col-xs-12">
						    <div class="row">
								<p ng-show="queryForm.email.$error.email"
									class="alert-danger col-xs-6">No valid email</p>
								<p ng-show="queryForm.description.$error.maxlength"
									class="alert-danger col-xs-offset-6 col-xs-6">
									Max. 255 characters</p>
							</div>
					    </div>
					</div>
				</div>
			</div>
		</div>

    </form>

    <div id="resultContainer" class="row">
        <div ng-show="vm.formSubmitted || vm.message" class="col-md-9 col-xs-12">

            <div id="resultMessage" class="alert alert-info repeat-animation hide-fade show-fade" ng-show="vm.message" ng-class="{'alert-warning': vm.messageSeverity == 'warning', 'alert-success': vm.messageSeverity == 'success'}">
                <i class="fa fa-spinner fa-spin" data-ng-show="!vm.jobDone && vm.formSubmitted && vm.jobStatus != 'DONE'" data-ng-hide="vm.jobStatus == 'DONE'"></i>
                <span ng-bind-html="to_trusted(vm.message)"></span>
            </div>
        </div>

		<div ng-show="vm.jobDone && vm.gridOptions.data.length > 0" class="col-xs-12">
			<div class="vert-offset horiz-offset">
				<div class="row">
				    <div class="col-md-12" ng-show="vm.job_title !== ''" style="padding-bottom: 15px; text-align: center;"><span class="h4">{{vm.job_title}}</span></div>					
						<div class="col-md-6">
						<span class="h5">View:</span>

						<div ng-repeat="analysis in vm.analysisList">
							<span ng-show="vm.getResultNumber(analysis.id) > 0"
								ng-class="{highlighted: vm.isActive == analysis.id}"> <a
								href="" ng-click="vm.getResultByAnalysis(analysis.id)">{{analysis.name}}</a>
								({{vm.getResultNumber(analysis.id)}}) <a
								href="{{vm.zipFileByAnalysis[analysis.id]}}" type="button"
								class="btn btn-default btn-xs"><span
									class="glyphicon glyphicon-download" style="margin-right: 3px;"></span>Download
									Job Archive</a>
							</span> <span ng-show="vm.getResultNumber(analysis.id) == 0">{{analysis.name}}
								(0)</span>
						</div>
					</div>

					<div class="col-md-3">
						<span class="h5">Search:</span>
						<div class="input-group">
							<input type="text" class="form-control" ng-model='vm.filterValue'>
							<span class="input-group-btn"><button
									class="btn btn-default" type="button"
									ng-click='vm.searchResults()'>
									<span class="glyphicon glyphicon-search"></span>
								</button></span>
						</div>

						<button type="button" class="btn btn-default btn-xs"
							ng-click="vm.downloadFilteredResults()">
							<span class="glyphicon glyphicon-download"
								style="margin-right: 3px;"></span>Download Selected
							{{vm.filteredRows.length}} Results
						</button>
					</div>

					<div class="col-md-3">
						<span class="h5">Show:</span>

						<div>
							<select name="nbRowSelector" id="nbRowSelector"
								ng-options="option.name for option in vm.nbRows.availableOptions track by option.id"
								ng-model="vm.nbRows.selectedOption"
								ng-change="vm.changeNumberOfRowsToShow()">
							</select> rows
						</div>
					</div>
				                
				</div>
			</div>

			<div class="row vert-offset">
				<div id="grid1" ui-grid="vm.gridOptions" class="grid" ui-grid-auto-resize ui-grid-resize-columns></div>
			</div>

		</div>
	</div>

</div><|MERGE_RESOLUTION|>--- conflicted
+++ resolved
@@ -112,19 +112,16 @@
 
                         </p>
 
-<<<<<<< HEAD
-                        <p ng-show="vm.geneValidationMessage !== ''" ng-hide="vm.geneValidationMessage === '' || vm.showDevStageError" class="smaller">{{vm.geneValidationMessage}}</p>
-=======
-
-                        <div ng-show="vm.geneValidationMessage !== ''" 
+
+                        <div ng-show="vm.geneValidationMessage !== ''"
                            ng-hide="vm.geneValidationMessage === '' || vm.showDevStageError"
                            class="smaller">
                            {{vm.geneValidationMessage}}
-                           <span class=" glyphicon glyphicon-info-sign" role="button" 
+                           <span class=" glyphicon glyphicon-info-sign" role="button"
                                 data-toggle="modal" data-target="#geneModal"></span>
                            <!-- Modal -->
-                           <div class="modal" id="geneModal" tabindex="-1" role="dialog" 
-                                aria-labelledby="geneModalLabel" data-backdrop="false" 
+                           <div class="modal" id="geneModal" tabindex="-1" role="dialog"
+                                aria-labelledby="geneModalLabel" data-backdrop="false"
                                 style="background-color: rgba(0, 0, 0, 0.5);">
                                <div class="modal-dialog" role="document">
                                    <div class="modal-content">
@@ -144,7 +141,6 @@
                                </div>
                            </div>
                         </div>
->>>>>>> caf1cfbd
 
                         <p ng-show="vm.showDevStageError" ng-hide="!vm.showDevStageError" class="smaller">{{vm
                             .showDevStageError}}</p>
