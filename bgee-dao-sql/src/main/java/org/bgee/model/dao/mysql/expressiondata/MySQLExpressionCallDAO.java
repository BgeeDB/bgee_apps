package org.bgee.model.dao.mysql.expressiondata;

import java.math.BigDecimal;
import java.sql.SQLException;
import java.util.ArrayList;
import java.util.Collection;
import java.util.EnumSet;
import java.util.HashMap;
import java.util.HashSet;
import java.util.LinkedHashMap;
import java.util.LinkedHashSet;
import java.util.Map;
import java.util.Map.Entry;
import java.util.stream.Collectors;
import java.util.Optional;
import java.util.Set;

import org.apache.logging.log4j.LogManager;
import org.apache.logging.log4j.Logger;
import org.bgee.model.dao.api.DAO;
import org.bgee.model.dao.api.exception.DAOException;
import org.bgee.model.dao.api.expressiondata.CallDAO.CallTO.DataState;
import org.bgee.model.dao.api.expressiondata.CallDAOFilter;
import org.bgee.model.dao.api.expressiondata.DAOConditionFilter;
import org.bgee.model.dao.api.expressiondata.ExpressionCallDAO;
import org.bgee.model.dao.api.expressiondata.ExpressionCallDAO.ExpressionCallTO.OriginOfLine;
import org.bgee.model.dao.api.expressiondata.ExpressionCallParams;
import org.bgee.model.dao.mysql.MySQLDAO;
import org.bgee.model.dao.mysql.connector.BgeePreparedStatement;
import org.bgee.model.dao.mysql.connector.MySQLDAOManager;
import org.bgee.model.dao.mysql.connector.MySQLDAOResultSet;
import org.bgee.model.dao.mysql.exception.UnrecognizedColumnException;

/**
 * A {@code ExpressionCallDAO} for MySQL. 
 * 
 * @author Valentine Rech de Laval
 * @author Frederic Bastian
 * @version Bgee 13 Oct. 2015
 * @see org.bgee.model.dao.api.expressiondata.ExpressionCallDAO.ExpressionCallTO
 * @since Bgee 13
 */
//TODO: manage OrderingAttributes in new method getExpressionCalls.
//TODO: add ranks to method generateSelectClause. If including substages, 
//      the mean rank (over the GROUP BY) of each data type rank should be used.
//TODO: add ranks to ExpressionCallTO and MySQLExpressionCallTOResultSet
//TODO: allow ordering by the mean rank of the ranks of each data type (OrderingAttribute.MEAN_RANK). 
//      The data types used should be all data types considered from the CallDAOFilters.
//      If including substages, the mean rank (over the GROUP BY) of the mean rank 
//      (over the requested data types) should be used.
//TODO: manage ancestralTaxonId in new method getExpressionCalls
//TODO: FINAL SOLUTION!! the DAO should never "merge" calls when include substructures 
//or substages is true, it should return ALL calls. Meaning that it should not be possible to query, 
//e.g. includeSubstructures=true AND EST=HIGH AND Affy=HIGH, because this information needs call "merging". 
//Rather, all calls, in a structure should be retrieved, including calls in substructures, 
//that satisfy EST=HIGH OR Affy=HIGH. Call merging should be performed solely in bgee-core.
//=> NO MORE GROUP BY NOR HAVING CLAUSES NEEDED!!
public class MySQLExpressionCallDAO extends MySQLDAO<ExpressionCallDAO.Attribute> 
implements ExpressionCallDAO {
    
    private final static Logger log = LogManager.getLogger(MySQLExpressionCallDAO.class.getName());
    
    /**
     * Convert a data type attribute into a {@code String} that is the corresponding column name.
     * If {@code attribute} is not a data type attribute (see {@link CallDAO.Attribute#isDataTypeAttribute()}), 
     * an {@code IllegalArgumentException} is thrown.
     * 
     * @param attribute An {@code Attribute} that is a data type attribute.
     * @return          A {@code String} that is the column name corresponding to {@code attribute}.
     * @throws IllegalArgumentException If {@code attribute} is not a data type attribute.
     */
    private static String convertDataTypeAttrToColName(ExpressionCallDAO.Attribute attribute) 
            throws IllegalArgumentException {
        log.entry(attribute);
        if (!attribute.isDataTypeAttribute()) {
            throw log.throwing(new IllegalArgumentException("Only a data type attribute can be provided."));
        }
        switch(attribute) {
        case AFFYMETRIX_DATA: 
            return log.exit("affymetrixData");
        case EST_DATA: 
            return log.exit("estData");
        case IN_SITU_DATA: 
            return log.exit("inSituData");
        case RNA_SEQ_DATA: 
            return log.exit("rnaSeqData");
        default: 
            throw log.throwing(new IllegalStateException("Attribute " + attribute + " not supported")); 
        }
    }

    /**
     * Constructor providing the {@code MySQLDAOManager} that this {@code MySQLDAO} 
     * will use to obtain {@code BgeeConnection}s.
     * 
     * @param manager                       The {@code MySQLDAOManager} to use.
     * @throws IllegalArgumentException     If {@code manager} is {@code null}.
     */
    public MySQLExpressionCallDAO(MySQLDAOManager manager) throws IllegalArgumentException {
        super(manager);
    }

    /** 
     * {@inheritDoc}
     * <p>
     * <strong>Implementation notes</strong>: 
     * If {@code isIncludeSubStages} is {@code true}, and if it is expected 
     * to have a large amount of data to consider, it is highly recommended: 
     * <ul>
     * <li>to only request basic attributes related to {@code getGeneId}, 
     * {@code getAnatEntityId}, and {@code getStageId}. So, to avoid requesting attributes 
     * related to: {@code getAnatOriginOfLine}, {@code getStageOriginOfLine}, 
     * or {@code isObservedData}; or any data types parameter ({@code getAffymetrixData}, 
     * {@code getAffymetrixMeanRank}, etc); or any rank parameter;
     * <li>to not request ordering based on {@code CallDAO.OrderingAttribute.MEAN_RANK}. 
     * <li>to not perform a filtering with AND conditions between data types (for instance, 
     * "affymetrixData >= LOW_QUALITY AND rnaSeqData >= LOW_QUALITY"). It means that it is recommended 
     * to not set parameters for different data types in a same {@code ExpressionCallTO}. 
     * It is OK to set parameters for different data types in different {@code ExpressionCallTO}s 
     * to perform an OR filtering (for instance, "affymetrixData >= LOW_QUALITY OR 
     * rnaSeqData >= LOW_QUALITY").
     * </ul>
     * This is because when {@code isIncludeSubStages} is requested, these parameters need 
     * to be computed on-the-fly, necessitating an expensive "GROUP BY" of the data. 
     * So this should be used only when requesting data for a very low number of specific genes.
     * <p>
     * Another reason is due to the propagation itself. Consider the following case, 
     * where stageId2 is a sub-stage of stageId1, and where the filtering requested is 
     * "affymetrixData >= LOW_QUALITY AND rnaSeqData >= LOW_QUALITY": 
     * <ul>
     * <li>geneId1, anatEntityId1, stageId1, affymetrixData = HIGH_QUALITY, rnaSeqData = NO_DATA
     * <li>geneId1, anatEntityId1, stageId2, affymetrixData = NO_DATA, rnaSeqData = HIGH_QUALITY
     * </ul>
     * The infer call is: 
     * <ul>
     * <li>geneId1, anatEntityId1, stageId1, affymetrixData = HIGH_QUALITY, rnaSeqData = HIGH_QUALITY
     * </ul>
     * If the filtering was performed in a WHERE clause with no GROUP BY, no results would be returned, 
     * because of the AND conditions between data types. If the conditions between data types 
     * were OR conditions, we could filter in a WHERE clause with no GROUP BY. But only 
     * if no attributes necessitating a GROUP BY were requested, otherwise the values produced  
     * would be inconsistent, depending on the calls filtered in the WHERE clause. 
     * So, even if there are only OR conditions between data types, we might need a GROUP BY 
     * and a filtering in a HAVING clause, depending on the attributes requested.
     * <p>
     * All of this is OK if you query only a few genes, as it wouldn't be too computer-intensive.
     */
    @Override
    public ExpressionCallTOResultSet getExpressionCalls(
            Collection<CallDAOFilter> callFilters, Collection<ExpressionCallTO> callTOFilters, 
            boolean includeSubstructures, boolean includeSubStages, 
            Collection<Integer> globalGeneIds, String taxonId, 
            Collection<ExpressionCallDAO.Attribute> attributes, 
            LinkedHashMap<ExpressionCallDAO.OrderingAttribute, DAO.Direction> orderingAttributes) 
                    throws DAOException, IllegalArgumentException {
        log.entry(callFilters, includeSubstructures, includeSubStages, globalGeneIds, taxonId, 
                attributes, orderingAttributes);

        //needs a LinkedHashSet for consistent settings of the parameters. 
        LinkedHashSet<CallDAOFilter> clonedCallFilters = Optional.ofNullable(callFilters)
                .map(e -> new LinkedHashSet<>(e)).orElse(new LinkedHashSet<>());
        //same for CallTOs
        LinkedHashSet<ExpressionCallTO> clonedCallTOFilters = Optional.ofNullable(callTOFilters)
                .map(e -> new LinkedHashSet<>(e)).orElse(new LinkedHashSet<>());
        //attributes
        Set<ExpressionCallDAO.Attribute> originalAttrs = Optional.ofNullable(attributes)
                .map(e -> EnumSet.copyOf(e)).orElse(EnumSet.allOf(ExpressionCallDAO.Attribute.class));

        if (attributes == null && includeSubstructures) {
        //if attributes is null we filter out the rankAttributes, since they are not available
            originalAttrs = originalAttrs.stream()
                    .filter(a -> !a.isRankAttribute())
                    .collect(Collectors.toSet());
        }
        //ordering attributes
        LinkedHashMap<ExpressionCallDAO.OrderingAttribute, DAO.Direction> clonedOrderingAttrs = 
                Optional.ofNullable(orderingAttributes)
                .map(e -> new LinkedHashMap<>(orderingAttributes)).orElse(new LinkedHashMap<>());
        
        //ranks are not accessible from the globalExpression table
        if (includeSubstructures && 
                (originalAttrs.stream().anyMatch(e -> e.isRankAttribute()) || 
                 clonedOrderingAttrs.keySet().contains(ExpressionCallDAO.OrderingAttribute.MEAN_RANK))) {
            throw log.throwing(new IllegalArgumentException(
                    "Rank information is not accessible when includeSubstructures is true."));
        }
        
        if (taxonId != null && !taxonId.isEmpty()) {
            throw log.throwing(new UnsupportedOperationException(
                    "Query using gene orthology not yet implemented"));
        }
        
        //**********************************************
        // Extract relevant information from arguments
        //**********************************************

        //store the global gene ID filtering, or try to create one based on the CallDAOFilters
        Set<Integer> geneIds = Optional.ofNullable(globalGeneIds)
                .map(e -> new HashSet<>(e)).orElse(new HashSet<>());
        boolean globalGeneFilter = false;
        if (geneIds.isEmpty()) {
            //if all callFilters have the same gene ID filter
            Set<Set<Integer>> allGeneIdFilters = clonedCallFilters.stream().map(e -> e.getGeneIds())
                    .collect(Collectors.toSet());
            if (allGeneIdFilters.size() == 1 && !allGeneIdFilters.iterator().next().isEmpty()) {
                geneIds = new HashSet<>(allGeneIdFilters.iterator().next());
                globalGeneFilter = true;
            }
            //otherwise, check whether all callFilters specify a gene ID filtering, 
            //we will collect them all. We will use these gene IDs in case we need to perform 
            //a GROUP BY with a LIMIT clause.
            if (geneIds.isEmpty() && clonedCallFilters.stream()
                    .noneMatch(filter -> filter.getGeneIds() == null || filter.getGeneIds().isEmpty())) {
                //we collect the gene IDs, but it is not the same as a global gene ID filter, 
                //so globalGeneFilter remains false
                geneIds = clonedCallFilters.stream().flatMap(filter -> filter.getGeneIds().stream())
                        .collect(Collectors.toSet());
            }
        } else {
            //global gene ID filter provided as argument
            globalGeneFilter = true;
        }
        
        //same principle for species IDs: if all callFilters specify some species ID filtering, 
        //then we can apply a "global" species ID filtering to the query.
        boolean globalSpeciesFilter = false;
        Set<Integer> speciesIds = new HashSet<>();
        Set<Set<Integer>> allSpeciesIdFilters = clonedCallFilters.stream().map(e -> e.getSpeciesIds())
                .collect(Collectors.toSet());
        if (allSpeciesIdFilters.size() == 1 && !allSpeciesIdFilters.iterator().next().isEmpty()) {
            speciesIds = new HashSet<>(allSpeciesIdFilters.iterator().next());
            globalSpeciesFilter = true;
            assert !speciesIds.isEmpty();
        }
        //otherwise, check whether all callFilters specify a species ID filtering, 
        //we will collect them all. We will use these species IDs in case we need to perform 
        //a GROUP BY with a LIMIT clause.
        if (speciesIds.isEmpty() && clonedCallFilters.stream()
                .noneMatch(filter -> filter.getSpeciesIds() == null || filter.getSpeciesIds().isEmpty())) {
            //we collect the species IDs, but it is not the same as a global species ID filter, 
            //so globalSpeciesFilter remains false
            speciesIds = clonedCallFilters.stream().flatMap(filter -> filter.getSpeciesIds().stream())
                    .collect(Collectors.toSet());
        }
        
        //Get the requested attributes, and update them if needed. Notably, if includeSubStages is true, 
        //or some specific attributes are requested, the filtering of some parameters will need to be done 
        //in a HAVING clause. In that case, we add the columns we will need in the HAVING clause, 
        //based on the parameters provided, to avoid over-verbose HAVING clause. 
        //We also need these columns if an ordering is requested on them. 
        Set<ExpressionCallDAO.Attribute> updatedAttrs = EnumSet.copyOf(originalAttrs);
        boolean havingClauseNeeded = false;
        boolean groupingByNeeded = false;
        
        //if we want to order based on global rank, as it is not a real column we need 
        //to add it to the SELECT clause for simplicity. 
        if (clonedOrderingAttrs.keySet().contains(ExpressionCallDAO.OrderingAttribute.MEAN_RANK)) {
            updatedAttrs.add(ExpressionCallDAO.Attribute.GLOBAL_MEAN_RANK);
        }
        
        //boolean to know whether attributes based on primary key or full unique index are requested, 
        //this is important to know if a GROUP BY is needed in some situations.
        boolean primaryKey = (originalAttrs.contains(ExpressionCallDAO.Attribute.ID) || 
                (originalAttrs.contains(ExpressionCallDAO.Attribute.GENE_ID) && 
                 originalAttrs.contains(ExpressionCallDAO.Attribute.CONDITION_ID)));
        
        if (includeSubStages || !primaryKey) {
            if (originalAttrs.stream().anyMatch(e -> e.isDataTypeAttribute()) || 
                    originalAttrs.stream().anyMatch(e -> e.isRankAttribute()) || 
                    ((includeSubStages || includeSubstructures) && 
                            originalAttrs.contains(ExpressionCallDAO.Attribute.OBSERVED_DATA)) || 
                    (includeSubstructures && 
                            originalAttrs.contains(ExpressionCallDAO.Attribute.ANAT_ORIGIN_OF_LINE)) || 
                    (includeSubStages && 
                            originalAttrs.contains(ExpressionCallDAO.Attribute.STAGE_ORIGIN_OF_LINE)) || 
                    clonedOrderingAttrs.keySet().contains(ExpressionCallDAO.OrderingAttribute.MEAN_RANK)) {
                
                groupingByNeeded = true;
                log.trace("GROUP BY needed because of requested Attributes or ordering.");
            }
            
            //for filtering based on data types, we can still avoid to filter in the HAVING clause 
            //or to use a GROUP BY, if there is no GROUP BY needed because of requested attributes 
            //(test above), and if there is no AND condition between data types.
            //First, retrieve all data types with a specified filtering, per CallTO.
            Set<Set<ExpressionCallDAO.Attribute>> filteringDataTypesPerCallTO = clonedCallTOFilters
                    .stream()
                    .map(callTO -> callTO.extractFilteringDataTypes().keySet())
                    .collect(Collectors.toSet());
            if (groupingByNeeded || 
                    //check whether there is any AND condition between data types
                    filteringDataTypesPerCallTO.stream().anyMatch(set -> set.size() > 1)) {
                if (log.isTraceEnabled() && !groupingByNeeded) {
                    log.trace("GROUP BY needed because of AND conditions between data types. {}", 
                            filteringDataTypesPerCallTO);
                }

                //FIXME: Actually, if it is needed to compute some rank scores, the filtering must be done 
                //in the WHERE clause. Otherwise, if we want to compute ranks only based on, e.g., Affymetrix, 
                //filtering in the HAVING clause would lead to consider all calls for, e.g., a gene-anat, 
                //as long as at least one is supported by Affymetrix data.
                if (updatedAttrs.stream()
                        .anyMatch(attr -> attr.isDataTypeAttribute() || attr.isPropagationAttribute()) || 
                        filteringDataTypesPerCallTO.stream().flatMap(attrs -> attrs.stream())
                        .collect(Collectors.toSet()).size() > 1) {
                    havingClauseNeeded = true;
                    //add in the SELECT clause the columns we will need in the HAVING clause, 
                    //to avoid over-verbose HAVING clause.
                    updatedAttrs.addAll(filteringDataTypesPerCallTO.stream()
                            .flatMap(Set::stream)
                            .collect(Collectors.toSet()));
                }
                groupingByNeeded = true;
            }
            
            if ((includeSubStages || includeSubstructures) && 
                    clonedCallTOFilters.stream().anyMatch(e -> e.isObservedData() != null)) {
                //FIXME: opposite problem: if we request Affymetrix data only, with the HAVING clause 
                //we will determine whether a call having *some* affymetrix data has been observed 
                //*somewhere* (maybe somewhere else). Is it really what we want?
                log.warn("having clause needed");
                havingClauseNeeded = true;
                groupingByNeeded = true;
                //add in the SELECT clause the columns we will need in the HAVING clause, 
                //to avoid over-verbose HAVING clause.
                updatedAttrs.add(ExpressionCallDAO.Attribute.OBSERVED_DATA);
                log.trace("GROUP BY needed because of filtering based on OBSERVED_DATA.");
            }
            if (includeSubstructures && 
                    clonedCallTOFilters.stream().anyMatch(e -> e.getAnatOriginOfLine() != null)) {
                //FIXME: same here
                log.warn("having clause needed");
                havingClauseNeeded = true;
                groupingByNeeded = true;
                //add in the SELECT clause the columns we will need in the HAVING clause, 
                //to avoid over-verbose HAVING clause.
                updatedAttrs.add(ExpressionCallDAO.Attribute.ANAT_ORIGIN_OF_LINE);
                log.trace("GROUP BY needed because of filtering based on ANAT_ORIGIN_OF_LINE.");
            }
            if (includeSubStages && 
                    clonedCallTOFilters.stream().anyMatch(e -> e.getStageOriginOfLine() != null)) {
                //FIXME: same here
                log.warn("having clause needed");
                havingClauseNeeded = true;
                groupingByNeeded = true;
                //add in the SELECT clause the columns we will need in the HAVING clause, 
                //to avoid over-verbose HAVING clause.
                updatedAttrs.add(ExpressionCallDAO.Attribute.STAGE_ORIGIN_OF_LINE);
                log.trace("GROUP BY needed because of filtering based on STAGE_ORIGIN_OF_LINE.");
            }

            //FIXME: THIS ALL GROUP BY / INCLUDE SUBSTAGES STUFF IS BROKEN. Let's think 
            //if it is needed if we manage propagation in bgee-core.
            //Poor fix meanwhile.
            if (havingClauseNeeded && updatedAttrs.stream().anyMatch(attr -> attr.isRankAttribute())) {
                throw log.throwing(new IllegalArgumentException(
                        "Retrieval of ranks when a HAVING clause is needed is not supported."));
            }
            
            if (log.isWarnEnabled() && includeSubStages && groupingByNeeded && 
                    (geneIds.isEmpty() || geneIds.size() > this.getManager().getExprPropagationGeneCount())) {
                log.warn("IncludeSubStages is true and some parameters highly costly to compute "
                        + "are needed, this will take lots of time... "
                        + "You should rather compute these results in several queries.");
            }
        }
        
        //determine the attributes on which to perform the GROUP BY
        Set<ExpressionCallDAO.Attribute> groupByAttrs = null;
        if (groupingByNeeded) {
            groupByAttrs = originalAttrs.stream()
                .filter(e -> e.equals(ExpressionCallDAO.Attribute.ID) || 
                        e.equals(ExpressionCallDAO.Attribute.GENE_ID) || 
                        e.equals(ExpressionCallDAO.Attribute.CONDITION_ID))
                .collect(Collectors.toCollection(() -> EnumSet.noneOf(ExpressionCallDAO.Attribute.class)));
        }

        //**********************************************
        
        //execute query
        return log.exit(this.getExpressionCalls(clonedCallFilters, clonedCallTOFilters, 
                geneIds, globalGeneFilter, speciesIds, globalSpeciesFilter, 
                includeSubstructures, includeSubStages, 
                taxonId, originalAttrs, updatedAttrs, clonedOrderingAttrs, groupByAttrs, 
                havingClauseNeeded));
    }

    @Override
    //deprecated, see other getExpressionCalls method
    @Deprecated
    public ExpressionCallTOResultSet getExpressionCalls(ExpressionCallParams params) 
            throws DAOException {
        log.entry(params);
        return log.exit(getExpressionCalls(
                params.getSpeciesIds(), params.isIncludeSubstructures(), 
                params.isIncludeSubStages(), null)); 
        
//        String sql = "{call getAllExpression(?, ?, ?, ?, ?, ?, ?, ?, ?, ?, ?, ?, ?)}";
//
//        //we don't use a try-with-resource, because we return a pointer to the results, 
//        //not the actual results, so we should not close this BgeeCallableStatement.
//        BgeeCallableStatement callStmt = null;
//        try {
//            callStmt = this.getManager().getConnection().prepareCall(sql);
//            callStmt.setString(1, createStringFromSet(params.getGeneIds(), '|'));
//            callStmt.setString(2, createStringFromSet(params.getAnatEntityIds(), '|'));
//            callStmt.setString(3, createStringFromSet(params.getStageIds(), '|'));
//            callStmt.setString(4, createStringFromSet(params.getSpeciesIds(), '|'));
//            callStmt.setInt(5, CallTO.getMinLevelData(params.getAffymetrixData(), '|'));
//            callStmt.setInt(6, CallTO.getMinLevelData(params.getESTData()));
//            callStmt.setInt(7, CallTO.getMinLevelData(params.getInSituData()));
//            callStmt.setInt(8, CallTO.getMinLevelData(params.getRNASeqData()));
//            callStmt.setBoolean(9, params.isIncludeSubStages());
//            callStmt.setBoolean(10, params.isIncludeSubstructures());
//            callStmt.setBoolean(11, params.isAllDataTypes());
//            callStmt.setBoolean(12, params.isUseAnatDescendants());
//            callStmt.setBoolean(13, params.isUseDevDescendants());
//            return log.exit(new MySQLExpressionCallTOResultSet(callStmt));
//        } catch (SQLException e) {
//            throw log.throwing(new DAOException(e));
//        }
    }

    @Override
    public int getMaxExpressionCallId(boolean isIncludeSubstructures)
            throws DAOException {
        log.entry(isIncludeSubstructures);
        
        String tableName = "expression";
        if (isIncludeSubstructures) {
            tableName = "globalExpression";
        }        
        
        String id = "expressionId";
        if (isIncludeSubstructures) {
            id = "globalExpressionId";
        } 

        String sql = "SELECT MAX(" + id + ") AS exprId FROM " + tableName;
    
        try (MySQLExpressionCallTOResultSet resultSet = new MySQLExpressionCallTOResultSet(
                this.getManager().getConnection().prepareStatement(sql), null)) {
            
            if (resultSet.next() && resultSet.getTO().getId() != null) {
                return log.exit(resultSet.getTO().getId());
            } 
            return log.exit(0);
        } catch (SQLException e) {
            throw log.throwing(new DAOException(e));
        }
    }
    
    /**
     * Retrieve expression calls from data source according to a {@code Set} of {@code String}s 
     * that are the IDs of species allowing to filter the calls to use, a {@code boolean} defining
     * whether this expression call was generated using data from the anatomical entity with  
     * the ID {@link CallTO#getAnatEntityId()} alone, or by also considering all its descendants  
     * by <em>is_a</em> or <em>part_of</em> relations, even indirect, and a {@code boolean}  
     * defining whether this expression call was generated using data from the stage with   
     * the ID {@link CallTO#getStageId()} alone, or by also considering all its descendants.
     * <p>
     * It is possible to obtain the calls ordered based on IDs of homologous gene groups, 
     * which is useful for multi-species analyzes. In that case, it is necessary to provide 
     * the ID of a taxon targeted, in order to retrieve the proper homologous groups.
     * <p>
     * The expression calls are retrieved and returned as a {@code ExpressionCallTOResultSet}. 
     * It is the responsibility of the caller to close this {@code DAOResultSet} once 
     * results are retrieved.
     * 
     * @param speciesIds             A {@code Set} of {@code Integer}s that are the IDs of species 
     *                               allowing to filter the calls to use
     * @param isIncludeSubstructures A {@code boolean} defining whether descendants 
     *                               of the anatomical entity were considered.
     * @param isIncludeSubStages     A {@code boolean} defining whether descendants 
     *                               of the stage were considered.
     * @param commonAncestralTaxonId A {@code String} that is the ID of the taxon used 
     *                               to retrieve the OMANodeId of the genes, that will be used 
     *                               to order the calls. If {@code null} or empty, calls 
     *                               will not be ordered. 
     * @return                       An {@code ExpressionCallTOResultSet} containing all expression 
     *                               calls from data source.
     * @throws DAOException          If a {@code SQLException} occurred while trying to get 
     *                               expression calls.                      
     */
    //- how will we aggregate with NoExpressionCalls? Just using the ordering by OMAGroupId 
    //  will be complicated :/ Should we use an UNION clause between expression and 
    //  noExpression tables? -> complicated for our DAOs/TOs
    //- Actually, commonAncestralTaxonId will not be derived from the list of species 
    //  provided. This is because, sometimes, we might want to group genes in some species 
    //  based on, e.g., a duplication event preceding the split of their lineages.
    //- Actually, it seems that it is not necessary to put this commonAncestralTaxonId attribute 
    //  in CallParams: as this is ill trigger an ordering of the calls, it needs to be 
    //  a specific method anyway.
    //- Speaking of duplication event... would it be possible to target a specific 
    //  duplication event? They don't have any taxonId...
    //
    //TODO: update javadoc
    private ExpressionCallTOResultSet getExpressionCalls(
            LinkedHashSet<CallDAOFilter> callFilters, LinkedHashSet<ExpressionCallTO> callTOFilters, 
            Set<Integer> allGeneIds, boolean globalGeneFilter, 
            Set<Integer> allSpeciesIds, boolean globalSpeciesFilter, 
            boolean includeSubstructures, final boolean includeSubStages, 
            String commonAncestralTaxonId, 
            Set<ExpressionCallDAO.Attribute> originalAttrs, Set<ExpressionCallDAO.Attribute> updatedAttrs, 
            LinkedHashMap<ExpressionCallDAO.OrderingAttribute, DAO.Direction> orderingAttrs, 
            Set<ExpressionCallDAO.Attribute> groupByAttrs, boolean havingClauseNeeded) throws DAOException {
        
        log.entry(callFilters, callTOFilters, allGeneIds, globalGeneFilter, 
                allSpeciesIds, globalSpeciesFilter, 
                includeSubstructures, includeSubStages, 
                commonAncestralTaxonId, originalAttrs, updatedAttrs, orderingAttrs, 
                groupByAttrs, havingClauseNeeded);

        // Construct sql query
        final String exprTableName = includeSubstructures? "globalExpression": "expression";
        final String propagatedStageTableName = "propagatedStage";
        //if no filtering based on stage ID is requested, and no group by on stage is needed, 
        //then we don't need the join to stage table
        final boolean realIncludeSubStages = includeSubStages && 
                (updatedAttrs.contains(ExpressionCallDAO.Attribute.ID)
                ||
                callFilters.stream().anyMatch(
                        callFilter -> callFilter.getConditionFilters().stream().anyMatch(
                                condFilter -> !condFilter.getDevStageIds().isEmpty())) 
                || 
                groupByAttrs != null);

        //determine whether to use DISTINCT keyword.
        boolean distinct = !(groupByAttrs != null || (!realIncludeSubStages && 
                (updatedAttrs.contains(ExpressionCallDAO.Attribute.ID) || 
                (updatedAttrs.contains(ExpressionCallDAO.Attribute.GENE_ID) && 
<<<<<<< HEAD
                 updatedAttrs.contains(ExpressionCallDAO.Attribute.CONDITION_ID)))));
=======
                 updatedAttrs.contains(ExpressionCallDAO.Attribute.ANAT_ENTITY_ID) && 
                 updatedAttrs.contains(ExpressionCallDAO.Attribute.STAGE_ID)))));

        //Fix for issue #173
        Set<ExpressionCallDAO.Attribute> attrsWithOrderGroupBy = updatedAttrs;
        if (updatedAttrs != null && !updatedAttrs.isEmpty()) {
            attrsWithOrderGroupBy = EnumSet.copyOf(updatedAttrs);
            if (groupByAttrs != null) {
                attrsWithOrderGroupBy.addAll(groupByAttrs);
            }
            if (orderingAttrs != null) {
                if (orderingAttrs.containsKey(ExpressionCallDAO.OrderingAttribute.MEAN_RANK)) {
                    attrsWithOrderGroupBy.add(ExpressionCallDAO.Attribute.GLOBAL_MEAN_RANK);
                }
                if (orderingAttrs.containsKey(ExpressionCallDAO.OrderingAttribute.GENE_ID)) {
                    attrsWithOrderGroupBy.add(ExpressionCallDAO.Attribute.GENE_ID);
                }
                if (orderingAttrs.containsKey(ExpressionCallDAO.OrderingAttribute.ANAT_ENTITY_ID)) {
                    attrsWithOrderGroupBy.add(ExpressionCallDAO.Attribute.ANAT_ENTITY_ID);
                }
                if (orderingAttrs.containsKey(ExpressionCallDAO.OrderingAttribute.STAGE_ID)) {
                    attrsWithOrderGroupBy.add(ExpressionCallDAO.Attribute.STAGE_ID);
                }
            }
        }

>>>>>>> ee9079f8
        String sql = this.generateSelectClause(
                attrsWithOrderGroupBy,
                //Attributes corresponding to data types used for filtering the results
                callTOFilters.stream()
                    .flatMap(callTO -> callTO.extractFilteringDataTypes().keySet().stream())
                    .collect(Collectors.toCollection(() -> 
                             EnumSet.noneOf(ExpressionCallDAO.Attribute.class))), 
                distinct, groupByAttrs != null, 
                includeSubstructures, realIncludeSubStages, exprTableName, propagatedStageTableName);
        
        sql += " FROM " + exprTableName;

        //a boolean to determine whether genes and species were already filtered because it is needed 
        //to perform the query in several iterations, because includeSubStages is true 
        //and a high number of genes has to be considered. 
        boolean genesAndSpeciesFilteredForPropagation = false;
        if (realIncludeSubStages) {
            //propagate expression calls to parent stages.
            sql += " INNER JOIN stage ON " + exprTableName + ".stageId = stage.stageId " +
                   " INNER JOIN stage AS " + propagatedStageTableName + " ON " +
                       propagatedStageTableName + ".stageLeftBound <= stage.stageLeftBound AND " +
                       propagatedStageTableName + ".stageRightBound >= stage.stageRightBound ";
            //when some parameters are requested, we need to perform a GROUP BY to compute them 
            //on the fly. But there is too much data to do it at once, except when restricted to few genes, 
            //so we need to do it using several queries, group of genes by group of genes.
            //So we need to identify genes with expression data, and to retrieve them 
            //with a LIMIT clause. We cannot use a subquery with a LIMIT in a IN clause 
            //(limitation of MySQL as of version 5.5), so we use the subquery to create 
            //a temporary table to join to in the main query. 
            //In the subquery, the EXISTS clause is used to speed-up the main query, 
            //to make sure we will not look up for data not present in the expression table.
            
            //XXX: maybe this condition should not be under the 'includeSubStages' condition, 
            //to be used if necessary for all GROUP BY cases. But we hope it is not needed 
            //when there is no propagation to parent stages, we'll see. 
            if (groupByAttrs != null && (allGeneIds.isEmpty() || 
                    allGeneIds.size() > this.getManager().getExprPropagationGeneCount())) {
                
                genesAndSpeciesFilteredForPropagation = true;
                
                sql += " INNER JOIN (SELECT bgeeGeneId from gene AS tempGene where exists " 
                    + "(select 1 from expression where expression.bgeeGeneId = tempGene.bgeeGeneId) ";
                if (!allSpeciesIds.isEmpty()) {
                    sql += "AND tempGene.speciesId IN (" + BgeePreparedStatement.generateParameterizedQueryString(
                            allSpeciesIds.size()) + ") ";
                }
                if (!allGeneIds.isEmpty()) {
                    sql += "AND tempGene.bgeeGeneId IN (" + BgeePreparedStatement.generateParameterizedQueryString(
                            allGeneIds.size()) + ") ";
                }
                sql += "ORDER BY tempGene.bgeeGeneId LIMIT ?, ?) as tempTable on " 
                    + exprTableName + ".bgeeGeneId = tempTable.bgeeGeneId ";
            }
        }
        //even if we already joined the gene table because includeSubStages is true, 
        //we need to access to this table in the main query for the species filtering 
        //defined in the CallFilters. 
        if (!allSpeciesIds.isEmpty() || 
                callFilters.stream().anyMatch(filter -> !filter.getSpeciesIds().isEmpty())) {
            sql += " INNER JOIN gene ON (gene.bgeeGeneId = " + exprTableName + ".bgeeGeneId) ";
        }
        //If a global gene filter is defined, we can apply it to all conditions in all cases, 
        //only if not already apply to the sub-query. 
        boolean whereClauseStarted = false;
        if (!allGeneIds.isEmpty() && !genesAndSpeciesFilteredForPropagation && globalGeneFilter) {
            sql += " WHERE " + exprTableName + ".bgeeGeneId IN (" 
                + BgeePreparedStatement.generateParameterizedQueryString(allGeneIds.size()) + ") ";
            whereClauseStarted = true;
        }
        //If a global species filter is defined, we can apply it to all conditions in all cases, 
        //only if not already apply to the sub-query. 
        if (!allSpeciesIds.isEmpty() && !genesAndSpeciesFilteredForPropagation && globalSpeciesFilter) {
            if (!whereClauseStarted) {
                sql += "WHERE ";
            } else {
                sql += "AND ";
            }
            sql += "gene.speciesId IN (" + BgeePreparedStatement.generateParameterizedQueryString(
                            allSpeciesIds.size()) + ") ";
            whereClauseStarted = true;
        }
        
        String callDAOFilterClause = this.generateCallDAOFilterClause(callFilters, 
                !globalGeneFilter, !globalSpeciesFilter, 
                exprTableName, 
                realIncludeSubStages? propagatedStageTableName: exprTableName,
                "gene");
        if (!callDAOFilterClause.isEmpty()) {
            if (!whereClauseStarted) {
                sql += "WHERE ";
            } else {
                sql += "AND ";
            }
            sql += callDAOFilterClause;
            whereClauseStarted = true;
        }

        //The filtering based on CallTOs must be done in a HAVING clause in case of GROUP BY, 
        //otherwise, in the WHERE clause. 
        String callTOFilterClause = this.generateCallTOFilterClause(callTOFilters, 
                havingClauseNeeded? null: exprTableName, 
                includeSubstructures, includeSubStages, groupByAttrs != null, havingClauseNeeded);
        if (!havingClauseNeeded && !callTOFilterClause.isEmpty()) {
            if (!whereClauseStarted) {
                sql += "WHERE ";
            } else {
                sql += "AND ";
            }
            sql += callTOFilterClause;
            whereClauseStarted = true;
        }
        
        if (groupByAttrs != null) {
            assert !groupByAttrs.isEmpty(); 
            
            sql += groupByAttrs.stream().map(attr -> {
                    switch (attr) {
                    case ID: 
                        return "exprId";
                    case GENE_ID: 
                        return exprTableName + ".bgeeGeneId";
                    case CONDITION_ID: 
                        return exprTableName + ".conditionId";
                    default: 
                        throw log.throwing(new IllegalStateException("GROUP BY Attribute not supported: "
                                + attr));
                    }
                }).collect(Collectors.joining(", ", " GROUP BY ", ""));
            
            if (havingClauseNeeded && !callTOFilterClause.isEmpty()) {
                //XXX: Note related to issue#173
                //This part of the code is such a mess, it is hard to know if a fix is needed.
                //I think all attributes used in the HAVING clause might be already present in the SELECT clause.
                //To test. Note that we do not use this code after Bgee 13.
                sql += " HAVING " + callTOFilterClause;
            }
        }
        
        //ORDER BY
        if (!orderingAttrs.isEmpty()) {
            sql += orderingAttrs.entrySet().stream()
                .map(entry -> {
                    String orderBy = "";
                    switch(entry.getKey()) {
                    case MEAN_RANK: 
                        orderBy = "globalMeanRank";
                        break;
                    case GENE_ID: 
                        orderBy = exprTableName + ".bgeeGeneId";
                        break;
                    case CONDITION_ID: 
                        orderBy = exprTableName + ".conditionId";
                        break;
                    default: 
                        throw log.throwing(new IllegalStateException("Unsupported OrderingAttribute: " 
                                + entry.getKey()));
                    }
                    switch(entry.getValue()) {
                    case DESC: 
                        orderBy += " desc";
                        break;
                    case ASC: 
                        orderBy += " asc";
                        break;
                    default: 
                        throw log.throwing(new IllegalStateException("Unsupported Direction: " 
                                + entry.getValue()));
                    }
                    return orderBy;
                })
                .collect(Collectors.joining(", ", " ORDER BY ", ""));
        }
        

        //we don't use a try-with-resource, because we return a pointer to the results, 
        //not the actual results, so we should not close this BgeePreparedStatement.
        try {
            BgeePreparedStatement stmt = this.getManager().getConnection().prepareStatement(sql);
            
            int index = 1;
            int offsetParamIndex = 0;
            if (realIncludeSubStages && groupByAttrs != null && (allGeneIds.isEmpty() || 
                    allGeneIds.size() > this.getManager().getExprPropagationGeneCount())) {
                    
                if (!allSpeciesIds.isEmpty()) {
                    stmt.setIntegers(index, allSpeciesIds, true);
                    index += allSpeciesIds.size();
                }
                if (!allGeneIds.isEmpty()) {
                    stmt.setIntegers(index, allGeneIds, true);
                    index += allGeneIds.size();
                }
                //keep two parameters for the offset and count LIMIT arguments
                offsetParamIndex = index;
                index += 2;
            }
            
            if (!allGeneIds.isEmpty() && !genesAndSpeciesFilteredForPropagation && globalGeneFilter) {
                stmt.setIntegers(index, allGeneIds, true);
                index += allGeneIds.size();
            }
            if (!allSpeciesIds.isEmpty() && !genesAndSpeciesFilteredForPropagation && globalSpeciesFilter) {
                stmt.setIntegers(index, allSpeciesIds, true);
                index += allSpeciesIds.size();
            }
            
            index = this.parameterizeCallDAOFilterClause(stmt, index, callFilters, !globalGeneFilter, 
                    !globalSpeciesFilter);
            index = this.parameterizeCallTOFilterClause(stmt, index, callTOFilters, 
                    includeSubstructures, includeSubStages);
            
            //If we don't need to perform several queries with a LIMIT clause, return
            if (offsetParamIndex == 0) {
                return log.exit(new MySQLExpressionCallTOResultSet(stmt, originalAttrs));
            } 
            //In case we need to perform several queries with a LIMIT clause, 
            //determine whether we need to filter duplicated results over several queries.
            boolean filterDistinct = !originalAttrs.contains(ExpressionCallDAO.Attribute.ID) && 
                    !originalAttrs.contains(ExpressionCallDAO.Attribute.GENE_ID);
            
            return log.exit(new MySQLExpressionCallTOResultSet(stmt, originalAttrs, offsetParamIndex, 
                    offsetParamIndex + 1, this.getManager().getExprPropagationGeneCount(), filterDistinct));
            
        } catch (SQLException e) {
            throw log.throwing(new DAOException(e));
        }
    }

    /**
     * Retrieve expression calls from data source according to a {@code Set} of {@code String}s 
     * that are the IDs of species allowing to filter the calls to use, a {@code boolean} defining
     * whether this expression call was generated using data from the anatomical entity with  
     * the ID {@link CallTO#getAnatEntityId()} alone, or by also considering all its descendants  
     * by <em>is_a</em> or <em>part_of</em> relations, even indirect, and a {@code boolean}  
     * defining whether this expression call was generated using data from the stage with   
     * the ID {@link CallTO#getStageId()} alone, or by also considering all its descendants.
     * <p>
     * It is possible to obtain the calls ordered based on IDs of homologous gene groups, 
     * which is useful for multi-species analyzes. In that case, it is necessary to provide 
     * the ID of a taxon targeted, in order to retrieve the proper homologous groups.
     * <p>
     * The expression calls are retrieved and returned as a {@code ExpressionCallTOResultSet}. 
     * It is the responsibility of the caller to close this {@code DAOResultSet} once 
     * results are retrieved.
     * 
     * @param speciesIds             A {@code Set} of {@code String}s that are the IDs of species 
     *                               allowing to filter the calls to use
     * @param isIncludeSubstructures A {@code boolean} defining whether descendants 
     *                               of the anatomical entity were considered.
     * @param isIncludeSubStages     A {@code boolean} defining whether descendants 
     *                               of the stage were considered.
     * @param commonAncestralTaxonId A {@code String} that is the ID of the taxon used 
     *                               to retrieve the OMANodeId of the genes, that will be used 
     *                               to order the calls. If {@code null} or empty, calls 
     *                               will not be ordered. 
     * @return                       An {@code ExpressionCallTOResultSet} containing all expression 
     *                               calls from data source.
     * @throws DAOException          If a {@code SQLException} occurred while trying to get 
     *                               expression calls.                      
     */
    //- how will we aggregate with NoExpressionCalls? Just using the ordering by OMAGroupId 
    //  will be complicated :/ Should we use an UNION clause between expression and 
    //  noExpression tables? -> complicated for our DAOs/TOs
    //- Actually, commonAncestralTaxonId will not be derived from the list of species 
    //  provided. This is because, sometimes, we might want to group genes in some species 
    //  based on, e.g., a duplication event preceding the split of their lineages.
    //- Actually, it seems that it is not necessary to put this commonAncestralTaxonId attribute 
    //  in CallParams: as this is ill trigger an ordering of the calls, it needs to be 
    //  a specific method anyway.
    //- Speaking of duplication event... would it be possible to target a specific 
    //  duplication event? They don't have any taxonId...
    //
    @Deprecated
    private ExpressionCallTOResultSet getExpressionCalls(Set<Integer> speciesIds, 
            boolean isIncludeSubstructures, boolean isIncludeSubStages, 
            String commonAncestralTaxonId) throws DAOException {
        log.entry(speciesIds, isIncludeSubstructures, isIncludeSubStages, 
                commonAncestralTaxonId);

        // Construct sql query
        String exprTableName = "expression";
        if (isIncludeSubstructures) {
            exprTableName = "globalExpression";
        }
        String propagatedStageTableName = "propagatedStage";

        String sql = this.generateSelectClause(
                //make sure this method keeps working while we implement new features 
                //in the non-deprecated methods. 
                Optional.ofNullable(this.getAttributes())
                    .map(e -> e.isEmpty()? EnumSet.allOf(ExpressionCallDAO.Attribute.class): e)
                    .orElse(EnumSet.allOf(ExpressionCallDAO.Attribute.class))
                    .stream().filter(e -> !e.isRankAttribute())
                    .collect(Collectors.toSet()), 
                null, 
                true, isIncludeSubStages, 
                isIncludeSubstructures, isIncludeSubStages, 
                exprTableName, propagatedStageTableName);

        //quick fix for issue #173
        if (isIncludeSubStages) {
            sql += ", " + exprTableName + ".geneId, " +
                   exprTableName + ".anatEntityId, " + propagatedStageTableName + ".stageId";
        }
        
        sql += " FROM " + exprTableName;

        if (isIncludeSubStages) {
            //propagate expression calls to parent stages.
            sql += " INNER JOIN stage ON " + exprTableName + ".stageId = stage.stageId " +
                   " INNER JOIN stage AS " + propagatedStageTableName + " ON " +
                       propagatedStageTableName + ".stageLeftBound <= stage.stageLeftBound AND " +
                       propagatedStageTableName + ".stageRightBound >= stage.stageRightBound ";
            //there are too much data to propagate all expression calls on the fly at once, 
            //so we need to do it using several queries, group of genes by group of genes.
            //So we need to identify genes with expression data, and to retrieve them 
            //with a LIMIT clause. We cannot use a subquery with a LIMIT in a IN clause 
            //(limitation of MySQL as of version 5.5), so we use the subquery to create 
            //a temporary table to join to in the main query. 
            //In the subquery, the EXISTS clause is used to speed-up the main query, 
            //to make sure we will not look up for data not present in the expression table.
            //here, we generate the first part of the subquery, as we may need 
            //to set speciesIds afterwards.
            sql += " INNER JOIN (SELECT bgeeGeneId from gene where exists " +
            		"(select 1 from expression where expression.bgeeGeneId = gene.bgeeGeneId) ";
        }
        if (speciesIds != null && speciesIds.size() > 0) {
            if (isIncludeSubStages) {
                sql += "AND ";
            } else {
                sql += " INNER JOIN gene ON (gene.bgeeGeneId = " + exprTableName + ".bgeeGeneId) WHERE ";
            }
            sql += "gene.speciesId IN (" + BgeePreparedStatement.generateParameterizedQueryString(
                            speciesIds.size()) + ") ";
        }
        if (isIncludeSubStages) {
            //finish the subquery and the join to the expression table
            sql += "LIMIT ?, ?) as tempTable on " + exprTableName + ".bgeeGeneId = tempTable.bgeeGeneId ";
            //and now, finish the main query
            sql += " GROUP BY " + exprTableName + ".bgeeGeneId, " + 
                   exprTableName + ".conditionId";
        }

        //we don't use a try-with-resource, because we return a pointer to the results, 
        //not the actual results, so we should not close this BgeePreparedStatement.
        try {
            BgeePreparedStatement stmt = this.getManager().getConnection().prepareStatement(sql);
            if (speciesIds != null && !speciesIds.isEmpty()) {
                stmt.setIntegers(1, speciesIds, true);
            }

            if (!isIncludeSubStages) {
                return log.exit(new MySQLExpressionCallTOResultSet(stmt, this.getAttributes()));
            } 
            
            int offsetParamIndex = (speciesIds == null ? 1: speciesIds.size() + 1);
            int rowCountParamIndex = offsetParamIndex + 1;
            int rowCount = this.getManager().getExprPropagationGeneCount();
            //if attributes requested are such that there cannot be duplicated results, 
            //we do not need to filter duplicates on the application side (which has 
            //a huge memory cost); also, if geneIds were requested, there cannot be 
            //duplicates between queries (duplicates inside a query will be filtered by 
            //the DISTINCT clause), so, no need to filter on the application side.
            //this method should have an argument 'distinctClause'; it is the responsibility 
            //of the caller, depending on the parameters of the query, to determine 
            //whether the clause is needed.
            boolean filterDuplicates = 
                    this.getAttributes() != null && !this.getAttributes().isEmpty() && 
                    !this.getAttributes().contains(ExpressionCallDAO.Attribute.ID) && 
                    !this.getAttributes().contains(ExpressionCallDAO.Attribute.GENE_ID);
            
            return log.exit(new MySQLExpressionCallTOResultSet(stmt, this.getAttributes(), 
                    offsetParamIndex, rowCountParamIndex, rowCount, filterDuplicates));
            
        } catch (SQLException e) {
            throw log.throwing(new DAOException(e));
        }
    }
    
    /**
     * Generates the SELECT clause of a MySQL query used to retrieve {@code ExpressionCallTO}s.
     * 
     * @param attributes                A {@code Set} of {@code Attribute}s defining 
     *                                  the columns/information the query should retrieve.
     * @param distinctClause            A {@code boolean} defining the DISTINCT keyword should be used.
     * @param includeSubstructures      A {@code boolean} defining whether the query will use 
     *                                  expression data propagated from substructures.
     * @param includeSubStages          A {@code boolean} defining whether the query will use 
     *                                  expression data propagated from sub-stages.
     * @param exprTableName             A {@code String} defining the name of the expression 
     *                                  table used.
     * @param propagatedStageTableName  A {@code String} defining the name of the table 
     *                                  allowing to retrieve stage IDs, when 
     *                                  {@code includeSubStages} is {@code true}.
     * @return                          A {@code String} containing the SELECT clause 
     *                                  for the requested query.
     * @throws IllegalArgumentException If one {@code Attribute} of {@code attributes} is unknown.
     */
    //TODO: update javadoc
    private String generateSelectClause(Set<ExpressionCallDAO.Attribute> attributes, 
            Set<ExpressionCallDAO.Attribute> filteringDataTypes, 
            boolean distinctClause, boolean groupByClause, 
            boolean includeSubstructures, boolean includeSubStages, 
            String exprTableName, String propagatedStageTableName) throws IllegalArgumentException {
        log.entry(attributes, filteringDataTypes, distinctClause, groupByClause, 
                includeSubstructures, includeSubStages, 
                exprTableName, propagatedStageTableName);
        
        String sql = "";
        //the query construct is so complex that we always iterate each Attribute in any case
        if (attributes == null || attributes.isEmpty()) {
            attributes = EnumSet.allOf(ExpressionCallDAO.Attribute.class);
        }
        
        //String used when includeSubstructures and includeSubStages are true, 
        //so that global expression calls are propagated to parent stages on the fly.
        //For this, we use a GROUP BY clause, and we need to use GROUP_CONCAT to examine 
        //the different origins of a line. We can use IF clauses inside the GROUP_CONCATs, 
        //to make sure they do not exceed the group_concat_max_len. 
        //In the case of the stageOriginOfLine, the only possible values of 
        //the GROUP_CONCAT DISTINCT, when using stageOriginIfClause, will be: '1' (= data come 
        //from the stage only; corresponds to a 'self' origin of line); '0' (= data come 
        //from some sub-stages only; corresponds to a 'descent' origin of line); 
        //'0,1' or '1,0' (= data come from both the stage and some sub-stages; 
        //corresponds to a 'both' origin of line); 
        String stageOriginIfClause = "IF(" + exprTableName + ".stageId =" + 
            propagatedStageTableName + ".stageId" + ", 1, 0)";
        
        //Ranks: 
        Map<ExpressionCallDAO.Attribute, String> dataTypeToNormRankSql = new HashMap<>();
        dataTypeToNormRankSql.put(ExpressionCallDAO.Attribute.AFFYMETRIX_DATA, 
                exprTableName + ".affymetrixMeanRankNorm ");
        dataTypeToNormRankSql.put(ExpressionCallDAO.Attribute.EST_DATA, 
                exprTableName + ".estRankNorm ");
        dataTypeToNormRankSql.put(ExpressionCallDAO.Attribute.IN_SITU_DATA, 
                exprTableName + ".inSituRankNorm ");
        dataTypeToNormRankSql.put(ExpressionCallDAO.Attribute.RNA_SEQ_DATA, 
                exprTableName + ".rnaSeqMeanRankNorm ");
        
        //for weighted mean computation: sum of numbers of distinct ranks for data using 
        //fractional ranking (Affy and RNA-Seq), max ranks for data using dense ranking 
        //and pooling of all samples in a condition (EST and in situ)
        Map<ExpressionCallDAO.Attribute, String> dataTypeToWeightSql = new HashMap<>();
        dataTypeToWeightSql.put(ExpressionCallDAO.Attribute.AFFYMETRIX_DATA, 
                exprTableName + ".affymetrixDistinctRankSum ");
        dataTypeToWeightSql.put(ExpressionCallDAO.Attribute.RNA_SEQ_DATA, 
                exprTableName + ".rnaSeqDistinctRankSum ");
        dataTypeToWeightSql.put(ExpressionCallDAO.Attribute.EST_DATA, 
                exprTableName + ".estMaxRank ");
        dataTypeToWeightSql.put(ExpressionCallDAO.Attribute.IN_SITU_DATA, 
                exprTableName + ".inSituMaxRank ");

        Set<ExpressionCallDAO.Attribute> attributesForRank = 
                (filteringDataTypes == null || filteringDataTypes.isEmpty()? 
                        EnumSet.allOf(ExpressionCallDAO.Attribute.class): filteringDataTypes)
                .stream()
                //in case we retrieved all Attributes because no filtering on data types
                .filter(dataType -> dataType.isDataTypeAttribute())
                .collect(Collectors.toCollection(() -> EnumSet.noneOf(ExpressionCallDAO.Attribute.class)));
        //use for dividing afterwards, don't want a division by 0 :p
        assert attributesForRank.size() > 0;
        
        for (ExpressionCallDAO.Attribute attribute: attributes) {
            if (sql.isEmpty()) {
                sql += "SELECT ";
                if (distinctClause) {
                    sql += "DISTINCT ";
                }
            } else {
                sql += ", ";
            }
            
            if (attribute.equals(ExpressionCallDAO.Attribute.ID)) {
                //in case we include sub-stages, we need to generate fake IDs,  
                //because equality of ExpressionCallTO can be based on ID, and here 
                //a same basic call with a given ID can be associated to different propagated calls.
                if (includeSubStages || groupByClause) {
                    log.warn("Retrieval of expression IDs with on-the-fly propagation " +
                    		"of expression calls, can increase memory usage.");
                    //XXX: transform into a bit value for lower memory consumption?
                    //see convert unsigned: http://dev.mysql.com/doc/refman/5.5/en/cast-functions.html#function_convert
                    //We always use the three attributes, otherwise it wouldn't be an ID...
                    sql += "CONCAT(" + exprTableName + ".bgeeGeneId, '__', " + 
                            exprTableName + ".conditionId) ";
                } else {
                    sql += includeSubstructures? "globalExpressionId ": "expressionId ";
                }
                sql += "AS exprId ";
            } else if (attribute.equals(ExpressionCallDAO.Attribute.GENE_ID)) {
                sql += exprTableName + ".bgeeGeneId ";
            } else if (attribute.equals(ExpressionCallDAO.Attribute.CONDITION_ID)) {
                sql += exprTableName + ".conditionId ";
                
            } else if (attribute.equals(ExpressionCallDAO.Attribute.ANAT_ORIGIN_OF_LINE)) {
                //the attribute ANAT_ORIGIN_OF_LINE corresponds to a column only 
                //in the global expression table, not in the basic expression table. 
                //So, if no propagation was requested, we add a fake column to the query 
                //to provide the information to the ResultSet consistently. 
                if (!includeSubstructures) {
                    sql += "'" + OriginOfLine.SELF.getStringRepresentation() + "' ";
                } else {
                    //otherwise, we use the real column in the global expression table, 
                    //unless we are doing a grouping by
                    if (!groupByClause) {
                        sql += "originOfLine ";
                    } else {
                        //the anatOriginOfLine has to be recomputed, as it is possible 
                        //for a given anat. entity to have a given origin at a given stage, 
                        //but also a different origin at a sub-stage
                        sql += "IF (GROUP_CONCAT(DISTINCT originOfLine) LIKE " +
                        		"'%" + OriginOfLine.BOTH.getStringRepresentation() + "%', " +
                                   //if concatenation of originOfLine contains 'both', it is easy, 
                                   //the on-the-fly anat. origin is 'both' 
                        	       "'" + OriginOfLine.BOTH.getStringRepresentation() + "', " +
                                   //Otherwise, if it contains 'descent'...
                        		   "IF(GROUP_CONCAT(DISTINCT originOfLine) LIKE " +
                        		   "'%" + OriginOfLine.DESCENT.getStringRepresentation() + "%', " +
                                       //... as well as 'self'...
                        		       "IF(GROUP_CONCAT(DISTINCT originOfLine) LIKE " +
                        		       "'%" + OriginOfLine.SELF.getStringRepresentation() + "%', " +
                                           //... then the anat. origin is also 'both'.
                        		           "'" + OriginOfLine.BOTH.getStringRepresentation() + "', " +
                                           //If it contains only 'descent', then this is it
                        		           "'" + OriginOfLine.DESCENT.getStringRepresentation() + "'), " +
                                       //finally, 'self' is here the only remaining possibility
                        		       "'" + OriginOfLine.SELF.getStringRepresentation() + "')) ";
                    }
                }
                sql += "AS anatOriginOfLine ";
            } else if (attribute.equals(ExpressionCallDAO.Attribute.INCLUDE_SUBSTRUCTURES)) {
                //the Attributes INCLUDE_SUBSTRUCTURES does not correspond to any columns 
                //in a table, but it allow to determine how the TOs returned were generated. 
                //The TOs returned by the ResultSet will have these values set to null 
                //by default. So, we add fake columns to the query to provide 
                //the information to the ResultSet. 
                if (includeSubstructures) {
                    sql += "1 ";
                } else {
                    sql += "0 ";
                }
                sql += "AS includeSubstructures ";
                
            } else if (attribute.equals(ExpressionCallDAO.Attribute.STAGE_ORIGIN_OF_LINE)) {
                //the attribute STAGE_ORIGIN_OF_LINE does not correspond to any column. 
                //We add a fake column to the query to compute this information. 
                if (!includeSubStages) {
                    //if there was on propagation from sub-stages, the origin is always 'self'
                    sql += "'" + OriginOfLine.SELF.getStringRepresentation() + "' ";
                } else {
                    assert groupByClause;
                    // Otherwise, we need to know the stages that allowed to generate a propagated 
                    //expression line. We use group_concat.
                    sql +=  "IF (GROUP_CONCAT(DISTINCT " + stageOriginIfClause + ") = '1', " +
                                //if GROUP_CONCAT = 1, only the stage itself has been seen, 
                                //corresponds to a 'self' origin of line
                            	"'" + OriginOfLine.SELF.getStringRepresentation() + "', " +
                            	"IF (GROUP_CONCAT(DISTINCT " + stageOriginIfClause + ") = '0', " +
                            	    //if GROUP_CONCAT = 0, only some sub-stages have been seen, 
                                    //corresponds to a 'descent' origin of line
                            	    "'" + OriginOfLine.DESCENT.getStringRepresentation() + "', " +
                                    //'both' is the only remaining possibility, corresponds to 
                            	    //GROUP_CONCAT = '0,1' or GROUP_CONCAT = '1,0'
                            	    "'" + OriginOfLine.BOTH.getStringRepresentation() + "')) ";
                }
                sql += "AS stageOriginOfLine ";
            } else if (attribute.equals(ExpressionCallDAO.Attribute.INCLUDE_SUBSTAGES)) {
                //the Attributes INCLUDE_SUBSTAGES does not correspond to any columns 
                //in a table, but it allow to determine how the TOs returned were generated. 
                //The TOs returned by the ResultSet will have these values set to null 
                //by default. So, we add fake columns to the query to provide 
                //the information to the ResultSet. 
                if (includeSubStages) {
                    sql += "1 ";
                } else {
                    sql += "0 ";
                }
                sql += "AS includeSubStages ";
                
            } else if (attribute.equals(ExpressionCallDAO.Attribute.OBSERVED_DATA)) {
                //the Attributes OBSERVED_DATA does not correspond to any columns 
                //in a table. See this attribute's javadoc for an explanation of 
                //why this attribute is needed, and how it is different from 
                //the origins of line.
                
                String anatOriginIfClause = "IF(originOfLine = 'descent', 0, 1) ";
                if (!includeSubStages && !includeSubstructures) {
                    //if no propagation requested, it's easy, all data are observed
                    sql += "1 ";
                } else if (!includeSubStages && !groupByClause) {
                    //if we propagate only from substructures, we check the column 
                    //originOfLine in the globalExpression table: if it equals to 'descent', 
                    //then there are no observed data.
                    assert includeSubstructures == true;
                    sql += anatOriginIfClause;
                } else {
                    //It's more complicated when data are grouped, we need 
                    //to use GROUP_CONCAT to examine the different origins of a line.
                    //Notably, we need to check at the same time the anat. and the stage 
                    //origins of line, this is why we also use CONCAT. 
                    sql += "IF(GROUP_CONCAT(DISTINCT CONCAT(";
                    //first, retrieved observation status for anat. entity.
                    if (includeSubstructures) {
                        //check the originOfLine column in globalExpression table
                        sql += anatOriginIfClause;
                    } else {
                        //no propagation from substructures, data are always observed in the organ
                        sql += "'1'";
                    }
                    //then, observation status for stage.
                    //we use '.' as a separator between anat. and stage status.
                    sql += ", '.', ";
                    if (includeSubStages) {
                        sql += stageOriginIfClause;
                    } else {
                        sql += "'1' ";
                    }
                    sql +=  ")) ";
                    //if we have at the same time observed data in the organ 
                    //and in the stage (corresponds to '1.1'), then this line 
                    //is actually observed.
                    sql += "LIKE '%1.1%', 1, 0) ";
                }
                
                sql += "AS observedData ";
                
            } else if (attribute.equals(ExpressionCallDAO.Attribute.GLOBAL_MEAN_RANK)) {
                
                //in case several raws are grouped, we retrieve the min value of the ranking score
                sql +=  (groupByClause? "MIN(": "") + attributesForRank.stream()
                            .map(attr -> {
                                String rankSql = dataTypeToNormRankSql.get(attr);
                                String weightSql = dataTypeToWeightSql.get(attr);
                                if (rankSql == null || weightSql == null) {
                                    throw log.throwing(new IllegalStateException(
                                        "No rank clause associated to data type: " + attr));
                                }
                                return "if (" + convertDataTypeAttrToColName(attr) + " + 0 = " 
                                           + convertDataStateToInt(DataState.NODATA) + ", 0, "
                                           + rankSql + " * " + weightSql + ")";
                            })
                            .collect(Collectors.joining(" + ", "((", ")")) 
                            
                      + attributesForRank.stream()
                            .map(attr -> "if (" + convertDataTypeAttrToColName(attr) + " + 0 = " 
                                                + convertDataStateToInt(DataState.NODATA) + ", 0, "
                                         + dataTypeToWeightSql.get(attr) + ")")
                            .collect(Collectors.joining(" + ", "/ (", 
                                     (groupByClause? ")": "") + ")) AS globalMeanRank "));

            } else if (attribute.equals(ExpressionCallDAO.Attribute.AFFYMETRIX_DATA)) {
                if (!groupByClause) {
                    sql += "(affymetrixData + 0) ";
                } else {
                    //if expression is propagated to parent stages, we get the best value 
                    //from all expression calls group by the propagated stage
                    sql += "MAX(affymetrixData + 0) ";
                }
                sql += "AS affymetrixData ";
            } else if (attribute.equals(ExpressionCallDAO.Attribute.AFFYMETRIX_MEAN_RANK)) {
                
                if (attributesForRank.contains(ExpressionCallDAO.Attribute.AFFYMETRIX_DATA)) {
                    sql += (groupByClause? "MIN(": "") 
                            + dataTypeToNormRankSql.get(ExpressionCallDAO.Attribute.AFFYMETRIX_DATA) 
                            + (groupByClause? ")": "");
                } else {
                    sql += "NULL";
                }
                sql += " AS affymetrixRank ";
                
            } else if (attribute.equals(ExpressionCallDAO.Attribute.EST_DATA)) {
                if (!groupByClause) {
                    sql += "(estData + 0) ";
                } else {
                    //if expression is propagated to parent stages, we get the best value 
                    //from all expression calls group by the propagated stage
                    sql += "MAX(estData + 0) ";
                }
                sql += "AS estData ";
            } else if (attribute.equals(ExpressionCallDAO.Attribute.EST_MEAN_RANK)) {
                
                if (attributesForRank.contains(ExpressionCallDAO.Attribute.EST_DATA)) {
                    sql += (groupByClause? "MIN(": "") 
                            + dataTypeToNormRankSql.get(ExpressionCallDAO.Attribute.EST_DATA) 
                            + (groupByClause? ")": "");
                } else {
                    sql += "NULL";
                }
                sql += " AS estRank ";
                
            } else if (attribute.equals(ExpressionCallDAO.Attribute.IN_SITU_DATA)) {
                if (!groupByClause) {
                    sql += "(inSituData + 0) ";
                } else {
                    //if expression is propagated to parent stages, we get the best value 
                    //from all expression calls group by the propagated stage
                    sql += "MAX(inSituData + 0) ";
                }
                sql += "AS inSituData ";
            } else if (attribute.equals(ExpressionCallDAO.Attribute.IN_SITU_MEAN_RANK)) {
                
                if (attributesForRank.contains(ExpressionCallDAO.Attribute.IN_SITU_DATA)) {
                    sql += (groupByClause? "MIN(": "") 
                            + dataTypeToNormRankSql.get(ExpressionCallDAO.Attribute.IN_SITU_DATA) 
                            + (groupByClause? ")": "");
                } else {
                    sql += "NULL";
                }
                sql += " AS inSituRank ";
                
            } else if (attribute.equals(ExpressionCallDAO.Attribute.RNA_SEQ_DATA)) {
                if (!groupByClause) {
                    sql += "(rnaSeqData + 0) ";
                } else {
                    //if expression is propagated to parent stages, we get the best value 
                    //from all expression calls group by the propagated stage
                    sql += "MAX(rnaSeqData + 0) ";
                }
                sql += "AS rnaSeqData ";
            } else if (attribute.equals(ExpressionCallDAO.Attribute.RNA_SEQ_MEAN_RANK)) {
                
                if (attributesForRank.contains(ExpressionCallDAO.Attribute.RNA_SEQ_DATA)) {
                    sql += (groupByClause? "MIN(": "") 
                            + dataTypeToNormRankSql.get(ExpressionCallDAO.Attribute.RNA_SEQ_DATA) 
                            + (groupByClause? ")": "");
                } else {
                    sql += "NULL";
                }
                sql += " AS rnaSeqRank ";
                
            } else {
                throw log.throwing(new IllegalArgumentException("The attribute provided (" +
                        attribute.toString() + ") is unknown for " + ExpressionCallDAO.class.getName()));
            }
        }
        return log.exit(sql);
    }
    
    /**
     * Generates the WHERE clause of an expression query relative to {@code CallDAOFiler}s. 
     * 
     * @param callFilters           A {@code LinkedHashSet} of {@code CallDAOFilter}s, 
     *                              providing the parameters of the query.
     * @param useGeneIds            A {@code boolean} defining whether gene ID filters 
     *                              of {@code callFilters} should be used. Useful if a global 
     *                              gene filtering has already been applied. 
     * @param useSpeciesIds         A {@code boolean} defining whether species ID filters 
     *                              of {@code callFilters} should be used. Useful if a global 
     *                              species filtering has already been applied. 
     * @param exprTableName         A {@code String} that is the name of the expression table used.
     * @param stageTableName        A {@code String} that is the name of the table containing 
     *                              stages to filter.
     * @param geneTableName         A {@code String} that is the name of the gene table used.
     * @return                      A {@code String} that is the filtering clause of the query.
     */
    private String generateCallDAOFilterClause(LinkedHashSet<CallDAOFilter> callFilters, 
            boolean useGeneIds, boolean useSpeciesIds, String exprTableName, String stageTableName, 
            String geneTableName) {
        log.entry(callFilters, useGeneIds, useSpeciesIds, exprTableName, stageTableName, geneTableName);
        
        StringBuilder sb = new StringBuilder();
        for (CallDAOFilter callFilter: callFilters) {
            if (sb.length() != 0) {
                sb.append("OR ");
            }
            StringBuilder sb2 = new StringBuilder();
            boolean hasPreviousClause = false;
            
            //genes
            if (useGeneIds && !callFilter.getGeneIds().isEmpty()) {
                if (hasPreviousClause) {
                    sb2.append("AND ");
                }
                if (exprTableName != null) {
                    sb2.append(exprTableName).append(".");
                }
                sb2.append("bgeeGeneId IN (")
                .append(BgeePreparedStatement.generateParameterizedQueryString(callFilter.getGeneIds().size()))
                .append(") ");
                hasPreviousClause = true;
            }
            
            //species
            if (useSpeciesIds && !callFilter.getSpeciesIds().isEmpty()) {
                if (hasPreviousClause) {
                    sb2.append("AND ");
                }
                if (geneTableName != null) {
                    sb2.append(geneTableName).append(".");
                }
                sb2.append("speciesId IN (")
                .append(BgeePreparedStatement.generateParameterizedQueryString(callFilter.getSpeciesIds().size()))
                .append(") ");
                hasPreviousClause = true;
            }
            
            //conditions
            if (!callFilter.getConditionFilters().isEmpty()) {
                if (hasPreviousClause) {
                    sb2.append("AND ");
                }
                sb2.append("(");
                sb2.append(callFilter.getConditionFilters().stream()
                    .map(cond -> {
                        StringBuilder sb3 = new StringBuilder();
                        if (!cond.getAnatEntityIds().isEmpty()) {
                            if (exprTableName != null) {
                                sb3.append(exprTableName).append(".");
                            }
                            sb3.append("anatEntityId IN (")
                            .append(BgeePreparedStatement.generateParameterizedQueryString(
                                    cond.getAnatEntityIds().size())).append(") ");
                        }
                        if (!cond.getDevStageIds().isEmpty()) {
                            if (sb3.length() != 0) {
                                sb3.append("AND ");
                            }
                            if (stageTableName != null) {
                                sb3.append(stageTableName).append(".");
                            }
                            sb3.append("stageId IN (")
                            .append(BgeePreparedStatement.generateParameterizedQueryString(
                                    cond.getDevStageIds().size())).append(") ");
                        }
                        return sb3.toString();
                    }).collect(Collectors.joining("OR "))
                );
                sb2.append(") ");
                hasPreviousClause = true;
            }
            if (sb2.length() != 0) {
                sb.append("(").append(sb2.toString()).append(") ");
            }
        }
        if (sb.length() != 0) {
            sb.insert(0, "(");
            sb.append(") ");
        }
        
        return log.exit(sb.toString());
    }
    
    /**
     * Generates the WHERE or HAVING clause of an expression query relative to 
     * {@code ExpressionCallTO}s. If it is meant to be used on the HAVING clause, 
     * then no table name should be provided, calling a table name from a HAVING clause is invalid.
     * 
     * @param callTOFilters         A {@code LinkedHashSet} of {@code ExpressionCallTO}s, 
     *                              providing the parameters of the query.
     * @param exprTableName         A {@code String} that is the name of the expression table used.
     * @param stageTableName        A {@code String} that is the name of the table containing 
     *                              stages to filter.
     * @param geneTableName         A {@code String} that is the name of the gene table used.
     * @param includeSubstructures  A {@code boolean} defining whether the query requests 
     *                              to propagate calls from anatomical substructures.
     * @param includeSubStages      A {@code boolean} defining whether the query requests 
     *                              to propagate calls from child developmental stages.
     * @return                      A {@code String} that is the filtering clause of the query.
     */
    private String generateCallTOFilterClause(LinkedHashSet<ExpressionCallTO> callTOFilters, 
            String exprTableName, 
            boolean includeSubstructures, boolean includeSubStages, boolean groupByClause, 
            boolean havingClauseNeeded) {
        log.entry(callTOFilters, exprTableName, 
                includeSubstructures, includeSubStages, groupByClause, havingClauseNeeded);
        
        if (havingClauseNeeded && exprTableName!= null && !exprTableName.isEmpty()) {
            throw log.throwing(new IllegalArgumentException("A table name should not be used "
                    + "in a HAVING clause."));
        }
        
        StringBuilder sb = new StringBuilder();
        for (ExpressionCallTO callTO: callTOFilters) {
            if (sb.length() != 0) {
                sb.append("OR ");
            }
            boolean hasPreviousClause = false;
            StringBuilder sb2 = new StringBuilder();
                
            //data filtering (affymetrixData, rnaSeqData, ...)
            String dataFilter = callTO.extractFilteringDataTypes().keySet().stream()
                    //we don't use the expression table name here, maybe these parameters 
                    //were computed using a MAX and a GROUP BY, and renamed using a AS statement.
                    .map(attr -> convertDataTypeAttrToColName(attr) + " >= ? ")
                    .collect(Collectors.joining("AND "));
            if (!dataFilter.isEmpty()) {
                sb2.append(dataFilter);
                hasPreviousClause = true;
            }
            
            //origin of call from propagation
            if (callTO.getAnatOriginOfLine() != null && includeSubstructures) {
                if (hasPreviousClause) {
                    sb2.append("AND ");
                } 
                if (!groupByClause) {
                    if (exprTableName != null) {
                        sb2.append(exprTableName).append(".");
                    }
                    sb2.append("originOfLine = ? ");
                } else {
                    sb2.append("anatOriginOfLine = ? ");
                }
                hasPreviousClause = true;
            }
            if (callTO.getStageOriginOfLine() != null && includeSubStages) {
                if (hasPreviousClause) {
                    sb2.append("AND ");
                } 
                sb2.append("stageOriginOfLine = ? ");
                hasPreviousClause = true;
            }
            if (callTO.isObservedData() != null && (includeSubStages || includeSubstructures)) {
                if (hasPreviousClause) {
                    sb2.append("AND ");
                } 
                if (!includeSubStages && includeSubstructures && !groupByClause) {
                    //if we propagate only from substructures, we check the column 
                    //originOfLine in the globalExpression table: if it equals to 'descent', 
                    //then there are no observed data.
                    //But if we made a GROUP BY, then we have already generated the obervedData 
                    //field in the SELECT clause. 
                    sb2.append("IF(originOfLine = 'descent', 0, 1) ");
                } else if (includeSubStages || groupByClause) {
                    //if includeSubStages is true, then it means that this parameter 
                    //can only be filtered from the HAVING clause, so we directly have access 
                    //to the parameter name
                    sb2.append("observedData ");
                }
                sb2.append("= ? ");
                hasPreviousClause = true;
            }
                
            if (sb2.length() != 0) {
                sb.append("(").append(sb2.toString()).append(") ");
            }
        }
        if (sb.length() != 0) {
            sb.insert(0, "(");
            sb.append(") ");
        }
        
        return log.exit(sb.toString());
    }
    
    private int parameterizeCallDAOFilterClause(BgeePreparedStatement stmt, int startIndex, 
            LinkedHashSet<CallDAOFilter> callFilters, boolean useGeneIds, boolean useSpeciesIds) 
                    throws SQLException {
        log.entry(callFilters, useGeneIds, useSpeciesIds);
        
        int index = startIndex;
        for (CallDAOFilter callFilter: callFilters) {
            //genes
            if (useGeneIds && !callFilter.getGeneIds().isEmpty()) {
                stmt.setIntegers(index, callFilter.getGeneIds(), true);
                index += callFilter.getGeneIds().size();
            }
            //species
            if (useSpeciesIds && !callFilter.getSpeciesIds().isEmpty()) {
                stmt.setIntegers(index, callFilter.getSpeciesIds(), true);
                index += callFilter.getSpeciesIds().size();
            }
            
            //conditions
            for (DAOConditionFilter cond: callFilter.getConditionFilters()) {
                if (!cond.getAnatEntityIds().isEmpty()) {
                    stmt.setStrings(index, cond.getAnatEntityIds(), true);
                    index += cond.getAnatEntityIds().size();
                }
                if (!cond.getDevStageIds().isEmpty()) {
                    stmt.setStrings(index, cond.getDevStageIds(), true);
                    index += cond.getDevStageIds().size();
                }
            }
        }
        
        return log.exit(index);
    }
    
    private int parameterizeCallTOFilterClause(BgeePreparedStatement stmt, int startIndex, 
            LinkedHashSet<ExpressionCallTO> callTOFilters, 
            boolean includeSubstructures, boolean includeSubStages) throws SQLException {
        log.entry(callTOFilters, includeSubstructures, includeSubStages);
        
        int index = startIndex;
        for (ExpressionCallTO callTO: callTOFilters) {
            
            //data filtering (affymetrixData, rnaSeqData, ...)
            for (DataState state: callTO.extractFilteringDataTypes().values()) {
                stmt.setInt(index, convertDataStateToInt(state)); 
                index++;
            }
            //origin of call from propagation
            if (callTO.getAnatOriginOfLine() != null && includeSubstructures) {
                stmt.setEnumDAOField(index, callTO.getAnatOriginOfLine()); 
                index++;
            }
            if (callTO.getStageOriginOfLine() != null && includeSubStages) {
                stmt.setEnumDAOField(index, callTO.getStageOriginOfLine()); 
                index++;
            }
            if (callTO.isObservedData() != null && (includeSubStages || includeSubstructures)) {
                if (callTO.isObservedData()) {
                    stmt.setInt(index, 1);
                } else {
                    stmt.setInt(index, 0);
                }
                index++;
            }
        }
        
        return log.exit(index);
    }

    @Override
    public int insertExpressionCalls(Collection<ExpressionCallTO> expressionCalls) 
            throws DAOException, IllegalArgumentException {
        log.entry(expressionCalls);
        
        if (expressionCalls == null || expressionCalls.isEmpty()) {
            throw log.throwing(new IllegalArgumentException(
                    "No expression call is given, then no expression call is updated"));
        }

        int callInsertedCount = 0;
        int totalCallNumber = expressionCalls.size();
        
        // According to isIncludeSubstructures(), the ExpressionCallTO is inserted in 
        // expression or globalExpression table. As prepared statement is for the 
        // column values not for table name, we need to separate ExpressionCallTOs into
        // two separated collections. 
        Collection<ExpressionCallTO> toInsertInExpression = new ArrayList<ExpressionCallTO>();
        Collection<ExpressionCallTO> toInsertInGlobalExpression = new ArrayList<ExpressionCallTO>();
        for (ExpressionCallTO call: expressionCalls) {
            if (call.isIncludeSubstructures()) {
                toInsertInGlobalExpression.add(call);
            } else {
                toInsertInExpression.add(call);
            }
        }

        // And we need to build two different queries. 
        String sqlExpression = "INSERT INTO expression " +
                "(expressionId, bgeeGeneId, conditionId, "+
                "estData, affymetrixData, inSituData, rnaSeqData) " +
                "values (?, ?, ?, ?, ?, ?, ?)";
        
        // To not overload MySQL with an error com.mysql.jdbc.PacketTooBigException, 
        // and because of laziness, we insert expression calls one at a time
        try (BgeePreparedStatement stmt = 
                this.getManager().getConnection().prepareStatement(sqlExpression)) {
            for (ExpressionCallTO call: toInsertInExpression) {
                stmt.setInt(1, call.getId());
                stmt.setInt(2, call.getBgeeGeneId());
                stmt.setInt(3, call.getConditionId());
                stmt.setString(5, call.getESTData().getStringRepresentation());
                stmt.setString(6, call.getAffymetrixData().getStringRepresentation());
                stmt.setString(7, call.getInSituData().getStringRepresentation());
                stmt.setString(8, call.getRNASeqData().getStringRepresentation());
                callInsertedCount += stmt.executeUpdate();
                stmt.clearParameters();
                if (log.isDebugEnabled() && callInsertedCount % 100000 == 0) {
                    log.debug("{}/{} expression calls inserted", callInsertedCount, 
                            totalCallNumber);
                }
            }
        } catch (SQLException e) {
            throw log.throwing(new DAOException(e));
        }

        String sqlGlobalExpression = "INSERT INTO globalExpression " +
                "(globalExpressionId, bgeeGeneId, conditionId, "+
                "estData, affymetrixData, inSituData, rnaSeqData, originOfLine) " +
                "values (?, ?, ?, ?, ?, ?, ?, ?)";
        try (BgeePreparedStatement stmt = 
                this.getManager().getConnection().prepareStatement(sqlGlobalExpression)) {
            for (ExpressionCallTO call: toInsertInGlobalExpression) {
                stmt.setInt(1, call.getId());
                stmt.setInt(2, call.getBgeeGeneId());
                stmt.setInt(3, call.getConditionId());
                stmt.setString(5, call.getESTData().getStringRepresentation());
                stmt.setString(6, call.getAffymetrixData().getStringRepresentation());
                stmt.setString(7, call.getInSituData().getStringRepresentation());
                stmt.setString(8, call.getRNASeqData().getStringRepresentation());
                stmt.setString(9, call.getAnatOriginOfLine().getStringRepresentation());
                callInsertedCount += stmt.executeUpdate();
                stmt.clearParameters();
                if (log.isDebugEnabled() && callInsertedCount % 100000 == 0) {
                    log.debug("{}/{} global expression calls inserted", callInsertedCount, 
                            totalCallNumber);
                }
            }
        } catch (SQLException e) {
            throw log.throwing(new DAOException(e));
        }
        return log.exit(callInsertedCount);
    }

    @Override
    public int insertGlobalExpressionToExpression(
            Collection<GlobalExpressionToExpressionTO> globalExpressionToExpression) 
                    throws DAOException, IllegalArgumentException {
        log.entry(globalExpressionToExpression);
        
        if (globalExpressionToExpression == null || globalExpressionToExpression.isEmpty()) {
            throw log.throwing(new IllegalArgumentException(
                    "No global expression to expression is given, then nothing is updated"));
        }

        int rowInsertedCount = 0;
        int totalTONumber = globalExpressionToExpression.size();

        // And we need to build two different queries. 
        String sqlExpression = "INSERT INTO globalExpressionToExpression " +
                "(globalExpressionId, expressionId) values (?, ?)";
        
        // To not overload MySQL with an error com.mysql.jdbc.PacketTooBigException, 
        // and because of laziness, we insert rows one at a time
        try (BgeePreparedStatement stmt = 
                this.getManager().getConnection().prepareStatement(sqlExpression)) {
            for (GlobalExpressionToExpressionTO call: globalExpressionToExpression) {
                stmt.setInt(1, call.getGlobalExpressionId());
                stmt.setInt(2, call.getExpressionId());
                rowInsertedCount += stmt.executeUpdate();
                stmt.clearParameters();
                if (log.isDebugEnabled() && rowInsertedCount % 100000 == 0) {
                    log.debug("{}/{} global expression to expression inserted", 
                            rowInsertedCount, totalTONumber);
                }
            }
            return log.exit(rowInsertedCount);
        } catch (SQLException e) {
            throw log.throwing(new DAOException(e));
        }
    }

    /**
     * A {@code MySQLDAOResultSet} specific to {@code ExpressionCallTO}.
     * 
     * @author Valentine Rech de Laval
     * @version Bgee 13
     * @since Bgee 13
     */
    public class MySQLExpressionCallTOResultSet extends MySQLDAOResultSet<ExpressionCallTO> 
    implements ExpressionCallTOResultSet {
        
        /**
         * A {@code Set} of {@code ExpressionCallDAO.Attribute} defining which columns 
         * were originally requested. This is needed because, in {@code MySQLExpressionDAO}, 
         * some SELECT clauses can be added to the query to be accessible from a HAVING clause, 
         * while it is not needed to populate the retrieved {@code ExpressionCallTO}s 
         * with these data.
         */
        private final Set<ExpressionCallDAO.Attribute> attributes;

        /**
         * Delegates to {@link MySQLDAOResultSet#MySQLDAOResultSet(BgeePreparedStatement)}
         * super constructor.
         * 
         * @param statement             The first {@code BgeePreparedStatement} to execute a query on.
         * @param attributes            A {@code Set} of {@code ExpressionCallDAO.Attribute} 
         *                              defining which columns were originally requested. 
         *                              This is needed because, in {@code MySQLExpressionDAO}, 
         *                              some SELECT clauses can be added to the query to be accessible 
         *                              from a HAVING clause, while it is not needed to populate 
         *                              the retrieved {@code ExpressionCallTO}s with these data.
         */
        private MySQLExpressionCallTOResultSet(BgeePreparedStatement statement, 
                Set<ExpressionCallDAO.Attribute> attributes) {
            super(statement);
            this.attributes = attributes;
        }
        /**
         * Delegates to {@link MySQLDAOResultSet#MySQLDAOResultSet(BgeePreparedStatement, 
         * int, int, int)} super constructor.
         * 
         * @param statement             The first {@code BgeePreparedStatement} to execute 
         *                              a query on.
         * @param attributes            A {@code Set} of {@code ExpressionCallDAO.Attribute} 
         *                              defining which columns were originally requested. 
         *                              This is needed because, in {@code MySQLExpressionDAO}, 
         *                              some SELECT clauses can be added to the query to be accessible 
         *                              from a HAVING clause, while it is not needed to populate 
         *                              the retrieved {@code ExpressionCallTO}s with these data.
         * @param offsetParamIndex      An {@code int} that is the index of the parameter 
         *                              defining the offset argument of a LIMIT clause, 
         *                              in the SQL query hold by {@code statement}.
         * @param rowCountParamIndex    An {@code int} that is the index of the parameter 
         *                              specifying the maximum number of rows to return 
         *                              in a LIMIT clause, in the SQL query 
         *                              hold by {@code statement}.
         * @param rowCount              An {@code int} that is the maximum number of rows to use 
         *                              in a LIMIT clause, in the SQL query 
         *                              hold by {@code statement}.
         * @param filterDuplicates      A {@code boolean} defining whether equal {@code TransferObject}s 
         *                              returned by different queries should be filtered: 
         *                              when {@code true}, only 
         *                              one of them will be returned. This implies that all 
         *                              {@code TransferObject}s returned will be stored, implying 
         *                              potentially great memory usage.
         */
        private MySQLExpressionCallTOResultSet(BgeePreparedStatement statement, 
                Set<ExpressionCallDAO.Attribute> attributes, 
                int offsetParamIndex, int rowCountParamIndex, int rowCount, 
                boolean filterDuplicates) {
            super(statement, offsetParamIndex, rowCountParamIndex, rowCount, 0, filterDuplicates);
            this.attributes = attributes;
        }

        @Override
        protected ExpressionCallTO getNewTO() throws DAOException {
            log.entry();

            Integer id = null, geneId = null, conditionId = null;
            DataState affymetrixData = null, estData = null, inSituData = null, rnaSeqData = null;
            BigDecimal globalMeanRank = null, affymetrixMeanRank = null, estMeanRank = null, 
                    inSituMeanRank = null, rnaSeqMeanRank = null;
            Boolean includeSubstructures = null, includeSubStages = null, observedData = null;
            OriginOfLine anatOriginOfLine = null, stageOriginOfLine = null;

            //every call to values() returns a newly cloned array, so we cache the array
            DataState[] dataStates = DataState.values();
            for (Entry<Integer, String> column: this.getColumnLabels().entrySet()) {
                ExpressionCallDAO.Attribute attr = this.getAttributeFromColName(column.getValue());
                if (this.attributes != null && !this.attributes.isEmpty() && !this.attributes.contains(attr)) {
                    continue;
                }
                try {
                    switch(attr) {
                    case ID:
                        id = this.getCurrentResultSet().getInt(column.getKey());
                        break;
                    case GENE_ID:
                        geneId = this.getCurrentResultSet().getInt(column.getKey());
                        break;
                    case CONDITION_ID:
                        conditionId = this.getCurrentResultSet().getInt(column.getKey());
                        break;
                    case GLOBAL_MEAN_RANK:
                        globalMeanRank = this.getCurrentResultSet().getBigDecimal(column.getKey());
                        break;
                    case AFFYMETRIX_DATA: 
                        //index of the enum in the mysql database corresponds to the ordinal 
                        //of DataState + 1
                        affymetrixData = 
                            dataStates[this.getCurrentResultSet().getInt(column.getKey()) - 1];
                        break;
                    case AFFYMETRIX_MEAN_RANK:
                        affymetrixMeanRank = this.getCurrentResultSet().getBigDecimal(column.getKey());
                        break;
                    case EST_DATA:
                       //index of the enum in the mysql database corresponds to the ordinal 
                        //of DataState + 1
                        estData = 
                            dataStates[this.getCurrentResultSet().getInt(column.getKey()) - 1];
                        break;
                    case EST_MEAN_RANK:
                        estMeanRank = this.getCurrentResultSet().getBigDecimal(column.getKey());
                        break;
                    case IN_SITU_DATA: 
                        //index of the enum in the mysql database corresponds to the ordinal 
                        //of DataState + 1
                        inSituData = 
                            dataStates[this.getCurrentResultSet().getInt(column.getKey()) - 1];
                        break;
                    case IN_SITU_MEAN_RANK:
                        inSituMeanRank = this.getCurrentResultSet().getBigDecimal(column.getKey());
                        break;
                    case RNA_SEQ_DATA:
                        //index of the enum in the mysql database corresponds to the ordinal 
                        //of DataState + 1
                        rnaSeqData = 
                            dataStates[this.getCurrentResultSet().getInt(column.getKey()) - 1];
                        break;
                    case RNA_SEQ_MEAN_RANK:
                        rnaSeqMeanRank = this.getCurrentResultSet().getBigDecimal(column.getKey());
                        break;
                    case ANAT_ORIGIN_OF_LINE: 
                        anatOriginOfLine = OriginOfLine.convertToOriginOfLine(
                                this.getCurrentResultSet().getString(column.getKey()));
                        break;
                    case STAGE_ORIGIN_OF_LINE: 
                        stageOriginOfLine = OriginOfLine.convertToOriginOfLine(
                                this.getCurrentResultSet().getString(column.getKey()));
                        break;
                    case INCLUDE_SUBSTRUCTURES: 
                        includeSubstructures = 
                                this.getCurrentResultSet().getBoolean(column.getKey());
                        break;
                    case INCLUDE_SUBSTAGES: 
                        includeSubStages = 
                                this.getCurrentResultSet().getBoolean(column.getKey());
                        break;
                    case OBSERVED_DATA:
                        observedData = this.getCurrentResultSet().getBoolean(column.getKey());
                        break;
                    default: 
                        throw log.throwing(new IllegalStateException("Unsupported Attribute: " + attr));
                    }

                } catch (SQLException e) {
                    throw log.throwing(new DAOException(e));
                }
            }
            return log.exit(new ExpressionCallTO(id, geneId, conditionId, globalMeanRank, 
                    affymetrixData, affymetrixMeanRank, estData, estMeanRank, 
                    inSituData, inSituMeanRank, rnaSeqData, rnaSeqMeanRank, 
                    includeSubstructures, includeSubStages, 
                    anatOriginOfLine, stageOriginOfLine, observedData));
        }
        
        private ExpressionCallDAO.Attribute getAttributeFromColName(String colName) 
                throws UnrecognizedColumnException{
            log.entry(colName);
            
            if (colName.equals("exprId")) {
                return log.exit(ExpressionCallDAO.Attribute.ID);
            } 
            if (colName.equals("bgeeGeneId")) {
                return log.exit(ExpressionCallDAO.Attribute.GENE_ID);
            } 
            if (colName.equals("conditionId")) {
                return log.exit(ExpressionCallDAO.Attribute.CONDITION_ID);
            }
            if (colName.equals("globalMeanRank")) {
                return log.exit(ExpressionCallDAO.Attribute.GLOBAL_MEAN_RANK);
            } 
            if (colName.equals("affymetrixData")) {
                return log.exit(ExpressionCallDAO.Attribute.AFFYMETRIX_DATA);
            } 
            if (colName.equals("affymetrixRank")) {
                return log.exit(ExpressionCallDAO.Attribute.AFFYMETRIX_MEAN_RANK);
            } 
            if (colName.equals("estData")) {
                return log.exit(ExpressionCallDAO.Attribute.EST_DATA);
            } 
            if (colName.equals("estRank")) {
                return log.exit(ExpressionCallDAO.Attribute.EST_MEAN_RANK);
            } 
            if (colName.equals("inSituData")) {
                return log.exit(ExpressionCallDAO.Attribute.IN_SITU_DATA);
            } 
            if (colName.equals("inSituRank")) {
                return log.exit(ExpressionCallDAO.Attribute.IN_SITU_MEAN_RANK);
            } 
            if (colName.equals("rnaSeqData")) {
                return log.exit(ExpressionCallDAO.Attribute.RNA_SEQ_DATA);
            } 
            if (colName.equals("rnaSeqRank")) {
                return log.exit(ExpressionCallDAO.Attribute.RNA_SEQ_MEAN_RANK);
            } 
            if (colName.equals("originOfLine") || colName.equals("anatOriginOfLine")) {
                return log.exit(ExpressionCallDAO.Attribute.ANAT_ORIGIN_OF_LINE);
            } 
            if (colName.equals("stageOriginOfLine")) {
                return log.exit(ExpressionCallDAO.Attribute.STAGE_ORIGIN_OF_LINE);
            } 
            if (colName.equals("includeSubstructures")) {
                return log.exit(ExpressionCallDAO.Attribute.INCLUDE_SUBSTRUCTURES);
            } 
            if (colName.equals("includeSubStages")) {
                return log.exit(ExpressionCallDAO.Attribute.INCLUDE_SUBSTAGES);
            } 
            if (colName.equals("observedData")) {
                return log.exit(ExpressionCallDAO.Attribute.OBSERVED_DATA);
            }
            
            throw log.throwing(new UnrecognizedColumnException(colName));
        }
    }
    
    /**
     * A {@code MySQLDAOResultSet} specific to {@code GlobalExpressionToExpressionTO}.
     * 
     * @author Valentine Rech de Laval
     * @version Bgee 13
     * @since Bgee 13
     */
    public class MySQLGlobalExpressionToExpressionTOResultSet extends MySQLDAOResultSet<GlobalExpressionToExpressionTO> 
    implements GlobalExpressionToExpressionTOResultSet {
        /**
         * Delegates to {@link MySQLDAOResultSet#MySQLDAOResultSet(BgeePreparedStatement)}
         * super constructor.
         * 
         * @param statement The first {@code BgeePreparedStatement} to execute a query on.
         */
        private MySQLGlobalExpressionToExpressionTOResultSet(BgeePreparedStatement statement) {
            super(statement);
        }

        @Override
        protected GlobalExpressionToExpressionTO getNewTO() throws DAOException {
            log.entry();
            Integer globalExpressionId = null, expressionId = null;

            for (Entry<Integer, String> column: this.getColumnLabels().entrySet()) {
                try {
                    if (column.getValue().equals("globalExpressionId")) {
                        globalExpressionId = this.getCurrentResultSet().getInt(column.getKey());

                    } else if (column.getValue().equals("expressionId")) {
                        expressionId = this.getCurrentResultSet().getInt(column.getKey());

                    }  else {
                        throw log.throwing(new UnrecognizedColumnException(column.getValue()));
                    }
                } catch (SQLException e) {
                    throw log.throwing(new DAOException(e));
                }
            }
            
            return log.exit(new GlobalExpressionToExpressionTO(globalExpressionId, expressionId));
        }
    }
}<|MERGE_RESOLUTION|>--- conflicted
+++ resolved
@@ -529,11 +529,7 @@
         boolean distinct = !(groupByAttrs != null || (!realIncludeSubStages && 
                 (updatedAttrs.contains(ExpressionCallDAO.Attribute.ID) || 
                 (updatedAttrs.contains(ExpressionCallDAO.Attribute.GENE_ID) && 
-<<<<<<< HEAD
                  updatedAttrs.contains(ExpressionCallDAO.Attribute.CONDITION_ID)))));
-=======
-                 updatedAttrs.contains(ExpressionCallDAO.Attribute.ANAT_ENTITY_ID) && 
-                 updatedAttrs.contains(ExpressionCallDAO.Attribute.STAGE_ID)))));
 
         //Fix for issue #173
         Set<ExpressionCallDAO.Attribute> attrsWithOrderGroupBy = updatedAttrs;
@@ -549,16 +545,12 @@
                 if (orderingAttrs.containsKey(ExpressionCallDAO.OrderingAttribute.GENE_ID)) {
                     attrsWithOrderGroupBy.add(ExpressionCallDAO.Attribute.GENE_ID);
                 }
-                if (orderingAttrs.containsKey(ExpressionCallDAO.OrderingAttribute.ANAT_ENTITY_ID)) {
-                    attrsWithOrderGroupBy.add(ExpressionCallDAO.Attribute.ANAT_ENTITY_ID);
-                }
-                if (orderingAttrs.containsKey(ExpressionCallDAO.OrderingAttribute.STAGE_ID)) {
-                    attrsWithOrderGroupBy.add(ExpressionCallDAO.Attribute.STAGE_ID);
-                }
-            }
-        }
-
->>>>>>> ee9079f8
+                if (orderingAttrs.containsKey(ExpressionCallDAO.OrderingAttribute.CONDITION_ID)) {
+                    attrsWithOrderGroupBy.add(ExpressionCallDAO.Attribute.CONDITION_ID);
+                }
+            }
+        }
+
         String sql = this.generateSelectClause(
                 attrsWithOrderGroupBy,
                 //Attributes corresponding to data types used for filtering the results
