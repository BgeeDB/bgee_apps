package org.bgee.view.html;

import java.io.IOException;
import java.util.HashMap;
import java.util.List;
import java.util.Map;

import javax.servlet.http.HttpServletResponse;

import org.apache.commons.lang3.StringUtils;
import org.apache.logging.log4j.LogManager;
import org.apache.logging.log4j.Logger;
import org.bgee.controller.BgeeProperties;
import org.bgee.controller.RequestParameters;
import org.bgee.model.file.SpeciesDataGroup;
import org.bgee.model.species.Species;
import org.bgee.view.GeneralDisplay;
import org.bgee.view.html.HtmlDownloadDisplay.DownloadPageType;

/**
 * HTML View for the general category display
 * 
 * @author  Mathieu Seppey
 * @author  Frederic Bastian
 * @author  Valentine Rech de Laval
 * @author  Philippe Moret
<<<<<<< HEAD
 * @version Bgee 14, Mar. 2017
=======
 * @version Bgee 14, Feb. 2018
>>>>>>> 094b3c77
 * @since   Bgee 13
 */
public class HtmlGeneralDisplay extends HtmlParentDisplay implements GeneralDisplay {

    private final static Logger log = LogManager.getLogger(HtmlGeneralDisplay.class.getName());

    /**
     * Constructor
     * 
     * @param response          A {@code HttpServletResponse} that will be used to display the 
     *                          page to the client
     * @param requestParameters The {@code RequestParameters} that handles the parameters of the 
     *                          current request.
     * @param prop              A {@code BgeeProperties} instance that contains the properties
     *                          to use.
     * @param factory           The {@code HtmlFactory} that instantiated this object.
     * @throws IOException      If there is an issue when trying to get or to use the
     *                          {@code PrintWriter} 
     */
    public HtmlGeneralDisplay(HttpServletResponse response, RequestParameters requestParameters,
            BgeeProperties prop, HtmlFactory factory) throws IOException {
        super(response, requestParameters, prop, factory);
    }

    @Override
    public void displayHomePage(List<SpeciesDataGroup> groups) {
        log.entry(groups);

        this.startDisplay("Welcome to Bgee: a dataBase for Gene Expression Evolution");

        if (groups.stream().anyMatch(SpeciesDataGroup::isMultipleSpecies)) {
            throw log.throwing(new IllegalArgumentException(
                    "Only single-species groups should be displayed on the home page."));
        }

        this.displayHeroUnit();

        this.displaySpeciesBanner(groups);

        this.displayExplanations();

        this.writeln("<hr class='home-divider'/>");
        
        this.displayHomePageSpecies(groups);
        
        this.displayNews();


        this.writeln("<hr class='home-divider'/>");

        this.displayBgeeButtons("end_buttons");

        this.displayMoreInfo();

        this.endDisplay();
        
        log.exit();
    }
    
    /**
     * Display the banner with species (without any interaction).
     * 
     * @param groups	A {@code List} of {@code SpeciesDataGroup} for which display the image.
	 */
	private void displaySpeciesBanner(List<SpeciesDataGroup> groups) {
	    log.entry(groups);
	
	    StringBuilder homePageSpeciesSection = new StringBuilder();
	    
	    groups.stream().filter(sdg -> sdg.isSingleSpecies()).forEach(sdg -> {
	        Species species = sdg.getMembers().get(0);
	        Map<String,String> attrs = new HashMap<>();
	        attrs.put("src", this.prop.getBgeeRootDirectory() + this.prop.getSpeciesImagesRootDirectory() 
	                            + String.valueOf(species.getId()) + "_light.jpg");
	        attrs.put("alt", htmlEntities(species.getShortName()));
	        attrs.put("class", "species_img");
	        homePageSpeciesSection.append(getHTMLTag("img", attrs));
	    });
	
	    this.writeln("<div id='bgee_species' class='row'>");
        this.writeln("<div class='hidden-xs col-sm-12'>");
	    this.writeln(homePageSpeciesSection.toString());
	    this.writeln("</div>");
	    this.writeln("</div>");
	
	    log.exit();
	}

	/**
     * Display the Bgee hero unit.
	 */
	private void displayHeroUnit() {
		log.entry();
		
		String archiveClass = this.prop.isArchive()? "archive": "";

		this.writeln("<div id='bgee_hero' class='row " + archiveClass + "'>");

	    String version = this.getWebAppVersion();
	    if (version != null) {
	        this.writeln("<span id='bgee_version'>version " + htmlEntities(version) + "</span>");
	    }

	    this.writeln("<div id='bgee_hp_logo'><img src='" + this.prop.getBgeeRootDirectory() + this.prop.getLogoImagesRootDirectory() 
	            + "bgee13_hp_logo.png' alt='Bgee logo'></div>");
	
	    this.writeln("<div class='mini_text'>Gene expression data in animals</div>");

	    this.displayBgeeButtons("start_buttons");
	
	    this.writeln("</div>"); // close bgee_hero row
	
	    log.exit();
	}

	/**
     * Display the buttons that allow to access quickly to different pages of the Bgee web site.
     * 
     * @param divId	A {@code String} that is the ID of HTML 'div' element.
	 */
	private void displayBgeeButtons(String divId) {
		log.entry(divId);
		
		RequestParameters urlTopAnat = this.getNewRequestParameters();
	    urlTopAnat.setPage(RequestParameters.PAGE_TOP_ANAT);
	    RequestParameters urlGeneSearch = this.getNewRequestParameters();
	    urlGeneSearch.setPage(RequestParameters.PAGE_GENE);
	    RequestParameters urlDownload = this.getNewRequestParameters();
	    urlDownload.setPage(RequestParameters.PAGE_DOWNLOAD);
	    
	    this.writeln("<div id='" + divId + "'>");
	    this.writeln("<a href='"+ urlTopAnat.getRequestURL() + 
	    		"'><span class='glyphicon glyphicon-stats'></span>Expression enrichment analysis</a>");
	    this.writeln("<a href='"+ urlGeneSearch.getRequestURL() + 
	    		"'><span class='glyphicon glyphicon-search'></span>Gene search</a>");
	    this.writeln("<a href='"+ urlDownload.getRequestURL() + 
	    		"'><span class='glyphicon glyphicon-download'></span>Download</a>");
	    this.writeln("</div>"); // close start_buttons
	    
	    log.exit();
	}

	/**
     * Display explanations on Bgee web site.
     */
    private void displayExplanations() {
    	log.entry();
    	
        this.writeln("<div id='bgee_explanations' class='row home_page_section'>");
		
        this.writeln("<div class='col-sm-4'>");
        this.writeln("<h2>Gene expression data</h2>");
        this.writeln("<p>Bgee is a database to retrieve and compare gene expression patterns "
                + "in multiple animal species, produced from multiple data types "
                + "(RNA-Seq, Affymetrix, <em>in situ</em> hybridization, and EST data).</p>");
        this.writeln("</div>");
        
        this.writeln("<div class='col-sm-4'>");
        this.writeln("<h2>Simply normal</h2>");
        this.writeln("<p>Bgee is based exclusively on curated \"normal\", healthy, expression data "
                + "(e.g., no gene knock-out, no treatment, no disease), "
                + "to provide a comparable reference of normal gene expression.</p>");
        this.writeln("</div>");

        this.writeln("<div class='col-sm-4'>");
        this.writeln("<h2>Comparable between species</h2>");
        this.writeln("<p>Bgee produces calls of presence/absence of expression, "
                + "and of differential over-/under-expression, "
                + "integrated along with information of gene orthology, and of homology "
                + "between organs. This allows comparisons of expression patterns "
                + "between species.</p>");
        this.writeln("</div>");

        this.writeln("</div>"); // close bgee_explanations

        log.exit();
	}
    
    /**
     * Display species home page section with links to download pages.
     * 
     * @param groups	A {@code List} of {@code SpeciesDataGroup} for which display the image.
     */
    private void displayHomePageSpecies(List<SpeciesDataGroup> groups) {
    	log.entry(groups);
    	
	    // Single species part
    	String homePageSpeciesSection;
    	try {
    		homePageSpeciesSection = ((HtmlDownloadDisplay) this.getFactory().getDownloadDisplay())
    				.getSingleSpeciesSection(DownloadPageType.HOME_PAGE, groups, true);
    	} catch (IOException|ClassCastException e) {
        	return;
    	}

    	// Black banner when a species or a group is selected.
    	homePageSpeciesSection += this.getDownloadPageLinkBanner();

    	this.writeln(homePageSpeciesSection);
    	
    	log.exit();
    }

    /**
     * Get the banner of download page links as a HTML 'div' element.
     *
     * @return  the {@code String} that is the black banner of download page links, 
     *          as a HTML 'div' element.
     */
    private String getDownloadPageLinkBanner() {
    	log.entry();

    	StringBuilder banner = new StringBuilder();
    	// This section is empty, it will be filled by JavaScript.
    	banner.append("<div id='bgee_data_selection' class='row'>");
    	// Cross to close the banner
        banner.append("<div id='bgee_data_selection_cross'>");
    	banner.append("<img class='closing_cross' src='" + this.prop.getBgeeRootDirectory() + this.prop.getImagesRootDirectory() + "cross.png' " +
    			"title='Close banner' alt='Cross' />");
        banner.append("</div>");

    	// Section on the right of the black banner
    	banner.append("<h1 class='col-xs-12 col-md-4'>"
    			+ "<span class='scientificname'></span>"
    			+ "<span class='commonname'></span></h1>");

    	RequestParameters urlProcExprValues = this.getNewRequestParameters();
    	urlProcExprValues.setPage(RequestParameters.PAGE_DOWNLOAD);
    	urlProcExprValues.setAction(RequestParameters.ACTION_DOWLOAD_PROC_VALUE_FILES);
    	RequestParameters urlGeneExprCalls = this.getNewRequestParameters();
    	urlGeneExprCalls.setPage(RequestParameters.PAGE_DOWNLOAD);
    	urlGeneExprCalls.setAction(RequestParameters.ACTION_DOWLOAD_CALL_FILES);
    	banner.append("<ul class='col-xs-12 col-md-8 row'>");
    	banner.append("<li class='col-xs-12 col-sm-6'><img class='bullet_point' src='" + this.prop.getBgeeRootDirectory() + this.prop.getImagesRootDirectory() + "arrow.png' alt='Arrow' />" +
    			"<a id='processed_expression_values_link' class='data_page_link' href='" +
    			urlProcExprValues.getRequestURL() + "' title='Bgee processed expression values'>" +
    			"See RNA-Seq and Affymetrix data</a></li>");
    	banner.append("<li class='col-xs-12 col-sm-6'><img class='bullet_point' src='" + this.prop.getBgeeRootDirectory() + this.prop.getImagesRootDirectory() + "arrow.png' alt='Arrow' />" +
    			"<a id='gene_expression_calls_link' class='data_page_link' href='" +
    			urlGeneExprCalls.getRequestURL() +
    			"' title='Bgee gene expression calls'>See gene expression calls</a></li>");
    	banner.append("</ul>");
    	banner.append("</div>"); // close 

    	return log.exit(banner.toString());
    }
    
	/**
	 * Display Bgee news.
	 */
	private void displayNews() {
	    log.entry();
	    
	    RequestParameters urlTopAnat = this.getNewRequestParameters();
	    urlTopAnat.setPage(RequestParameters.PAGE_TOP_ANAT);
	    
	    RequestParameters urlDownload = this.getNewRequestParameters();
	    urlDownload.setPage(RequestParameters.PAGE_DOWNLOAD);
	    
	    RequestParameters urlDownloadProcValues = this.getNewRequestParameters();
	    urlDownloadProcValues.setPage(RequestParameters.PAGE_DOWNLOAD);
	    urlDownloadProcValues.setAction(RequestParameters.ACTION_DOWLOAD_PROC_VALUE_FILES);
	    
	    RequestParameters urlDownloadCalls = this.getNewRequestParameters();
	    urlDownloadCalls.setPage(RequestParameters.PAGE_DOWNLOAD);
	    urlDownloadCalls.setAction(RequestParameters.ACTION_DOWLOAD_CALL_FILES);
	    
	    RequestParameters urlCallDoc = this.getNewRequestParameters();
	    urlCallDoc.setPage(RequestParameters.PAGE_DOCUMENTATION);
	    urlCallDoc.setAction(RequestParameters.ACTION_DOC_CALL_DOWLOAD_FILES);
        
        RequestParameters urlGenePage = this.getNewRequestParameters();
        urlGenePage.setPage(RequestParameters.PAGE_GENE);

        RequestParameters urlSourcePage = this.getNewRequestParameters();
        urlSourcePage.setPage(RequestParameters.PAGE_SOURCE);
	    
	    this.writeln("<div id='bgee_news' class='panel panel-default'>");
	    this.writeln("<div class='panel-heading'>");
	    this.writeln("<span class='panel-title'>News"
	                 + "    <span class='header_details'>(features are being added incrementally)"
	                 + "</span></span>");
	    this.writeln("</div>"); // close panel-heading
	    
	    this.writeln("<div class='panel-body'>");
	    
	    this.writeOneNews("2017-05-16", "Release of Bgee version 14-beta:"
	            + "<ul>"
	            + "  <li>12 new species, bringing the total to 29:"
	            + "    <ul>"
	            + "      <li>new mammal species: horse, rabbit, dog, cat, guinea pig, hedgehog;</li>"
	            + "      <li>new Drosophila species: D. ananassae, D. mojavensis, D. pseudoobscura, D. simulans, D. virilis, D. yakuba.</li>"
	            + "    </ul>"
	            + "  </li>"
	            + "  <li>All species now have RNA-Seq data.</li>"
	            + "  <li>Addition of curated human RNA-Seq data from GTEx, removing unhealthy samples; see "
                + "      <a href='" + urlDownloadCalls.getRequestURL() + "#id1'>human data</a>.</li>"
	            + "  <li>Improved quality annotation of calls: replacement of \"low quality\" / \"high quality\" by:"
	            + "    <ul>"
	            + "      <li>\"Gold\": ≥2 experiments with a high confidence calls;</li>"
	            + "      <li>\"Silver\": 1 experiment with a high confidence call, or ≥2 experiments with low confidence calls;</li>"
	            + "      <li>\"Bronze\": 1 experiment with a low confidence call; these are not shown by default.</li>"
	            + "    </ul>"
	            + "  </li>"
	            + "  <li>Update of download pages to make it easier to chose files to retrieve; inclusion of gene ranks (as used in gene pages) in call files..</li>"
	            + "</ul>"
	            + "You can still access to Bgee 13 at <a title='Archive site Bgee version 13' "
	            + "href='http://bgee.org/bgee13' target='_blank'>http://bgee.org/bgee13</a>.");

	    this.writeOneNews("2016-07-06", "Release of Bgee version 13.2: "
                + "<ul>"
                + "<li>Major update of our gene page and ranking algorithm: "
                  + "<ul>"
                  + "<li>We are happy to announce that we have updated our ranking algorithm allowing "
                  + "to discover the most relevant anatomical entities and life stages where "
                  + "a gene is expressed. We hope that you will appreciate the noticeable improvements.</li>"
                  + "<li>The gene page has been updated to display the rank scores of conditions "
                  + "where a gene is expressed, allowing to easily identify major functional shifts "
                  + "in gene expression.</li>"
                  + "</ul>"
                + "Give a try to this updated ranking by searching for your favorite gene, "
                + "or by using the example links, on the <a href='" + urlGenePage.getRequestURL() 
                + "'>gene search page</a>.</li>"
                + "<li>We now display more information about the sources of data used in Bgee, "
                + "see the new <a href='" + urlSourcePage.getRequestURL() + "'>data source page</a>, "
                + "and new information added to the gene pages.</li>"
                + "</ul>");
        
	    this.writeOneNews("2016-05-09", "Release of our new "
                + "<a href='https://github.com/BgeeDB/BgeeDB_R' class='external_link' target='_blank'>"
                + "BgeeDB R package</a>, a package for the annotation and gene expression "
                + "data download from Bgee database into R, and TopAnat analysis (see also "
                + "<a href='https://bioconductor.org/packages/release/bioc/html/BgeeDB.html' "
                + "class='external_link' target='_blank'>Bioconductor website</a>).");

        this.writeOneNews("2016-03-22", "Various improvements of our new interface.");
        
        this.writeOneNews("2016-03-09", "Release of our new <a href='" + urlGenePage.getRequestURL()
                          + "'>gene page</a>, allowing to discover the most relevant conditions where a gene is expressed. "
                          + "This update also includes an important revamping of our interfaces.");
	    
	    this.writeOneNews("2015-12-24", "Major update of <a href='" + urlTopAnat.getRequestURL()
	                      + "' title='Perform gene expression enrichment tests with TopAnat'>TopAnat</a>. "
	                      + "Happy Christmas!");
	    
	    this.writeOneNews("2015-11-24", "We are happy to release of our new exclusive tool "
	                      + "for gene expression enrichment analyses: <a href='" + urlTopAnat.getRequestURL()
	                      + "' title='Perform gene expression enrichment tests with TopAnat'>TopAnat</a>. "
	                      + "This is a tool with absolutely no equivalent, developped in collaboration with "
	                      + "the Web-Team  of the SIB Swiss Institute of Bioinformatics. Check it out!");
	    this.writeOneNews("2015-08-26", "Update of the home page.");
	    
	    this.writeOneNews("2015-06-08", "Release of Bgee version 13.1: "
	                      + "<ul>"
	                      + "<li>Update of the website interfaces.</li>"
	                      + "<li><a href='" + urlDownloadProcValues.getRequestURL()
	                      + "'>New download page</a> providing processed expression values.</li>"
	                      + "<li>Addition of mouse <i>in situ</i> data from MGI, see "
	                      + "<a href='" + urlDownloadCalls.getRequestURL() + "#id2"
	                      + "'>mouse data</a>.</li>"
	                      + "<li>Differential expression data have been added for "
	                      + "<a href='" + urlDownloadCalls.getRequestURL() + "#id3"
	                      + "'>zebrafish</a>, <a href='" + urlDownloadCalls.getRequestURL() + "#id6"
	                      + "'>chimpanzee</a>, <a href='" + urlDownloadCalls.getRequestURL() + "#id8"
	                      + "'>gorilla</a>, and <a href='" + urlDownloadCalls.getRequestURL() + "#id19"
	                      + "'>opossum</a>.</li>"
	                      + "<li>Addition of new multi-species differential expression data, see "
	                      + "for instance <a href='" + urlDownloadCalls.getRequestURL() + "#id9598_9544"
	                      + "'>chimpanzee/macaque comparison</a>.</li>"
	                      + "<li>New format to provide gene orthology information in multi-species files, "
	                      + "see for instance <a href='" + urlCallDoc.getRequestURL() + "#oma_hog"
	                      + "'>OMA Hierarchical orthologous groups documentation</a>.</li>"
	                      + "<li>Removal of data incorrectly considered as normal in <i>C. elegans</i>, "
	                      + "see <a href='" + urlDownloadCalls.getRequestURL() + "#id5"
	                      + "'>worm data</a>.</li>"
	                      + "<li>Improved filtering of propagated no-expression calls. As a result, "
	                      + "complete expression calls files do not contain invalid conditions anymore.</li>"
	                      + "<li>Filtering of invalid developmental stages for differential expression analyses.</li>"
	                      + "</ul>");
	    this.writeOneNews("2015-04-16", "Release of the multi-species " +
	                      "differential expression data (across anatomy) for 6 groups, see <a href='" +
	                      urlDownload.getRequestURL() + "' " + "title='Bgee download page'>" +
	                      "download page</a>.");
	    this.writeOneNews("2015-03-03", "Release of the single-species " +
	                      "differential expression data for 11 species, see <a href='" +
	                      urlDownload.getRequestURL() + "' " + "title='Bgee download page'>" +
	                      "download page</a>.");
	    this.writeOneNews("2014-12-19", "Release of the single-species " +
	                      "expression data for 17 species, see <a href='" +
	                      urlDownload.getRequestURL() + "' " + "title='Bgee download page'>" +
	                      "download page</a>.");
	    
	    this.writeln("</div>"); // close panel-body
	    this.writeln("</div>"); // close panel
	
	    log.exit();
	}

	/**
     * Display more information (for instance, image sources or 'view x site' link).
     */
    private void displayMoreInfo() {
    	log.entry();
    	
        this.writeln("<div id='bgee_more_info' class='row'>");
    	
        this.writeln("<div class='col-xs-12 col-md-10'>");
        this.writeln(getImageSources());
        this.writeln("</div>");

        this.writeln("<div class='col-xs-12 col-md-3 archive_site'>");
        this.writeln("View archive sites:");
        this.writeln("<a title='Archive site Bgee version 12' href='http://bgee.org/bgee12' target='_blank'>"
                + "version 12</a>");
        this.writeln("<a title='Archive site Bgee version 13' href='http://bgee.org/bgee13' target='_blank'>"
                + "version 13</a>");
        this.writeln("</div>");
        
        this.writeln("</div>"); // close bgee_more_info row
        
        log.exit();
	}

	/**
	 * Display an unique news.
	 * 
     * @param date			A {@code String} that is the date of the news. 
     * @param description	A {@code String} that is the description of the news.
     */
    private void writeOneNews(String date, String description) {
        log.entry(date, description);
        
        this.writeln("<div class='row'>");
        this.writeln("<div class='col-sm-offset-1 col-sm-2 col-lg-1 news-date'>");
        this.writeln(date);
        this.writeln("</div>");
        this.writeln("<div class='col-sm-9 col-lg-10 news-desc'>");
        this.writeln(description);
        this.writeln("</div>");
        this.writeln("</div>");
        
        log.exit();
    }
    
    @Override
    protected void includeJs() {
        log.entry();
        super.includeJs();
        //If you ever add new files, you need to edit bgee-webapp/pom.xml 
        //to correctly merge/minify them.
        this.includeJs("general.js");
        log.exit();
    }

    @Override
    protected void includeCss() {
        log.entry();
        super.includeCss();
        //If you ever add new files, you need to edit bgee-webapp/pom.xml 
        //to correctly merge/minify them.
        this.includeCss("general.css");
        log.exit();
    }
}<|MERGE_RESOLUTION|>--- conflicted
+++ resolved
@@ -24,11 +24,7 @@
  * @author  Frederic Bastian
  * @author  Valentine Rech de Laval
  * @author  Philippe Moret
-<<<<<<< HEAD
- * @version Bgee 14, Mar. 2017
-=======
  * @version Bgee 14, Feb. 2018
->>>>>>> 094b3c77
  * @since   Bgee 13
  */
 public class HtmlGeneralDisplay extends HtmlParentDisplay implements GeneralDisplay {
