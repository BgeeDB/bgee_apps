--- conflicted
+++ resolved
@@ -244,11 +244,7 @@
             assert false: "Unknown DownloadPageType";
         }
         intro.append(" It is possible to download these data directly into "
-<<<<<<< HEAD
-                    + "R using our <a href='https://github.com/BgeeDB/BgeeDB_R' "
-=======
                     + "R using our <a href='https://bioconductor.org/packages/release/bioc/html/BgeeDB.html' "
->>>>>>> 8bf43ade
                     + "class='external_link' target='_blank'>R package</a>.");
 
         intro.append(" See also ");
@@ -389,11 +385,7 @@
         // Cross to close the banner
         banner.append("<div id='bgee_data_selection_cross'>");
         banner.append("<a id='switch_page_link' class= 'banner_link' href=''></a>");
-<<<<<<< HEAD
-        banner.append("<img class='closing_cross' src='" + this.prop.getImagesRootDirectory() + "cross.png' " +
-=======
         banner.append("<img class='closing_cross' src='" + this.prop.getBgeeRootDirectory() + this.prop.getImagesRootDirectory() + "cross.png' " +
->>>>>>> 8bf43ade
                 "title='Close banner' alt='Cross' />");
         banner.append("</div>");
         
@@ -657,11 +649,7 @@
         StringBuilder images = new StringBuilder();
         for (Species spe : species) {
             Map<String,String> attrs = new HashMap<>();
-<<<<<<< HEAD
-            attrs.put("src", this.prop.getSpeciesImagesRootDirectory() 
-=======
             attrs.put("src", this.prop.getBgeeRootDirectory() + this.prop.getSpeciesImagesRootDirectory() 
->>>>>>> 8bf43ade
                             + String.valueOf(spe.getId()) + "_light.jpg");
             attrs.put("alt", htmlEntities(spe.getShortName()));
             attrs.put("class", "species_img");
