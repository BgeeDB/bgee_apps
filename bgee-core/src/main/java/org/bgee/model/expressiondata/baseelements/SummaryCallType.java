package org.bgee.model.expressiondata.baseelements;

import java.util.Set;

import org.apache.logging.log4j.Level;
import org.apache.logging.log4j.LogManager;
import org.apache.logging.log4j.Logger;
import org.bgee.model.BgeeEnum;
import org.bgee.model.BgeeEnum.BgeeEnumField;
import org.bgee.model.expressiondata.baseelements.PropagationState;

/**
 * This interface is used to type the summary call types associated to 
 * {@link org.bgee.model.expressiondata.Call Call}s. They represent an overall summary 
 * of the {@link CallType}s from individual data types, associated to a same {@code Call}.
 * 
 * @author  Frederic Bastian
 * @author  Valentine Rech de Laval
 * @version Bgee 14, Apr. 2017
 * @see CallType
 * @see org.bgee.model.expressiondata.Call Call
 * @since Bgee 13 Sept. 2015
 */
public interface SummaryCallType extends CallType {
    /**
     * {@link SummaryCallType} associated to {@link org.bgee.model.expressiondata.Call.ExpressionCall 
     * ExpressionCall}s. They represent an overall summary of the {@link CallType.Expression Expression}
     * calls from individual data types, associated to a same {@code ExpressionCall}.
     * <ul>
     * <li>{@code EXPRESSED}: report of presence of expression, from Bgee statistical tests 
     * and/or from in situ data sources.
     * <li>{@code NOT_EXPRESSED}: report of absence of expression, from Bgee statistical tests 
     * and/or from in situ data sources. In Bgee, calls of absence of expression 
     * are always discarded if there exists a contradicting call of expression, 
     * from the same data type and for the same gene, in the same anatomical entity 
     * and developmental stage, or in a child entity or child developmental stage.
     * <li>{@code WEAK_AMBIGUITY}: there exists a call of expression generated from a data type, 
     * but there exists a call of absence of expression generated from another data type 
     * for the same gene in a parent anatomical entity at the same developmental stage. 
     * For instance, gene A is reported to be expressed in the midbrain at young adult stage 
     * from Affymetrix data, but is reported to be not expressed in the brain at young adult stage 
     * from RNA-Seq data.
     * <li>{@code STRONG_AMBIGUITY}: there exists a call of expression generated from a data type, 
     * but there exists a call of absence of expression generated from another data type 
     * for the same gene, anatomical entity and developmental stage. For instance, gene A 
     * is reported to be expressed in the midbrain at young adult stage from Affymetrix data, 
     * but is reported to be not expressed in the midbrain at young adult stage from RNA-Seq data.
     * </ul>
     * 
     * @author Frederic Bastian
     * @version Bgee 14 Mar. 2017
     * @see CallType.Expression 
     * @see org.bgee.model.expressiondata.Call.ExpressionCall ExpressionCall
     * @since Bgee 13 Sept. 2015
     */
    //XXX: although there is no more "ambiguity" status starting from Bgee 14,
    //maybe the distinction between ExpressionSummary and Expression is still useful?
    public static enum ExpressionSummary implements SummaryCallType, BgeeEnumField {
        EXPRESSED, NOT_EXPRESSED;
        private final static Logger log = LogManager.getLogger(ExpressionSummary.class.getName());

        @Override
        public void checkPropagationState(PropagationState propState) throws IllegalArgumentException {
            log.entry(propState);
            
            try {
                switch (this) {
                case EXPRESSED:
                    CallType.Expression.EXPRESSED.checkPropagationState(propState);
                    break;
                case NOT_EXPRESSED:
                    CallType.Expression.NOT_EXPRESSED.checkPropagationState(propState);
                    break;
                default:
                    throw log.throwing(new IllegalStateException("CallType not supported: " 
                            + this));
                }
            } catch (IllegalArgumentException e) {
                //log in TRACE level, since this method can simply be used to check validity
                //of a propagation state
                throw log.throwing(Level.TRACE, new IllegalArgumentException("The following propagation "
                        + "is incorrect for the CallType " + this + ": " + propState));
            }
            log.exit();
        }

        @Override
        public Set<DataType> getAllowedDataTypes() {
            log.entry();
            switch (this) {
            case EXPRESSED:
                return log.exit(CallType.Expression.EXPRESSED.getAllowedDataTypes());
            case NOT_EXPRESSED:
                return log.exit(CallType.Expression.NOT_EXPRESSED.getAllowedDataTypes());
            default:
                throw log.throwing(new IllegalStateException("CallType not supported: " 
                        + this));
            }
        }

        @Override
        public String getStringRepresentation() {
            log.entry();
            return log.exit(this.name());
        }
<<<<<<< HEAD
        
        /**
         * Convert the {@code String} representation of a call type for baseline presence or 
         * absence of expression (for instance, retrieved from request) into a
         * {@code SummaryCallType.ExpressionSummary}.
         * Operation performed by calling {@link BgeeEnum#convert(Class, String)} with 
         * {@code SummaryCallType.ExpressionSummary} as the {@code Class} argument,
         * and {@code representation} as the {@code String} argument.
         * 
         * @param representation            A {@code String} representing a data quality.
         * @return                          A {@code SummaryCallType.ExpressionSummary}
         *                                  corresponding to {@code representation}.
         * @throws IllegalArgumentException If {@code representation} does not correspond 
=======

        /**
         * Convert the {@code String} representation of a call type for baseline presence or
         * absence of expression (for instance, retrieved from request) into a
         * {@code SummaryCallType.ExpressionSummary}.
         * Operation performed by calling {@link BgeeEnum#convert(Class, String)} with
         * {@code SummaryCallType.ExpressionSummary} as the {@code Class} argument,
         * and {@code representation} as the {@code String} argument.
         *
         * @param representation            A {@code String} representing a data quality.
         * @return                          A {@code SummaryCallType.ExpressionSummary}
         *                                  corresponding to {@code representation}.
         * @throws IllegalArgumentException If {@code representation} does not correspond
>>>>>>> 8bf43ade
         *                                  to any {@code SummaryCallType.ExpressionSummary}.
         * @see #convert(Class, String)
         */
        public static final ExpressionSummary convertToExpression(String representation) {
            return BgeeEnum.convert(SummaryCallType.ExpressionSummary.class, representation);
        }
    }
    /**
     * {@link SummaryCallType} associated to {@link org.bgee.model.expressiondata.Call.DiffExpressionCall 
     * DiffExpressionCall}s. They represent an overall summary of the {@link CallType.DiffExpression 
     * DiffExpression} calls from individual data types, associated to a same {@code DiffExpressionCall}.
     * <ul>
     * <li>{@code DIFF_EXPRESSED}: gene shown in one or more analyses to have 
     * a significant change of its expression level in a condition (either over-expression 
     * or under-expression), as compared to its expression levels in other conditions of the analyses.
     * <li>{@code OVER_EXPRESSED}: gene shown in one or more analyses to have 
     * a significant over-expression in a condition, as compared to its expression levels 
     * in other conditions of the analyses.
     * <li>{@code UNDER_EXPRESSED}: gene shown in one or more analyses to have 
     * a significant under-expression in a condition, as compared to its expression levels 
     * in other conditions of the analyses.
     * <li>{@code NOT_DIFF_EXPRESSED}: a gene was tested for differential expression 
     * in a condition, but was never shown to have a significant variation of its expression level 
     * as compared to the other conditions of the analyses.
     * <li>{@code WEAK_AMBIGUITY_OVER}: there exists a call of over-expression 
     * generated from a data type, but another data type showed no significant variation 
     * of the level of expression of this gene in the same condition, or showed 
     * an absence of expression.
     * <li>{@code WEAK_AMBIGUITY_UNDER}: there exists a call of under-expression 
     * generated from a data type, but another data type showed no significant variation 
     * of the level of expression of this gene in the same condition.
     * <li>{@code WEAK_AMBIGUITY_NOT_DIFF}: a gene was shown to have no significant 
     * variation of its level of expression in a condition from a data type (but is considered expressed), 
     * but was shown to be never expressed in the same condition from another data type.
     * <li>{@code STRONG_AMBIGUITY}: there exists a call of over-expression or under-expression 
     * generated from a data type, but there exists a call in the opposite direction 
     * generated from another data type for the same gene and condition. For instance, 
     * gene A is reported to be over-expressed in the midbrain at young adult stage 
     * from Affymetrix data, but is reported to be under-expressed in the midbrain 
     * at young adult stage from RNA-Seq data.
     * </ul>
     * 
     * @author Frederic Bastian
     * @version Bgee 14 Mar. 2017
     * @see CallType.DiffExpression 
     * @see org.bgee.model.expressiondata.Call.DiffExpressionCall DiffExpressionCall
     * @since Bgee 13 Sept. 2015
     */
    public static enum DiffExpressionSummary implements SummaryCallType, BgeeEnumField {
        DIFF_EXPRESSED, OVER_EXPRESSED, UNDER_EXPRESSED, NOT_DIFF_EXPRESSED, 
        WEAK_AMBIGUITY_OVER, WEAK_AMBIGUITY_UNDER, WEAK_AMBIGUITY_NOT_DIFF, STRONG_AMBIGUITY;
        private final static Logger log = LogManager.getLogger(DiffExpressionSummary.class.getName());

        @Override
        public void checkPropagationState(PropagationState propState) throws IllegalArgumentException {
            log.entry(propState);
            //no propagation allowed for any diff. expression call type
            if (!PropagationState.SELF.equals(propState)) {
                throw log.throwing(new IllegalArgumentException("The following propagation "
                        + "is incorrect for the CallType " + this + ": " + propState));
            }
            log.exit();
        }

        @Override
        public Set<DataType> getAllowedDataTypes() {
            return CallType.DiffExpression.DIFF_EXPR_DATA_TYPES;
        }
<<<<<<< HEAD
        
=======

>>>>>>> 8bf43ade
        @Override
        public String getStringRepresentation() {
            log.entry();
            return log.exit(this.name());
        }
<<<<<<< HEAD
        
        /**
         * Convert the {@code String} representation of a call type from differential expression
         * analyses (for instance, retrieved from request) into a 
         * {@code SummaryCallType.DiffExpressionSummary}.
         * Operation performed by calling {@link BgeeEnum#convert(Class, String)} with 
         * {@code SummaryCallType.DiffExpressionSummary} as the {@code Class} argument,
         * and {@code representation} as the {@code String} argument.
         * 
         * @param representation            A {@code String} representing a data quality.
         * @return                          A {@code SummaryCallType.DiffExpressionSummary}
         *                                  corresponding to {@code representation}.
         * @throws IllegalArgumentException If {@code representation} does not correspond 
=======

        /**
         * Convert the {@code String} representation of a call type from differential expression
         * analyses (for instance, retrieved from request) into a
         * {@code SummaryCallType.DiffExpressionSummary}.
         * Operation performed by calling {@link BgeeEnum#convert(Class, String)} with
         * {@code SummaryCallType.DiffExpressionSummary} as the {@code Class} argument,
         * and {@code representation} as the {@code String} argument.
         *
         * @param representation            A {@code String} representing a data quality.
         * @return                          A {@code SummaryCallType.DiffExpressionSummary}
         *                                  corresponding to {@code representation}.
         * @throws IllegalArgumentException If {@code representation} does not correspond
>>>>>>> 8bf43ade
         *                                  to any {@code SummaryCallType.DiffExpressionSummary}.
         * @see #convert(Class, String)
         */
        public static final DiffExpressionSummary convertToDiffExpression(String representation) {
            return BgeeEnum.convert(SummaryCallType.DiffExpressionSummary.class, representation);
        }
    }
}<|MERGE_RESOLUTION|>--- conflicted
+++ resolved
@@ -103,21 +103,6 @@
             log.entry();
             return log.exit(this.name());
         }
-<<<<<<< HEAD
-        
-        /**
-         * Convert the {@code String} representation of a call type for baseline presence or 
-         * absence of expression (for instance, retrieved from request) into a
-         * {@code SummaryCallType.ExpressionSummary}.
-         * Operation performed by calling {@link BgeeEnum#convert(Class, String)} with 
-         * {@code SummaryCallType.ExpressionSummary} as the {@code Class} argument,
-         * and {@code representation} as the {@code String} argument.
-         * 
-         * @param representation            A {@code String} representing a data quality.
-         * @return                          A {@code SummaryCallType.ExpressionSummary}
-         *                                  corresponding to {@code representation}.
-         * @throws IllegalArgumentException If {@code representation} does not correspond 
-=======
 
         /**
          * Convert the {@code String} representation of a call type for baseline presence or
@@ -131,7 +116,6 @@
          * @return                          A {@code SummaryCallType.ExpressionSummary}
          *                                  corresponding to {@code representation}.
          * @throws IllegalArgumentException If {@code representation} does not correspond
->>>>>>> 8bf43ade
          *                                  to any {@code SummaryCallType.ExpressionSummary}.
          * @see #convert(Class, String)
          */
@@ -200,31 +184,12 @@
         public Set<DataType> getAllowedDataTypes() {
             return CallType.DiffExpression.DIFF_EXPR_DATA_TYPES;
         }
-<<<<<<< HEAD
-        
-=======
-
->>>>>>> 8bf43ade
+
         @Override
         public String getStringRepresentation() {
             log.entry();
             return log.exit(this.name());
         }
-<<<<<<< HEAD
-        
-        /**
-         * Convert the {@code String} representation of a call type from differential expression
-         * analyses (for instance, retrieved from request) into a 
-         * {@code SummaryCallType.DiffExpressionSummary}.
-         * Operation performed by calling {@link BgeeEnum#convert(Class, String)} with 
-         * {@code SummaryCallType.DiffExpressionSummary} as the {@code Class} argument,
-         * and {@code representation} as the {@code String} argument.
-         * 
-         * @param representation            A {@code String} representing a data quality.
-         * @return                          A {@code SummaryCallType.DiffExpressionSummary}
-         *                                  corresponding to {@code representation}.
-         * @throws IllegalArgumentException If {@code representation} does not correspond 
-=======
 
         /**
          * Convert the {@code String} representation of a call type from differential expression
@@ -238,7 +203,6 @@
          * @return                          A {@code SummaryCallType.DiffExpressionSummary}
          *                                  corresponding to {@code representation}.
          * @throws IllegalArgumentException If {@code representation} does not correspond
->>>>>>> 8bf43ade
          *                                  to any {@code SummaryCallType.DiffExpressionSummary}.
          * @see #convert(Class, String)
          */
