--- conflicted
+++ resolved
@@ -91,13 +91,8 @@
         expectedSpecies.clear();
         expectedSpecies.add(new Species(9606, "human", null, "Homo", "sapiens", "version1", 
                 forData9606, forAnnot9606));
-<<<<<<< HEAD
         expectedSpecies.add(new Species(1234, "name", null, "genus", "someSpecies", "versionA", 
-                null, forAnnot1234));
-=======
-        expectedSpecies.add(new Species("1234", "name", null, "genus", "someSpecies", "versionA", 
                 new HashMap<>(), forAnnot1234));
->>>>>>> ada28aef
 
 		assertEquals(expectedSpecies, speciesService.loadSpeciesInDataGroups(true));
 	}
@@ -157,13 +152,8 @@
         expected.clear();
         expected.add(new Species(9606, "human", null, "Homo", "sapiens", "version1", 
                 forData9606, forAnnot9606));
-<<<<<<< HEAD
         expected.add(new Species(1234, "name", null, "genus", "someSpecies", "versionA", 
-                null, forAnnot1234));
-=======
-        expected.add(new Species("1234", "name", null, "genus", "someSpecies", "versionA", 
                 new HashMap<>(), forAnnot1234));
->>>>>>> ada28aef
 
         assertEquals(expected, service.loadSpeciesByIds(speciesIds, true));
 	}
