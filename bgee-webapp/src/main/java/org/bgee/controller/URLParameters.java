package org.bgee.controller;

import java.util.ArrayList;
import java.util.Arrays;
import java.util.Collections;
import java.util.Comparator;
import java.util.EnumSet;
import java.util.List;
import java.util.Objects;
import java.util.Optional;
import java.util.regex.Pattern;
import java.util.stream.Collectors;
import java.util.stream.IntStream;
import java.util.stream.Stream;

import org.apache.logging.log4j.LogManager;
import org.apache.logging.log4j.Logger;
import org.bgee.model.expressiondata.baseelements.CallType;
import org.bgee.model.expressiondata.baseelements.DataType;
import org.bgee.model.expressiondata.baseelements.DecorrelationType;
import org.bgee.model.expressiondata.baseelements.SummaryQuality;

/**
 * This class is designed to declare and provide all {@code Parameter<T>} that
 * will be available to be used in Bgee. No {@code Parameter<T>} should be 
 * instantiated anywhere else.
 * <p>
 * Note that this class does not store the values
 * contained by a specific occurrence of a parameter, and this role is fulfilled
 * by {@link RequestParameters}.
 * <p>
 * This class provides public instance methods to access individually to all parameters and also
 * maintains a {@code List<Parameter<T>>} to allow operations on all
 * parameters without explicitly calling them (see {@link #getList()}).
 * With the instance method that wrap the parameter, an instance of this class can be
 * injected when an object that need to use it is created. This is why the static parameters are
 * not directly accessible.
 * <p>
 * An instance of this class has to be injected to the constructor of 
 * {@code RequestParameters} (dependency injection).
 * <p>
 * The getters that return the parameters appear in alphabetical order 
 * in the form of getParam{@code Name}.
 * <p>
 * However, the parameters are stored in the {@code List<Parameter<T>}
 * in their order of importance that will define their order in the URL. 
 * The list is accessible through the method {@link #getList()}.
 *
 * @author  Mathieu Seppey
 * @author  Valentine Rech de Laval
 * @author  Frederic Bastian
 * @version Bgee 14, May 2019
 * @since   Bgee 13, Nov. 2014
 * @see URLParameters.Parameter
 * @see	RequestParameters
 */
//XXX: I think we should add support for Enum types, e.g., for expression type
public class URLParameters {

    private final static Logger log = LogManager.getLogger(URLParameters.class.getName());

    // ********************************************************
    //
    //	Constants to provide URLParameter's default values 
    //
    // ********************************************************

    /**
     * A {@code boolean} that contains the default value to use for
     * {@link URLParameters.Parameter#allowsMultipleValues}
     */
    protected static final boolean DEFAULT_ALLOWS_MULTIPLE_VALUES = false;

    /**
     * A {@code List} of {@code String}s that are the default values to use to separate values
     * of one parameter. Contains: "\r\n", "\r", "\n", ",".
     * @see URLParameters.Parameter#allowsSeparatedValues().
     */
    protected static final List<String> DEFAULT_SEPARATORS = Arrays.asList("\r\n", "\r", "\n", ",");

    /**
     * A {@code boolean} that contains the default value for {@link URLParameters.Parameter#isStorable}
     */
    protected static final boolean DEFAULT_IS_STORABLE = true;

    /**
     * A {@code boolean} that contains the default value for {@link URLParameters.Parameter#isSecure}
     */
    protected static final boolean DEFAULT_IS_SECURE = false;

    /**
     * An {@code int} that contains the default value for {@link URLParameters.Parameter#maxSize}
     */
    protected static final int DEFAULT_MAX_SIZE = 128;

    /**
     * A {@code String} that contains the default value for {@link URLParameters.Parameter#format}. 
     * Chars allowed: {@code ~ @ # $ ^ & * ( ) - _ + = [ ] { } | \ / , ; . ? ! : ' "}
     */
    protected static final String DEFAULT_FORMAT = "^[\\w~@#&$^*/()_+=\\[\\]{}|\\\\,;.?!'\": \\-]*$";

    /**
     * A {@code String} that contains the default value for {@link URLParameters.Parameter#format}
     * of a list.
     */
    protected static final String DEFAULT_LIST_FORMAT = 
            "^[\\w ,.;:\\-_'@" + DEFAULT_SEPARATORS.stream()
                    .map(Pattern::quote).collect(Collectors.joining()) + "]*$";

    // *************************************
    //
    // Parameters declaration
    //
    // Reminder : parameters are declared in alphabetic order in the class but added to 
    // the list according to there desired order in the URL.
    //	
    //
    // !!!! DON'T FORGET TO ADD ANY NEW PARAMS TO List<Parameter<?>> list !!!!
    //
    // 
    // *************************************

    /**
     * A {@code Parameter<String>} defining which controller should take care of the 
     * request.
     * Category of the parameter: controller parameter.
     * Corresponds to the URL parameter "page".
     */
    private static final Parameter<String> PAGE = new Parameter<String>("page",
            DEFAULT_ALLOWS_MULTIPLE_VALUES, false, null, false, DEFAULT_IS_SECURE, 
            DEFAULT_MAX_SIZE, DEFAULT_FORMAT, String.class);

    /**
     * A {@code Parameter<String>} defining what action should take the selected controller.
     * Category of the parameter: controller parameter. Corresponds to the URL 
     * parameter "action".
     */
    private static final Parameter<String> ACTION = new Parameter<String>("action",
            DEFAULT_ALLOWS_MULTIPLE_VALUES, false, null, false, DEFAULT_IS_SECURE, 
            DEFAULT_MAX_SIZE, DEFAULT_FORMAT, String.class);

    /**
     * A {@code Parameter<String>} that contains the value used
     * as key to store parameters on the disk. It does not allow multiple value
     * and has to be reset before adding a value.
     */
    private static final Parameter<String> DATA = new Parameter<String>("data",
            false, false, null, false , DEFAULT_IS_SECURE, 
            DEFAULT_MAX_SIZE, DEFAULT_FORMAT, String.class);

    /**
     * A {@code Parameter<String>} defining the type of output: html, xml, csv, tsv.
     * Category of the parameter: controller parameter.
     * Corresponds to the URL parameter "display_type".
     */
    private static final Parameter<String> DISPLAY_TYPE = new Parameter<String>("display_type",
            false, false, null, false, DEFAULT_IS_SECURE, 
            DEFAULT_MAX_SIZE, DEFAULT_FORMAT, String.class);
    
    /**
     * A {@code Parameter<Boolean>} appended to all AJAX queries to detect them.
     * Category of the parameter: controller parameter.
     * Corresponds to the URL parameter "ajax".
     */
    private static final Parameter<Boolean> AJAX = new Parameter<Boolean>("ajax",
            false, false, null, false, false, 5, DEFAULT_FORMAT, Boolean.class);

    /**
     * A {@code Parameter<Boolean>} appended to all POST from to detect them.
     * Category of the parameter: controller parameter.
     * Corresponds to the URL parameter "post_form_submit".
     */
    private static final Parameter<Boolean> POST_FORM_SUBMIT = new Parameter<>("post_form_submit",
            false, false, null, false, false, 5, DEFAULT_FORMAT, Boolean.class);
    
    /**
     * A {@code Parameter<Boolean>} defining whether to display the {@code RequestParameters} 
     * corresponding to a request as part of its response.
     * Corresponds to the URL parameter "display_rp".
     */
    private static final Parameter<Boolean> DISPLAY_REQUEST_PARAMS = 
            new Parameter<Boolean>("display_rp",
            false, false, null, false, false, 5, DEFAULT_FORMAT, Boolean.class);
    
    
    /**
     * A {@code Parameter<String>} representing a gene id, typically for the gene page.
     * Category of the parameter: controller parameter.
     * Corresponds to the URL parameter "gene_id".
     */
    private static final Parameter<String> GENE_ID = 
    		new Parameter<String>("gene_id", false,false, null, false, false, 50, DEFAULT_FORMAT, String.class);

    /**
     * A {@code Parameter<String>} that contains the gene IDs to be used.
     * Corresponds to the URL parameter "gene_list".
     */
    private static final Parameter<String> GENE_LIST = new Parameter<>("gene_list",
            false, true, DEFAULT_SEPARATORS, true, DEFAULT_IS_SECURE,
            1000000, DEFAULT_LIST_FORMAT, String.class);
    
    /**
     * A {@code Parameter<Integer>} representing a species id, typically for the gene page.
     * Category of the parameter: controller parameter.
     * Corresponds to the URL parameter "species_id".
     */
    private static final Parameter<Integer> SPECIES_ID = 
            new Parameter<Integer>("species_id", false,false, null, false, false, 10,
                    DEFAULT_FORMAT, Integer.class);
    
    /**
     * A {@code Parameter<String>} representing a search, typically for the gene page.
     * Category of the parameter: controller parameter.
     * Corresponds to the URL parameter "search".
     */
    private static final Parameter<String> SEARCH = 
    		new Parameter<String>("search", false,false, null, false, false, 
    				DEFAULT_MAX_SIZE, DEFAULT_FORMAT, String.class);

    /**
     * A {@code Parameter<String>} that contains the species IDs used 
     * as key to store parameters on the disk.
     * Corresponds to the URL parameter "species_list".
     */
    //XXX: Do we really need this parameter. Maybe we could simply allow species_id 
    //to provide multiple values. And we could keep the word "list" for textarea upload, 
    //where multiple values are separated by a specific separator in a same parameter value.
    private static final Parameter<Integer> SPECIES_LIST = new Parameter<Integer>("species_list",
            true, false, null, true, DEFAULT_IS_SECURE, 
            DEFAULT_MAX_SIZE, DEFAULT_FORMAT, Integer.class);

    /**
     * A {@code Parameter<Boolean>} defining whether to display the {@code GeneListResponse} 
     * corresponding to gene validation response.
     * Corresponds to the URL parameter "gene_info".
     */
    private static final Parameter<Boolean> GENE_INFO = new Parameter<Boolean>("gene_info",
            false, false, null, false, false, 5, DEFAULT_FORMAT, Boolean.class);
   
    /**
     * A {@code Parameter<String>} that contains the foreground gene IDs to be used 
     * for TopAnat analysis.
     * Corresponds to the URL parameter "fg_list".
     */
    private static final Parameter<String> FOREGROUND_LIST = new Parameter<String>("fg_list",
            false, true, DEFAULT_SEPARATORS, true, DEFAULT_IS_SECURE, 
            1000000, DEFAULT_LIST_FORMAT, String.class);
    /**
     * A {@code Parameter<String>} that contains the foreground gene ID file to be used 
     * for TopAnat analysis.
     * Corresponds to the URL parameter "fg_file".
     */
    private static final Parameter<String> FOREGROUND_FILE = new Parameter<String>("fg_file",
            false, false, null, false, true, 
            1000000, DEFAULT_FORMAT, String.class);
    /**
     * A {@code Parameter<String>} that contains the background gene IDs to be used 
     * for TopAnat analysis.
     * Corresponds to the URL parameter "bg_list".
     */
    private static final Parameter<String> BACKGROUND_LIST = new Parameter<String>("bg_list",
            false, true, DEFAULT_SEPARATORS, true, DEFAULT_IS_SECURE, 
            1000000, DEFAULT_LIST_FORMAT, String.class);
    /**
     * A {@code Parameter<String>} that contains the background gene ID file to be used 
     * for TopAnat analysis.
     * Corresponds to the URL parameter "bg_file".
     */
    private static final Parameter<String> BACKGROUND_FILE = new Parameter<String>("bg_file",
            false, false, null, false, true, 
            1000000, DEFAULT_FORMAT, String.class);
    /**
     * A {@code Parameter<String>} that contains the expression types to be used 
     * for TopAnat analysis.
     * Corresponds to the URL parameter "expr_type".
     */
    private static final Parameter<String> EXPRESSION_TYPE = new Parameter<String>("expr_type",
            true, false, null, true, DEFAULT_IS_SECURE, 
            Stream.of(RequestParameters.ALL_VALUE, CallType.Expression.EXPRESSED.getStringRepresentation(), 
                    CallType.DiffExpression.DIFF_EXPRESSED.getStringRepresentation())
                .map(e -> e.length()).max(Comparator.naturalOrder()).get(), 
            "(?i:" + RequestParameters.ALL_VALUE + "|" 
                + Stream.of(CallType.Expression.EXPRESSED, CallType.DiffExpression.DIFF_EXPRESSED)
                    .map(e -> e.getStringRepresentation())
                    .collect(Collectors.joining("|")) + ")", 
             String.class);

    /**
     * For backward compability to Bgee 13, we need to replace "low" with "silver"
     * and "high" with "gold". This is done in {@code RequestParameters}
     * based on the parameter name, so it is cleaner to store this parameter name in an attribute.
     */
    public static final String SUMMARY_QUALITY_PARAM_NAME = "data_qual";
    /**
     * A {@code Parameter<String>} that contains the summary quality to be used 
     * for TopAnat analysis.
     * Corresponds to the URL parameter "data_qual".
     */
    //Note: "low" and "high" are only permitted for backward compatibility with Bgee 13.
    //"low" will be replaced with "silver" and "high" with "gold" in RequestParameters
    private static final Parameter<String> SUMMARY_QUALITY = new Parameter<String>(SUMMARY_QUALITY_PARAM_NAME,
            false, false, null, true, DEFAULT_IS_SECURE,
            Math.max(
                IntStream.of("low".length(), "high".length(), RequestParameters.ALL_VALUE.length())
                    .max().getAsInt(),
                EnumSet.allOf(SummaryQuality.class).stream()
                    .map(e -> e.getStringRepresentation().length())
                    .max(Comparator.naturalOrder()).get()), 
            "(?i:" + "low" + "|" + "high" + "|" + RequestParameters.ALL_VALUE + "|"
                    + EnumSet.allOf(SummaryQuality.class).stream()
                          .map(e -> e.getStringRepresentation())
                          .collect(Collectors.joining("|"))
            + ")", 
            String.class);
    /**
     * A {@code Parameter<String>} that contains the data quality to be used 
     * for TopAnat analysis.
     * Corresponds to the URL parameter "data_type".
     */
    private static final Parameter<String> DATA_TYPE = new Parameter<String>("data_type",
            true, false, null, true, DEFAULT_IS_SECURE, 
            Math.max(RequestParameters.ALL_VALUE.length(), EnumSet.allOf(DataType.class).stream()
                    .map(e -> e.name().length())
                    .max(Comparator.naturalOrder()).get()), 
            "(?i:" + RequestParameters.ALL_VALUE + "|" + EnumSet.allOf(DataType.class).stream()
                .map(e -> e.name())
                .collect(Collectors.joining("|")) + ")", 
            String.class);
    /**
     * A {@code Parameter<String>} that contains the developmental stages to be used 
     * for TopAnat analysis.
     * Corresponds to the URL parameter "stage_id".
     */
    private static final Parameter<String> DEV_STAGE = new Parameter<String>("stage_id",
            true, false, null, true, DEFAULT_IS_SECURE, 
            DEFAULT_MAX_SIZE, DEFAULT_FORMAT, String.class);
    /**
     * A {@code Parameter<String>} that contains the anatomical entities to be used.
     * Corresponds to the URL parameter "stage_id".
     */
    private static final Parameter<String> ANAT_ENTITY = new Parameter<>("anat_entity_id",
            true, false, null, true, DEFAULT_IS_SECURE,
            DEFAULT_MAX_SIZE, DEFAULT_FORMAT, String.class);
    /**
     * A {@code Parameter<String>} that contains the decorrelation type to be used 
     * for TopAnat analysis.
     * Corresponds to the URL parameter "decorr_type".
     */
    private static final Parameter<String> DECORRELATION_TYPE = new Parameter<String>("decorr_type",
            false, false, null, true, DEFAULT_IS_SECURE, 
            Math.max(RequestParameters.ALL_VALUE.length(), EnumSet.allOf(DecorrelationType.class).stream()
                    .map(e -> e.getStringRepresentation().length())
                    .max(Comparator.naturalOrder()).get()), 
            "(?i:" + RequestParameters.ALL_VALUE + "|" + EnumSet.allOf(DecorrelationType.class).stream()
                .map(e -> e.getStringRepresentation())
                .collect(Collectors.joining("|")) + ")", 
            String.class);
    /**
     * A {@code Parameter<Integer>} that contains the node size to be used for TopAnat analysis.
     * Corresponds to the URL parameter "node_size".
     */
    private static final Parameter<Integer> NODE_SIZE = new Parameter<Integer>("node_size",
            false, false, null, true, DEFAULT_IS_SECURE, 
            DEFAULT_MAX_SIZE, DEFAULT_FORMAT, Integer.class);
    /**
     * A {@code Parameter<Integer>} that contains the number of nodes to be used
     * for TopAnat analysis.
     * Corresponds to the URL parameter "nb_node".
     */
    private static final Parameter<Integer> NB_NODE = new Parameter<Integer>("nb_node",
            false, false, null, true, DEFAULT_IS_SECURE, 
            DEFAULT_MAX_SIZE, DEFAULT_FORMAT, Integer.class);

    /**
     * A {@code Parameter<Double>} that contains the FDR threshold to be used for TopAnat analysis.
     * Corresponds to the URL parameter "fdr_thr".
     */
    private static final Parameter<Double> FDR_THRESHOLD = new Parameter<Double>("fdr_thr",
            false, false, null, true, DEFAULT_IS_SECURE, 
            DEFAULT_MAX_SIZE, DEFAULT_FORMAT, Double.class);
    /**
     * A {@code Parameter<Double>} that contains the p-value threshold to be used
     * for TopAnat analysis.
     * Corresponds to the URL parameter "p_value_thr".
     */
    private static final Parameter<Double> P_VALUE_THRESHOLD = new Parameter<Double>("p_value_thr",
            false, false, null, true, DEFAULT_IS_SECURE, 
            DEFAULT_MAX_SIZE, DEFAULT_FORMAT, Double.class);
    /**
     * A {@code Parameter<String>} containing the key associated to a specific analysis. 
     * It is usually a hash of the analysis parameters. 
     */
    private static final Parameter<String> ANALYSIS_ID = new Parameter<String>("analysis_id",
            false, false, null,
            true,              //can be stored as data parameter for retrieving cached analyses
            DEFAULT_IS_SECURE, 
            128,               //length of 128 for SHA512 hexa representation 
            "^[a-zA-Z0-9]*$",  //accept only ASCII characters for SHA512 hexa representation 
            String.class);
    /**
     * A {@code Parameter<Integer>} that contains the job ID to be used to track a job.
     * Corresponds to the URL parameter "job_id".
     */
    private static final Parameter<Integer> JOB_ID = new Parameter<Integer>("job_id",
            false, false, null, false, DEFAULT_IS_SECURE, 
            DEFAULT_MAX_SIZE, DEFAULT_FORMAT, Integer.class);
    /**
     * A {@code Parameter<String>} that contains the title given to a job, for user-friendliness.
     * Corresponds to the URL parameter "job_title". This is a storable parameter.
     */
    private static final Parameter<String> JOB_TITLE = new Parameter<String>("job_title",
            false, false, null, true, DEFAULT_IS_SECURE, 
            255, null, String.class);
    /**
     * A {@code Parameter<String>} that contains the creation date of a job, as formatted 
     * on the client environment. It is useful for, e.g., send a mail with the start time 
     * of the job as expected by the user. 
     * Corresponds to the URL parameter "job_creation_date". This is a non-storable parameter.
     */
    private static final Parameter<String> JOB_CREATION_DATE = new Parameter<String>("job_creation_date",
            false, false, null, false, DEFAULT_IS_SECURE, 
            DEFAULT_MAX_SIZE, null, String.class);
    /**
     * A {@code Parameter<String>} defining the email of a user.
     * Corresponds to the URL parameter "email". This is a non-storable parameter.
     */
    private static final Parameter<String> EMAIL = new Parameter<String>("email",
            false, false, null, false, true, DEFAULT_MAX_SIZE, DEFAULT_FORMAT, 
            String.class);
    
    /**
     * A {@code Parameter<String>} that contains the attributes to retrieve when performing 
     * a webservice query.
     * Corresponds to the URL parameter "attr_list".
     */
    private static final Parameter<String> ATTRIBUTE_LIST = new Parameter<String>("attr_list",
            true, false, DEFAULT_SEPARATORS, true, DEFAULT_IS_SECURE, 
            10000, DEFAULT_LIST_FORMAT, String.class);

    /**
     * A {@code Parameter<String>} that contains the API key sent when using a Bgee webservice.
     * Corresponds to the URL parameter "api_key".
     */
    private static final Parameter<String> API_KEY = new Parameter<String>("api_key",
            false, false, null, 
            false, //is storable: false, don't store user's API keys and don't change 'data' param based on them
            true,  //is secure: yes, avoid sharing user's API keys
            128,   //length of 128 for SHA512 hexa representation used in the BgeeDB R package
            "^[a-zA-Z0-9]*$", //accept only ASCII characters for SHA512 hexa representation used in the BgeeDB R package
            String.class);

    /**
     * A {@code Parameter<String>} that contains the anatomical entity IDs to be used 
     * for anatomical similarity analysis.
     * Corresponds to the URL parameter "ae_list".
     */
    private static final Parameter<String> ANAT_ENTITY_LIST = new Parameter<>("ae_list",
            false, true, DEFAULT_SEPARATORS, true, DEFAULT_IS_SECURE,
            1000000, DEFAULT_LIST_FORMAT, String.class);
    
//    /**
//     * A {@code Parameter<Boolean>} to determine whether all anatomical structures of 
//     * an ontology should be displayed. (and not only structures with the parent manually
//     * expanded by the user). Category of the parameter: ontology display parameter.
//     * Corresponds to the URL parameter "all_organs".
//     */
//    private static final Parameter<Boolean> ALL_ORGANS = new Parameter<Boolean>(
//            "all_organs",
//            DEFAULT_ALLOWS_MULTIPLE_VALUES, DEFAULT_IS_STORABLE, DEFAULT_IS_SECURE, 
//            DEFAULT_MAX_SIZE, DEFAULT_FORMAT, Boolean.class);
//
//    /**
//    * A {@code Parameter<Integer>} defining for which data types 
//    * (i.e., EST, Affy, in situ, RNA-Seq) expression data should be computed. 
//    * It is used when we need to focus on a specific data types (e.g., 
//    * when following a link to display only EST raw data), 
//    * without modifying the data type originally requested by the user. 
//    * Basically, it allows to override model.data.expressionData.DataTypeTO#dataType, 
//    * without needing to eventually regenerate a key because it is a storable parameter.
//    * Values correspond to values defined for 
//    * {@code model.data.expressionData.DataTypeTO#dataType}
//    * Category of the parameter: query engines parameters. 
//    * Corresponds to the URL parameter "chosen_data_type".
//    */
//    private static final Parameter<Integer> CHOSEN_DATA_TYPE = new Parameter<Integer>(
//            "chosen_data_type",
//            DEFAULT_ALLOWS_MULTIPLE_VALUES, DEFAULT_IS_STORABLE, DEFAULT_IS_SECURE, 
//            DEFAULT_MAX_SIZE, DEFAULT_FORMAT, Integer.class);
//
//
//
//    /**
//     * A {@code Parameter<Boolean>} most of the time used to define whether algorithms
//     * should include substages of a developmental stage, when computing its 
//     * expression data. Used for ontology display, but also for expression search engines.
//     * Category of the parameter: ontology display parameter and query engines parameters. 
//     * Corresponds to the URL parameter "stage_children".
//     */
//    private static final Parameter<Boolean> STAGE_CHILDREN = new Parameter<Boolean>(
//            "stage_children",
//            DEFAULT_ALLOWS_MULTIPLE_VALUES, DEFAULT_IS_STORABLE, DEFAULT_IS_SECURE, 
//            DEFAULT_MAX_SIZE, DEFAULT_FORMAT,Boolean.class);

    /**
     * An {@code List<Parameter<T>>} to list all declared {@code Parameter<T>}
     * in the order they will appear in the URL
     */
    private final List<Parameter<?>> list = Arrays.<Parameter<?>>asList(
            PAGE,
            ACTION,
            GENE_ID,
            SPECIES_ID,
            SEARCH,
            // Species request
            SPECIES_LIST,
<<<<<<< HEAD
            // Anat. similarity analyze params
            ANAT_ENTITY_LIST,
=======
            // Expression comparison request
            GENE_LIST,
>>>>>>> 64b17df1
            // TopAnat analyze params
            FOREGROUND_LIST, FOREGROUND_FILE, BACKGROUND_LIST, BACKGROUND_FILE,
            EXPRESSION_TYPE, SUMMARY_QUALITY, DATA_TYPE, DEV_STAGE, DECORRELATION_TYPE,
            NODE_SIZE, FDR_THRESHOLD, P_VALUE_THRESHOLD, NB_NODE, 
            GENE_INFO, 
            //ID to identify a specific analysis
            ANALYSIS_ID, 
            //DAO as webservice
            ATTRIBUTE_LIST, 
//            ALL_ORGANS,
//            CHOSEN_DATA_TYPE,
//            EMAIL,
//            STAGE_CHILDREN,
            // Job params
            JOB_TITLE, JOB_ID, EMAIL, JOB_CREATION_DATE, 
            DISPLAY_TYPE,
            DATA, 
            //webservice parameter
            API_KEY, 
            DISPLAY_REQUEST_PARAMS, 
            AJAX,
            POST_FORM_SUBMIT
    );

    /**
     * Default constructor
     */
    public URLParameters(){}

    /**
     * @return A {@code List<Parameter<T>>} to list all declared {@code Parameter<T>}
     */
    public List<Parameter<?>> getList() {
        return list;
    }
    
    /**
     * @return  A {@code Parameter<String>} defining which controller should take care of the 
     *          request.
     *          Category of the parameter: controller parameter.
     *          Corresponds to the URL parameter "page".
     */
    public Parameter<String> getParamPage(){
        return PAGE;
    }

    /**
     * @return  A {@code Parameter<String>} defining what action should take the selected controller.
     *          Category of the parameter: controller parameter. Corresponds to the URL 
     *          parameter "action".
     */
    public Parameter<String> getParamAction(){
        return ACTION;
    }

//    /**
//     * @return  A {@code Parameter<Boolean>} to determine whether all anatomical structures of 
//     *          an ontology should be displayed. (and not only structures with the parent manually
//     *          expanded by the user). Category of the parameter: ontology display parameter.
//     *          Corresponds to the URL parameter "all_organs".
//     */
//    public Parameter<Boolean> getParamAllOrgans(){
//        return ALL_ORGANS;
//    }

//    /**
//     * @return  A {@code Parameter<Integer>} defining for which data types 
//     *          (i.e., EST, Affy, in situ, RNA-Seq) expression data should be computed. 
//     *          It is used when we need to focus on a specific data types (e.g., 
//     *          when following a link to display only EST raw data), 
//     *          without modifying the data type originally requested by the user. 
//     *          Basically, it allows to override model.data.expressionData.DataTypeTO#dataType, 
//     *          without needing to eventually regenerate a key because it is a storable parameter.
//     *          Values correspond to values defined for 
//     *          {@code model.data.expressionData.DataTypeTO#dataType}
//     *          Category of the parameter: query engines parameters. 
//     *          Corresponds to the URL parameter "chosen_data_type".
//     */
//    public Parameter<Integer> getParamChosenDataType(){
//        return CHOSEN_DATA_TYPE;
//    }

    /**
     *  @return A {@code Parameter<String>} defining the type of output: html, xml, csv, tsv.
     *          Category of the parameter: controller parameter.
     *          Corresponds to the URL parameter "display_type".
     */
    public Parameter<String> getParamDisplayType(){
        return DISPLAY_TYPE;
    }

//    /**
//     * @return  A {@code Parameter<String>} defining the email of a user, 
//     *          used at registration time.
//     *          Category of the parameter: user registration.
//     *          Corresponds to the URL parameter "email".
//     */
//    public Parameter<String> getParamEmail(){
//        return EMAIL;
//    }

    

//    /**
//     * @return  A {@code Parameter<Boolean>} most of the time used to define whether algorithms
//     *          should include substages of a developmental stage, when computing its 
//     *          expression data. Used for ontology display, but also for expression search engines.
//     *          Category of the parameter: ontology display parameter and query engines parameters. 
//     *          Corresponds to the URL parameter "stage_children".
//     */
//    public Parameter<Boolean> getParamStageChildren(){
//        return STAGE_CHILDREN;
//    }

    /**
     * @return  A {@code Parameter<String>} that contains the value used
     *          as key to store parameters on the disk. It does not allow multiple value
     *          and has to be reset before adding a value.
     */
    public Parameter<String> getParamData(){
        return DATA;
    }
    
   /**
    * @return  A {@code Parameter<String>} that contains the gene id.
    */
    public Parameter<String> getParamGeneId() {
    	return GENE_ID;
    }
   
    /**
     * @return  A {@code Parameter<String>} defining a gene ID list.
     *          Corresponds to the URL parameter "gene_list".
     */
    public Parameter<String> getParamGeneList() {
        return GENE_LIST;
    }

    /**
     * @return  A {@code Parameter<Integer>} that contains the species id.
     */
     public Parameter<Integer> getParamSpeciesId() {
         return SPECIES_ID;
     }
     
    /**
     * @return  A {@code Parameter<String>} that contains the search text.
     */
     public Parameter<String> getParamSearch() {
     	return SEARCH;
     }    

    /**
     * @return  A {@code Parameter<Boolean>} defining whether to display the {@code RequestParameters} 
     *          corresponding to a request as part of its response.
     *          Corresponds to the URL parameter "display_rp".
     */
    public Parameter<Boolean> getParamDisplayRequestParams(){
        return DISPLAY_REQUEST_PARAMS;
    }
    /**
     * @return  A {@code Parameter<Boolean>} appended to all AJAX queries to detect them.
     *          Corresponds to the URL parameter "ajax".
     */
    public Parameter<Boolean> getParamAjax(){
        return AJAX;
    }
    /**
     * @return  A {@code Parameter<Boolean>} appended to all submitted forms in POST to detect them.
     *          Corresponds to the URL parameter "post_form_submit".
     */
    public Parameter<Boolean> getParamPostFormSubmit(){
        return POST_FORM_SUBMIT;
    }
    /**
     * @return  A {@code Parameter<Integer>} defining a species ID list.
     *          Corresponds to the URL parameter "species_list".
     */
    public Parameter<Integer> getParamSpeciesList(){
        return SPECIES_LIST;
    }
    /**
     * @return  A {@code Parameter<String>} defining a foreground gene ID list.
     *          Corresponds to the URL parameter "fg_list".
     */
    public Parameter<String> getParamForegroundList() {
        return FOREGROUND_LIST;
    }
    /**
     * @return  A {@code Parameter<String>} defining a foreground gene ID file.
     *          Corresponds to the URL parameter "fg_file".
     */
    public Parameter<String> getParamForegroundFile() {
        return FOREGROUND_FILE;
    }
    /**
     * @return  A {@code Parameter<String>} defining a background gene ID list.
     *          Corresponds to the URL parameter "bg_list".
     */
    public Parameter<String> getParamBackgroundList() {
        return BACKGROUND_LIST;
    }
    /**
     * @return  A {@code Parameter<String>} defining a background gene ID file.
     *          Corresponds to the URL parameter "bg_file".
     */
    public Parameter<String> getParamBackgroundFile() {
        return BACKGROUND_FILE;
    }
    /**
     * @return  A {@code Parameter<String>} defining an expression type.
     *          Corresponds to the URL parameter "expr_type".
     */
    public Parameter<String> getParamExprType() {
        return EXPRESSION_TYPE;
    }
    /**
     * @return  A {@code Parameter<String>} defining a data quality.
     *          Corresponds to the URL parameter "data_qual".
     */
    public Parameter<String> getParamDataQuality() {
        return SUMMARY_QUALITY;
    }
    /**
     * @return  A {@code Parameter<String>} defining a data type.
     *          Corresponds to the URL parameter "data_type".
     */
    public Parameter<String> getParamDataType() {
        return DATA_TYPE;
    }
    /**
     * @return  A {@code Parameter<String>} defining a developmental stage.
     *          Corresponds to the URL parameter "dev_stage".
     */
    public Parameter<String> getParamDevStage() {
        return DEV_STAGE;
    }
    /**
     * @return  A {@code Parameter<String>} defining an anatomical entity.
     *          Corresponds to the URL parameter "anat_entity".
     */
    public Parameter<String> getParamAnatEntity() {
        return ANAT_ENTITY;
    }
    /**
     * @return  A {@code Parameter<String>} defining a decorrelation type.
     *          Corresponds to the URL parameter "decorr_type".
     */
    public Parameter<String> getParamDecorrelationType() {
        return DECORRELATION_TYPE;
    }
    /**
     * @return  A {@code Parameter<Integer>} defining a  node size to be used for TopAnat analysis.
     *          Corresponds to the URL parameter "node_size".
     */
    public Parameter<Integer> getParamNodeSize() {
        return NODE_SIZE;
    }
    /**
     * @return  A {@code Parameter<Integer>} defining a number of nodes to be used for TopAnat analysis.
     *          Corresponds to the URL parameter "nb_node".
     */
    public Parameter<Integer> getParamNbNode() {
        return NB_NODE;
    }
    /**
     * @return  A {@code Parameter<Double>} defining a FDR threshold to be used for TopAnat analysis.
     *          Corresponds to the URL parameter "fdr_thr".
     */
    public Parameter<Double> getParamFdrThreshold() {
        return FDR_THRESHOLD;
    }
    /**
     * @return  A {@code Parameter<Double>} defining a p-value threshold to be used 
     *          for TopAnat analysis.
     *          Corresponds to the URL parameter "p_value_thr".
     */
    public Parameter<Double> getParamPValueThreshold() {
        return P_VALUE_THRESHOLD;
    }
    /**
     * @return  A {@code Parameter<String>} containing the key associated to one TopAnat analysis.
     *          Corresponds to the URL parameter "analysis_id".
     */
    public Parameter<String> getParamAnalysisId() {
        return ANALYSIS_ID;
    }
    /**
     * @return  A {@code Parameter<Integer>} defining a job ID to be used to track a job.
     *          Corresponds to the URL parameter "job_id".
     */
    public Parameter<Integer> getParamJobId() {
        return JOB_ID;
    }
    /**
     * @return  A {@code Parameter<String>} defining the title of a job, for convenience.
     *          Corresponds to the URL parameter "job_title".
     */
    public Parameter<String> getParamJobTitle() {
        return JOB_TITLE;
    }  
    /**
     * @return  A {@code Parameter<String>} that contains the creation date of a job, as formatted 
     *          on the client environment. It is useful for, e.g., send a mail with the start time 
     *          of the job, as expected by the user. 
     *          Corresponds to the URL parameter "job_creation_date". 
     */
    public Parameter<String> getParamJobCreationDate() {
        return JOB_CREATION_DATE;
    }        
    /**
     * @return  A {@code Parameter<String>} defining the email of a user.
     *          Corresponds to the URL parameter "email".
     */
    public Parameter<String> getParamEmail(){
        return EMAIL;
    }
    
    /**
     * @return  A {@code Parameter<Boolean>} defining whether to display the {@code GeneListResponse} 
     *          corresponding to gene validation response.
     */
    public Parameter<Boolean> getParamGeneInfo() {
        return GENE_INFO;
    }
    
    /**
     * @return  A {@code Parameter<String>} that contains the attributes to retrieve 
     *          when performing a webservice query. Corresponds to the URL parameter "attr_list".
     */
    public Parameter<String> getParamAttributeList() {
        return ATTRIBUTE_LIST;
    }
    
    /**
     * @return  A {@code Parameter<String>} that contains the API key sent when using a Bgee webservice.
     *          Corresponds to the URL parameter "api_key".
     */
    public Parameter<String> getParamApiKey() {
        return API_KEY;
    }


    /**
     * @return  A {@code Parameter<String>} defining a anatomical entity ID list.
     *          Corresponds to the URL parameter "ae_list".
     */
    public Parameter<String> getParamAnatEntityList() {
        return ANAT_ENTITY_LIST;
    }
    /**
     * This class is designed to wrap all parameters that can be received and sent
     * through an HTTP request within the Bgee webapp. 
     * It contains several properties related to the parameter and its usage.
     * However, it does not store the value contained by a parameter's instance.
     * This role is fulfilled by {@link RequestParameters}.
     * <p>
     * It uses generic types and therefore a specific data type corresponding to
     * the parameter's value has to be provided at instantiation.
     * <p>
     * This class has a protected constructor and is meant to be instantiated 
     * only by an instance of {@link URLParameters} or a class that extends it.
     * 
     * @author Mathieu Seppey
     * @author Valentine Rech de Laval
     * @version Bgee 13, Nov 2014
     * @see RequestParameters
     * @see URLParameters
     * @since Bgee 13
     *
     * @param <T> The data type of the parameter.
     */
    public static class Parameter<T> {

        /**
         * A {@code String} that contains the name of the parameter as written in the URL.
         */
        private final String name ;

        /**
         * A {@code Boolean} that indicates whether the parameter accepts multiple values.
         */
        private final boolean allowsMultipleValues;

        /**
         * A {@code Boolean} that indicates whether the parameter accepts separated values, 
         * i.e. contains several values in one parameter, separated by {@code separator}.
         */
        private final boolean allowsSeparatedValues;

        /**
         * A {@code List} of {@code String}s that are separators to
         * separate values ordered by preference of use.
         */
        private final List<String> separators;

        /**
         * A {@code boolean} that indicates whether the parameter is storable or not.
         */
        private final boolean isStorable ;

        /**
         * A {@code boolean} that indicates whether the parameter is secure, 
         * i.e. contains information that should not be kept or displayed in 
         * the URL such as a password.
         */
        private final boolean isSecure ;

        /**
         * An {@code int} that represents the maximum size allowed for the parameter.
         */
        private final int maxSize ;

        /**
         * A {@code Class<T>} that is the data type of the value to be store by this parameter.
         */
        private final Class<T> type;

        /**
         * A {@code String} that contains the regular expression the parameter should match. 
         * Is {@code null} when the parameter is either a {@code String} without
         * content restrictions or a different data type.
         */
        private final String format;		

        /**
         * Protected constructor to allow only {@link URLParameters} to create instances 
         * of this class.
         * <p>
         * Note that if {@code allowsSeparatedValues} is {@code true} and some separators 
         * are provided, the regex {@code format} must accept these separators. 
         * 
         * @param name                    A {@code String} that is the name of the parameter 
         *                                as seen in an URL
         * @param allowsMultipleValues    A {@code boolean} that indicates whether 
         *                                the parameter accepts multiple values.
         * @param allowsSeparatedValues   A {@code Boolean} that indicates whether
         *                                the parameter accepts separated values.
         * @param separators              A {@code List} of {@code String}s that are separators to
         *                                separate values ordered by preference of use.
         * @param isStorable              A {@code boolean} defining whether the parameter
         *                                is storable.
         * @param isSecure		          A {@code boolean} defining whether the parameter 
         *                                is secure.
         * @param maxSize                 An {@code int} that represents the maximum number 
         *                                of characters allowed for this {@code Parameter}.
         * @param format                  A {@code String} that contains the regular expression 
         *                                that this parameter has to fit to. Can be {@code null} 
         *                                if any format is accepted.
         * @param type                    A {@code Class<T>} that is the data type of the value 
         *                                (or values if {@code allowsSeparatedValues} is
         *                                {@code true}) to be store by this parameter.
         * @throws IllegalArgumentException If no separators are provided for a separated-value 
         *                                  parameter, or if the separators are not contained 
         *                                  in {@code format}.
         */
        protected Parameter(String name, boolean allowsMultipleValues, boolean allowsSeparatedValues,
                List<String> separators, boolean isStorable, boolean isSecure, int maxSize,
                String format, Class<T> type) throws IllegalArgumentException {

            log.entry(name, allowsMultipleValues, isStorable, isSecure, maxSize, format, type);

            this.name = name ;
            this.allowsMultipleValues = allowsMultipleValues;
            this.allowsSeparatedValues = allowsSeparatedValues;
            this.separators = Collections.unmodifiableList(Optional.ofNullable(separators)
                    .orElse(new ArrayList<>()));
            this.isStorable = isStorable ;
            this.isSecure = isSecure ;
            this.maxSize = maxSize ;
            this.format = format ;
            this.type = type ;
            
            if (this.allowsSeparatedValues) {
                if (this.separators.isEmpty() || this.separators.stream().anyMatch(Objects::isNull)) {
                    throw log.throwing(new IllegalArgumentException("Separators must be provided "
                            + "for separated-values parameters."));
                }
                if (this.separators.stream().anyMatch(sep -> !this.format.contains(Pattern.quote(sep)))) {
                    throw log.throwing(new IllegalArgumentException("Separators must be part of "
                            + "the String allowing to validate input format."));
                }
            }
            
            log.exit();
        }

        /**
         * @return	A {@code String} that is the name of the parameter as seen in an URL
         */
        public String getName() {
            return name;
        }

        /**
         * @return  A {@code Boolean} that indicates whether the parameter accepts multiple values.
         */
        public boolean allowsMultipleValues() {
            return allowsMultipleValues;
        }

        /**
         * @return  A {@code Boolean} that indicates whether the parameter accepts separated values.
         */
        public boolean allowsSeparatedValues() {
            return allowsSeparatedValues;
        }

        /**
         * @return  A {@code List} of {@code String}s that are separators to
         *          separate values ordered by preference of use.
         */
        public List<String> getSeparators() {
            return separators;
        }

        /**
         * @return	A {@code boolean} defining whether the parameter is storable or not
         */
        public boolean isStorable() {
            return isStorable;
        }

        /**
         * @return	A {@code boolean} defining whether the parameter is secure or not
         */
        public boolean isSecure() {
            return isSecure;
        }

        /**
         * @return    An {@code int} that represents the maximum number of characters allowed 
         *            if the type of this {@code Parameter} is a {@code String}.
         */
        public int getMaxSize() {
            return maxSize;
        }

        /**
         * @return	A {@code String} that contains the regular expression that this parameter
         * 			has to fit to
         */
        public String getFormat() {
            return format;
        }

        /**
         * @return	A {@code Class<T>} that is the data type of the value to be store 
         * 			by this parameter.
         */	
        public Class<T> getType() {
            return type;
        }
        
        @Override
        public String toString() {
            return name;
        }

        @Override
        public int hashCode() {
            final int prime = 31;
            int result = 1;
            result = prime * result + (allowsMultipleValues ? 1231 : 1237);
            result = prime * result + (allowsSeparatedValues ? 1231 : 1237);
            result = prime * result + ((format == null) ? 0 : format.hashCode());
            result = prime * result + (isSecure ? 1231 : 1237);
            result = prime * result + (isStorable ? 1231 : 1237);
            result = prime * result + maxSize;
            result = prime * result + ((name == null) ? 0 : name.hashCode());
            result = prime * result + ((separators == null) ? 0 : separators.hashCode());
            result = prime * result + ((type == null) ? 0 : type.hashCode());
            return result;
        }

        @Override
        public boolean equals(Object obj) {
            if (this == obj)
                return true;
            if (obj == null)
                return false;
            if (getClass() != obj.getClass())
                return false;
            Parameter<?> other = (Parameter<?>) obj;
            if (allowsMultipleValues != other.allowsMultipleValues)
                return false;
            if (allowsSeparatedValues != other.allowsSeparatedValues)
                return false;
            if (format == null) {
                if (other.format != null)
                    return false;
            } else if (!format.equals(other.format))
                return false;
            if (isSecure != other.isSecure)
                return false;
            if (isStorable != other.isStorable)
                return false;
            if (maxSize != other.maxSize)
                return false;
            if (name == null) {
                if (other.name != null)
                    return false;
            } else if (!name.equals(other.name))
                return false;
            if (separators == null) {
                if (other.separators != null)
                    return false;
            } else if (!separators.equals(other.separators))
                return false;
            if (type == null) {
                if (other.type != null)
                    return false;
            } else if (!type.equals(other.type))
                return false;
            return true;
        }
    }
}

<|MERGE_RESOLUTION|>--- conflicted
+++ resolved
@@ -513,13 +513,10 @@
             SEARCH,
             // Species request
             SPECIES_LIST,
-<<<<<<< HEAD
             // Anat. similarity analyze params
             ANAT_ENTITY_LIST,
-=======
             // Expression comparison request
             GENE_LIST,
->>>>>>> 64b17df1
             // TopAnat analyze params
             FOREGROUND_LIST, FOREGROUND_FILE, BACKGROUND_LIST, BACKGROUND_FILE,
             EXPRESSION_TYPE, SUMMARY_QUALITY, DATA_TYPE, DEV_STAGE, DECORRELATION_TYPE,
