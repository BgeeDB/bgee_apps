package org.bgee.model.dao.api.species;

import java.util.Set;

import org.bgee.model.dao.api.DAO;
import org.bgee.model.dao.api.DAOResultSet;
import org.bgee.model.dao.api.EntityTO;
import org.bgee.model.dao.api.exception.DAOException;

/**
 * DAO defining queries using or retrieving {@link SpeciesTO}s. 
 * 
 * @author Frederic Bastian
 * @version Bgee 13
 * @see SpeciesTO
 * @since Bgee 01
 */
public interface SpeciesDAO extends DAO<SpeciesDAO.Attribute> {
    
    /**
     * {@code Enum} used to define the attributes to populate in the {@code SpeciesTO}s 
     * obtained from this {@code SpeciesDAO}.
     * <ul>
     * <li>{@code ID}: corresponds to {@link SpeciesTO#getId()}.
     * <li>{@code COMMON_NAME}: corresponds to {@link SpeciesTO#getName()}.
     * <li>{@code GENUS}: corresponds to {@link SpeciesTO#getGenus()}.
     * <li>{@code SPECIES_NAME}: corresponds to {@link SpeciesTO#getSpeciesName()}.
     * <li>{@code PARENT_TAXON_ID}: corresponds to {@link SpeciesTO#getParentTaxonId()}.
     * <li>{@code GENOME_FILE_PATH}: corresponds to {@link SpeciesTO#getGenomeFilePath()}.
     * <li>{@code GENOME_VERSION}: corresponds to {@link SpeciesTO#getGenomeVersion()}.
     * <li>{@code DATA_SOURCE_ID}: corresponds to {@link SpeciesTO#getDataSourceId()}.
     * <li>{@code GENOME_SPECIES_ID}: corresponds to {@link SpeciesTO#getGenomeSpeciesId()}.
     * <li>{@code FAKE_GENE_ID_PREFIX}: corresponds to {@link SpeciesTO#getFakeGeneIdPrefix()}.
     * <li>{@code DISPLAY_ORDER}: corresponds to {@link SpeciesTO#getDisplayOrder()}.
     * </ul>
     * @see org.bgee.model.dao.api.DAO#setAttributes(Collection)
     * @see org.bgee.model.dao.api.DAO#setAttributes(Enum[])
     * @see org.bgee.model.dao.api.DAO#clearAttributes()
     */
    public enum Attribute implements DAO.Attribute {
<<<<<<< HEAD
        ID, COMMON_NAME, GENUS, SPECIES_NAME, PARENT_TAXON_ID, GENOME_FILE_PATH, 
        GENOME_VERSION, DATA_SOURCE_ID, GENOME_SPECIES_ID, FAKE_GENE_ID_PREFIX, 
        DISPLAY_ORDER;
=======
        ID("id"), COMMON_NAME("name"), GENUS("genus"), SPECIES_NAME("speciesName"), 
        PARENT_TAXON_ID("parentTaxonId"), GENOME_FILE_PATH("genomeFilePath"), 
        GENOME_SPECIES_ID("genomeSpeciesId"), FAKE_GENE_ID_PREFIX("fakeGeneIdPrefix"), 
        // TODO currently this info is not present in the table
        GENOME_VERSION("genomeVersion");

        /**
         * A {@code String} that is the corresponding field name in {@code RelationTO} class.
         * @see {@link Attribute#getTOFieldName()}
         */
        private final String fieldName;
        
        private Attribute(String fieldName) {
            this.fieldName = fieldName;
        }

        @Override
        public String getTOFieldName() {
            return this.fieldName;
        }
>>>>>>> 3a00a97b
    }
    
    /**
     * Retrieve all species from data source.
     * <p>
     * The species are retrieved and returned as a {@code SpeciesTOResultSet}. 
     * It is the responsibility of the caller to close this {@code DAOResultSet} once 
     * results are retrieved.
     * 
     * @return A {@code SpeciesTOResultSet} containing all species from data source.
     * @throws DAOException If an error occurred when accessing the data source. 
     */
    public SpeciesTOResultSet getAllSpecies() throws DAOException;
    
    /**
     * Retrieve from the data source the species matching the provided IDs. 
     * If {@code speciesIds} is {@code null} or empty, this equivalent to calling 
     * {@link #getAllSpecies()}.
     * <p>
     * The species are retrieved and returned as a {@code SpeciesTOResultSet}. 
     * It is the responsibility of the caller to close this {@code DAOResultSet} once 
     * results are retrieved.
     * 
     * @param speciesIds    A {@code Set} of {@code String}s that are the NCBI IDs 
     *                      of the requested species (for instance, {@code 9606} for human).
     * @return A {@code SpeciesTOResultSet} containing all species from data source.
     * @throws DAOException If an error occurred when accessing the data source. 
     */
    public SpeciesTOResultSet getSpeciesByIds(Set<String> speciesIds) throws DAOException;

    /**
     * Retrieve all the species that are part of any data group.
     * @return A {@link org.bgee.model.dao.api.species.SpeciesDAO.SpeciesTOResultSet} containing all the species
     * that are part of at least one species data group.
     * @throws DAOException
     */
    public SpeciesTOResultSet getSpeciesFromDataGroups() throws DAOException;
    /**
     * {@code DAOResultSet} specifics to {@code SpeciesTO}s
     * 
     * @author Valentine Rech de Laval
     * @version Bgee 13
     * @since Bgee 13
     */
	public interface SpeciesTOResultSet extends DAOResultSet<SpeciesTO> {
		
	}

    /**
     * {@code EntityTO} representing a species in the Bgee data source.
     * 
     * @author Frederic Bastian
     * @version Bgee 13
     * @since Bgee 01
     */
    public final class SpeciesTO extends EntityTO {

    	private static final long serialVersionUID = 341628321446710146L;
    	/**
         * A {@code String} that is the genus of this species (for instance, <i>homo</i>).
         * Corresponds to the DAO {@code Attribute} {@link SpeciesDAO.Attribute GENUS}.
         */
        private final String genus;
        /**
         * A {@code String} that is the species name of this species (for instance, 
         * <i>sapiens</i>). Corresponds to the DAO {@code Attribute} 
         * {@link SpeciesDAO.Attribute SPECIES_NAME}.
         */
        private final String speciesName;
        /**
         * An {@code Integer} allowing to sort species in preferred display order.
         */
        private final Integer displayOrder;
        /**
         * A {@code String} that is the ID of the parent taxon of this species (for instance, 
         * {@code 9605} for <i>homo</i>, if this species was "human"). 
         * Corresponds to the DAO {@code Attribute} {@link SpeciesDAO.Attribute 
         * PARENT_TAXON_ID}.
         */
        private final String parentTaxonId;
        
        /**
         * A {@code String} that is the path to retrieve the genome file we use 
         * for this species, from the GTF directory of the Ensembl FTP, without the Ensembl 
         * version suffix, nor the file type suffixes. For instance, for human, 
         * the GTF file in Ensembl 75 is stored at: 
         * {@code ftp://ftp.ensembl.org/pub/release-75/gtf/homo_sapiens/Homo_sapiens.GRCh37.75.gtf.gz}.
         * This attribute would then contain: {@code homo_sapiens/Homo_sapiens.GRCh37}
         * This attribute is needed because we use for some species the genome 
         * of another species (for instance, chimp genome for bonobo species).
         */
        private final String genomeFilePath;
        
        /**
         * A {@code String} that is the genome version we use for this species.
         * For instance, for human, this attribute would contain: {@code Homo_sapiens.GRCh37}.
         */
        private final String genomeVersion;
        
        /**
         * @see #getDataSourceId()
         */
        private final String dataSourceId;

        /**
         * A {@code String} that is the ID of the species whose the genome was used 
         * for this species. This is used when a genome is not in Ensembl, but genome 
         * of a close species is. For instance, for bonobo (ID 9597), we use the chimp genome 
         * (ID 9598), because bonobo is not in Ensembl.
         */
        private final String genomeSpeciesId;
        
        /**
         * A {@code String} that is the prefix of gene IDs for this species, if its genome 
         * was not in Ensembl. This is because when another genome was used for a species 
         * in Bgee, we change the gene ID prefix (for instance, the chimp gene IDs, 
         * starting with 'ENSPTRG', will be changed to 'PPAG' when used for the bonobo).
         */
        private final String fakeGeneIdPrefix;
        
        /**
         * Constructor providing the ID, the common name, the genus, the species, and the ID 
         * of the parent taxon.
         * <p>
         * All of these parameters are optional, so they can be {@code null} when not used.
         * We do not use a {@code builder pattern}, because {@code TransferObject}s 
         * are not meant to be instantiated by clients, but only by the application, 
         * so we do not really care about having non-friendly constructors.
         * 
         * @param id                A {@code String} that is the ID.
         * @param commonName        A {@code String} that is the common name. 
         * @param genus             A {@code String} that is the genus of the species 
         *                          (for instance, <i>homo</i>).
         * @param speciesName       A {@code String} that is the species name of the species 
         *                          (for instance, <i>sapiens</i>).
         * @param displayOrder      An {@code Integer} allowing to sort species in preferred display order.
         * @param parentTaxonId     A {@code String} that is the NCBI ID of the parent taxon 
         *                          of this species (for instance, {@code 9605} for <i>homo</i>, 
         *                          the parent taxon of human).
         * @param genomeFilePath    A {@code String} that is the path to retrieve the genome file 
         *                          we use for this species.
         * @param genomeVersion     A {@code String} that is the genome version 
         *                          we use for this species.
         * @param genomeSpeciesId   A {@code String} that is the ID of the species whose 
         *                          the genome was used for this species.
         * @param fakeGeneIdPrefix  A {@code String} that is the prefix of gene IDs for this
         *                          species, if its genome was not in Ensembl.
         */
        public SpeciesTO(String id, String commonName, String genus, String speciesName, 
                Integer displayOrder, String parentTaxonId, String genomeFilePath, String genomeVersion, 
                String dataSourceId, String genomeSpeciesId, String fakeGeneIdPrefix) {
            super(id, commonName);
            
            this.genus = genus;
            this.speciesName = speciesName;
            this.displayOrder = displayOrder;
            this.parentTaxonId = parentTaxonId;
            this.genomeFilePath = genomeFilePath;
            this.genomeVersion = genomeVersion;
            this.dataSourceId = dataSourceId;
            this.genomeSpeciesId = genomeSpeciesId;
            this.fakeGeneIdPrefix = fakeGeneIdPrefix;
        }
        
        /**
         * @return  The {@code String} that is the common name of this species. 
         *          Corresponds to the DAO {@code Attribute} {@link SpeciesDAO.Attribute 
         *          COMMON_NAME}. Returns {@code null} if value not set.
         */
        @Override
        public String getName() {
            //method overridden only to provide a more accurate javadoc
            return super.getName();
        }
        /**
         * @return  the {@code String} that is the genus of this species 
         *          (for instance, <i>homo</i>).
         *          Corresponds to the DAO {@code Attribute} {@link SpeciesDAO.Attribute 
         *          GENUS}. Returns {@code null} if value not set.
         */
        public String getGenus() {
            return genus;
        }
        /**
         * @return  {@code String} that is the species name of this species 
         *          (for instance, <i>sapiens</i>).
         *          Corresponds to the DAO {@code Attribute} {@link SpeciesDAO.Attribute 
         *          SPECIES_NAME}. Returns {@code null} if value not set.
         */
        public String getSpeciesName() {
            return speciesName;
        }
        /**
         * @return  An {@code Integer} allowing to sort species in preferred display order.
         */
        public Integer getDisplayOrder() {
            return displayOrder;
        }
        /**
         * @return  the {@code String} that is the ID of the parent taxon of this species 
         *          (for instance, {@code 9605} for <i>homo</i>, if this species was "human").
         *          Corresponds to the DAO {@code Attribute} {@link SpeciesDAO.Attribute 
         *          PARENT_TAXON_ID}. Returns {@code null} if value not set.
         */
        public String getParentTaxonId() {
            return parentTaxonId;
        }
        
        /**
         * @return  {@code String} that is the path to retrieve the genome file we use 
         *          for this species, from the GTF directory of the Ensembl FTP, 
         *          without the Ensembl version suffix, nor the file type suffixes.
         */
        public String getGenomeFilePath() {
            return genomeFilePath;
        }

        /**
         * @return  {@code String} that is the genome version we use for this species.
         */
        public String getGenomeVersion() {
            return genomeVersion;
        }
        
        /**
         * @return  A {@code String} that is the ID in the Bgee database of the data source 
         *          for genome information.
         */
        public String getDataSourceId() {
            return dataSourceId;
        }

        /**
         * @return  A {@code String} that is the ID of the species whose the genome was used 
         *          for this species. This is used when a genome is not in Ensembl, 
         *          but genome of a close species is. 
         */
        public String getGenomeSpeciesId() {
            return genomeSpeciesId;
        }

        /**
         * @return  A {@code String} that is the prefix of gene IDs for this species, 
         *          if its genome was not in Ensembl. This is because when another genome 
         *          was used for a species in Bgee, we change the gene ID prefix 
         *          (for instance, the chimp gene IDs, starting with 'ENSPTRG', will be 
         *          changed to 'PPAG' when used for the bonobo).
         */
        public String getFakeGeneIdPrefix() {
            return fakeGeneIdPrefix;
        }

        @Override
        public String toString() {
            return "ID: " + this.getId() + " - Common name: " + this.getName() + 
                    " - Genus: " + this.getGenus() + " - Species name: " + this.getSpeciesName() + 
                    " - Parent taxon ID: " + this.getParentTaxonId() + " - Description: " + 
                    this.getDescription() + " - Genome file path: " + this.getGenomeFilePath() + 
                    " - Genome version: " + this.getGenomeFilePath() + 
                    " - Data source ID: " + this.getDataSourceId() + " - Genome species ID: " + 
                    this.getGenomeSpeciesId() + " - Fake gene ID prefix: " + 
                    this.getFakeGeneIdPrefix();
        }
    }
}<|MERGE_RESOLUTION|>--- conflicted
+++ resolved
@@ -38,16 +38,11 @@
      * @see org.bgee.model.dao.api.DAO#clearAttributes()
      */
     public enum Attribute implements DAO.Attribute {
-<<<<<<< HEAD
-        ID, COMMON_NAME, GENUS, SPECIES_NAME, PARENT_TAXON_ID, GENOME_FILE_PATH, 
-        GENOME_VERSION, DATA_SOURCE_ID, GENOME_SPECIES_ID, FAKE_GENE_ID_PREFIX, 
-        DISPLAY_ORDER;
-=======
         ID("id"), COMMON_NAME("name"), GENUS("genus"), SPECIES_NAME("speciesName"), 
         PARENT_TAXON_ID("parentTaxonId"), GENOME_FILE_PATH("genomeFilePath"), 
+        GENOME_VERSION("genomeVersion"), DATA_SOURCE_ID("dataSourceId"), 
         GENOME_SPECIES_ID("genomeSpeciesId"), FAKE_GENE_ID_PREFIX("fakeGeneIdPrefix"), 
-        // TODO currently this info is not present in the table
-        GENOME_VERSION("genomeVersion");
+        DISPLAY_ORDER("speciesDisplayOrder");
 
         /**
          * A {@code String} that is the corresponding field name in {@code RelationTO} class.
@@ -63,7 +58,6 @@
         public String getTOFieldName() {
             return this.fieldName;
         }
->>>>>>> 3a00a97b
     }
     
     /**
