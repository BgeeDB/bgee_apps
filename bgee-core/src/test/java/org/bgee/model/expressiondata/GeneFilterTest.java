package org.bgee.model.expressiondata;

import static org.junit.Assert.assertFalse;
import static org.junit.Assert.assertTrue;

import java.util.Arrays;

import org.bgee.model.TestAncestor;
import org.bgee.model.gene.Gene;
import org.bgee.model.gene.GeneBioType;
import org.bgee.model.gene.GeneFilter;
import org.bgee.model.species.Species;
import org.junit.Test;

/**
 * Unit tests for {@link GeneFilter}.
 * 
 * @author  Valentine Rech de Laval
 * @version Bgee 14, Mar. 2017
 * @since   Bgee 13, Nov. 2016
 */
public class GeneFilterTest extends TestAncestor {
    
    @Test
    public void shouldTest() {
        Gene gene = new Gene("gA", new Species(1), new GeneBioType("type1"));
        
        // Test filtering on gene ID only
        GeneFilter filter = new GeneFilter(1, gene.getEnsemblGeneId());
<<<<<<< HEAD
=======
//        assertTrue("Null should pass filter", filter.test(null));
>>>>>>> 677d9372
        assertTrue("Gene ID should pass filter", filter.test(gene));
        assertFalse("Gene ID should not pass filter", filter.test(new Gene("gB", new Species(1), new GeneBioType("type1"))));
        
        // Test filtering on gene IDs only
        filter = new GeneFilter(1, Arrays.asList(gene.getEnsemblGeneId(), "g2"));
<<<<<<< HEAD
=======
//        assertTrue("Null should pass filter", filter.test(null));
>>>>>>> 677d9372
        assertTrue("Gene ID should pass filter", filter.test(gene));
        assertFalse("Gene ID should not pass filter", filter.test(new Gene("gB", new Species(1), new GeneBioType("type1"))));
        
        // Test filtering on gene and species IDs
        filter = new GeneFilter(1, Arrays.asList(gene.getEnsemblGeneId(), "g2"));
<<<<<<< HEAD
=======
//        assertTrue("Null should pass filter", filter.test(null));
>>>>>>> 677d9372
        assertTrue("Species ID should pass filter", filter.test(gene));
        assertFalse("Species ID should not pass filter", filter.test(new Gene("gA", new Species(2), new GeneBioType("type1"))));
        assertFalse("Gene ID should not pass filter", filter.test(new Gene("gB", new Species(1), new GeneBioType("type1"))));

        // Test filtering on species ID only
        filter = new GeneFilter(1);
<<<<<<< HEAD
=======
//        assertTrue("Null should pass filter", filter.test(null));
>>>>>>> 677d9372
        assertTrue("Species ID should pass filter", filter.test(gene));
        assertFalse("Species ID should not pass filter", filter.test(new Gene("gA", new Species(2), new GeneBioType("type1"))));
    }
}<|MERGE_RESOLUTION|>--- conflicted
+++ resolved
@@ -20,45 +20,29 @@
  * @since   Bgee 13, Nov. 2016
  */
 public class GeneFilterTest extends TestAncestor {
-    
+
     @Test
     public void shouldTest() {
         Gene gene = new Gene("gA", new Species(1), new GeneBioType("type1"));
         
         // Test filtering on gene ID only
         GeneFilter filter = new GeneFilter(1, gene.getEnsemblGeneId());
-<<<<<<< HEAD
-=======
-//        assertTrue("Null should pass filter", filter.test(null));
->>>>>>> 677d9372
         assertTrue("Gene ID should pass filter", filter.test(gene));
         assertFalse("Gene ID should not pass filter", filter.test(new Gene("gB", new Species(1), new GeneBioType("type1"))));
         
         // Test filtering on gene IDs only
         filter = new GeneFilter(1, Arrays.asList(gene.getEnsemblGeneId(), "g2"));
-<<<<<<< HEAD
-=======
-//        assertTrue("Null should pass filter", filter.test(null));
->>>>>>> 677d9372
         assertTrue("Gene ID should pass filter", filter.test(gene));
         assertFalse("Gene ID should not pass filter", filter.test(new Gene("gB", new Species(1), new GeneBioType("type1"))));
         
         // Test filtering on gene and species IDs
         filter = new GeneFilter(1, Arrays.asList(gene.getEnsemblGeneId(), "g2"));
-<<<<<<< HEAD
-=======
-//        assertTrue("Null should pass filter", filter.test(null));
->>>>>>> 677d9372
         assertTrue("Species ID should pass filter", filter.test(gene));
         assertFalse("Species ID should not pass filter", filter.test(new Gene("gA", new Species(2), new GeneBioType("type1"))));
         assertFalse("Gene ID should not pass filter", filter.test(new Gene("gB", new Species(1), new GeneBioType("type1"))));
 
         // Test filtering on species ID only
         filter = new GeneFilter(1);
-<<<<<<< HEAD
-=======
-//        assertTrue("Null should pass filter", filter.test(null));
->>>>>>> 677d9372
         assertTrue("Species ID should pass filter", filter.test(gene));
         assertFalse("Species ID should not pass filter", filter.test(new Gene("gA", new Species(2), new GeneBioType("type1"))));
     }
