--- conflicted
+++ resolved
@@ -58,20 +58,7 @@
      * <p>  
      * These {@code ensemblGeneId} and {@code species} cannot be {@code null}, or blank,
      * otherwise an {@code IllegalArgumentException} will be thrown.
-     *  
-<<<<<<< HEAD
-     * @param ensemblGeneId                         A {@code String} representing the ID of this object.
-     * @param species                               A {@code Species} representing the species this gene belongs to.
-     * @param geneMappedToSameEnsemblGeneIdCount    An {@code Integer} that is the number of genes
-     *                                              in the Bgee database with the same Ensembl gene ID.
-     *                                              See {@link #getGeneMappedToSameEnsemblGeneIdCount()}
-     *                                              for more details.
-     * @throws IllegalArgumentException     if {@code ensemblGeneId} is blank,
-     *                                      or {@code Species} is {@code null}.
-     */
-    public Gene(String ensemblGeneId, Species species, int geneMappedToSameEnsemblGeneIdCount) throws IllegalArgumentException {
-        this(ensemblGeneId, null, null, species, geneMappedToSameEnsemblGeneIdCount);
-=======
+     *
      * @param ensemblGeneId A {@code String} representing the ID of this object.
      * @param species       A {@code Species} representing the species this gene belongs to.
      * @param geneBioType   The {@code GeneBioType} of this {@code Gene}.
@@ -80,7 +67,6 @@
      */
     public Gene(String ensemblGeneId, Species species, GeneBioType geneBioType) throws IllegalArgumentException {
         this(ensemblGeneId, null, null, species, geneBioType, 1);
->>>>>>> 1455ef3d
     }
     /**
      * Constructor providing the {@code ensemblGeneId}, the name, the description,
