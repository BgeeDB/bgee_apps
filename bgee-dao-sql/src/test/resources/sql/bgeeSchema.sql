--- conflicted
+++ resolved
@@ -124,13 +124,8 @@
 -- This field is needed because we use for some species the genome of another species
 -- (for instance, chimp genome for bonobo species).
     genomeFilePath varchar(100) not null COMMENT 'GTF annotation path used to map this species in Ensembl FTP',
-<<<<<<< HEAD
     genomeVersion varchar(50) not null, 
-    dataSourceId smallInt unsigned not null COMMENT 'source for genome information', 
-=======
-    genomeVersion varchar(50) not null,
     dataSourceId smallInt unsigned not null COMMENT 'source for genome information',
->>>>>>> 4bf6846d
 -- ID of the species whose the genome was used for this species. This is used
 -- when a genome is not in Ensembl. For instance, for bonobo (ID 9597), we use the chimp
 -- genome (ID 9598), because bonobo is not in Ensembl.
