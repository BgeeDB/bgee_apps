<div ng-cloak> <!-- class="container-fluid" --> 

    <h1>TopAnat - Gene Expression Enrichment</h1>

    <div id='bgee_introduction'>
	   <p>GO-like enrichment of anatomical terms, mapped to genes by expression patterns.
	       It is possible to run TopAnat using our 
	       <a href='https://bioconductor.org/packages/release/bioc/html/BgeeDB.html' class='external_link' 
	       target='_blank'>BgeeDB R package</a>.
           This is the same as this web-service, but with more flexibility in 
           the choice of parameters and developmental stages, and is based on the 
           <a href='http://www.bioconductor.org/packages/release/bioc/html/topGO.html' class='external_link'
           title='topGO package in Bioconductor' target='_blank'>topGO package</a>.
	   </p>
    </div>


    <form id="queryForm" style="font-size: 14px;" name="queryForm" ng-submit="vm.postForm()" novalidate>

        <input type="hidden" ng-model="vm.isFormValidDevStages" required/>
        <input type="hidden" ng-model="vm.isFormValidDataTypes" required/>

        <div ng-cloak style="position: fixed; top: 10px; right: 10px; width: 100px; background-color: white;">
            <loading></loading>
        </div>

        <!-- <div class="row vert-offset horiz-offset" style="padding-bottom: 20px;"> -->
        <div class="row">
	        <ul ng-cloak class="nav nav-pills">
	            <li ng-class="{'active': vm.showRecentJobsPanel}">
	                <a role="button" ng-click="vm.toggleRecentJobs();">
	                    <span class="glyphicon glyphicon-th-list" aria-hidden="true"></span>
	                    Recent Jobs
	                    <span ng-if="vm.recentJobs.length > 0" class="badge">{{vm.recentJobs.length}}</span>
	                </a>
	            </li>
	            <li>
	                <a href="?page=doc&action=top_anat" role="button">
	                    <span class="glyphicon glyphicon-education" aria-hidden="true"></span>
	                    Documentation
	                </a>
	            </li>
	        </ul>
            <span class="examples">
                <!--  See popover text in help.json -->
                <span class="glyphicon glyphicon-pushpin"></span> Examples 
                <!-- Do not add a trailing slash to the example URLs, see comments in topanat.js -->
                <a class="bgee-loading" href="?page=top_anat#/result/7919f27d143667bc6c137401ce0c91b51e257538"
                   uib-popover="{{vm.help}}" popover-trigger="mouseenter" popover-placement="bottom"
                   popover-append-to-body="true" popover-title="Example 1"
                   ng-mouseover="vm.getOnlineHelpForItem('Example 1')">1</a>
                <a class="bgee-loading" href="?page=top_anat#/result/8fce889da7b4519c5792573ed3933032c8122819"
                   uib-popover="{{vm.help}}" popover-trigger="mouseenter" popover-placement="bottom"
                   popover-append-to-body="true" popover-title="Example 2"
                   ng-mouseover="vm.getOnlineHelpForItem('Example 2')">2</a>
                <a class="bgee-loading" href="?page=top_anat#/result/e37009ba698919c75d06e81b3eca5d48f78210a0"
                   uib-popover="{{vm.help}}" popover-trigger="mouseenter" popover-placement="bottom"
                   popover-append-to-body="true" popover-title="Example 3"
                   ng-mouseover="vm.getOnlineHelpForItem('Example 3')">3</a>
                <a class="bgee-loading" href="?page=top_anat#/result/7e8c74c073be03be4c40810c16c6be06c0bef1be"
                   uib-popover="{{vm.help}}" popover-trigger="mouseenter" popover-placement="bottom"
                   popover-append-to-body="true" popover-title="Example 4"
                   ng-mouseover="vm.getOnlineHelpForItem('Example 4')">4</a>
                <a class="bgee-loading" href="?page=top_anat#/result/5fc8ff1fcfed7cfba0f82f82a67b418ce8a709b6"
                   uib-popover="{{vm.help}}" popover-trigger="mouseenter" popover-placement="bottom"
                   popover-append-to-body="true" popover-title="Example 5"
                   ng-mouseover="vm.getOnlineHelpForItem('Example 5')">5</a>
            </span>
        </div>

        <div uib-collapse="!vm.showRecentJobsPanel" id="recentjobs" class="row" >

            <div ng-show="vm.recentJobs.length > 0">
                <ul class="list-group" >
                    <li ng-repeat="job in vm.recentJobs" class="list-group-item">
			            <img class="img-topanat-xsmall" uib-tooltip="Species: {{job.species}}"
                            ng-src="{{vm.species_img(job.taxid)}}"> |
                        {{job.creationDate}} |
						<span class="truncate-parent"><span ng-show="job.title" uib-tooltip="{{job.title}}" class="truncate">{{job.title}}</span> |</span>
                        <a class="btn-xs btn-success bgee-loading" style="text-decoration: none;" ng-href="#/result/{{job.hash}}" bgee-linkreload>View Job</a>
                        <a class="btn-xs btn-danger" style="text-decoration: none;" href="" ng-click="vm.removeJob(job);" style="margin-left: 6px;">Remove job</a></li>
                </ul>
            </div>
            <div class="ng-cloak" ng-if="vm.recentJobs.length == 0 && vm.recentJobs">
                No recent jobs stored.
            </div>
        </div>

<<<<<<< HEAD
=======

        <!-- HELP -->
        <div class="row horiz-offset" id="helpContainer" style="margin-top: 20px;">
            <div class="repeat-animation hide-fade" ng-show="vm.showHelp">
                <div id="helpPanel" class="panel panel-info">
                    <div class="panel-heading">
                        <h3 class="panel-title">TopAnat - Quickstart</h3>
                    </div>

                    <div class="row panel-body">
                        <div class="col-sm-12">
                            <p>TopAnat is a tool to identify and visualize enriched anatomical terms,
                                from the expression patterns of a list of genes.
                            </p>
                            <p>It allows to discover where genes from a set are preferentially expressed,
                                as compared to a background, represented by default by all expression data in Bgee
                                for the requested species. It is is similar to a Gene Ontology enrichment test,
                                except that it analyzes the anatomical structures where genes are expressed,
                                rather than their GO functional annotations.
                            </p>
                            <p>See also our <a href="https://bgeedb.wordpress.com/2015/11/24/topanat-go-like-enrichment-of-anatomical-terms-mapped-to-genes-by-expression-patterns/"
                                               title="Link to the Bgee Wordpress blog" target="_blank">blog post</a>
                                about TopAnat for more information.
                            </p>
                            <p><strong>Please note that the results can be slow to compute</strong>,
                                typically from 1 to 30 minutes, depending on the amount of data to process.
                            </p>
                        </div>
                        <div class="col-sm-6">
                            <p><span class="list_element_title">See examples: </span>
                            <ul>
                                <li><a class="bgee-loading" href="?page=top_anat#/result/7919f27d143667bc6c137401ce0c91b51e257538"
                                       title="TopAnat example" bgee-linkreload>Mouse genes mapped to the GO term "spermatogenesis"</a>.</li>
                                <li><a class="bgee-loading" href="?page=top_anat#/result/e37009ba698919c75d06e81b3eca5d48f78210a0"
                                       title="TopAnat example" bgee-linkreload>Mouse genes mapped to the GO term "neurological system process", 
                                       with decorrelation and high quality data only</a>.</li>
                                <li><a class="bgee-loading" href="?page=top_anat#/result/7e8c74c073be03be4c40810c16c6be06c0bef1be"
                                       title="TopAnat example" bgee-linkreload>Cow genes with the keyword "muscle" 
                                       in their UniProtKB/Swiss-Prot description</a>.</li>
                                <li><a class="bgee-loading" href="?page=top_anat#/result/5fc8ff1fcfed7cfba0f82f82a67b418ce8a709b6"
                                       title="TopAnat example" bgee-linkreload>Platypus genes located on X chromosome</a>.</li>
                            </ul>
                            </p>
                            <p>
                                <!-- To be resurrected once we have a link to a comprehensive doc -->
                                <!--<a href="">More...</a>-->
                            </p>

                        </div>

                        <div class="col-sm-6">
                            <span class="list_element_title">How to use: </span>
                            <ul class="help">
                                <li>Enter a list of Ensembl identifiers into the first form field,</li>
                                <li>Optionally, enter a list of background genes,</li>
                                <li>Optionally, change the program parameters with the dropdown menu.</li>
                                <li>Click the 'Submit your job' button.</li>
                            </ul>
                        </div>

                        <div class="col-sm-12">
                            <p>A note of caution: in your analyses, you should be extremely careful 
                               about the definition of your universe (i.e., your background genes). 
                               The cases where it is correct to use the default background (i.e., all genes 
                               with data in Bgee for the selected species) should be actually rare. 
                               For instance, if you are studying a list of genes assigned to a specific 
                               GO category, then your universe should be "all genes with a GO annotation", 
                               and not "all genes with data in Bgee". Of course, it is still useful 
                               to use the default background, for preliminary analyses, or when 
                               the biological signal extracted from your gene list is very strong. 
                               But it should often be more rigorously defined for data used in publications.
                            </p>
                        </div>

                        <div class="col-sm-12">
                            <p>TopAnat is based on
                                <a href="http://www.bioconductor.org/packages/release/bioc/html/topGO.html"
                                   title="TopGO package in Bioconductor" target="_blank">topGO</a>.
                                Adaptation of topGO courtesy of Adrian Alexa.
                            </p>
                        </div>
                    </div>
                </div>
            </div>
        </div>

>>>>>>> 0341fa45
        <!-- GENE LIST + BACKGROUND + ADVANCED OPTIONS -->
        <div class="row" style="margin-top: 15px;">

            <!-- GENE LIST -->
            <div class="col-sm-4">

                <div class="media gl-label">


                        <img ng-src="{{vm.species_img(vm.selected_taxid)}}" class="img-responsive img-topanat-small pull-right" ng-show="vm.selected_taxid !==''" uib-tooltip="Detected species: {{vm.selected_species}}">


                    <div id="gene-list-media" class="media-body ng-cloak">

                        <h4 class="media-heading gl-sizetransformable" ng-class="{'smaller_head':vm.selected_taxid, 'bigger':!vm.selected_taxid || ((vm.uploader.isUploading || vm.fg_list) && !vm.selected_species)}">Gene list</h4>

						<p ng-show="(vm.uploader.isUploading || vm.fg_list !== '') && !vm.selected_species && !vm.showDevStageError" ng-hide="(!vm.uploader.isUploading && vm.fg_list == '') || vm.selected_species !== '' || vm.showDevStageError" class="smaller">

                            <span>
                                <i class="fa fa-circle-o-notch fa-spin" ></i>
                                Detecting species corresponding to the gene list, retrieving associated  development stages
                            </span>

                        </p>

                        <p ng-show="vm.geneValidationMessage !== ''" ng-hide="vm.geneValidationMessage === '' || vm.showDevStageError" class="smaller">{{vm.geneValidationMessage}}</p>

                        <p ng-show="vm.showDevStageError" ng-hide="!vm.showDevStageError" class="smaller">{{vm
                            .showDevStageError}}</p>

                    </div>

                </div>
                <!--  VI, Dec, 2015: when file upload activated, modify the 'placeholder line below:
                placeholder="Enter a list of Ensembl identifiers, one ID per line, no quotes, no comma. Use same format for file upload."
                 -->
                <textarea name="fg_list" id="fg_list"
                          ng-model="vm.fg_list"

                          ng-trim="false"
                          placeholder="Enter a list of Ensembl identifiers, one ID per line, no quotes, no comma."
                          ng-class="{'error': vm.selected_species !== '' && !vm.isValidSpecies}"
                          rows="8"
                          cols="30"
                          ng-change="vm.getDevStages('fg', vm.fg_list)"
                          ng-model-options="{ updateOn: 'default blur', debounce: { 'default': 600, 'blur': 0 } }"
                          ng-disabled="vm.formSubmitted"
                          class="form-control"
                          required>
                </textarea>
                <!-- VRDL: FIXME: Remove that info when we give to the user the option of
                 choosing a species. In same time, remove filter into CommandTopAnat.getGeneResponse() -->
                <p ng-show="vm.selected_taxid === 9598" ng-hide="vm.selected_taxid !== 9598" class="alert-info small">Currently, analyses on bonobo data are not possible.
                For accessions starting with 'ENSPTRG', selected species is chimpanzee</p>

                <!-- SD, Dec, 2015: To be resurrect for milestone 3 except if Valentine gives us her green light-->
                <!--<div class="row" style="margin-top: 8px;">
                    <span class="col-xs-12">
                        <span class="btn btn-default btn-file" ng-class="{'disabled': vm.formSubmitted}">
                            Upload gene list<input ng-click="vm.fileType='fg'" nv-file-select="" uploader="vm.uploader" type="file" ng-disabled="vm.formSubmitted" />
                        </span>

                        <span class="col-sm-push-3" id="fgprogress" ng-show="!vm.hideq['fg']"
                              ng-repeat="item in vm.uploader.queue">
                            <span ng-show="vm.uploader.isUploading">Uploading:
                            <strong>{{ vm.fileitem['fg'].name }}</strong>
                        {{ item.file.size/1024|number:2 }} KB</span>
                        </span>

                        <span ng-show="vm.showUploaded['fg']">
                            {{ vm.fileitem['fg'].name }} uploaded! <i class="glyphicon glyphicon-ok"></i>
                        </span>

                        <span ng-show="item.isCancel">
                            <i class="glyphicon glyphicon-ban-circle"></i>
                        </span>

                        <span ng-show="item.isError">
                            <i class="glyphicon glyphicon-remove"></i>
                        </span>

                        <div class="progress" style="margin-top: 10px;" ng-show="!vm.hideq['fg']">
                            <div class="progress-bar" role="progressbar" ng-style="{ 'width': vm.uploader.queue[0].progress + '%' }"></div>
                        </div>
                    </span>
                </div>-->
            </div>

            <!-- BACKGROUND -->
            <!-- Adding ng-class to disable/enable works for the spans and h* elements but not for the inputs or the textarea -->
            <div class="col-sm-4 repeat-animation hide-fade" ng-hide="!vm.isValidSpecies">

                <div class="media gl-label">

                    <div class="media-body ng-cloak">

                        <h4 class="media-heading smaller_head">Background<span style="padding-left: 10px; font-size: 13px;" class="glyphicon glyphicon-question-sign" uib-popover="{{vm.help}}" popover-trigger="mouseenter" popover-placement="bottom" popover-append-to-body="true" popover-title="Custom background" ng-mouseover="vm.getOnlineHelpForItem('Custom background')"></span></h4>

                        <span class="pull-right btn-group btn-group-xs" style="padding: 10px 5px 0 0;">
                        <button type="button" class="btn" ng-model="vm.isBackgroundChecked" ng-click="vm.selectBackground('checked')" ng-disabled="vm.formSubmitted" ng-class="{'active': vm.isBackgroundChecked === 'checked', 'btn-default': vm.isBackgroundChecked === ''}">Bgee data for {{vm.selected_species}}</button>
                        <button type="button" class="btn" ng-model="vm.isBackgroundChecked" ng-click="vm.selectBackground('')" ng-disabled="vm.formSubmitted" ng-class="{'active': vm.isBackgroundChecked === '', 'btn-default': vm.isBackgroundChecked === 'checked'}">Custom data</button>
                        </span>

                        <p style="margin: 5px 5px 0 0;" ng-show="(vm.uploader.isUploading || vm.bg_list) && !vm.background_species" ng-hide="(!vm.uploader.isUploading && !vm.bg_list) || vm.background_species || (vm.background_species == '' &&
                    vm.isBackgroundChecked == 'checked')">
                            <i class="fa fa-circle-o-notch fa-spin"></i>

                            <span style="font-size: x-small" >
                                <em>Detecting species corresponding to the background, checking consistency with gene list.</em>
                            </span>
                        </p>
                        <p style="margin: 5px 5px 0 0;" ng-show="vm.isValidBackgroundMessage !== ''">
                            <span style="font-size: x-small" >
                                <em>{{vm.isValidBackgroundMessage}}</em>
                            </span>
                        </p>
                    </div>
                </div>

                <!--
                <nav class="navbar navbar-default">
                    &lt;!&ndash;<div>&ndash;&gt;
                        <span class="h5">Background
                            &lt;!&ndash; Spinner from font-awesome &ndash;&gt;
                            <div class="fa fa-circle-o-notch fa-spin" ng-show="(vm.uploader.isUploading || vm.bg_list) && !vm.background_species" ng-hide="(!vm.uploader.isUploading && !vm.bg_list) || vm.background_species || (vm.background_species == '' &&
                vm.isBackgroundChecked == 'checked')"></div>
                            <span style="font-size: x-small" ng-show="(vm.uploader.isUploading || vm.bg_list) && !vm.background_species" ng-hide="(!vm.uploader.isUploading && !vm.bg_list) || vm.background_species || (vm.background_species == '' &&
                vm.isBackgroundChecked == 'checked')">
                                <em>Detecting species corresponding to the background, checking consistency with gene list.</em>
                            </span>
                        </span>
                        <div class="btn-group btn-group-xs" role="group" aria-label="">
                            <button type="button" class="btn" ng-model="vm.isBackgroundChecked" ng-click="vm.selectBackground('checked')" ng-disabled="vm.formSubmitted" ng-class="{'btn-primary': vm.isBackgroundChecked === 'checked', 'btn-default': vm.isBackgroundChecked === ''}">Bgee data for {{vm.selected_species}}</button>
                            <button type="button" class="btn" ng-model="vm.isBackgroundChecked" ng-click="vm.selectBackground('')" ng-disabled="vm.formSubmitted" ng-class="{'btn-primary': vm.isBackgroundChecked === '', 'btn-default': vm.isBackgroundChecked === 'checked'}">Custom data</button>
                        </div>
                        &nbsp;<span class="glyphicon glyphicon-question-sign" uib-popover="{{vm.help}}" popover-trigger="mouseenter" popover-placement="bottom" popover-append-to-body="true" popover-title="Custom background" ng-mouseover="vm.getOnlineHelpForItem('Custom background')"></span>
                    &lt;!&ndash;</div>&lt;!&ndash; &ndash;&gt;&ndash;&gt;
                </nav>
-->

                <!-- XXX add the following message at the end of placeholder when file upload enabled:
                     "Use same format for file upload. "-->
                <textarea name="bg_list"
                                         class="form-control"
                                         ng-model="vm.bg_list"
                                         ng-trim="false"
                                         ng-show="(vm.isBackgroundChecked === '') || (vm.isBackgroundChecked === 'checked' && !vm.isValidBackground && vm.bg_list.length > 0)"
                                         placeholder="Ensembl identifiers from {{vm.selected_species}} genome, one ID per line (no quotes, no comma)."
                                         ng-class="{'error': !vm.isValidSpecies}"
                                         ng-change="vm.getDevStages('bg', vm.bg_list)"
                                         ng-model-options="{ updateOn: 'default blur', debounce: { 'default': 600, 'blur': 0 } }"
                                         rows="8"
                                         cols="30"
                                         ng-disabled="(vm.formSubmitted) || (vm.isBackgroundChecked === 'checked' && !vm.isValidBackground && vm.bg_list.length > 0)">
                </textarea>

                <!-- SD, Dec, 2015: To be resurrect for milestone 3 except if Valentine gives us her green light-->
                <!--<div class="row" ng-show="!vm.isBackgroundChecked" ng-hide="vm.isBackgroundChecked"
                     style="margin-top: 8px;">
                        <span class="col-xs-12">
                            <span class="btn btn-default btn-file" ng-class="{'disabled': vm.formSubmitted}">

                                Upload background<input ng-click="vm.fileType='bg'"
                                                        nv-file-select="" uploader="vm.uploader" type="file" ng-disabled="vm.formSubmitted" />
                            </span>

                            <span class="col-sm-push-3" id="bgprogress" ng-show="!vm.hideq['bg']"
                                  ng-repeat="item in vm.uploader.queue">
                                <span ng-show="vm.uploader.isUploading">Uploading:
                                <strong>{{ vm.fileitem['bg'].name }}</strong>
                            {{ item.file.size/1024|number:2 }} KB</span>
                            </span>

                            <span ng-show="vm.showUploaded['bg']">
                                {{ vm.fileitem['bg'].name }} uploaded! <i class="glyphicon glyphicon-ok"></i>
                            </span>

                            <span ng-show="item.isCancel">
                                <i class="glyphicon glyphicon-ban-circle"></i>
                            </span>

                            <span ng-show="item.isError">
                                <i class="glyphicon glyphicon-remove"></i>
                            </span>

                            <div class="progress" style="margin-top: 10px;" ng-show="!vm.hideq['bg']">
                                <div class="progress-bar" role="progressbar" ng-style="{ 'width': vm.uploader.queue[0].progress + '%' }"></div>
                            </div>
                        </span>
                </div>-->
            </div>

            <!-- OPTIONS (DEV STAGES + EXPRESSION TYPE) -->
            <div class="col-sm-4 repeat-animation hide-fade blink_me " ng-hide="!vm.isValidSpecies">

                <div class="media gl-label">

                    <div class="media-body ng-cloak">
                        <h4 class="media-heading smaller_head">Analysis options</h4>
                    </div>
                </div>

                <div class="row">
                    <div class="col-md-6">
                        <span class="smallest_head" >Development stages</span>
                        <div ng-repeat="(key, stage) in vm.developmentStages" class="checkbox checkbox-primary" style="padding: 0 0 0 15px;">
                            <label ng-class="{'highlighted': !stage.checked}" class="checklist-label">
                                <input type="checkbox" ng-model="stage.checked"
                                       ng-change="vm.devStagesChecked()"
                                       ng-disabled="vm.formSubmitted">
                                {{stage.name}}
                            </label>
                        </div>
                        <p ng-cloak ng-show="vm.isValidSpecies && !vm.isFormValidDevStages" class="help-block">At least one development stage is required</p>
                    </div>
                    <div class="col-md-6">
                        <div>
                            <span class="smallest_head">Expression types</span>
                            <p class="text-disabled" style="padding: 0 0 0 15px;">Present</p>
                        </div>
                        <div>
                            <span class="smallest_head">With data types:</span>
                            <div ng-repeat="(key, dataType) in vm.data_type.names" class="checkbox checkbox-primary" style="padding:
                         0 0 0 15px;">
                                <label ng-class="{'highlighted': (!dataType.checked && vm.allowedDataTypes.indexOf(dataType.key) != -1), 'span-disabled': vm.allowedDataTypes.indexOf(dataType.key) == -1}" class="checklist-label">&nbsp;&nbsp;<input type="checkbox" ng-model="dataType.checked" ng-change="vm.dataTypesChecked()" ng-disabled="vm.allowedDataTypes.indexOf(dataType.key) == -1 || vm.formSubmitted" />{{dataType.name}}</label>
                            </div>
                            <p ng-cloak ng-show="vm.isValidSpecies && !vm.isFormValidDataTypes" class="help-block small">At least one data type is required</p>
                        </div>

                    </div>
                </div>
            </div>

        </div>


        <div  style="margin-top: 15px; margin-bottom: 15px;">
            <div>
                <a href="" ng-click="vm.isAdvancedOptionsChecked = !vm.isAdvancedOptionsChecked">Advanced options</a>
            </div>

            <div style="margin-top: 5px;" ng-show="vm.isAdvancedOptionsChecked" ng-hide="!vm.isAdvancedOptionsChecked" class="vert-offset form-inline">
                <div class="row">
                    <div class="col-sm-6 col-md-3 col-lg-3 form-group">
                        <label class="control-group" 
                            ng-class="{'highlighted': vm.data_qual !== undefined && vm.data_qual !== null && 
                                vm.data_qual.toUpperCase() !== vm.data_qualDefault.toUpperCase()}">
                            Data quality:&nbsp;
                            <span class="glyphicon glyphicon-question-sign" uib-popover="{{vm.help}}" popover-trigger="mouseenter" popover-placement="top" popover-append-to-body="true" popover-title="Data quality" ng-mouseover="vm.getOnlineHelpForItem('Data quality')"></span>
                        </label>
                        <div class="clearfix"></div>
                        <span class="btn-group btn-group-sm">

                            <button ng-repeat="data_quality in vm.data_qualities"
                                    ng-class="{'btn-info': 
                                        ((vm.data_qual === undefined || vm.data_qual === null) &&
                                        data_quality.id.toUpperCase() === vm.data_qualDefault.toUpperCase()) ||
                                        data_quality.id.toUpperCase() === vm.data_qual.toUpperCase(),
                                        'active': 
                                        ((vm.data_qual === undefined || vm.data_qual === null) &&
                                        data_quality.id.toUpperCase() === vm.data_qualDefault.toUpperCase()) ||
                                        data_quality.id.toUpperCase() === vm.data_qual.toUpperCase()}"
                                    type="button"
                                    class="btn btn-default"
                                    ng-model="vm.data_qual"
                                    ng-required="!vm.data_qual"
                                    ng-click="vm.data_qual=data_quality.id"
                                    uib-btn-radio="data_quality.id">{{data_quality.name}}
                            </button>

                        </span>
                    </div>
                    <div class="col-sm-6 col-md-9 col-lg-9 form-group">
                        <label ng-class="{'highlighted': vm.decorr_type != vm.decorr_typeDefault}">
                            Decorrelation type:&nbsp;
                            <span class="glyphicon glyphicon-question-sign" uib-popover="{{vm.help}}" popover-trigger="mouseenter" popover-placement="top" popover-append-to-body="true" popover-title="Decorrelation type" ng-mouseover="vm.getOnlineHelpForItem('Decorrelation type')"></span>
                        </label>
                        <div class="clearfix"></div>
                        <span class="btn-group btn-group-sm">

                            <button ng-repeat="decorrelation_type in vm.decorrelation_types"
                                    ng-class="{'btn-primary': decorrelation_type.id === vm.decorr_type, 'notdefault': vm.decorr_type != vm.decorr_typeDefault && decorrelation_type.id === vm.decorr_type}"
                                    type="button"
                                    class="btn btn-default"
                                    ng-model="vm.decorr_type"
                                    ng-required="!vm.decorr_type"
                                    ng-click="vm.decorr_type=decorrelation_type.id"
                                    uib-btn-radio="decorrelation_type.id">{{decorrelation_type.name}}
                            </button>

                        </span>
                    </div>
                </div>
                <hr style="margin-top:5px;margin-bottom:5px;">
                <div class="row row-no-padding">
                    <div class="col-sm-6 col-md-3 col-lg-3 form-group">
                        <label style="margin-right: 15px;" class="col-md-5 text-left" ng-class="{'highlighted': vm.node_size != vm.nodeSizeDefault}"
                               for="node_size">Node&nbsp;size:</label>
                        <input type="number" id="node_size" name="node_size" ng-model="vm.node_size"
                               class="ao-input"
                               required
                                min="0"
                               max="{{vm.max_node_size}}">
                        <span class="glyphicon glyphicon-question-sign" uib-popover="{{vm.help}}" popover-trigger="mouseenter" popover-placement="top" popover-append-to-body="true" popover-title="Node size" ng-mouseover="vm.getOnlineHelpForItem('Node size')">
                            </span>
                        <p ng-show="queryForm.node_size.$error.required" class="help-block">The node size is required</p>
                        <p ng-show="queryForm.node_size.$error.number" class="help-block">The node size must be a valid integer</p>
                        <p ng-show="queryForm.node_size.$error.max" class="help-block">The node size smaller than the number of valid background genes</p>

                    </div>
                    <div class="col-sm-6 col-md-9 col-lg-9 form-group">
                        <label style="margin-right: 15px;" class="col-md-2 text-left" for="nb_node" ng-class="{'highlighted': vm.nb_node != vm.nbNodesDefault}">Nb&nbsp;of nodes:</label>
                        <input type="number" id="nb_node" name="nb_node" ng-model="vm.nb_node"
                               class="ao-input" required min="0">
                        <span class="glyphicon glyphicon-question-sign" uib-popover="{{vm.help}}" popover-trigger="mouseenter" popover-placement="top" popover-append-to-body="true" popover-title="Number of nodes" ng-mouseover="vm.getOnlineHelpForItem('Number of nodes')">
                        </span>
                        <p ng-show="queryForm.nb_node.$error.required" class="help-block">The number of nodes is required</p>
                        <p ng-show="queryForm.nb_node.$error.number" class="help-block">The number of nodes must be a valid integer</p>
                    </div>
                </div>
                <hr style="margin-top:5px;margin-bottom:5px;">
                <div class="row row-no-padding">

                    <div class="col-sm-6 col-md-3 col-lg-3 form-group">
                        <div>
                            <label style="margin-right: 15px;" class="col-md-5 text-left" for="fdr_thr"
                                   ng-class="{'highlighted': vm.fdr_thr != vm.fdrThresholdDefault}">FDR&nbsp;threshold:</label>
                            <input id="fdr_thr" type="text" name="fdr_thr" ng-model="vm.fdr_thr" class="ao-input" ng-pattern=" /^(0(\.\d+)?|1(\.0+)?)$/" required>
                            <span class="glyphicon glyphicon-question-sign" uib-popover="{{vm.help}}" popover-trigger="mouseenter" popover-placement="top" popover-append-to-body="true" popover-title="FDR threshold" ng-mouseover="vm.getOnlineHelpForItem('FDR threshold')">
                                </span>
                            <p ng-show="queryForm.fdr_thr.$invalid" class="help-block">The FDRthreshold must be
                                float between 0 and 1</p>
                            <p ng-show="queryForm.fdr_thr == ''" class="help-block">The FDRthreshold is required</p>
                        </div>
                    </div>
                    <div class="col-sm-6 col-md-9 col-lg-9 form-group">
                        <label style="margin-right: 15px;" class="col-md-2 text-left" for="p_value_thr" ng-class="{'highlighted': vm.p_value_thr != vm.pvalueThresholdDefault}">p&#8209;value&nbsp;threshold:</label>
                        <input id="p_value_thr" type="text" name="p_value_thr" ng-model="vm.p_value_thr" class="ao-input" ng-pattern=" /^(0(\.\d+)?|1(\.0+)?)$/" required>
                        <span class="glyphicon glyphicon-question-sign" uib-popover="{{vm.help}}" popover-trigger="mouseenter" popover-placement="top" popover-append-to-body="true" popover-title="p-value threshold" ng-mouseover="vm.getOnlineHelpForItem('p-value threshold')">
                            </span>
                        <p ng-show="queryForm.p_value_thr.$invalid" class="help-block">The p-value threshold must be float</p>
                        <p ng-show="queryForm.p_value_thr == ''" class="help-block">The p-value threshold is required</p>
                    </div>
                </div>
                <hr style="margin-top:5px;margin-bottom:15px;">
            </div>

        </div>

        <!-- SUBMIT BUTTON AND JOB NAME/EMAIL FIELDS -->
        <div class="submit-buttons col-xs-12">
            <div class="row">
				<!-- One button to submit the job -->
				<button class="btn btn-primary btn-lg col-md-2 col-sm-3 col-xs-12"
					type="submit"
					ng-disabled="queryForm.$invalid ||
                        !vm.isValidSpecies ||
                        (vm.isBackgroundChecked === '' && !vm.isValidBackground)"
					ng-show="!vm.formSubmitted && !vm.jobDone">Submit your job
				</button>

				<!-- 2 buttons to display when job is running, 
                     one for canceling job, one fake button that is a link for opening a new TopAnat windows -->
				<a class="btn btn-success btn-lg col-md-2 col-sm-3 col-xs-12"
					target="_blank" href="?page=top_anat"
					ng-show="vm.formSubmitted && !vm.jobDone"
					ng-disabled="!vm.jobId || vm.jobId <= 0"> Start a new job </a>
				<button class="btn btn-danger btn-lg col-md-2 col-sm-3 col-xs-12"
					ng-click="vm.cancelJob()" ng-show="vm.formSubmitted && !vm.jobDone"
					ng-disabled="!vm.jobId || vm.jobId <= 0" type="button">
					Cancel your job</button>

				<!-- 1 button to reset the form -->
				<button class="btn btn-success btn-lg col-md-2 col-sm-3 col-xs-12"
					ng-click="vm.startNewJob()" ng-show="vm.jobDone" type="button">
					Start a new job</button>

				<div class="col-md-8 col-sm-6 col-xs-12" id="input-submit">
				    <div class="row">
						<div class="input-group col-md-4 col-xs-6">
							<span class="input-group-addon" id="email-addon"><i
								class="glyphicon glyphicon-envelope" uib-popover="{{vm.help}}"
								popover-trigger="mouseenter" popover-placement="top"
								popover-append-to-body="true" popover-title="Email"
								ng-mouseover="vm.getOnlineHelpForItem('email')"></i></span> <input
								type="email" ng-model="vm.email" name="email"
								class="form-control" placeholder="Email"
								aria-describedby="email-addon" ng-disabled="vm.formSubmitted">
						</div>
						<div class="input-group col-md-4 col-xs-6">
							<span class="input-group-addon" id="description-addon"><i
								class="glyphicon glyphicon-file" uib-popover="{{vm.help}}"
								popover-trigger="mouseenter" popover-placement="top"
								popover-append-to-body="true" popover-title="Job description"
								ng-mouseover="vm.getOnlineHelpForItem('job name')"></i></span> <input
								type="text" class="form-control" placeholder="Job description"
								aria-describedby="description-addon"
								ng-disabled="vm.formSubmitted" ng-model="vm.job_title"
								ng-maxlength="255" name="description">
						</div>
						<div class="col-md-8 col-xs-12">
						    <div class="row">
								<p ng-show="queryForm.email.$error.email"
									class="alert-danger col-xs-6">No valid email</p>
								<p ng-show="queryForm.description.$error.maxlength"
									class="alert-danger col-xs-offset-6 col-xs-6">
									Max. 255 characters</p>
							</div>
					    </div>
					</div>
				</div>
			</div>
		</div>

    </form>

    <div id="resultContainer" class="row">
        <div ng-show="vm.formSubmitted || vm.message" class="col-md-9 col-xs-12">

            <div id="resultMessage" class="alert alert-info repeat-animation hide-fade show-fade" ng-show="vm.message" ng-class="{'alert-warning': vm.messageSeverity == 'warning', 'alert-success': vm.messageSeverity == 'success'}">
                <i class="fa fa-spinner fa-spin" data-ng-show="!vm.jobDone && vm.formSubmitted && vm.jobStatus != 'DONE'" data-ng-hide="vm.jobStatus == 'DONE'"></i>
                <span ng-bind-html="to_trusted(vm.message)"></span>
            </div>
        </div>

		<div ng-show="vm.jobDone && vm.gridOptions.data.length > 0" class="col-xs-12">
			<div class="vert-offset horiz-offset">
				<div class="row">
				    <div class="col-md-12" ng-show="vm.job_title !== ''" style="padding-bottom: 15px; text-align: center;"><span class="h4">{{vm.job_title}}</span></div>					
						<div class="col-md-6">
						<span class="h5">View:</span>

						<div ng-repeat="analysis in vm.analysisList">
							<span ng-show="vm.getResultNumber(analysis.id) > 0"
								ng-class="{highlighted: vm.isActive == analysis.id}"> <a
								href="" ng-click="vm.getResultByAnalysis(analysis.id)">{{analysis.name}}</a>
								({{vm.getResultNumber(analysis.id)}}) <a
								href="{{vm.zipFileByAnalysis[analysis.id]}}" type="button"
								class="btn btn-default btn-xs"><span
									class="glyphicon glyphicon-download" style="margin-right: 3px;"></span>Download
									Job Archive</a>
							</span> <span ng-show="vm.getResultNumber(analysis.id) == 0">{{analysis.name}}
								(0)</span>
						</div>
					</div>

					<div class="col-md-3">
						<span class="h5">Search:</span>
						<div class="input-group">
							<input type="text" class="form-control" ng-model='vm.filterValue'>
							<span class="input-group-btn"><button
									class="btn btn-default" type="button"
									ng-click='vm.searchResults()'>
									<span class="glyphicon glyphicon-search"></span>
								</button></span>
						</div>

						<button type="button" class="btn btn-default btn-xs"
							ng-click="vm.downloadFilteredResults()">
							<span class="glyphicon glyphicon-download"
								style="margin-right: 3px;"></span>Download Selected
							{{vm.filteredRows.length}} Results
						</button>
					</div>

					<div class="col-md-3">
						<span class="h5">Show:</span>

						<div>
							<select name="nbRowSelector" id="nbRowSelector"
								ng-options="option.name for option in vm.nbRows.availableOptions track by option.id"
								ng-model="vm.nbRows.selectedOption"
								ng-change="vm.changeNumberOfRowsToShow()">
							</select> rows
						</div>
					</div>
				                
				</div>
			</div>

			<div class="row vert-offset">
				<div id="grid1" ui-grid="vm.gridOptions" class="grid" ui-grid-auto-resize ui-grid-resize-columns></div>
			</div>

		</div>
	</div>

</div><|MERGE_RESOLUTION|>--- conflicted
+++ resolved
@@ -86,95 +86,6 @@
             </div>
         </div>
 
-<<<<<<< HEAD
-=======
-
-        <!-- HELP -->
-        <div class="row horiz-offset" id="helpContainer" style="margin-top: 20px;">
-            <div class="repeat-animation hide-fade" ng-show="vm.showHelp">
-                <div id="helpPanel" class="panel panel-info">
-                    <div class="panel-heading">
-                        <h3 class="panel-title">TopAnat - Quickstart</h3>
-                    </div>
-
-                    <div class="row panel-body">
-                        <div class="col-sm-12">
-                            <p>TopAnat is a tool to identify and visualize enriched anatomical terms,
-                                from the expression patterns of a list of genes.
-                            </p>
-                            <p>It allows to discover where genes from a set are preferentially expressed,
-                                as compared to a background, represented by default by all expression data in Bgee
-                                for the requested species. It is is similar to a Gene Ontology enrichment test,
-                                except that it analyzes the anatomical structures where genes are expressed,
-                                rather than their GO functional annotations.
-                            </p>
-                            <p>See also our <a href="https://bgeedb.wordpress.com/2015/11/24/topanat-go-like-enrichment-of-anatomical-terms-mapped-to-genes-by-expression-patterns/"
-                                               title="Link to the Bgee Wordpress blog" target="_blank">blog post</a>
-                                about TopAnat for more information.
-                            </p>
-                            <p><strong>Please note that the results can be slow to compute</strong>,
-                                typically from 1 to 30 minutes, depending on the amount of data to process.
-                            </p>
-                        </div>
-                        <div class="col-sm-6">
-                            <p><span class="list_element_title">See examples: </span>
-                            <ul>
-                                <li><a class="bgee-loading" href="?page=top_anat#/result/7919f27d143667bc6c137401ce0c91b51e257538"
-                                       title="TopAnat example" bgee-linkreload>Mouse genes mapped to the GO term "spermatogenesis"</a>.</li>
-                                <li><a class="bgee-loading" href="?page=top_anat#/result/e37009ba698919c75d06e81b3eca5d48f78210a0"
-                                       title="TopAnat example" bgee-linkreload>Mouse genes mapped to the GO term "neurological system process", 
-                                       with decorrelation and high quality data only</a>.</li>
-                                <li><a class="bgee-loading" href="?page=top_anat#/result/7e8c74c073be03be4c40810c16c6be06c0bef1be"
-                                       title="TopAnat example" bgee-linkreload>Cow genes with the keyword "muscle" 
-                                       in their UniProtKB/Swiss-Prot description</a>.</li>
-                                <li><a class="bgee-loading" href="?page=top_anat#/result/5fc8ff1fcfed7cfba0f82f82a67b418ce8a709b6"
-                                       title="TopAnat example" bgee-linkreload>Platypus genes located on X chromosome</a>.</li>
-                            </ul>
-                            </p>
-                            <p>
-                                <!-- To be resurrected once we have a link to a comprehensive doc -->
-                                <!--<a href="">More...</a>-->
-                            </p>
-
-                        </div>
-
-                        <div class="col-sm-6">
-                            <span class="list_element_title">How to use: </span>
-                            <ul class="help">
-                                <li>Enter a list of Ensembl identifiers into the first form field,</li>
-                                <li>Optionally, enter a list of background genes,</li>
-                                <li>Optionally, change the program parameters with the dropdown menu.</li>
-                                <li>Click the 'Submit your job' button.</li>
-                            </ul>
-                        </div>
-
-                        <div class="col-sm-12">
-                            <p>A note of caution: in your analyses, you should be extremely careful 
-                               about the definition of your universe (i.e., your background genes). 
-                               The cases where it is correct to use the default background (i.e., all genes 
-                               with data in Bgee for the selected species) should be actually rare. 
-                               For instance, if you are studying a list of genes assigned to a specific 
-                               GO category, then your universe should be "all genes with a GO annotation", 
-                               and not "all genes with data in Bgee". Of course, it is still useful 
-                               to use the default background, for preliminary analyses, or when 
-                               the biological signal extracted from your gene list is very strong. 
-                               But it should often be more rigorously defined for data used in publications.
-                            </p>
-                        </div>
-
-                        <div class="col-sm-12">
-                            <p>TopAnat is based on
-                                <a href="http://www.bioconductor.org/packages/release/bioc/html/topGO.html"
-                                   title="TopGO package in Bioconductor" target="_blank">topGO</a>.
-                                Adaptation of topGO courtesy of Adrian Alexa.
-                            </p>
-                        </div>
-                    </div>
-                </div>
-            </div>
-        </div>
-
->>>>>>> 0341fa45
         <!-- GENE LIST + BACKGROUND + ADVANCED OPTIONS -->
         <div class="row" style="margin-top: 15px;">
 
