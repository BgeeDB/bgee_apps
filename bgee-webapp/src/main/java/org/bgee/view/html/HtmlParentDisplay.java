--- conflicted
+++ resolved
@@ -126,26 +126,13 @@
      * A {@code String} that are the keywords defining Bgee.
      */
     protected static final String BGEE_KEYWORDS =
-<<<<<<< HEAD
             "bgee, gene expression, evolution, ontology, anatomy, development, " +
             "evo-devo database, anatomical ontology, developmental ontology, gene expression evolution";
-
-=======
-            "bgee, gene expression, evolution, "
-                + "ontology, anatomy, development, evo-devo database, anatomical ontology, "
-                + "developmental ontology, gene expression evolution";
-    
->>>>>>> b84b6d36
     /**
      * A {@code String} that is the description of Bgee.
      */
     protected static final String BGEE_DESCRIPTION =
-<<<<<<< HEAD
             "Bgee is a database for retrieval and comparison of gene expression patterns "
-=======
-            "Bgee is a database "
-            + "for retrieval and comparison of gene expression patterns "
->>>>>>> b84b6d36
             + "across multiple animal species. It provides an intuitive answer to the question "
             + "-where is a gene expressed?- and supports research in cancer and agriculture "
             + "as well as evolutionary biology.";
@@ -462,13 +449,8 @@
         this.writeln("</script>");
 
         this.writeln("</head>");
-<<<<<<< HEAD
-
-        this.writeln("<body prefix='bs: http://bioschemas.org/'>");
-=======
         
         this.writeln("<body prefix='bs: https://bioschemas.org/'>");
->>>>>>> b84b6d36
         this.writeln("<noscript>Sorry, your browser does not support JavaScript!</noscript>");
         this.writeln("<div id='bgee_top'><span id='TOP'></span></div>");
         this.writeln("<div id='sib_container' class='container-fluid'>");
