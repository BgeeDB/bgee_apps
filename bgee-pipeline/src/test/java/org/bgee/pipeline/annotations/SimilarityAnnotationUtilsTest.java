package org.bgee.pipeline.annotations;

import static org.junit.Assert.assertEquals;
import static org.mockito.Mockito.mock;
import static org.mockito.Mockito.verify;
import static org.mockito.Mockito.when;

import java.io.FileNotFoundException;
import java.io.IOException;
import java.text.ParseException;
import java.text.SimpleDateFormat;
import java.util.ArrayList;
import java.util.Arrays;
import java.util.Date;
import java.util.HashSet;
import java.util.Set;
import java.util.SortedMap;
import java.util.TreeMap;

import org.apache.logging.log4j.LogManager;
import org.apache.logging.log4j.Logger;
import org.bgee.pipeline.annotations.SimilarityAnnotationUtils.AnnotationBean;
import org.bgee.pipeline.annotations.SimilarityAnnotationUtils.RawAnnotationBean;
import org.bgee.pipeline.annotations.SimilarityAnnotationUtils.SummaryAnnotationBean;
import org.bgee.pipeline.annotations.SimilarityAnnotationUtils.AncestralTaxaAnnotationBean;
import org.junit.Test;
import org.supercsv.cellprocessor.ift.CellProcessor;
import org.supercsv.util.CsvContext;

/**
 * Unit tests for {@link SimilarityAnnotationUtils}. This class does not use the usual 
 * Bgee utils, to be provided as code example. The dependencies for this class are: 
 * Super CSV, OWLTools, OWLAPI, Log4j2, Junit.
 * 
 * @author Frederic Bastian
 * @version Bgee 13 Mar. 2015
 * @since Bgee 13
 */
public class SimilarityAnnotationUtilsTest {
    /**
     * {@code Logger} of the class. 
     */
    private final static Logger log = 
            LogManager.getLogger(SimilarityAnnotationUtilsTest.class.getName());
    
    /**
     * Default Constructor. 
     */
    public SimilarityAnnotationUtilsTest() {
    }
    
    /**
<<<<<<< HEAD
=======
     * Test {@link SimilarityAnnotationUtils.ParseMultipleStringValues#execute(Object, CsvContext)}
     */
    @Test
    public void shouldExecuteParseMultipleStringValues() {
        CsvContext context = new CsvContext(0, 0, 0);  
        //to test that next processor in the chain is called
        CellProcessor next = mock(CellProcessor.class);
        
        List<String> expectedValue = Arrays.asList(" abcd  123  ", " dfgd2", "qwe rty");
        //The next processor will simply pass the value it received.
        //Note that if the test fails, the assertEquals will not be able to display 
        //the "actual" result, because the next CellProcessor would have returned null.
        when(next.execute(expectedValue, context)).thenReturn(expectedValue);
        assertEquals("Incorrect List generated from separated-value string.", 
               expectedValue, 
               new SimilarityAnnotationUtils.ParseMultipleStringValues(next).execute(
                       " abcd  123  " + Utils.VALUE_SEPARATORS.get(1) + " dfgd2" 
                       + Utils.VALUE_SEPARATORS.get(0) + "qwe rty", context));
        //verification a bit useless, if the test succeeded this processor has 
        //to have returned a value
        verify(next).execute(expectedValue, context);
        
        next = mock(CellProcessor.class);
        expectedValue = Arrays.asList(" abcd  123  ");
        //The next processor will simply pass the value it received.
        //Note that if the test fails, the assertEquals will not be able to display 
        //the "actual" result, because the next CellProcessor would have returned null.
        when(next.execute(expectedValue, context)).thenReturn(expectedValue);
        assertEquals("Incorrect List generated from separated-value string.", 
               expectedValue, 
               new SimilarityAnnotationUtils.ParseMultipleStringValues(next).execute(
                       " abcd  123  ", context));
        //verification a bit useless, if the test succeeded this processor has 
        //to have returned a value
        
        next = mock(CellProcessor.class);
        expectedValue = Arrays.asList("");
        //The next processor will simply pass the value it received.
        //Note that if the test fails, the assertEquals will not be able to display 
        //the "actual" result, because the next CellProcessor would have returned null.
        when(next.execute(expectedValue, context)).thenReturn(expectedValue);
        assertEquals("Incorrect List generated from separated-value string.", 
               expectedValue, 
               new SimilarityAnnotationUtils.ParseMultipleStringValues(next).execute(
                       "", context));
        //verification a bit useless, if the test succeeded this processor has 
        //to have returned a value
        verify(next).execute(expectedValue, context);
    }
    
    /**
>>>>>>> 3a00a97b
     * Test {@link SimilarityAnnotationUtils.ParseQualifier#execute(Object, CsvContext)}
     */
    @Test
    public void shouldExecuteParseQualifier() {
        CsvContext context = new CsvContext(0, 0, 0);  
        //to test that next processor in the chain is called
        CellProcessor next = mock(CellProcessor.class);
        
        boolean expectedValue = false;
        //The next processor will simply pass the value it received.
        //Note that if the test fails, the assertEquals will not be able to display 
        //the "actual" result, because the next CellProcessor would have returned null.
        when(next.execute(expectedValue, context)).thenReturn(expectedValue);
        assertEquals("Incorrect boolean generated from QUALIFIER", 
               expectedValue, 
               new SimilarityAnnotationUtils.ParseQualifier(next).execute(null, context));
        //verification a bit useless, if the test succeeded this processor has 
        //to have returned a value
        verify(next).execute(expectedValue, context);
        
        next = mock(CellProcessor.class);
        expectedValue = false;
        //The next processor will simply pass the value it received.
        //Note that if the test fails, the assertEquals will not be able to display 
        //the "actual" result, because the next CellProcessor would have returned null.
        when(next.execute(expectedValue, context)).thenReturn(expectedValue);
        assertEquals("Incorrect boolean generated from QUALIFIER", 
               expectedValue, 
               new SimilarityAnnotationUtils.ParseQualifier(next).execute("", context));
        //verification a bit useless, if the test succeeded this processor has 
        //to have returned a value
        verify(next).execute(expectedValue, context);
        
        next = mock(CellProcessor.class);
        expectedValue = false;
        //The next processor will simply pass the value it received.
        //Note that if the test fails, the assertEquals will not be able to display 
        //the "actual" result, because the next CellProcessor would have returned null.
        when(next.execute(expectedValue, context)).thenReturn(expectedValue);
        assertEquals("Incorrect boolean generated from QUALIFIER", 
               expectedValue, 
               new SimilarityAnnotationUtils.ParseQualifier(next).execute("dfdf<<", context));
        //verification a bit useless, if the test succeeded this processor has 
        //to have returned a value
        verify(next).execute(expectedValue, context);
        
        next = mock(CellProcessor.class);
        expectedValue = true;
        //The next processor will simply pass the value it received.
        //Note that if the test fails, the assertEquals will not be able to display 
        //the "actual" result, because the next CellProcessor would have returned null.
        when(next.execute(expectedValue, context)).thenReturn(expectedValue);
        assertEquals("Incorrect boolean generated from QUALIFIER", 
               expectedValue, 
               new SimilarityAnnotationUtils.ParseQualifier(next).execute(
                       SimilarityAnnotationUtils.NEGATE_QUALIFIER, context));
        //verification a bit useless, if the test succeeded this processor has 
        //to have returned a value
        verify(next).execute(expectedValue, context);
        
        try {
            new SimilarityAnnotationUtils.ParseQualifier().execute(1, 
                    context);
            throw log.throwing(new AssertionError("An exception should have been thrown "
                    + "when using a non-String object"));
        } catch (Exception e) {
            //test successful
        }
        try {
            new SimilarityAnnotationUtils.ParseQualifier().execute(new ArrayList<String>(), 
                    context);
            throw log.throwing(new AssertionError("An exception should have been thrown "
                    + "when using a non-String object"));
        } catch (Exception e) {
            //test successful
        }
    }
    
    /**
     * Test {@link SimilarityAnnotationUtils#extractRawAnnotations(String)}.
     */
    @Test
    public void shouldExtractRawAnnotations() throws FileNotFoundException, 
        IllegalArgumentException, IOException, ParseException {
        log.entry();
        
        SimpleDateFormat sdf = new SimpleDateFormat(SimilarityAnnotationUtils.DATE_FORMAT);
        assertEquals("Incorrect RAW annotations retrieved", 
                Arrays.asList(
                        //single evidence
                        new RawAnnotationBean("HOM:0000007", "historical homology", 
                                Arrays.asList("CL:0000000"), Arrays.asList("cell"), 
                                2759, "Eukaryota", false, "ECO:0000033", 
                                "traceable author statement", 
                                "CIO:0000003", "high confidence from single evidence", 
                                "DOI:10.1073/pnas.032658599", "ref title 1", 
                                "supporting text 1", "bgee", "ANN", sdf.parse("2013-06-21")), 
                        //congruent evidence lines
                        new RawAnnotationBean("HOM:0000007", "historical homology", 
                                Arrays.asList("CL:0000015"), Arrays.asList("male germ cell"), 
                                33208, "Metazoa", false, "ECO:0000205", 
                                "curator inference", 
                                "CIO:0000004", "medium confidence from single evidence", 
                                "DOI:10.1002/bies.950161213", "ref title 2", 
                                "supporting text 2", "bgee", "ANN", sdf.parse("2013-08-29")), 
                        new RawAnnotationBean("HOM:0000007", "historical homology", 
                                Arrays.asList("CL:0000015"), Arrays.asList("male germ cell"), 
                                33208, "Metazoa", false, "ECO:0000205", 
                                "curator inference", 
                                "CIO:0000005", "low confidence from single evidence", 
                                "ISBN:978-0198566694", "ref title 3", 
                                "supporting text 3", "bgee", "ANN", sdf.parse("2013-08-29")), 
                        //single evidence
                        new RawAnnotationBean("HOM:0000007", "historical homology", 
                                Arrays.asList("CL:0000037"), Arrays.asList("hematopoietic stem cell"), 
                                7742, "Vertebrata", true, "ECO:0000067", 
                                "developmental similarity evidence", 
                                "CIO:0000004", "medium confidence from single evidence", 
                                "DOI:10.1146/annurev.cellbio.22.010605.093317", "ref title 4", 
                                "supporting text 4", "bgee", "ANN", sdf.parse("2013-07-01")), 
                        //multiple Uberon IDs
                        new RawAnnotationBean("HOM:0000007", "historical homology", 
                                Arrays.asList("CL:0000037", "UBERON:0000001", "UBERON:0000007"), 
                                Arrays.asList("hematopoietic stem cell", "whatever name1", 
                                        "whatever name2"), 
                                7742, "Vertebrata", true, "ECO:0000067", 
                                "developmental similarity evidence", 
                                "CIO:0000004", "medium confidence from single evidence", 
                                "DOI:10.1146/annurev.cellbio.22.010605.093317", "ref title 7", 
                                "supporting text 7", "bgee", "ANN", sdf.parse("2013-07-01")), 
                        //case of independent evolution
                        new RawAnnotationBean("HOM:0000007", "historical homology", 
                                Arrays.asList("UBERON:0010207"), 
                                Arrays.asList("nictitating membrane"), 
                                7776, "Gnathostomata", true, "ECO:0000034", 
                                "non-traceable author statement", 
                                "CIO:0000003", "high confidence from single evidence", 
                                "ISBN:978-0030223693", "ref title 8", 
                                "supporting text 8", "bgee", "ANN", sdf.parse("2013-09-05")), 
                        new RawAnnotationBean("HOM:0000007", "historical homology", 
                                Arrays.asList("UBERON:0010207"), 
                                Arrays.asList("nictitating membrane"), 
                                7778, "Elasmobranchii", false, "ECO:0000034", 
                                "non-traceable author statement", 
                                "CIO:0000003", "high confidence from single evidence", 
                                "ISBN:978-0030223693", "ref title 8", 
                                "supporting text 8", "bgee", "ANN", sdf.parse("2013-09-05")), 
                        new RawAnnotationBean("HOM:0000007", "historical homology", 
                                Arrays.asList("UBERON:0010207"), 
                                Arrays.asList("nictitating membrane"), 
                                32524, "Amniota", false, "ECO:0000034", 
                                "non-traceable author statement", 
                                "CIO:0000003", "high confidence from single evidence", 
                                "ISBN:978-0030223693", "ref title 8", 
                                "supporting text 8", "bgee", "ANN", sdf.parse("2013-09-05")),
                        //heritance of positive annotations, conflicting annotation 
                        //with positive parent annotations
                        new RawAnnotationBean("HOM:0000007", "historical homology", 
                                Arrays.asList("CL:0000216"), Arrays.asList("Sertoli cell"), 
                                7711, "Chordata", false, "ECO:0000067", 
                                "developmental similarity evidence", 
                                "CIO:0000005", "low confidence from single evidence", 
                                "http://f50006a.eos-intl.net/ELIBSQL12_F50006A_Documents/93grier.pdf", 
                                "ref title 9", 
                                "supporting text 9", "bgee", "ANN", sdf.parse("2015-02-03")), 
                        new RawAnnotationBean("HOM:0000007", "historical homology", 
                                Arrays.asList("CL:0000216"), Arrays.asList("Sertoli cell"), 
                                7742, "Vertebrata", false, "ECO:0000355", 
                                "phylogenetic distribution evidence", 
                                "CIO:0000004", "medium confidence from single evidence", 
                                "ISBN:978-0125449045", "ref title 10", 
                                "supporting text 10", "bgee", "ANN", sdf.parse("2015-02-03")), 
                        new RawAnnotationBean("HOM:0000007", "historical homology", 
                                Arrays.asList("CL:0000216"), Arrays.asList("Sertoli cell"), 
                                32524, "Amniota", false, "ECO:0000067", 
                                "developmental similarity evidence", 
                                "CIO:0000004", "medium confidence from single evidence", 
                                "DOI:10.1002/jemt.1070320602", "ref title 11", 
                                "supporting text 11", "bgee", "ANN", sdf.parse("2015-02-03")), 
                        new RawAnnotationBean("HOM:0000007", "historical homology", 
                                Arrays.asList("CL:0000216"), Arrays.asList("Sertoli cell"), 
                                32524, "Amniota", true, "ECO:0000067", 
                                "developmental similarity evidence", 
                                "CIO:0000004", "medium confidence from single evidence", 
                                "PMID:17026980", "ref title 12", 
                                "supporting text 12", "bgee", "ANN", sdf.parse("2013-08-30")), 
                        //one low confidence annotation against 2 medium confidence 
                        //annotations => weakly conflicting
                        new RawAnnotationBean("HOM:0000007", "historical homology", 
                                Arrays.asList("UBERON:0000926"), Arrays.asList("mesoderm"), 
                                33213, "Bilateria", false, "ECO:0000067", 
                                "developmental similarity evidence", 
                                "CIO:0000004", "medium confidence from single evidence", 
                                "PMID:24281726", "ref title 13", 
                                "supporting text 13", "bgee", "ANN", sdf.parse("2014-01-13")), 
                        new RawAnnotationBean("HOM:0000007", "historical homology", 
                                Arrays.asList("UBERON:0000926"), Arrays.asList("mesoderm"), 
                                33213, "Bilateria", false, "ECO:0000067", 
                                "developmental similarity evidence", 
                                "CIO:0000004", "medium confidence from single evidence", 
                                "PMID:22431747", "ref title 14", 
                                "supporting text 14", "bgee", "ANN", sdf.parse("2013-07-10")), 
                        new RawAnnotationBean("HOM:0000007", "historical homology", 
                                Arrays.asList("UBERON:0000926"), Arrays.asList("mesoderm"), 
                                33213, "Bilateria", true, "ECO:0000067", 
                                "developmental similarity evidence", 
                                "CIO:0000005", "low confidence from single evidence", 
                                "PMID:12459924", "ref title 15", 
                                "supporting text 15", "bgee", "ANN", sdf.parse("2013-07-10")), 
                        //simply strongly conflicting
                        new RawAnnotationBean("HOM:0000007", "historical homology", 
                                Arrays.asList("UBERON:0001245"), Arrays.asList("anus"), 
                                33213, "Bilateria", false, "ECO:0000355", 
                                "phylogenetic distribution evidence", 
                                "CIO:0000004", "medium confidence from single evidence", 
                                "http://dpc.uba.uva.nl/ctz/vol73/nr01/art01", "ref title 16", 
                                "supporting text 16", "bgee", "ANN", sdf.parse("2013-10-08")), 
                        new RawAnnotationBean("HOM:0000007", "historical homology", 
                                Arrays.asList("UBERON:0001245"), Arrays.asList("anus"), 
                                33213, "Bilateria", true, "ECO:0000033", 
                                "traceable author statement", 
                                "CIO:0000004", "medium confidence from single evidence", 
                                "http://dpc.uba.uva.nl/ctz/vol73/nr01/art01", "ref title 16", 
                                "supporting text 16", "bgee", "ANN", sdf.parse("2013-10-08"))), 
                SimilarityAnnotationUtils.extractRawAnnotations(
                        SimilarityAnnotationUtilsTest.class.
                        getResource("/similarity_annotations/raw_similarity_annotations.tsv").getFile()));
        
        log.exit();
    }
    

    /**
     * Test {@link SimilarityAnnotationUtils#extractSummaryAnnotations(String)}.
     */
    @Test
    public void shouldExtractSummaryAnnotations() throws FileNotFoundException, 
        IllegalArgumentException, IOException {
        log.entry();
        
        assertEquals("Incorrect AGGREGATED EVIDENCE annotations retrieved", 
                Arrays.asList(
                        new SummaryAnnotationBean("HOM:0000007", "historical homology", 
                                Arrays.asList("CL:0000000"), Arrays.asList("cell"), 
                                2759, "Eukaryota", false, 
                                "CIO:0000003", "high confidence from single evidence", true, 
                                null, 1
//                                , 1, 0, 
//                                Arrays.asList("ECO:0000033"), 
//                                Arrays.asList("traceable author statement"), 
//                                null, null, null, null, 
//                                Arrays.asList("bgee")
                                ), 
                        new SummaryAnnotationBean("HOM:0000007", "historical homology", 
                                Arrays.asList("CL:0000015"), Arrays.asList("male germ cell"), 
                                33208, "Metazoa", false, 
                                "CIO:0000019", "confidence statement from congruent evidence "
                                        + "lines of same type, overall confidence medium", 
                                true, 
                                null, 2
//                                , 2, 0, 
//                                Arrays.asList("ECO:0000205"), 
//                                Arrays.asList("curator inference"), 
//                                null, null, null, null, 
//                                Arrays.asList("bgee", "test db")
                                ), 
                        new SummaryAnnotationBean("HOM:0000007", "historical homology", 
                                Arrays.asList("CL:0000037"), Arrays.asList("hematopoietic stem cell"), 
                                7742, "Vertebrata", true, 
                                "CIO:0000004", "medium confidence from single evidence", true, 
                                null, 1
//                                , 0, 1, 
//                                null, null, 
//                                Arrays.asList("ECO:0000067"), 
//                                Arrays.asList("developmental similarity evidence"), 
//                                null, null, 
//                                Arrays.asList("bgee")
                                ), 
                        new SummaryAnnotationBean("HOM:0000007", "historical homology", 
                                Arrays.asList("CL:0000037", "UBERON:0000001", "UBERON:0000007"), 
                                Arrays.asList("hematopoietic stem cell", "whatever name1", 
                                        "whatever name2"), 
                                7742, "Vertebrata", true, 
                                "CIO:0000004", "medium confidence from single evidence", true, 
                                null, 1
//                                , 0, 1,  
//                                null, null, 
//                                Arrays.asList("ECO:0000067"), 
//                                Arrays.asList("developmental similarity evidence"), 
//                                null, null, 
//                                Arrays.asList("bgee")
                                ), 
                        new SummaryAnnotationBean("HOM:0000007", "historical homology", 
                                Arrays.asList("UBERON:0010207"), Arrays.asList("nictitating membrane"), 
                                7776, "Gnathostomata", true, 
                                "CIO:0000003", "high confidence from single evidence", true, 
                                null, 1
//                                , 0, 1, 
//                                null, null, 
//                                Arrays.asList("ECO:0000034"), 
//                                Arrays.asList("non-traceable author statement"), 
//                                null, null, 
//                                Arrays.asList("bgee")
                                ), 
                        new SummaryAnnotationBean("HOM:0000007", "historical homology", 
                                Arrays.asList("UBERON:0010207"), Arrays.asList("nictitating membrane"), 
                                7778, "Elasmobranchii", false, 
                                "CIO:0000003", "high confidence from single evidence", true, 
                                null, 1
//                                , 1, 0,  
//                                Arrays.asList("ECO:0000034"), 
//                                Arrays.asList("non-traceable author statement"), 
//                                null, null, null, null, 
//                                Arrays.asList("bgee")
                                ), 
                        new SummaryAnnotationBean("HOM:0000007", "historical homology", 
                                Arrays.asList("UBERON:0010207"), Arrays.asList("nictitating membrane"), 
                                32524, "Amniota", false, 
                                "CIO:0000003", "high confidence from single evidence", true, 
                                null, 1
//                                , 1, 0, 
//                                Arrays.asList("ECO:0000034"), 
//                                Arrays.asList("non-traceable author statement"), 
//                                null, null, null, null, 
//                                Arrays.asList("bgee")
                                ), 
                        new SummaryAnnotationBean("HOM:0000007", "historical homology", 
                                Arrays.asList("CL:0000216"), Arrays.asList("Sertoli cell"), 
                                7711, "Chordata", false, 
                                "CIO:0000005", "low confidence from single evidence", false, 
                                null, 1
//                                , 1, 0, 
//                                Arrays.asList("ECO:0000067"), 
//                                Arrays.asList("developmental similarity evidence"), 
//                                null, null, null, null, 
//                                Arrays.asList("bgee")
                                ), 
                        new SummaryAnnotationBean("HOM:0000007", "historical homology", 
                                Arrays.asList("CL:0000216"), Arrays.asList("Sertoli cell"), 
                                7742, "Vertebrata", false, 
                                "CIO:0000013", "confidence statement from congruent evidence "
                                        + "lines of multiple types, overall confidence medium", 
                                true, 
                                null, 1
//                                , 2, 0, 
//                                Arrays.asList("ECO:0000067", "ECO:0000355"), 
//                                Arrays.asList("developmental similarity evidence", 
//                                        "phylogenetic distribution evidence"), 
//                                null, null, 
//                                Arrays.asList(7711), Arrays.asList("Chordata"), 
//                                Arrays.asList("bgee")
                                ), 
                        new SummaryAnnotationBean("HOM:0000007", "historical homology", 
                                Arrays.asList("CL:0000216"), Arrays.asList("Sertoli cell"), 
                                32524, "Amniota", false, 
                                "CIO:0000027", "confidence statement from weakly conflicting "
                                + "evidence lines of multiple types, overall confidence medium", 
                                true, 
                                null, 2
//                                , 3, 1, 
//                                Arrays.asList("ECO:0000067", "ECO:0000355"), 
//                                Arrays.asList("developmental similarity evidence", 
//                                        "phylogenetic distribution evidence"), 
//                                Arrays.asList("ECO:0000067"), 
//                                Arrays.asList("developmental similarity evidence"), 
//                                Arrays.asList(7711, 7742), Arrays.asList("Chordata", "Vertebrata"), 
//                                Arrays.asList("bgee")
                                ), 
                        new SummaryAnnotationBean("HOM:0000007", "historical homology", 
                                Arrays.asList("UBERON:0000926"), Arrays.asList("mesoderm"), 
                                33213, "Bilateria", false, 
                                "CIO:0000024", "confidence statement from weakly conflicting "
                                    + "evidence lines of same type, overall confidence medium", 
                                true, 
                                null, 3
//                                , 2, 1, 
//                                Arrays.asList("ECO:0000067"), 
//                                Arrays.asList("developmental similarity evidence"), 
//                                Arrays.asList("ECO:0000067"), 
//                                Arrays.asList("developmental similarity evidence"), 
//                                null, null, 
//                                Arrays.asList("bgee")
                                ), 
                        new SummaryAnnotationBean("HOM:0000007", "historical homology", 
                                Arrays.asList("UBERON:0001245"), Arrays.asList("anus"), 
                                33213, "Bilateria", false, 
                                "CIO:0000010", "confidence statement from strongly conflicting "
                                        + "evidence lines of multiple types", 
                                false, 
                                null, 2
//                                , 1, 1,
//                                Arrays.asList("ECO:0000355"), 
//                                Arrays.asList("phylogenetic distribution evidence"), 
//                                Arrays.asList("ECO:0000033"), 
//                                Arrays.asList("traceable author statement"), 
//                                null, null, 
//                                Arrays.asList("bgee")
                                )), 
                SimilarityAnnotationUtils.extractSummaryAnnotations(
                        SimilarityAnnotationUtilsTest.class.
                        getResource("/similarity_annotations/summary_similarity_annotations.tsv").getFile()));

        log.exit();
    }

    /**
     * Test {@link SimilarityAnnotationUtils#extractAncestralTaxaAnnotations(String)}.
     */
    @Test
    public void shouldExtractAncestralTaxaAnnotations() throws FileNotFoundException, 
        IllegalArgumentException, IOException {
        log.entry();
        
        assertEquals("Incorrect ANCESTRAL TAXA annotations retrieved", 
                Arrays.asList(
                        new AncestralTaxaAnnotationBean("HOM:0000007", "historical homology", 
                                Arrays.asList("CL:0000000"), Arrays.asList("cell"), 
                                2759, "Eukaryota", 
                                "CIO:0000003", "high confidence from single evidence", "-"), 
                        new AncestralTaxaAnnotationBean("HOM:0000007", "historical homology", 
                                Arrays.asList("CL:0000015"), Arrays.asList("male germ cell"), 
                                33208, "Metazoa", 
                                "CIO:0000019", "confidence statement from congruent evidence "
                                        + "lines of same type, overall confidence medium", "-"), 
                        new AncestralTaxaAnnotationBean("HOM:0000007", "historical homology", 
                                Arrays.asList("CL:0000037", "UBERON:0000001", "UBERON:0000007"), 
                                Arrays.asList("hematopoietic stem cell", "whatever name1", 
                                        "whatever name2"), 
                                7742, "Vertebrata", 
                                "CIO:0000004", "medium confidence from single evidence", "-"), 
                        new AncestralTaxaAnnotationBean("HOM:0000007", "historical homology", 
                                Arrays.asList("UBERON:0010207"), Arrays.asList("nictitating membrane"), 
                                7778, "Elasmobranchii", 
                                "CIO:0000003", "high confidence from single evidence", "-"), 
                        new AncestralTaxaAnnotationBean("HOM:0000007", "historical homology", 
                                Arrays.asList("UBERON:0010207"), Arrays.asList("nictitating membrane"), 
                                32524, "Amniota", 
                                "CIO:0000003", "high confidence from single evidence", "-"), 
                        new AncestralTaxaAnnotationBean("HOM:0000007", "historical homology", 
                                Arrays.asList("CL:0000216"), Arrays.asList("Sertoli cell"), 
                                7742, "Vertebrata", 
                                "CIO:0000013", "confidence statement from congruent evidence "
                                        + "lines of multiple types, overall confidence medium", 
                                "Alternative homology hypotheses of low confidence exist "
                                + "for taxa: Amniota, Chordata"), 
                        new AncestralTaxaAnnotationBean("HOM:0000007", "historical homology", 
                                Arrays.asList("UBERON:0000926"), Arrays.asList("mesoderm"), 
                                33213, "Bilateria", 
                                "CIO:0000024", "confidence statement from weakly conflicting "
                                    + "evidence lines of same type, overall confidence medium", "-")), 
                SimilarityAnnotationUtils.extractAncestralTaxaAnnotations(
                        SimilarityAnnotationUtilsTest.class.
                        getResource("/similarity_annotations/historical_homology_ancestral_taxa.tsv").getFile()));

        log.exit();
    }

    /**
     * Test the {@code Comparator} of {@code AnnotationBean} provided by 
     * {@link SimilarityAnnotationUtils#ANNOTATION_BEAN_COMPARATOR}.
     */
    @Test
    public void testAnnotationBeanComparator() {
        AnnotationBean bean1 = new RawAnnotationBean();
        AnnotationBean bean2 = new SummaryAnnotationBean();
        assertEquals("Incorrect comparison for same bean", 0, 
                SimilarityAnnotationUtils.ANNOTATION_BEAN_COMPARATOR.compare(bean1, bean1));
        
        assertEquals("Incorrect comparison for two different bean types", -1, 
                SimilarityAnnotationUtils.ANNOTATION_BEAN_COMPARATOR.compare(bean1, bean2));
        assertEquals("Incorrect comparison for two different bean types", 1, 
                SimilarityAnnotationUtils.ANNOTATION_BEAN_COMPARATOR.compare(bean2, bean1));
        
        bean1 = new SummaryAnnotationBean();
        bean2 = new AncestralTaxaAnnotationBean();
        assertEquals("Incorrect comparison for two different bean types", -1, 
                SimilarityAnnotationUtils.ANNOTATION_BEAN_COMPARATOR.compare(bean1, bean2));
        assertEquals("Incorrect comparison for two different bean types", 1, 
                SimilarityAnnotationUtils.ANNOTATION_BEAN_COMPARATOR.compare(bean2, bean1));
        
        bean1 = new RawAnnotationBean();
        bean2 = new RawAnnotationBean();
        bean1.setHomId("ABC");
        bean2.setHomId("BCD");
        assertEquals("Incorrect comparison for different HOM IDs", -1, 
                SimilarityAnnotationUtils.ANNOTATION_BEAN_COMPARATOR.compare(bean1, bean2));
        assertEquals("Incorrect comparison for different HOM IDs", 1, 
                SimilarityAnnotationUtils.ANNOTATION_BEAN_COMPARATOR.compare(bean2, bean1));
        
    
        bean2.setHomId("ABC");
        assertEquals("Incorrect comparison for same HOM IDs", 0, 
                SimilarityAnnotationUtils.ANNOTATION_BEAN_COMPARATOR.compare(bean1, bean2));
        
        bean1.setEntityIds(Arrays.asList("abc", "bcd"));
        bean2.setEntityIds(Arrays.asList("bcd"));
        assertEquals("Incorrect comparison for different Entity IDs", -1, 
                SimilarityAnnotationUtils.ANNOTATION_BEAN_COMPARATOR.compare(bean1, bean2));
        assertEquals("Incorrect comparison for different Entity IDs", 1, 
                SimilarityAnnotationUtils.ANNOTATION_BEAN_COMPARATOR.compare(bean2, bean1));
        
        bean2.setEntityIds(Arrays.asList("abc", "bcd"));
        assertEquals("Incorrect comparison for same Entity IDs", 0, 
                SimilarityAnnotationUtils.ANNOTATION_BEAN_COMPARATOR.compare(bean1, bean2));
        
        bean1.setNcbiTaxonId(1);
        bean2.setNcbiTaxonId(2);
        assertEquals("Incorrect comparison for different taxon IDs", -1, 
                SimilarityAnnotationUtils.ANNOTATION_BEAN_COMPARATOR.compare(bean1, bean2));
        assertEquals("Incorrect comparison for different taxon IDs", 1, 
                SimilarityAnnotationUtils.ANNOTATION_BEAN_COMPARATOR.compare(bean2, bean1));
        
        bean2.setNcbiTaxonId(1);
        assertEquals("Incorrect comparison for same taxon IDs", 0, 
                SimilarityAnnotationUtils.ANNOTATION_BEAN_COMPARATOR.compare(bean1, bean2));
        
        bean2.setNegated(true);
        assertEquals("Incorrect comparison for different negated status", -1, 
                SimilarityAnnotationUtils.ANNOTATION_BEAN_COMPARATOR.compare(bean1, bean2));
        assertEquals("Incorrect comparison for different negated status", 1, 
                SimilarityAnnotationUtils.ANNOTATION_BEAN_COMPARATOR.compare(bean2, bean1));
        
        bean1.setNegated(true);
        assertEquals("Incorrect comparison for same negated status", 0, 
                SimilarityAnnotationUtils.ANNOTATION_BEAN_COMPARATOR.compare(bean1, bean2));
        
        bean1.setCioId("abc");
        bean2.setCioId("bcd");
        assertEquals("Incorrect comparison for different CIO IDs", -1, 
                SimilarityAnnotationUtils.ANNOTATION_BEAN_COMPARATOR.compare(bean1, bean2));
        assertEquals("Incorrect comparison for different CIO IDs", 1, 
                SimilarityAnnotationUtils.ANNOTATION_BEAN_COMPARATOR.compare(bean2, bean1));
    
        bean2.setCioId("abc");
        assertEquals("Incorrect comparison for same CIO IDs", 0, 
                SimilarityAnnotationUtils.ANNOTATION_BEAN_COMPARATOR.compare(bean1, bean2));
        
        bean1.setSupportingText("abc");
        bean2.setSupportingText("bcd");
        assertEquals("Incorrect comparison for different CIO IDs", -1, 
                SimilarityAnnotationUtils.ANNOTATION_BEAN_COMPARATOR.compare(bean1, bean2));
        assertEquals("Incorrect comparison for different CIO IDs", 1, 
                SimilarityAnnotationUtils.ANNOTATION_BEAN_COMPARATOR.compare(bean2, bean1));
    
        bean2.setSupportingText("abc");
        assertEquals("Incorrect comparison for same CIO IDs", 0, 
                SimilarityAnnotationUtils.ANNOTATION_BEAN_COMPARATOR.compare(bean1, bean2));
        
        
        
        ((RawAnnotationBean) bean1).setEcoId("abc");
        ((RawAnnotationBean) bean2).setEcoId("bcd");
        assertEquals("Incorrect comparison for different ECO IDs", -1, 
                SimilarityAnnotationUtils.ANNOTATION_BEAN_COMPARATOR.compare(bean1, bean2));
        assertEquals("Incorrect comparison for different ECO IDs", 1, 
                SimilarityAnnotationUtils.ANNOTATION_BEAN_COMPARATOR.compare(bean2, bean1));
    
        ((RawAnnotationBean) bean2).setEcoId("abc");
        assertEquals("Incorrect comparison for same ECO IDs", 0, 
                SimilarityAnnotationUtils.ANNOTATION_BEAN_COMPARATOR.compare(bean1, bean2));
        
        ((RawAnnotationBean) bean1).setRefId("abc");
        ((RawAnnotationBean) bean2).setRefId("bcd");
        assertEquals("Incorrect comparison for different Ref IDs", -1, 
                SimilarityAnnotationUtils.ANNOTATION_BEAN_COMPARATOR.compare(bean1, bean2));
        assertEquals("Incorrect comparison for different Ref IDs", 1, 
                SimilarityAnnotationUtils.ANNOTATION_BEAN_COMPARATOR.compare(bean2, bean1));
    
        ((RawAnnotationBean) bean2).setRefId("abc");
        assertEquals("Incorrect comparison for same Ref IDs", 0, 
                SimilarityAnnotationUtils.ANNOTATION_BEAN_COMPARATOR.compare(bean1, bean2));
        
        ((RawAnnotationBean) bean1).setAssignedBy("abc");
        ((RawAnnotationBean) bean2).setAssignedBy("bcd");
        assertEquals("Incorrect comparison for different Ref IDs", -1, 
                SimilarityAnnotationUtils.ANNOTATION_BEAN_COMPARATOR.compare(bean1, bean2));
        assertEquals("Incorrect comparison for different Ref IDs", 1, 
                SimilarityAnnotationUtils.ANNOTATION_BEAN_COMPARATOR.compare(bean2, bean1));
    
        ((RawAnnotationBean) bean2).setAssignedBy("abc");
        assertEquals("Incorrect comparison for same Ref IDs", 0, 
                SimilarityAnnotationUtils.ANNOTATION_BEAN_COMPARATOR.compare(bean1, bean2));
        
        ((RawAnnotationBean) bean1).setCurationDate(new Date());
        assertEquals("Incorrect comparison for different Ref IDs", -1, 
                SimilarityAnnotationUtils.ANNOTATION_BEAN_COMPARATOR.compare(bean1, bean2));
        assertEquals("Incorrect comparison for different Ref IDs", 1, 
                SimilarityAnnotationUtils.ANNOTATION_BEAN_COMPARATOR.compare(bean2, bean1));
        
        ((RawAnnotationBean) bean2).setCurationDate(new Date(0));
        assertEquals("Incorrect comparison for different Ref IDs", -1, 
                SimilarityAnnotationUtils.ANNOTATION_BEAN_COMPARATOR.compare(bean2, bean1));
        assertEquals("Incorrect comparison for different Ref IDs", 1, 
                SimilarityAnnotationUtils.ANNOTATION_BEAN_COMPARATOR.compare(bean1, bean2));
    
        ((RawAnnotationBean) bean1).setCurationDate(new Date(0));
        assertEquals("Incorrect comparison for same Ref IDs", 0, 
                SimilarityAnnotationUtils.ANNOTATION_BEAN_COMPARATOR.compare(bean1, bean2));
        
        
        
        bean1 = new SummaryAnnotationBean();
        bean2 = new SummaryAnnotationBean();
        
        ((SummaryAnnotationBean) bean1).setTrusted(true);
        assertEquals("Incorrect comparison for different Ref IDs", -1, 
                SimilarityAnnotationUtils.ANNOTATION_BEAN_COMPARATOR.compare(bean1, bean2));
        assertEquals("Incorrect comparison for different Ref IDs", 1, 
                SimilarityAnnotationUtils.ANNOTATION_BEAN_COMPARATOR.compare(bean2, bean1));
    
        ((SummaryAnnotationBean) bean2).setTrusted(true);
        assertEquals("Incorrect comparison for same Ref IDs", 0, 
                SimilarityAnnotationUtils.ANNOTATION_BEAN_COMPARATOR.compare(bean1, bean2));
        
    }
    
    /**
     * Test 
     * {@link SimilarityAnnotationUtils#groupRawPerSummaryAnnots(Collection, Collection)}.
     */
    @Test
    public void shouldGroupRawPerSummaryAnnots() throws ParseException {
        SimpleDateFormat sdf = new SimpleDateFormat(SimilarityAnnotationUtils.DATE_FORMAT);
        
        SummaryAnnotationBean summaryAnnot1 = new SummaryAnnotationBean(
                "HOM:0000007", "historical homology", 
                Arrays.asList("CL:0000000"), Arrays.asList("cell"), 
                2759, "Eukaryota", false, 
                "CIO:0000003", "high confidence from single evidence", true, 
                null, 1
//                , 1, 0, 
//                Arrays.asList("ECO:0000033"), 
//                Arrays.asList("traceable author statement"), 
//                null, null, null, null, 
//                Arrays.asList("bgee")
                );
        RawAnnotationBean rawAnnot1_1 = new RawAnnotationBean("HOM:0000007", "historical homology", 
                Arrays.asList("CL:0000000"), Arrays.asList("cell"), 
                2759, "Eukaryota", false, "ECO:0000033", 
                "traceable author statement", 
                "CIO:0000003", "high confidence from single evidence", 
                "DOI:10.1073/pnas.032658599", "ref title 1", 
                "supporting text 1", "bgee", "ANN", sdf.parse("2013-06-21"));
        
        SummaryAnnotationBean summaryAnnot2 = 
                new SummaryAnnotationBean("HOM:0000007", "historical homology", 
                Arrays.asList("CL:0000015"), Arrays.asList("male germ cell"), 
                33208, "Metazoa", false, 
                "CIO:0000019", "confidence statement from congruent evidence "
                        + "lines of same type, overall confidence medium", 
                true, 
                null, 2
//                , 2, 0, 
//                Arrays.asList("ECO:0000205"), 
//                Arrays.asList("curator inference"), 
//                null, null, null, null, 
//                Arrays.asList("bgee", "test db")
                );
        RawAnnotationBean rawAnnot2_1 = new RawAnnotationBean("HOM:0000007", "historical homology", 
                Arrays.asList("CL:0000015"), Arrays.asList("male germ cell"), 
                33208, "Metazoa", false, "ECO:0000205", 
                "curator inference", 
                "CIO:0000004", "medium confidence from single evidence", 
                "DOI:10.1002/bies.950161213", "ref title 2", 
                "supporting text 2", "bgee", "ANN", sdf.parse("2013-08-29"));
        RawAnnotationBean rawAnnot2_2 = new RawAnnotationBean("HOM:0000007", "historical homology", 
                Arrays.asList("CL:0000015"), Arrays.asList("male germ cell"), 
                33208, "Metazoa", false, "ECO:0000205", 
                "curator inference", 
                "CIO:0000005", "low confidence from single evidence", 
                "ISBN:978-0198566694", "ref title 3", 
                "supporting text 3", "bgee", "ANN", sdf.parse("2013-08-29"));
        
        SortedMap<SummaryAnnotationBean, Set<RawAnnotationBean>> expectedMap = 
                new TreeMap<SummaryAnnotationBean, Set<RawAnnotationBean>>(
                        SimilarityAnnotationUtils.ANNOTATION_BEAN_COMPARATOR);
        expectedMap.put(summaryAnnot1, new HashSet<RawAnnotationBean>(
                Arrays.asList(rawAnnot1_1)));
        expectedMap.put(summaryAnnot2, new HashSet<RawAnnotationBean>(
                Arrays.asList(rawAnnot2_1, rawAnnot2_2)));
        
        assertEquals("Incorrect grouping of summary and raw annotations", expectedMap, 
                SimilarityAnnotationUtils.groupRawPerSummaryAnnots(
                        Arrays.asList(summaryAnnot1, summaryAnnot2), 
                        Arrays.asList(rawAnnot1_1, rawAnnot2_1, rawAnnot2_2)));
        
        //check exceptions that should be raised
        try {
            SimilarityAnnotationUtils.groupRawPerSummaryAnnots(
                    Arrays.asList(summaryAnnot1, summaryAnnot2), 
                    Arrays.asList(rawAnnot1_1));
            //test failed, an exception should have been thrown
            throw log.throwing(new AssertionError("An exception should be thrown "
                    + "when there are summary annotations with no corresponding raw annotations"));
        } catch (Exception e) {
            //test passed
        }
        try {
            SimilarityAnnotationUtils.groupRawPerSummaryAnnots(
                    Arrays.asList(summaryAnnot1), 
                    Arrays.asList(rawAnnot1_1, rawAnnot2_1, rawAnnot2_2));
            //test failed, an exception should have been thrown
            throw log.throwing(new AssertionError("An exception should be thrown "
                    + "when there are raw annotations with no corresponding summary annotations"));
        } catch (Exception e) {
            //test passed
        }
        try {
            SimilarityAnnotationUtils.groupRawPerSummaryAnnots(
                    Arrays.asList(summaryAnnot1, 
                            //make an annotation to same HOM ID - entity IDs - taxon ID 
                            //(should never happen), but with different values for the other 
                            //parameters to make sure the equals return false.
                            new SummaryAnnotationBean(
                            "HOM:0000007", "historical homology", 
                            Arrays.asList("CL:0000000"), Arrays.asList("cell"), 
                            2759, "Eukaryota", false, 
                            "CIO:0000020", "confidence statement from strongly conflicting "
                                    + "evidence lines of same type", false, 
                            null, 3
//                            , 1, 0, 
//                            Arrays.asList("ECO:0000033"), 
//                            Arrays.asList("traceable author statement"), 
//                            null, null, null, null, 
//                            Arrays.asList("bgee")
                            )), 
                    Arrays.asList(rawAnnot1_1));
            //test failed, an exception should have been thrown
            throw log.throwing(new AssertionError("An exception should be thrown "
                    + "when there are several summary annotations to same "
                    + "HOM ID - entity IDs - taxon ID"));
        } catch (Exception e) {
            //test passed
        }
    }
}<|MERGE_RESOLUTION|>--- conflicted
+++ resolved
@@ -50,60 +50,6 @@
     }
     
     /**
-<<<<<<< HEAD
-=======
-     * Test {@link SimilarityAnnotationUtils.ParseMultipleStringValues#execute(Object, CsvContext)}
-     */
-    @Test
-    public void shouldExecuteParseMultipleStringValues() {
-        CsvContext context = new CsvContext(0, 0, 0);  
-        //to test that next processor in the chain is called
-        CellProcessor next = mock(CellProcessor.class);
-        
-        List<String> expectedValue = Arrays.asList(" abcd  123  ", " dfgd2", "qwe rty");
-        //The next processor will simply pass the value it received.
-        //Note that if the test fails, the assertEquals will not be able to display 
-        //the "actual" result, because the next CellProcessor would have returned null.
-        when(next.execute(expectedValue, context)).thenReturn(expectedValue);
-        assertEquals("Incorrect List generated from separated-value string.", 
-               expectedValue, 
-               new SimilarityAnnotationUtils.ParseMultipleStringValues(next).execute(
-                       " abcd  123  " + Utils.VALUE_SEPARATORS.get(1) + " dfgd2" 
-                       + Utils.VALUE_SEPARATORS.get(0) + "qwe rty", context));
-        //verification a bit useless, if the test succeeded this processor has 
-        //to have returned a value
-        verify(next).execute(expectedValue, context);
-        
-        next = mock(CellProcessor.class);
-        expectedValue = Arrays.asList(" abcd  123  ");
-        //The next processor will simply pass the value it received.
-        //Note that if the test fails, the assertEquals will not be able to display 
-        //the "actual" result, because the next CellProcessor would have returned null.
-        when(next.execute(expectedValue, context)).thenReturn(expectedValue);
-        assertEquals("Incorrect List generated from separated-value string.", 
-               expectedValue, 
-               new SimilarityAnnotationUtils.ParseMultipleStringValues(next).execute(
-                       " abcd  123  ", context));
-        //verification a bit useless, if the test succeeded this processor has 
-        //to have returned a value
-        
-        next = mock(CellProcessor.class);
-        expectedValue = Arrays.asList("");
-        //The next processor will simply pass the value it received.
-        //Note that if the test fails, the assertEquals will not be able to display 
-        //the "actual" result, because the next CellProcessor would have returned null.
-        when(next.execute(expectedValue, context)).thenReturn(expectedValue);
-        assertEquals("Incorrect List generated from separated-value string.", 
-               expectedValue, 
-               new SimilarityAnnotationUtils.ParseMultipleStringValues(next).execute(
-                       "", context));
-        //verification a bit useless, if the test succeeded this processor has 
-        //to have returned a value
-        verify(next).execute(expectedValue, context);
-    }
-    
-    /**
->>>>>>> 3a00a97b
      * Test {@link SimilarityAnnotationUtils.ParseQualifier#execute(Object, CsvContext)}
      */
     @Test
