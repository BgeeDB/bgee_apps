package org.bgee.model.ontology;

<<<<<<< HEAD
import java.lang.invoke.SwitchPoint;
import java.security.cert.CollectionCertStoreParameters;
=======
>>>>>>> 8bf43ade
import java.util.Arrays;
import java.util.Collection;
import java.util.Collections;
import java.util.EnumSet;
import java.util.HashSet;
import java.util.Set;
import java.util.stream.Collectors;
import java.util.stream.Stream;

import org.apache.logging.log4j.LogManager;
import org.apache.logging.log4j.Logger;
import org.bgee.model.CommonService;
import org.bgee.model.NamedEntity;
import org.bgee.model.Service;
import org.bgee.model.ServiceFactory;
import org.bgee.model.anatdev.AnatEntity;
import org.bgee.model.anatdev.DevStage;
import org.bgee.model.anatdev.TaxonConstraint;
<<<<<<< HEAD
import org.bgee.model.dao.api.expressiondata.ConditionDAO;
=======
>>>>>>> 8bf43ade
import org.bgee.model.dao.api.ontologycommon.RelationDAO.RelationTO;
import org.bgee.model.dao.api.ontologycommon.RelationDAO.RelationTO.RelationStatus;
import org.bgee.model.dao.api.ontologycommon.RelationDAO.RelationTOResultSet;
import org.bgee.model.function.QuadriFunction;
import org.bgee.model.species.Species;
import org.bgee.model.species.Taxon;

/**
 * A {@link Service} to obtain {@link Ontology} and {@link MultiSpeciesOntology} objects.
 * Users should use the {@link ServiceFactory} to obtain {@code OntologyService}s.
 * 
 * @author  Valentine Rech de Laval
 * @author  Frederic Bastian
 * @version Bgee 13, Nov. 2016
 * @since   Bgee 13, Dec. 2015
 */
<<<<<<< HEAD
public class OntologyService extends Service {
=======
public class OntologyService extends CommonService {
>>>>>>> 8bf43ade

    private static final Logger log = LogManager.getLogger(OntologyService.class.getName());
    
    /**
     * The only purpose of this class is to provide an implementation of equals/hashCode
     * for {@code RelationTO}. {@code TransferObject}s do not implement these method
     * to return whatever results from the data source.
     * 
     * @author Frederic Bastian
     * @version Bgee 14 Mar. 2017
     * @version Bgee 14 Mar. 2017
     *
     * @param <T>   the type of ID of the related entities
     */
    protected static class WrapperRelationTO<T> extends RelationTO<T> {
        private static final long serialVersionUID = 4746776041672427443L;
        
        public WrapperRelationTO(RelationTO<T> relTO) {
            super(relTO.getId(), relTO.getSourceId(), relTO.getTargetId(), 
                    relTO.getRelationType(), relTO.getRelationStatus());
        }
        
        @Override
        public int hashCode() {
            final int prime = 31;
            int result = 1;
            result = prime * result + ((this.getId() == null) ? 0 : 
                this.getId().hashCode());
            result = prime * result + ((this.getRelationStatus() == null) ? 0 : 
                this.getRelationStatus().hashCode());
            result = prime * result + ((this.getRelationType() == null) ? 0 : 
                this.getRelationType().hashCode());
            result = prime * result + ((this.getSourceId() == null) ? 0 : 
                this.getSourceId().hashCode());
            result = prime * result + ((this.getTargetId() == null) ? 0 : 
                this.getTargetId().hashCode());
            return result;
        }
        @Override
        public boolean equals(Object obj) {
            if (this == obj) {
                return true;
            }
            if (obj == null) {
                return false;
            }
            if (getClass() != obj.getClass()) {
                return false;
            }
            RelationTO<?> other = (RelationTO<?>) obj;
            if (getId() == null) {
                if (other.getId() != null) {
                    return false;
                }
            } else if (!getId().equals(other.getId())) {
                return false;
            }
            if (getRelationStatus() != other.getRelationStatus()) {
                return false;
            }
            if (getRelationType() != other.getRelationType()) {
                return false;
            }
            if (getSourceId() == null) {
                if (other.getSourceId() != null) {
                    return false;
                }
            } else if (!getSourceId().equals(other.getSourceId())) {
                return false;
            }
            if (getTargetId() == null) {
                if (other.getTargetId() != null) {
                    return false;
                }
            } else if (!getTargetId().equals(other.getTargetId())) {
                return false;
            }
            return true;
        }
    }

    /**
     * Constructs a {@code OntologyService}.
     * 
     * @param serviceFactory            The {@code ServiceFactory} to be used to obtain {@code Service}s 
     *                                  and {@code DAOManager}.
     * @throws IllegalArgumentException If {@code serviceFactory} is {@code null}.
     */
    public OntologyService(ServiceFactory serviceFactory) {
        super(serviceFactory);
    }
        
    /**
     * Retrieve the {@code Ontology} of {@code AnatEntity}s for the requested species. 
     * <p>
     * The returned {@code Ontology} contains only the selected anat. entities, and only the
     * relations between them with a {@code RelationType} {@code ISA_PARTOF} are included.
     * 
     * @param speciesId         An {@code Integer} that is the ID of species 
     *                          which to retrieve anat. entities for. Can be {@code null}.
     * @param anatEntityIds     A {@code Collection} of {@code String}s that are IDs of anat.
     *                          entity IDs to retrieve. Can be {@code null} or empty.
     * @return                  The {@code Ontology} of {@code AnatEntity}s for the requested species, 
     *                          anat. entity, relations types, and relation status.
     */
    public Ontology<AnatEntity, String> getAnatEntityOntology(Integer speciesId, Collection<String> anatEntityIds) {
        log.entry(speciesId, anatEntityIds);
        return log.exit(this.getAnatEntityOntology(speciesId, anatEntityIds,
                EnumSet.of(RelationType.ISA_PARTOF), false, false));
    }

    /**
     * Retrieve the {@code Ontology} of {@code AnatEntity}s for the requested species, anatomical entities,
     * relations types, and relation status. 
     * <p>
     * The returned {@code Ontology} contains ancestors and/or descendants of the selected anat. entities 
     * according to {@code getAncestors} and {@code getDescendants}, respectively. 
     * If both {@code getAncestors} and {@code getDescendants} are {@code false}, 
     * then only relations between the selected anat. entities are retrieved.
     * 
     * @param speciesId         An {@code Integer} that is the ID of species 
     *                          which to retrieve anat. entities for. Can be {@code null}.
     * @param anatEntityIds     A {@code Collection} of {@code String}s that are IDs of anat.
     *                          entity IDs to retrieve. Can be {@code null} or empty.
     * @param relationTypes     A {@code Collection} of {@code RelationType}s that are the relation
     *                          types allowing to filter the relations between elements
     *                          of the {@code Ontology}.
     * @param getAncestors      A {@code boolean} defining whether the ancestors of the selected 
     *                          anat. entities, and the relations leading to them, should be retrieved.
     * @param getDescendants    A {@code boolean} defining whether the descendants of the selected 
     *                          anat. entities, and the relations leading to them, should be retrieved.
     * @return                  The {@code Ontology} of {@code AnatEntity}s for the requested species, 
     *                          anat. entity, relations types, and relation status.
     */
    public Ontology<AnatEntity, String> getAnatEntityOntology(Integer speciesId, Collection<String> anatEntityIds, 
            Collection<RelationType> relationTypes, boolean getAncestors, boolean getDescendants) {
        log.entry(speciesId, anatEntityIds, getAncestors, getDescendants, relationTypes);
        
        return log.exit(this.getAnatEntityOntology(Arrays.asList(speciesId), anatEntityIds, 
                relationTypes, getAncestors, getDescendants)
                .getAsSingleSpeciesOntology(speciesId));
    }

    /**
     * Retrieve the {@code MultiSpeciesOntology} of {@code AnatEntity}s for the requested species 
     * and anatomical entities. 
     * <p>
     * The returned {@code MultiSpeciesOntology} contains only the selected anat. entities, 
     * and only the relations between them with a {@code RelationType} {@code ISA_PARTOF} are included.
     * 
     * @param speciesIds        A {@code Collection} of {@code Integer}s that are IDs of species 
     *                          which to retrieve anat. entities for. If several IDs are provided, 
     *                          anat. entities existing in any of them will be retrieved. 
     *                          Can be {@code null} or empty.
     * @param anatEntityIds     A {@code Collection} of {@code String}s that are IDs of anat.
     *                          entity IDs to retrieve. Can be {@code null} or empty.
     * @return                  The {@code MultiSpeciesOntology} of {@code AnatEntity}s for the requested species 
     *                          and anat. entity.
     */
    public MultiSpeciesOntology<AnatEntity, String> getAnatEntityOntology(Collection<Integer> speciesIds, 
            Collection<String> anatEntityIds) {
        log.entry(speciesIds, anatEntityIds);
        return log.exit(this.getAnatEntityOntology(speciesIds, anatEntityIds,
                EnumSet.of(RelationType.ISA_PARTOF), false, false));
    }

    /**
     * Retrieve the {@code MultiSpeciesOntology} of {@code AnatEntity}s for the requested species, 
     * anatomical entities, relations types, and relation status. 
     * <p>
     * The returned {@code MultiSpeciesOntology} contains ancestors and/or descendants of the selected anat. entities 
     * according to {@code getAncestors} and {@code getDescendants}, respectively. 
     * If both {@code getAncestors} and {@code getDescendants} are {@code false}, 
     * then only relations between the selected anat. entities are retrieved.
     * 
     * @param speciesIds        A {@code Collection} of {@code Integer}s that are IDs of species 
     *                          which to retrieve anat. entities for. If several IDs are provided, 
     *                          anat. entities existing in any of them will be retrieved. 
     *                          Can be {@code null} or empty.
     * @param anatEntityIds     A {@code Collection} of {@code String}s that are IDs of anat.
     *                          entity IDs to retrieve. Can be {@code null} or empty.
     * @param relationTypes     A {@code Collection} of {@code RelationType}s that are the relation
     *                          types allowing to filter the relations between elements
     *                          of the {@code MultiSpeciesOntology}.
     * @param getAncestors      A {@code boolean} defining whether the ancestors of the selected 
     *                          anat. entities, and the relations leading to them, should be retrieved.
     * @param getDescendants    A {@code boolean} defining whether the descendants of the selected 
     *                          anat. entities, and the relations leading to them, should be retrieved.
     * @return                  The {@code MultiSpeciesOntology} of {@code AnatEntity}s for the requested species, 
     *                          anat. entity, relations types, and relation status.
     */
    public MultiSpeciesOntology<AnatEntity, String> getAnatEntityOntology(Collection<Integer> speciesIds, 
            Collection<String> anatEntityIds, Collection<RelationType> relationTypes, 
            boolean getAncestors, boolean getDescendants) {
        log.entry(speciesIds, anatEntityIds, getAncestors, getDescendants, relationTypes);
<<<<<<< HEAD
        
        Set<RelationTO<String>> rels = this.getAnatEntityRelationTOs(speciesIds, anatEntityIds,
                relationTypes, getAncestors, getDescendants);
        Set<TaxonConstraint<Integer>> relationTaxonConstraints = getServiceFactory().getTaxonConstraintService()
                    .loadAnatEntityRelationTaxonConstraintBySpeciesIds(speciesIds)
                    .collect(Collectors.toSet());
        Set<TaxonConstraint<String>> taxonConstraints = getServiceFactory().getTaxonConstraintService()
                    .loadAnatEntityTaxonConstraintBySpeciesIds(speciesIds)
                    .collect(Collectors.toSet());
        return log.exit(new MultiSpeciesOntology<AnatEntity, String>(speciesIds, 
=======

        long startTimeInMs = System.currentTimeMillis();
        log.debug("Start creation of AnatEntityOntology");

        Set<RelationTO<String>> rels = this.getAnatEntityRelationTOs(speciesIds, anatEntityIds,
                relationTypes, getAncestors, getDescendants);
        long startTimeInMs2 = System.currentTimeMillis();
        Set<Integer> relIds = rels.stream().map(rel -> rel.getId()).collect(Collectors.toSet());
        //Here, we don't want to expose the internal relation IDs as part of the Bgee API, so rather than
        //using the TaxonConstraintService, we directly use the TaxonConstraintDAO
        //(we provide the relation IDs to retrieve only a subset of the constraints, for improved performances)
        Set<TaxonConstraint<Integer>> relationTaxonConstraints = getDaoManager().getTaxonConstraintDAO()
                .getAnatEntityRelationTaxonConstraints(speciesIds, relIds, null).stream()
                .map(CommonService::mapTaxonConstraintTOToTaxonConstraint)
                .collect(Collectors.toSet());
        //Previous (slow) version of the code:
        //---
//        Set<TaxonConstraint<Integer>> relationTaxonConstraints = getServiceFactory().getTaxonConstraintService()
//                    .loadAnatEntityRelationTaxonConstraintBySpeciesIds(speciesIds)
//                    .collect(Collectors.toSet());
        //---
        log.debug("RelationTaxonConstraints retrieved in {} ms", System.currentTimeMillis() - startTimeInMs2);
        startTimeInMs2 = System.currentTimeMillis();
        Set<TaxonConstraint<String>> taxonConstraints = getServiceFactory().getTaxonConstraintService()
                    .loadAnatEntityTaxonConstraintBySpeciesIds(speciesIds)
                    .collect(Collectors.toSet());
        log.debug("AnatEntityTaxonConstraints retrieved in {} ms", System.currentTimeMillis() - startTimeInMs2);
        MultiSpeciesOntology<AnatEntity, String> ont = new MultiSpeciesOntology<AnatEntity, String>(speciesIds,
>>>>>>> 8bf43ade
                this.getServiceFactory().getAnatEntityService()
                    .loadAnatEntities(speciesIds, true,
                            this.getRequestedEntityIds(anatEntityIds, rels), true)
                    .collect(Collectors.toSet()), 
                rels, taxonConstraints, relationTaxonConstraints, relationTypes,
<<<<<<< HEAD
                this.getServiceFactory(), AnatEntity.class));
=======
                this.getServiceFactory(), AnatEntity.class);

        log.debug("AnatEntityOntology created in {} ms", System.currentTimeMillis() - startTimeInMs);
        return log.exit(ont);
>>>>>>> 8bf43ade
    }
    
    /**
     * Retrieve the {@code Ontology} of {@code DevStage}s for the requested species and 
     * developmental stages IDs.
     * <p>
     * The returned {@code Ontology} contains only {@code DevStage}s corresponding to 
     * the provided dev. stages IDs, and only the relations between them 
     * with a {@code RelationType} {@code ISA_PARTOF} are included. 
     * 
     * @param speciesId         An {@code Integer} that is the ID of species which to retrieve 
     *                          dev. stages for. Can be {@code null}.
     * @param devStageIds       A {@code Collection} of {@code String}s that are dev. stages IDs
     *                          of the {@code Ontology} to retrieve. Can be {@code null} or empty.
     * @return                  The {@code Ontology} of the {@code DevStage}s for the requested species 
     *                          and dev. stages.
     */
    public Ontology<DevStage, String> getDevStageOntology(Integer speciesId, Collection<String> devStageIds) {
        log.entry(speciesId, devStageIds);
        return this.getDevStageOntology(Arrays.asList(speciesId), devStageIds, false, false)
                .getAsSingleSpeciesOntology(speciesId);
    }

    /**
     * Retrieve the {@code Ontology} of {@code DevStage}s for the requested species, dev. stage IDs,
     * and relation status. 
     * <p>
     * The returned {@code Ontology} contains ancestors and/or descendants according to
     * {@code getAncestors} and {@code getDescendants}, respectively. 
     * If both {@code getAncestors} and {@code getDescendants} are {@code false}, 
     * then only relations between provided developmental stages are considered.
     * 
     * @param speciesId         An {@code Integer} that is the ID of species which to retrieve 
     *                          dev. stages for. Can be {@code null}.
     * @param devStageIds       A {@code Collection} of {@code String}s that are dev. stages IDs
     *                          of the {@code Ontology} to retrieve. Can be {@code null} or empty.
     * @param getAncestors      A {@code boolean} defining whether the ancestors of the selected 
     *                          dev. stages, and the relations leading to them, should be retrieved.
     * @param getDescendants    A {@code boolean} defining whether the descendants of the selected 
     *                          dev. stages, and the relations leading to them, should be retrieved.
     * @return                  The {@code Ontology} of the {@code DevStage}s for the requested species, 
     *                          dev. stages, and relation status. 
     */
    public Ontology<DevStage, String> getDevStageOntology(Integer speciesId, Collection<String> devStageIds, 
            boolean getAncestors, boolean getDescendants) {
        log.entry(speciesId, devStageIds, getAncestors, getDescendants);
        return log.exit(getDevStageOntology(Arrays.asList(speciesId), devStageIds, getAncestors, 
                getDescendants).getAsSingleSpeciesOntology(speciesId));
    }

    /**
     * Retrieve the {@code MultiSpeciesOntology} of {@code DevStage}s for the requested species and 
     * developmental stages IDs.
     * <p>
     * The returned {@code MultiSpeciesOntology} contains only {@code DevStage}s corresponding to 
     * the provided dev. stages IDs, and only the relations between them 
     * with a {@code RelationType} {@code ISA_PARTOF} are included. 
     * 
     * @param speciesIds        A {@code Collection} of {@code Integer}s that are IDs of species 
     *                          which to retrieve dev. stages for. If several IDs are provided, 
     *                          dev. stages existing in any of them will be retrieved. 
     *                          Can be {@code null} or empty.
     * @param devStageIds       A {@code Collection} of {@code String}s that are dev. stages IDs
     *                          of the {@code MultiSpeciesOntology} to retrieve. Can be {@code null} or empty.
     * @return                  The {@code MultiSpeciesOntology} of the {@code DevStage}s for the requested species 
     *                          and dev. stages.
     */
    public MultiSpeciesOntology<DevStage, String> getDevStageOntology(Collection<Integer> speciesIds, 
            Collection<String> devStageIds) {
        log.entry(speciesIds, devStageIds);
        return this.getDevStageOntology(speciesIds, devStageIds, false, false);
<<<<<<< HEAD
    }

    /**
     * Retrieve the {@code MultiSpeciesOntology} of {@code DevStage}s for the requested species, dev. stage IDs,
     * and relation status. 
     * <p>
     * The returned {@code MultiSpeciesOntology} contains ancestors and/or descendants according to
     * {@code getAncestors} and {@code getDescendants}, respectively. 
     * If both {@code getAncestors} and {@code getDescendants} are {@code false}, 
     * then only relations between provided developmental stages are considered.
     * 
     * @param speciesIds        A {@code Collection} of {@code Integer}s that are IDs of species 
     *                          which to retrieve dev. stages for. If several IDs are provided, 
     *                          dev. stages existing in any of them will be retrieved. 
     *                          Can be {@code null} or empty.
     * @param devStageIds       A {@code Collection} of {@code String}s that are dev. stages IDs
     *                          of the {@code MultiSpeciesOntology} to retrieve. Can be {@code null} or empty.
     * @param getAncestors      A {@code boolean} defining whether the ancestors of the selected 
     *                          dev. stages, and the relations leading to them, should be retrieved.
     * @param getDescendants    A {@code boolean} defining whether the descendants of the selected 
     *                          dev. stages, and the relations leading to them, should be retrieved.
     * @return                  The {@code MultiSpeciesOntology} of the {@code DevStage}s for the requested species, 
     *                          dev. stages, and relation status. 
     */
    public MultiSpeciesOntology<DevStage, String> getDevStageOntology(Collection<Integer> speciesIds, 
            Collection<String> devStageIds, boolean getAncestors, boolean getDescendants) {
        log.entry(speciesIds, devStageIds, getAncestors, getDescendants);
        
        Set<RelationTO<String>> rels = this.getDevStageRelationTOs(speciesIds, devStageIds, 
                getAncestors, getDescendants);
        Set<TaxonConstraint<String>> taxonConstraints = getServiceFactory().getTaxonConstraintService()
                .loadDevStageTaxonConstraintBySpeciesIds(speciesIds)
                .collect(Collectors.toSet());
        //there is no relation IDs for nested set models, so no TaxonConstraints. 
        //Relations simply exist if both the source and target of the relations 
        //exists in the targeted species.
        return log.exit(new MultiSpeciesOntology<DevStage, String>(speciesIds, 
                this.getServiceFactory().getDevStageService()
                    .loadDevStages(speciesIds, true, this.getRequestedEntityIds(devStageIds, rels))
                    .collect(Collectors.toSet()), 
                rels, taxonConstraints, new HashSet<>(), EnumSet.of(RelationType.ISA_PARTOF),
                this.getServiceFactory(), DevStage.class));
    }
    
    public Set<OntologyRelation<String>> getAnatEntityRelations(Collection<Integer> speciesIds,
        Collection<String> entityIds,  Collection<RelationType> relationTypes, 
        Collection<OntologyRelation.RelationStatus> relationStatus,
        boolean getAncestors, boolean getDescendants){
    	log.entry(speciesIds, entityIds, relationTypes, relationStatus, getAncestors, getDescendants);
    	RelationTOResultSet<String> relationTOs = getDaoManager().getRelationDAO().getAnatEntityRelations(
    			speciesIds, false, null, null,
    			true, mapRelTypeToRelTypeTO(relationTypes), 
    			mapRelStatusToRelStatusTO(relationStatus), null);
    	
    	return log.exit(convertAERelTOResSetToElementRelations(relationTOs));
    }
    
    private Set<RelationTO<String>> getAnatEntityRelationTOs(Collection<Integer> speciesIds,
        Collection<String> entityIds,  Collection<RelationType> relationTypes,
        boolean getAncestors, boolean getDescendants) {
        log.entry(speciesIds, entityIds, relationTypes, getAncestors, getDescendants);
        QuadriFunction<Set<String>, Set<String>, Boolean, Set<RelationStatus>, RelationTOResultSet<String>> fun =
            (s, t, b, r) ->
            getDaoManager().getRelationDAO().getAnatEntityRelations(
                speciesIds, true, s, t, b, 
                relationTypes.stream()
                    .map(OntologyBase::convertRelationType)
                    .collect(Collectors.toCollection(() -> EnumSet.noneOf(RelationTO.RelationType.class))), 
                r, 
                null);
        return log.exit(getRelationTOs(fun, entityIds, getAncestors, getDescendants));
    }
    
    private Set<RelationTO<String>> getDevStageRelationTOs(Collection<Integer> speciesIds, 
            Collection<String> entityIds, boolean getAncestors, boolean getDescendants) {
        log.entry(speciesIds, entityIds, getAncestors, getDescendants);
        QuadriFunction<Set<String>, Set<String>, Boolean, Set<RelationStatus>, RelationTOResultSet<String>> fun =
            (s, t, b, r) -> getDaoManager().getRelationDAO().getStageRelations(
                speciesIds, true, s, t, b, r, null);
        return log.exit(getRelationTOs(fun, entityIds, getAncestors, getDescendants));
    }
    
    private Set<RelationTO<Integer>> getTaxonRelationTOs(Collection<Integer> entityIds,
            boolean getAncestors, boolean getDescendants) {
        log.entry(entityIds, getAncestors, getDescendants);
        QuadriFunction<Set<Integer>, Set<Integer>, Boolean, Set<RelationStatus>, RelationTOResultSet<Integer>> fun =
            (s, t, b, r) -> getDaoManager().getRelationDAO().getTaxonRelations(s, t, b, r, null);
        return log.exit(getRelationTOs(fun, entityIds, getAncestors, getDescendants));
    }
    
    /**
     * Retrieve the {@code MultiSpeciesOntology} of all {@code Taxon}s that are either least
     * common ancestor or parent taxon of species in data source.
     *  
     * @return  The {@code MultiSpeciesOntology} of all {@code Taxon}.
     */
    public MultiSpeciesOntology<Taxon, Integer> getTaxonOntology() {
        log.entry();
        
        Set<RelationTO<Integer>> rels = this.getTaxonRelationTOs(null, false, false);
        return log.exit(new MultiSpeciesOntology<Taxon, Integer>(
            this.getServiceFactory().getSpeciesService().loadSpeciesByIds(null, false).stream()
                .map(Species::getId).collect(Collectors.toSet()), 
            this.getServiceFactory().getTaxonService()
                .loadAllLeastCommonAncestorAndParentTaxa()
                .collect(Collectors.toSet()), 
            rels, null, new HashSet<>(), EnumSet.of(RelationType.ISA_PARTOF),
            this.getServiceFactory(), Taxon.class));
    }

    /**
     * Retrieve the {@code MultiSpeciesOntology} of {@code Taxon}s for the requested species,
     * taxon IDs, and relation status.
     * <p>
     * The returned {@code Ontology} contains only {@code Taxon}s corresponding to 
     * the provided taxon IDs, and only the relations between them 
     * with a {@code RelationType} {@code ISA_PARTOF} are included. 
     *  
     * @param speciesId         An {@code Integer} that is the ID of species 
     *                          which to retrieve taxa for. Can be {@code null} or empty.
     * @param taxonIds          A {@code Collection} of {@code Integer}s that are taxon IDs
     *                          of the {@code MultiSpeciesOntology} to retrieve.
     *                          Can be {@code null} or empty.
     * @return                  The {@code MultiSpeciesOntology} of the {@code Taxon}s 
     *                          for the requested species and taxa. 
     */
    public MultiSpeciesOntology<Taxon, Integer> getTaxonOntology(Integer speciesId,
             Collection<Integer> taxonIds) {
        log.entry(speciesId, taxonIds);
        return log.exit(this.getTaxonOntology(Arrays.asList(speciesId), taxonIds, false, false));
    }
    
    /**
     * Retrieve the {@code MultiSpeciesOntology} of {@code Taxon}s for the requested species,
     * taxon IDs, and relation status.
     * <p>
     * The returned {@code Ontology} contains only {@code Taxon}s corresponding to 
     * the provided taxon IDs, and only the relations between them 
     * with a {@code RelationType} {@code ISA_PARTOF} are included. 
     *  
     * @param speciesIds        A {@code Collection} of {@code Integer}s that are IDs of species 
     *                          which to retrieve taxa for. If several IDs are provided, 
     *                          taxa existing in any of them will be retrieved. 
     *                          Can be {@code null} or empty.
     * @param taxonIds          A {@code Collection} of {@code Integer}s that are taxon IDs
     *                          of the {@code MultiSpeciesOntology} to retrieve.
     *                          Can be {@code null} or empty.
     * @return                  The {@code MultiSpeciesOntology} of the {@code Taxon}s 
     *                          for the requested species and taxa. 
     */
    public MultiSpeciesOntology<Taxon, Integer> getTaxonOntology(
            Collection<Integer> speciesIds, Collection<Integer> taxonIds) {
        log.entry(taxonIds, speciesIds);
        return log.exit(this.getTaxonOntology(speciesIds, taxonIds, false, false));
    } 
    
    /**
     * Retrieve the {@code MultiSpeciesOntology} of {@code Taxon}s for the requested species,
     * taxon IDs, and relation status. 
     * <p>
     * The returned {@code MultiSpeciesOntology} contains ancestors and/or descendants according to
     * {@code getAncestors} and {@code getDescendants}, respectively. 
     * If both {@code getAncestors} and {@code getDescendants} are {@code false}, 
     * then only relations between provided taxa are considered.
     * 
     * @param speciesId         An {@code Integer} that is the ID of species 
     *                          which to retrieve taxa for. Can be {@code null} or empty.
     * @param taxonIds          A {@code Collection} of {@code Integer}s that are taxon IDs
     *                          of the {@code MultiSpeciesOntology} to retrieve.
     *                          Can be {@code null} or empty.
     * @param getAncestors      A {@code boolean} defining whether the ancestors of the selected 
     *                          taxa, and the relations leading to them, should be retrieved.
     * @param getDescendants    A {@code boolean} defining whether the descendants of the selected 
     *                          taxa, and the relations leading to them, should be retrieved.
     * @return                  The {@code MultiSpeciesOntology} of the {@code Taxon}s 
     *                          for the requested species, taxa, and relation status. 
     */
    public MultiSpeciesOntology<Taxon, Integer> getTaxonOntology(Integer speciesId,
            Collection<Integer> taxonIds, boolean getAncestors, boolean getDescendants) {
        log.entry(speciesId, taxonIds, getAncestors, getDescendants);
        return log.exit(this.getTaxonOntology(Arrays.asList(speciesId), taxonIds,
                getAncestors, getDescendants));
    }

    /**
=======
    }

    /**
     * Retrieve the {@code MultiSpeciesOntology} of {@code DevStage}s for the requested species, dev. stage IDs,
     * and relation status. 
     * <p>
     * The returned {@code MultiSpeciesOntology} contains ancestors and/or descendants according to
     * {@code getAncestors} and {@code getDescendants}, respectively. 
     * If both {@code getAncestors} and {@code getDescendants} are {@code false}, 
     * then only relations between provided developmental stages are considered.
     * 
     * @param speciesIds        A {@code Collection} of {@code Integer}s that are IDs of species 
     *                          which to retrieve dev. stages for. If several IDs are provided, 
     *                          dev. stages existing in any of them will be retrieved. 
     *                          Can be {@code null} or empty.
     * @param devStageIds       A {@code Collection} of {@code String}s that are dev. stages IDs
     *                          of the {@code MultiSpeciesOntology} to retrieve. Can be {@code null} or empty.
     * @param getAncestors      A {@code boolean} defining whether the ancestors of the selected 
     *                          dev. stages, and the relations leading to them, should be retrieved.
     * @param getDescendants    A {@code boolean} defining whether the descendants of the selected 
     *                          dev. stages, and the relations leading to them, should be retrieved.
     * @return                  The {@code MultiSpeciesOntology} of the {@code DevStage}s for the requested species, 
     *                          dev. stages, and relation status. 
     */
    public MultiSpeciesOntology<DevStage, String> getDevStageOntology(Collection<Integer> speciesIds, 
            Collection<String> devStageIds, boolean getAncestors, boolean getDescendants) {
        log.entry(speciesIds, devStageIds, getAncestors, getDescendants);

        long startTimeInMs = System.currentTimeMillis();
        log.debug("Start creation of DevStageOntology");

        Set<RelationTO<String>> rels = this.getDevStageRelationTOs(speciesIds, devStageIds, 
                getAncestors, getDescendants);
        Set<TaxonConstraint<String>> taxonConstraints = getServiceFactory().getTaxonConstraintService()
                .loadDevStageTaxonConstraintBySpeciesIds(speciesIds)
                .collect(Collectors.toSet());
        //there is no relation IDs for nested set models, so no TaxonConstraints. 
        //Relations simply exist if both the source and target of the relations 
        //exists in the targeted species.
        MultiSpeciesOntology<DevStage, String> ont = new MultiSpeciesOntology<DevStage, String>(speciesIds, 
                this.getServiceFactory().getDevStageService()
                    .loadDevStages(speciesIds, true, this.getRequestedEntityIds(devStageIds, rels))
                    .collect(Collectors.toSet()), 
                rels, taxonConstraints, new HashSet<>(), EnumSet.of(RelationType.ISA_PARTOF),
                this.getServiceFactory(), DevStage.class);

        log.debug("DevStageOntology created in {} ms", System.currentTimeMillis() - startTimeInMs);
        return log.exit(ont);
    }

    //XXX: why do we need this? See comment about OntologyRelation. Method not used anywhere in the project
    public Set<OntologyRelation<String>> getAnatEntityRelations(Collection<Integer> speciesIds,
        Collection<String> entityIds,  Collection<RelationType> relationTypes, 
        Collection<OntologyRelation.RelationStatus> relationStatus,
        boolean getAncestors, boolean getDescendants) {
        log.entry(speciesIds, entityIds, relationTypes, relationStatus, getAncestors, getDescendants);
        RelationTOResultSet<String> relationTOs = getDaoManager().getRelationDAO().getAnatEntityRelations(
                speciesIds, false, null, null,
                true, mapRelTypeToRelTypeTO(relationTypes), 
                mapRelStatusToRelStatusTO(relationStatus), null);

        return log.exit(convertAERelTOResSetToElementRelations(relationTOs));
    }

    private Set<RelationTO<String>> getAnatEntityRelationTOs(Collection<Integer> speciesIds,
        Collection<String> entityIds,  Collection<RelationType> relationTypes,
        boolean getAncestors, boolean getDescendants) {
        log.entry(speciesIds, entityIds, relationTypes, getAncestors, getDescendants);
        QuadriFunction<Set<String>, Set<String>, Boolean, Set<RelationStatus>, RelationTOResultSet<String>> fun =
            (s, t, b, r) ->
            getDaoManager().getRelationDAO().getAnatEntityRelations(
                speciesIds, true, s, t, b, 
                relationTypes.stream()
                    .map(OntologyBase::convertRelationType)
                    .collect(Collectors.toCollection(() -> EnumSet.noneOf(RelationTO.RelationType.class))), 
                r,
                //We want to retrieve the relation IDs to link to the relation taxon constraints,
                //so we retrieve all attributes
                null);
        return log.exit(getRelationTOs(fun, entityIds, getAncestors, getDescendants));
    }

    private Set<RelationTO<String>> getDevStageRelationTOs(Collection<Integer> speciesIds, 
            Collection<String> entityIds, boolean getAncestors, boolean getDescendants) {
        log.entry(speciesIds, entityIds, getAncestors, getDescendants);
        QuadriFunction<Set<String>, Set<String>, Boolean, Set<RelationStatus>, RelationTOResultSet<String>> fun =
            (s, t, b, r) -> getDaoManager().getRelationDAO().getStageRelations(
                speciesIds, true, s, t, b, r, null);
        return log.exit(getRelationTOs(fun, entityIds, getAncestors, getDescendants));
    }

    private Set<RelationTO<Integer>> getTaxonRelationTOs(Collection<Integer> entityIds,
            boolean getAncestors, boolean getDescendants) {
        log.entry(entityIds, getAncestors, getDescendants);
        QuadriFunction<Set<Integer>, Set<Integer>, Boolean, Set<RelationStatus>, RelationTOResultSet<Integer>> fun =
            (s, t, b, r) -> getDaoManager().getRelationDAO().getTaxonRelations(s, t, b, r, null);
        return log.exit(getRelationTOs(fun, entityIds, getAncestors, getDescendants));
    }

    /**
     * Retrieve the {@code MultiSpeciesOntology} of all {@code Taxon}s that are either least
     * common ancestor or parent taxon of species in data source.
     *  
     * @return  The {@code MultiSpeciesOntology} of all {@code Taxon}.
     */
    public MultiSpeciesOntology<Taxon, Integer> getTaxonOntology() {
        log.entry();
        
        Set<RelationTO<Integer>> rels = this.getTaxonRelationTOs(null, false, false);
        return log.exit(new MultiSpeciesOntology<Taxon, Integer>(
            this.getServiceFactory().getSpeciesService().loadSpeciesByIds(null, false).stream()
                .map(Species::getId).collect(Collectors.toSet()), 
            this.getServiceFactory().getTaxonService()
                .loadAllLeastCommonAncestorAndParentTaxa()
                .collect(Collectors.toSet()), 
            rels, null, new HashSet<>(), EnumSet.of(RelationType.ISA_PARTOF),
            this.getServiceFactory(), Taxon.class));
    }

    /**
     * Retrieve the {@code MultiSpeciesOntology} of {@code Taxon}s for the requested species,
     * taxon IDs, and relation status.
     * <p>
     * The returned {@code Ontology} contains only {@code Taxon}s corresponding to 
     * the provided taxon IDs, and only the relations between them 
     * with a {@code RelationType} {@code ISA_PARTOF} are included. 
     *  
     * @param speciesId         An {@code Integer} that is the ID of species 
     *                          which to retrieve taxa for. Can be {@code null} or empty.
     * @param taxonIds          A {@code Collection} of {@code Integer}s that are taxon IDs
     *                          of the {@code MultiSpeciesOntology} to retrieve.
     *                          Can be {@code null} or empty.
     * @return                  The {@code MultiSpeciesOntology} of the {@code Taxon}s 
     *                          for the requested species and taxa. 
     */
    public MultiSpeciesOntology<Taxon, Integer> getTaxonOntology(Integer speciesId,
             Collection<Integer> taxonIds) {
        log.entry(speciesId, taxonIds);
        return log.exit(this.getTaxonOntology(Arrays.asList(speciesId), taxonIds, false, false));
    }
    
    /**
     * Retrieve the {@code MultiSpeciesOntology} of {@code Taxon}s for the requested species,
     * taxon IDs, and relation status.
     * <p>
     * The returned {@code Ontology} contains only {@code Taxon}s corresponding to 
     * the provided taxon IDs, and only the relations between them 
     * with a {@code RelationType} {@code ISA_PARTOF} are included. 
     *  
     * @param speciesIds        A {@code Collection} of {@code Integer}s that are IDs of species 
     *                          which to retrieve taxa for. If several IDs are provided, 
     *                          taxa existing in any of them will be retrieved. 
     *                          Can be {@code null} or empty.
     * @param taxonIds          A {@code Collection} of {@code Integer}s that are taxon IDs
     *                          of the {@code MultiSpeciesOntology} to retrieve.
     *                          Can be {@code null} or empty.
     * @return                  The {@code MultiSpeciesOntology} of the {@code Taxon}s 
     *                          for the requested species and taxa. 
     */
    public MultiSpeciesOntology<Taxon, Integer> getTaxonOntology(
            Collection<Integer> speciesIds, Collection<Integer> taxonIds) {
        log.entry(taxonIds, speciesIds);
        return log.exit(this.getTaxonOntology(speciesIds, taxonIds, false, false));
    } 
    
    /**
     * Retrieve the {@code MultiSpeciesOntology} of {@code Taxon}s for the requested species,
     * taxon IDs, and relation status. 
     * <p>
     * The returned {@code MultiSpeciesOntology} contains ancestors and/or descendants according to
     * {@code getAncestors} and {@code getDescendants}, respectively. 
     * If both {@code getAncestors} and {@code getDescendants} are {@code false}, 
     * then only relations between provided taxa are considered.
     * 
     * @param speciesId         An {@code Integer} that is the ID of species 
     *                          which to retrieve taxa for. Can be {@code null} or empty.
     * @param taxonIds          A {@code Collection} of {@code Integer}s that are taxon IDs
     *                          of the {@code MultiSpeciesOntology} to retrieve.
     *                          Can be {@code null} or empty.
     * @param getAncestors      A {@code boolean} defining whether the ancestors of the selected 
     *                          taxa, and the relations leading to them, should be retrieved.
     * @param getDescendants    A {@code boolean} defining whether the descendants of the selected 
     *                          taxa, and the relations leading to them, should be retrieved.
     * @return                  The {@code MultiSpeciesOntology} of the {@code Taxon}s 
     *                          for the requested species, taxa, and relation status. 
     */
    public MultiSpeciesOntology<Taxon, Integer> getTaxonOntology(Integer speciesId,
            Collection<Integer> taxonIds, boolean getAncestors, boolean getDescendants) {
        log.entry(speciesId, taxonIds, getAncestors, getDescendants);
        return log.exit(this.getTaxonOntology(Arrays.asList(speciesId), taxonIds,
                getAncestors, getDescendants));
    }

    /**
>>>>>>> 8bf43ade
     * Retrieve the {@code MultiSpeciesOntology} of {@code Taxon}s for the requested species,
     * taxon IDs, and relation status. 
     * <p>
     * The returned {@code MultiSpeciesOntology} contains ancestors and/or descendants according to
     * {@code getAncestors} and {@code getDescendants}, respectively. 
     * If both {@code getAncestors} and {@code getDescendants} are {@code false}, 
     * then only relations between provided taxa are considered.
     * 
     * @param speciesIds        A {@code Collection} of {@code Integer}s that are IDs of species 
     *                          which to retrieve taxa for. If several IDs are provided, 
     *                          taxa existing in any of them will be retrieved. 
     *                          Can be {@code null} or empty.
     * @param taxonIds          A {@code Collection} of {@code Integer}s that are taxon IDs
     *                          of the {@code MultiSpeciesOntology} to retrieve.
     *                          Can be {@code null} or empty.
     * @param getAncestors      A {@code boolean} defining whether the ancestors of the selected 
     *                          taxa, and the relations leading to them, should be retrieved.
     * @param getDescendants    A {@code boolean} defining whether the descendants of the selected 
     *                          taxa, and the relations leading to them, should be retrieved.
     * @return                  The {@code MultiSpeciesOntology} of the {@code Taxon}s 
     *                          for the requested species and taxa. 
     */
    // FIXME: this method contained error (elements are not corrects), so it's disabled. Tests are ignored.
    // When enable, do not forgot to refactor with getTaxonOntology()
    public MultiSpeciesOntology<Taxon, Integer> getTaxonOntology(Collection<Integer> speciesIds,
            Collection<Integer> taxonIds, boolean getAncestors, boolean getDescendants) {
        log.entry(taxonIds, speciesIds, getAncestors, getDescendants);
        throw log.throwing(new UnsupportedOperationException("Recovery of taxonomy with parameters is not implemented"));
//        Set<RelationTO> rels = this.getTaxonRelationTOs(taxonIds, getAncestors, getDescendants);
//        return log.exit(new MultiSpeciesOntology<Taxon>(speciesIds, 
//                this.getServiceFactory().getTaxonService()
//                    .loadTaxa(speciesIds, true)
//                    .collect(Collectors.toSet()), 
//                rels, null, new HashSet<>(), EnumSet.of(RelationType.ISA_PARTOF),
//                this.getServiceFactory(), Taxon.class));
    }
    
    /**
     * Convenience method to retrieve {@code RelationTO}s for any {@code OntologyElement} type. 
     * 
     * @param elementType           A {@code Class<T>} that is the type of the elements 
     *                              for which to retrieve {@code RelationTO}s.
     * @param speciesIds            A {@code Collection} of {@code String}s that are IDs of species 
     *                              which to retrieve relations for. If several IDs are provided, 
     *                              relations valid in any of them will be retrieved. 
     *                              Can be {@code null} or empty.
     * @param entityIds             A {@code Collection} of {@code String}s that are IDs of 
     *                              entities to retrieve relations for. Can be {@code null} or empty.
     * @param relationTypes         A {@code Collection} of {@code RelationType}s that are the relation
     *                              types allowing to filter the relations to retrieve.
     * @param getAncestors          A {@code boolean} defining whether the ancestors of the selected 
     *                              entities, and the relations leading to them, should be retrieved.
     * @param getDescendants        A {@code boolean} defining whether the descendants of the selected 
     *                              entities, and the relations leading to them, should be retrieved.
     * @return                      A {@code Set} of {@code RelationTO}s that are relations between 
     *                              requested entities, and potentially also to their ancestors 
     *                              and/or their descendants.
     * @param <T>                   The type of elements for which to retrieve {@code RelationTO}s.
     * @param <U>                   The type of ID of the elements in this ontology or sub-graph.
     */
    private <T extends NamedEntity<U> & OntologyElement<T, U>, U> Set<RelationTO<U>> getRelationTOs(
            QuadriFunction<Set<U>, Set<U>, Boolean, Set<RelationStatus>,
            RelationTOResultSet<U>> relationRetrievalFun, 
            Collection<U> entityIds, boolean getAncestors, boolean getDescendants) {
        log.entry(relationRetrievalFun, entityIds, getAncestors, getDescendants);
        
        final Set<U> filteredEntities = Collections.unmodifiableSet(
                entityIds == null? new HashSet<>(): new HashSet<>(entityIds));
    
        // Currently, we use all non reflexive relations.
        //Warning: we absolutely need to retrieve indirect relations in case getAncestors is true 
        //or getDescendants is true
        Set<RelationStatus> relationStatus = EnumSet.complementOf(EnumSet.of(RelationStatus.REFLEXIVE));
        
        //by default, include all ancestors and descendants of selected entities
        Set<U> sourceIds = filteredEntities;
        Set<U> targetIds = filteredEntities;
        boolean sourceOrTarget = true;
        if (!getAncestors && !getDescendants) {
            //request only relations between selected entities (constraints both sources and targets 
            //of considered relations to be one of the selected entities).
            sourceOrTarget = false;
        } else if (!getAncestors) {
            //to not get ancestors, we don't select relations where selected entities are sources
            sourceIds = null;
        } else if (!getDescendants) {
            //opposite if we don't want the descendants
            targetIds = null;
        }
        
        Set<RelationTO<U>> relations = new HashSet<>();
        relations.addAll(relationRetrievalFun.apply(sourceIds, targetIds, sourceOrTarget, relationStatus)
                    //need to wrap the RelationTOs to get hashCode/equals
                    .stream().map(relTO -> new WrapperRelationTO<>(relTO))
                    .collect(Collectors.toSet()));
        //if it is requested to infer entities,  
        if (getAncestors || getDescendants) {
            assert sourceOrTarget: "Incorrect source/target condition status: sourceOrTarget should be true";
        
            Set<U> newSourceIds = new HashSet<>();
            Set<U> newTargetIds = new HashSet<>();
            if (getAncestors) {
                //get targets IDs of retrieved relations that become new source IDs
                newSourceIds.addAll(relations.stream().map(r -> r.getTargetId()).collect(Collectors.toSet()));
            }
            if (getDescendants) {
                //get source IDs of retrieved relations that become new target IDs
                newTargetIds.addAll(relations.stream().map(r -> r.getSourceId()).collect(Collectors.toSet()));
            }
            if (getAncestors && getDescendants) {
                // if we infer ancestors and descendants, we need to retrieve all relations of 
                // retrieved ancestors and descendants.
                newTargetIds.addAll(relations.stream().map(r -> r.getTargetId()).collect(Collectors.toSet()));
                newSourceIds.addAll(relations.stream().map(r -> r.getSourceId()).collect(Collectors.toSet()));
            }

            if (!newSourceIds.isEmpty()) newSourceIds.removeAll(sourceIds);
            if (!newTargetIds.isEmpty()) newTargetIds.removeAll(targetIds);

            //Query only if new terms have been discovered
            if (!newSourceIds.isEmpty() || !newTargetIds.isEmpty()) {
                relations.addAll(relationRetrievalFun.apply(newSourceIds, newTargetIds, 
                                sourceOrTarget, relationStatus)
                        //need to wrap the RelationTOs to get hashCode/equals
                        .stream().map(relTO -> new WrapperRelationTO<>(relTO))
                        .collect(Collectors.toSet()));
            }
        }
        return log.exit(relations);
    }
    /**
     * Convenience method to retrieve IDs of {@code OntologyElement}s to load, 
     * based on requested {@code OntologyElement} IDs and relations 
     * leading to other {@code OntologyElement}s
     * 
     * @param entityIds             A {@code Collection} of {@code String}s that are IDs of 
     *                              requested {@code OntologyElement}s. Can be {@code null} or empty.
     * @param relations             A {@code Collection} of {@code RelationTO}s that are relations 
     *                              between {@code OntologyElement}s.
     * @return                      A {@code Set} of {@code String}s that are IDs of 
     *                              {@code OntologyElement}s to load.
     */
    private <U> Set<U> getRequestedEntityIds(Collection<U> entityIds, Collection<RelationTO<U>> relations) {
        log.entry(entityIds, relations);
        //we retrieve objects corresponding to all the requested entities, 
        //plus their ancestors/descendants depending on the parameters. 
        //We cannot simply use the retrieved relations, as some entities 
        //might have no relations according to the requested parameters
        Set<U> requestedEntityIds = entityIds == null? new HashSet<>(): new HashSet<>(entityIds);
        //Warning: if filteredEntities is empty, then all entities are requested 
        //and we should not restrain the entities using the relations
        if (!requestedEntityIds.isEmpty()) {
            requestedEntityIds.addAll(relations.stream()
                    .flatMap(rel -> Stream.of(rel.getSourceId(), rel.getTargetId()))
                    .collect(Collectors.toSet()));
        }
        return log.exit(requestedEntityIds);
    }
<<<<<<< HEAD
    
    private Set<OntologyRelation<String>> convertAERelTOResSetToElementRelations(
    		RelationTOResultSet<String> relationTOResSet){
    	log.entry(relationTOResSet);
    	return log.exit(relationTOResSet.stream().map(relTO -> {
    		return new OntologyRelation<String>(relTO.getSourceId(), relTO.getTargetId(), 
    				mapRelTypeTOToRelType(relTO.getRelationType()),
    				mapRelStatusTOToRelStatus(relTO.getRelationStatus()));
    	}).collect(Collectors.toSet()));
    	
    }
    
=======

    //TODO: to remove
    private Set<OntologyRelation<String>> convertAERelTOResSetToElementRelations(
    		RelationTOResultSet<String> relationTOResSet){
        log.entry(relationTOResSet);
        return log.exit(relationTOResSet.stream().map(relTO -> {
            return new OntologyRelation<String>(relTO.getSourceId(), relTO.getTargetId(), 
                    mapRelTypeTOToRelType(relTO.getRelationType()),
                    mapRelStatusTOToRelStatus(relTO.getRelationStatus()));
        }).collect(Collectors.toSet()));

    }

    //TODO: to remove
>>>>>>> 8bf43ade
	private static Set<RelationTO.RelationType> mapRelTypeToRelTypeTO(Collection<RelationType> relationTypes) {
		Set<RelationTO.RelationType> relTypeTOs= new HashSet<>();
		for(RelationType relationType : relationTypes){
			switch (relationType) {
			case ISA_PARTOF:
				relTypeTOs.add(RelationTO.RelationType.ISA_PARTOF);
				break;
			case DEVELOPSFROM:
				relTypeTOs.add(RelationTO.RelationType.DEVELOPSFROM);
				break;
			case TRANSFORMATIONOF:
				relTypeTOs.add(RelationTO.RelationType.TRANSFORMATIONOF);
				break;
			default:
				throw log.throwing(new UnsupportedOperationException("relation type not supported: " + relationType));
			}
		}
		return relTypeTOs;
	}
<<<<<<< HEAD
	
=======

	//TODO: to remove
>>>>>>> 8bf43ade
	private static RelationType mapRelTypeTOToRelType(RelationTO.RelationType relTypeTO) {
		switch (relTypeTO) {
			case ISA_PARTOF:
				return RelationType.ISA_PARTOF;
			case DEVELOPSFROM:
				return RelationType.DEVELOPSFROM;
			case TRANSFORMATIONOF:
				return RelationType.TRANSFORMATIONOF;
			default:
				throw log.throwing(new UnsupportedOperationException("relation type not supported: " + relTypeTO));
		}
	}
<<<<<<< HEAD
	
=======

    //TODO: to remove
>>>>>>> 8bf43ade
	private static OntologyRelation.RelationStatus mapRelStatusTOToRelStatus(RelationStatus relStatusTO) {
		switch (relStatusTO) {
			case DIRECT:
				return OntologyRelation.RelationStatus.DIRECT;
			case INDIRECT:
				return OntologyRelation.RelationStatus.INDIRECT;
			case REFLEXIVE:
				return OntologyRelation.RelationStatus.REFLEXIVE;
			default:
				throw log.throwing(new UnsupportedOperationException("relation status not supported: " + relStatusTO));
		}
	}
<<<<<<< HEAD
	
=======

    //XXX: why do we need this?
>>>>>>> 8bf43ade
	private static Set<RelationTO.RelationStatus> mapRelStatusToRelStatusTO(Collection<OntologyRelation.RelationStatus> relationStatus) {
		log.entry(relationStatus);
		Set<RelationTO.RelationStatus> relStatusTOs= new HashSet<>();
		for(OntologyRelation.RelationStatus rs : relationStatus){
			switch (rs) {
			case DIRECT:
				relStatusTOs.add(RelationTO.RelationStatus.DIRECT);
				break;
			case INDIRECT:
				relStatusTOs.add(RelationTO.RelationStatus.INDIRECT);
				break;
			case REFLEXIVE:
				relStatusTOs.add(RelationTO.RelationStatus.REFLEXIVE);
				break;
			default:
				throw log.throwing(new UnsupportedOperationException("relation status not supported: " + relationStatus));
			}
		}
		return relStatusTOs;
	}
}<|MERGE_RESOLUTION|>--- conflicted
+++ resolved
@@ -1,10 +1,5 @@
 package org.bgee.model.ontology;
 
-<<<<<<< HEAD
-import java.lang.invoke.SwitchPoint;
-import java.security.cert.CollectionCertStoreParameters;
-=======
->>>>>>> 8bf43ade
 import java.util.Arrays;
 import java.util.Collection;
 import java.util.Collections;
@@ -23,10 +18,6 @@
 import org.bgee.model.anatdev.AnatEntity;
 import org.bgee.model.anatdev.DevStage;
 import org.bgee.model.anatdev.TaxonConstraint;
-<<<<<<< HEAD
-import org.bgee.model.dao.api.expressiondata.ConditionDAO;
-=======
->>>>>>> 8bf43ade
 import org.bgee.model.dao.api.ontologycommon.RelationDAO.RelationTO;
 import org.bgee.model.dao.api.ontologycommon.RelationDAO.RelationTO.RelationStatus;
 import org.bgee.model.dao.api.ontologycommon.RelationDAO.RelationTOResultSet;
@@ -43,11 +34,7 @@
  * @version Bgee 13, Nov. 2016
  * @since   Bgee 13, Dec. 2015
  */
-<<<<<<< HEAD
-public class OntologyService extends Service {
-=======
 public class OntologyService extends CommonService {
->>>>>>> 8bf43ade
 
     private static final Logger log = LogManager.getLogger(OntologyService.class.getName());
     
@@ -243,18 +230,6 @@
             Collection<String> anatEntityIds, Collection<RelationType> relationTypes, 
             boolean getAncestors, boolean getDescendants) {
         log.entry(speciesIds, anatEntityIds, getAncestors, getDescendants, relationTypes);
-<<<<<<< HEAD
-        
-        Set<RelationTO<String>> rels = this.getAnatEntityRelationTOs(speciesIds, anatEntityIds,
-                relationTypes, getAncestors, getDescendants);
-        Set<TaxonConstraint<Integer>> relationTaxonConstraints = getServiceFactory().getTaxonConstraintService()
-                    .loadAnatEntityRelationTaxonConstraintBySpeciesIds(speciesIds)
-                    .collect(Collectors.toSet());
-        Set<TaxonConstraint<String>> taxonConstraints = getServiceFactory().getTaxonConstraintService()
-                    .loadAnatEntityTaxonConstraintBySpeciesIds(speciesIds)
-                    .collect(Collectors.toSet());
-        return log.exit(new MultiSpeciesOntology<AnatEntity, String>(speciesIds, 
-=======
 
         long startTimeInMs = System.currentTimeMillis();
         log.debug("Start creation of AnatEntityOntology");
@@ -283,20 +258,15 @@
                     .collect(Collectors.toSet());
         log.debug("AnatEntityTaxonConstraints retrieved in {} ms", System.currentTimeMillis() - startTimeInMs2);
         MultiSpeciesOntology<AnatEntity, String> ont = new MultiSpeciesOntology<AnatEntity, String>(speciesIds,
->>>>>>> 8bf43ade
                 this.getServiceFactory().getAnatEntityService()
                     .loadAnatEntities(speciesIds, true,
                             this.getRequestedEntityIds(anatEntityIds, rels), true)
                     .collect(Collectors.toSet()), 
                 rels, taxonConstraints, relationTaxonConstraints, relationTypes,
-<<<<<<< HEAD
-                this.getServiceFactory(), AnatEntity.class));
-=======
                 this.getServiceFactory(), AnatEntity.class);
 
         log.debug("AnatEntityOntology created in {} ms", System.currentTimeMillis() - startTimeInMs);
         return log.exit(ont);
->>>>>>> 8bf43ade
     }
     
     /**
@@ -368,193 +338,6 @@
             Collection<String> devStageIds) {
         log.entry(speciesIds, devStageIds);
         return this.getDevStageOntology(speciesIds, devStageIds, false, false);
-<<<<<<< HEAD
-    }
-
-    /**
-     * Retrieve the {@code MultiSpeciesOntology} of {@code DevStage}s for the requested species, dev. stage IDs,
-     * and relation status. 
-     * <p>
-     * The returned {@code MultiSpeciesOntology} contains ancestors and/or descendants according to
-     * {@code getAncestors} and {@code getDescendants}, respectively. 
-     * If both {@code getAncestors} and {@code getDescendants} are {@code false}, 
-     * then only relations between provided developmental stages are considered.
-     * 
-     * @param speciesIds        A {@code Collection} of {@code Integer}s that are IDs of species 
-     *                          which to retrieve dev. stages for. If several IDs are provided, 
-     *                          dev. stages existing in any of them will be retrieved. 
-     *                          Can be {@code null} or empty.
-     * @param devStageIds       A {@code Collection} of {@code String}s that are dev. stages IDs
-     *                          of the {@code MultiSpeciesOntology} to retrieve. Can be {@code null} or empty.
-     * @param getAncestors      A {@code boolean} defining whether the ancestors of the selected 
-     *                          dev. stages, and the relations leading to them, should be retrieved.
-     * @param getDescendants    A {@code boolean} defining whether the descendants of the selected 
-     *                          dev. stages, and the relations leading to them, should be retrieved.
-     * @return                  The {@code MultiSpeciesOntology} of the {@code DevStage}s for the requested species, 
-     *                          dev. stages, and relation status. 
-     */
-    public MultiSpeciesOntology<DevStage, String> getDevStageOntology(Collection<Integer> speciesIds, 
-            Collection<String> devStageIds, boolean getAncestors, boolean getDescendants) {
-        log.entry(speciesIds, devStageIds, getAncestors, getDescendants);
-        
-        Set<RelationTO<String>> rels = this.getDevStageRelationTOs(speciesIds, devStageIds, 
-                getAncestors, getDescendants);
-        Set<TaxonConstraint<String>> taxonConstraints = getServiceFactory().getTaxonConstraintService()
-                .loadDevStageTaxonConstraintBySpeciesIds(speciesIds)
-                .collect(Collectors.toSet());
-        //there is no relation IDs for nested set models, so no TaxonConstraints. 
-        //Relations simply exist if both the source and target of the relations 
-        //exists in the targeted species.
-        return log.exit(new MultiSpeciesOntology<DevStage, String>(speciesIds, 
-                this.getServiceFactory().getDevStageService()
-                    .loadDevStages(speciesIds, true, this.getRequestedEntityIds(devStageIds, rels))
-                    .collect(Collectors.toSet()), 
-                rels, taxonConstraints, new HashSet<>(), EnumSet.of(RelationType.ISA_PARTOF),
-                this.getServiceFactory(), DevStage.class));
-    }
-    
-    public Set<OntologyRelation<String>> getAnatEntityRelations(Collection<Integer> speciesIds,
-        Collection<String> entityIds,  Collection<RelationType> relationTypes, 
-        Collection<OntologyRelation.RelationStatus> relationStatus,
-        boolean getAncestors, boolean getDescendants){
-    	log.entry(speciesIds, entityIds, relationTypes, relationStatus, getAncestors, getDescendants);
-    	RelationTOResultSet<String> relationTOs = getDaoManager().getRelationDAO().getAnatEntityRelations(
-    			speciesIds, false, null, null,
-    			true, mapRelTypeToRelTypeTO(relationTypes), 
-    			mapRelStatusToRelStatusTO(relationStatus), null);
-    	
-    	return log.exit(convertAERelTOResSetToElementRelations(relationTOs));
-    }
-    
-    private Set<RelationTO<String>> getAnatEntityRelationTOs(Collection<Integer> speciesIds,
-        Collection<String> entityIds,  Collection<RelationType> relationTypes,
-        boolean getAncestors, boolean getDescendants) {
-        log.entry(speciesIds, entityIds, relationTypes, getAncestors, getDescendants);
-        QuadriFunction<Set<String>, Set<String>, Boolean, Set<RelationStatus>, RelationTOResultSet<String>> fun =
-            (s, t, b, r) ->
-            getDaoManager().getRelationDAO().getAnatEntityRelations(
-                speciesIds, true, s, t, b, 
-                relationTypes.stream()
-                    .map(OntologyBase::convertRelationType)
-                    .collect(Collectors.toCollection(() -> EnumSet.noneOf(RelationTO.RelationType.class))), 
-                r, 
-                null);
-        return log.exit(getRelationTOs(fun, entityIds, getAncestors, getDescendants));
-    }
-    
-    private Set<RelationTO<String>> getDevStageRelationTOs(Collection<Integer> speciesIds, 
-            Collection<String> entityIds, boolean getAncestors, boolean getDescendants) {
-        log.entry(speciesIds, entityIds, getAncestors, getDescendants);
-        QuadriFunction<Set<String>, Set<String>, Boolean, Set<RelationStatus>, RelationTOResultSet<String>> fun =
-            (s, t, b, r) -> getDaoManager().getRelationDAO().getStageRelations(
-                speciesIds, true, s, t, b, r, null);
-        return log.exit(getRelationTOs(fun, entityIds, getAncestors, getDescendants));
-    }
-    
-    private Set<RelationTO<Integer>> getTaxonRelationTOs(Collection<Integer> entityIds,
-            boolean getAncestors, boolean getDescendants) {
-        log.entry(entityIds, getAncestors, getDescendants);
-        QuadriFunction<Set<Integer>, Set<Integer>, Boolean, Set<RelationStatus>, RelationTOResultSet<Integer>> fun =
-            (s, t, b, r) -> getDaoManager().getRelationDAO().getTaxonRelations(s, t, b, r, null);
-        return log.exit(getRelationTOs(fun, entityIds, getAncestors, getDescendants));
-    }
-    
-    /**
-     * Retrieve the {@code MultiSpeciesOntology} of all {@code Taxon}s that are either least
-     * common ancestor or parent taxon of species in data source.
-     *  
-     * @return  The {@code MultiSpeciesOntology} of all {@code Taxon}.
-     */
-    public MultiSpeciesOntology<Taxon, Integer> getTaxonOntology() {
-        log.entry();
-        
-        Set<RelationTO<Integer>> rels = this.getTaxonRelationTOs(null, false, false);
-        return log.exit(new MultiSpeciesOntology<Taxon, Integer>(
-            this.getServiceFactory().getSpeciesService().loadSpeciesByIds(null, false).stream()
-                .map(Species::getId).collect(Collectors.toSet()), 
-            this.getServiceFactory().getTaxonService()
-                .loadAllLeastCommonAncestorAndParentTaxa()
-                .collect(Collectors.toSet()), 
-            rels, null, new HashSet<>(), EnumSet.of(RelationType.ISA_PARTOF),
-            this.getServiceFactory(), Taxon.class));
-    }
-
-    /**
-     * Retrieve the {@code MultiSpeciesOntology} of {@code Taxon}s for the requested species,
-     * taxon IDs, and relation status.
-     * <p>
-     * The returned {@code Ontology} contains only {@code Taxon}s corresponding to 
-     * the provided taxon IDs, and only the relations between them 
-     * with a {@code RelationType} {@code ISA_PARTOF} are included. 
-     *  
-     * @param speciesId         An {@code Integer} that is the ID of species 
-     *                          which to retrieve taxa for. Can be {@code null} or empty.
-     * @param taxonIds          A {@code Collection} of {@code Integer}s that are taxon IDs
-     *                          of the {@code MultiSpeciesOntology} to retrieve.
-     *                          Can be {@code null} or empty.
-     * @return                  The {@code MultiSpeciesOntology} of the {@code Taxon}s 
-     *                          for the requested species and taxa. 
-     */
-    public MultiSpeciesOntology<Taxon, Integer> getTaxonOntology(Integer speciesId,
-             Collection<Integer> taxonIds) {
-        log.entry(speciesId, taxonIds);
-        return log.exit(this.getTaxonOntology(Arrays.asList(speciesId), taxonIds, false, false));
-    }
-    
-    /**
-     * Retrieve the {@code MultiSpeciesOntology} of {@code Taxon}s for the requested species,
-     * taxon IDs, and relation status.
-     * <p>
-     * The returned {@code Ontology} contains only {@code Taxon}s corresponding to 
-     * the provided taxon IDs, and only the relations between them 
-     * with a {@code RelationType} {@code ISA_PARTOF} are included. 
-     *  
-     * @param speciesIds        A {@code Collection} of {@code Integer}s that are IDs of species 
-     *                          which to retrieve taxa for. If several IDs are provided, 
-     *                          taxa existing in any of them will be retrieved. 
-     *                          Can be {@code null} or empty.
-     * @param taxonIds          A {@code Collection} of {@code Integer}s that are taxon IDs
-     *                          of the {@code MultiSpeciesOntology} to retrieve.
-     *                          Can be {@code null} or empty.
-     * @return                  The {@code MultiSpeciesOntology} of the {@code Taxon}s 
-     *                          for the requested species and taxa. 
-     */
-    public MultiSpeciesOntology<Taxon, Integer> getTaxonOntology(
-            Collection<Integer> speciesIds, Collection<Integer> taxonIds) {
-        log.entry(taxonIds, speciesIds);
-        return log.exit(this.getTaxonOntology(speciesIds, taxonIds, false, false));
-    } 
-    
-    /**
-     * Retrieve the {@code MultiSpeciesOntology} of {@code Taxon}s for the requested species,
-     * taxon IDs, and relation status. 
-     * <p>
-     * The returned {@code MultiSpeciesOntology} contains ancestors and/or descendants according to
-     * {@code getAncestors} and {@code getDescendants}, respectively. 
-     * If both {@code getAncestors} and {@code getDescendants} are {@code false}, 
-     * then only relations between provided taxa are considered.
-     * 
-     * @param speciesId         An {@code Integer} that is the ID of species 
-     *                          which to retrieve taxa for. Can be {@code null} or empty.
-     * @param taxonIds          A {@code Collection} of {@code Integer}s that are taxon IDs
-     *                          of the {@code MultiSpeciesOntology} to retrieve.
-     *                          Can be {@code null} or empty.
-     * @param getAncestors      A {@code boolean} defining whether the ancestors of the selected 
-     *                          taxa, and the relations leading to them, should be retrieved.
-     * @param getDescendants    A {@code boolean} defining whether the descendants of the selected 
-     *                          taxa, and the relations leading to them, should be retrieved.
-     * @return                  The {@code MultiSpeciesOntology} of the {@code Taxon}s 
-     *                          for the requested species, taxa, and relation status. 
-     */
-    public MultiSpeciesOntology<Taxon, Integer> getTaxonOntology(Integer speciesId,
-            Collection<Integer> taxonIds, boolean getAncestors, boolean getDescendants) {
-        log.entry(speciesId, taxonIds, getAncestors, getDescendants);
-        return log.exit(this.getTaxonOntology(Arrays.asList(speciesId), taxonIds,
-                getAncestors, getDescendants));
-    }
-
-    /**
-=======
     }
 
     /**
@@ -749,7 +532,6 @@
     }
 
     /**
->>>>>>> 8bf43ade
      * Retrieve the {@code MultiSpeciesOntology} of {@code Taxon}s for the requested species,
      * taxon IDs, and relation status. 
      * <p>
@@ -908,20 +690,6 @@
         }
         return log.exit(requestedEntityIds);
     }
-<<<<<<< HEAD
-    
-    private Set<OntologyRelation<String>> convertAERelTOResSetToElementRelations(
-    		RelationTOResultSet<String> relationTOResSet){
-    	log.entry(relationTOResSet);
-    	return log.exit(relationTOResSet.stream().map(relTO -> {
-    		return new OntologyRelation<String>(relTO.getSourceId(), relTO.getTargetId(), 
-    				mapRelTypeTOToRelType(relTO.getRelationType()),
-    				mapRelStatusTOToRelStatus(relTO.getRelationStatus()));
-    	}).collect(Collectors.toSet()));
-    	
-    }
-    
-=======
 
     //TODO: to remove
     private Set<OntologyRelation<String>> convertAERelTOResSetToElementRelations(
@@ -936,7 +704,6 @@
     }
 
     //TODO: to remove
->>>>>>> 8bf43ade
 	private static Set<RelationTO.RelationType> mapRelTypeToRelTypeTO(Collection<RelationType> relationTypes) {
 		Set<RelationTO.RelationType> relTypeTOs= new HashSet<>();
 		for(RelationType relationType : relationTypes){
@@ -956,12 +723,8 @@
 		}
 		return relTypeTOs;
 	}
-<<<<<<< HEAD
-	
-=======
 
 	//TODO: to remove
->>>>>>> 8bf43ade
 	private static RelationType mapRelTypeTOToRelType(RelationTO.RelationType relTypeTO) {
 		switch (relTypeTO) {
 			case ISA_PARTOF:
@@ -974,12 +737,8 @@
 				throw log.throwing(new UnsupportedOperationException("relation type not supported: " + relTypeTO));
 		}
 	}
-<<<<<<< HEAD
-	
-=======
 
     //TODO: to remove
->>>>>>> 8bf43ade
 	private static OntologyRelation.RelationStatus mapRelStatusTOToRelStatus(RelationStatus relStatusTO) {
 		switch (relStatusTO) {
 			case DIRECT:
@@ -992,12 +751,8 @@
 				throw log.throwing(new UnsupportedOperationException("relation status not supported: " + relStatusTO));
 		}
 	}
-<<<<<<< HEAD
-	
-=======
 
     //XXX: why do we need this?
->>>>>>> 8bf43ade
 	private static Set<RelationTO.RelationStatus> mapRelStatusToRelStatusTO(Collection<OntologyRelation.RelationStatus> relationStatus) {
 		log.entry(relationStatus);
 		Set<RelationTO.RelationStatus> relStatusTOs= new HashSet<>();
