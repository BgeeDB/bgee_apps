--- conflicted
+++ resolved
@@ -40,11 +40,8 @@
  * This class is the HTML implementation of the {@code ExpressionComparisonDisplay}.
  *
  * @author  Valentine Rech de Laval
-<<<<<<< HEAD
  * @version Bgee 14, July 2019
-=======
  * @version Bgee 14, June 2019
->>>>>>> 177afd76
  * @since   Bgee 14, May 2019
  */
 public class HtmlExpressionComparisonDisplay extends HtmlParentDisplay
