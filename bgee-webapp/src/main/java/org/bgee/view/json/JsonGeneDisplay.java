package org.bgee.view.json;

import java.io.IOException;
import java.util.ArrayList;
import java.util.Collection;
import java.util.Comparator;
import java.util.LinkedHashMap;
import java.util.Set;
import java.util.stream.Collectors;

import javax.servlet.http.HttpServletResponse;

import org.apache.commons.lang3.StringUtils;
import org.apache.logging.log4j.LogManager;
import org.apache.logging.log4j.Logger;
import org.bgee.controller.BgeeProperties;
import org.bgee.controller.CommandGene.GeneExpressionResponse;
import org.bgee.controller.CommandGene.GeneResponse;
import org.bgee.controller.RequestParameters;
import org.bgee.model.XRef;
import org.bgee.model.expressiondata.baseelements.SummaryCallType.ExpressionSummary;
import org.bgee.model.gene.Gene;
import org.bgee.model.gene.GeneHomologs;
<<<<<<< HEAD
import org.bgee.model.gene.GeneMatchResult;
=======
import org.bgee.model.search.SearchMatchResult;
>>>>>>> daaf2e51
import org.bgee.view.GeneDisplay;
import org.bgee.view.JsonHelper;

/**
 * Implementation in JSON of {@code GeneDisplay}
 *
 * @author Frederic Bastian
 * @author Theo Cavinato
 * @version Bgee 15, Oct. 2021
 * @version Bgee 15, Oct. 2021
 */
public class JsonGeneDisplay extends JsonParentDisplay implements GeneDisplay {

    private final static Logger log = LogManager.getLogger(JsonGeneDisplay.class.getName());

    private final static Comparator<XRef> X_REF_COMPARATOR = Comparator
            .<XRef, Integer>comparing(x -> x.getSource().getDisplayOrder(), Comparator.nullsLast(Integer::compareTo))
            .thenComparing(x -> x.getSource().getName(), Comparator.nullsLast(String::compareTo))
            .thenComparing((XRef::getXRefId), Comparator.nullsLast(String::compareTo));

    public JsonGeneDisplay(HttpServletResponse response, RequestParameters requestParameters, BgeeProperties prop,
            JsonHelper jsonHelper, JsonFactory factory) throws IllegalArgumentException, IOException {
        super(response, requestParameters, prop, jsonHelper, factory);
    }

    @Override
<<<<<<< HEAD
    public void displayGeneHomePage() {
        throw log.throwing(new UnsupportedOperationException("Not available for JSON display"));

    }

    @Override
    public void displayGeneSearchResult(String searchTerm, GeneMatchResult result) {
=======
    public void displayGeneSearchResult(String searchTerm, SearchMatchResult<Gene> result) {
>>>>>>> daaf2e51
        log.traceEntry("{}. {}", searchTerm, result);
        LinkedHashMap<String, Object> resultHashMap = new LinkedHashMap<String, Object>();
        resultHashMap.put("query", searchTerm);
        resultHashMap.put("result", result);
        this.sendResponse("Gene search result",
                resultHashMap);
        log.traceExit();
        
    }

    @Override
    public void displayGene(GeneResponse geneResponse) {
        log.traceEntry("{}", geneResponse);

        // create LinkedHashMap that we will pass to Gson in order to generate the JSON 
        LinkedHashMap<String, Object> JSONHashMap = new LinkedHashMap<String, Object>();

        //TODO: to adapt to new code
        // ArrayList of anatomical entities
        ArrayList<LinkedHashMap<String, Object>> anatEntitiesList = 
                new ArrayList<LinkedHashMap<String, Object>>(); 
//        // for each anatomical entity
//        geneResponse.getCallsByOrganCall().forEach((anat, calls) -> {
//            ArrayList<LinkedHashMap<String, Object>> developmentalStages = 
//                    new ArrayList<LinkedHashMap<String, Object>>();
//
//            for (ExpressionCall call: calls) {
//                LinkedHashMap<String, Object> developmentalStageHashMap = 
//                        new LinkedHashMap<String, Object>();
//                developmentalStageHashMap.put("id", call.getCondition().getDevStage().getId());
//                developmentalStageHashMap.put("name", call.getCondition().getDevStage().getName());
//                developmentalStageHashMap.put("rank", call.getMeanRank());
//                developmentalStageHashMap.put("score", call.getExpressionScore());
//                List<Boolean> dataTypes = new ArrayList<Boolean>();
//                dataTypes = getDataTypeSpans(call.getCallData());
//                developmentalStageHashMap.put("Affymetrix", dataTypes.get(DataType
//                        .valueOf("AFFYMETRIX").ordinal()));
//                developmentalStageHashMap.put("EST", dataTypes.get(DataType.valueOf("EST")
//                        .ordinal()));
//                developmentalStageHashMap.put("in situ hybridization", dataTypes.get(DataType
//                        .valueOf("IN_SITU").ordinal()));
//                developmentalStageHashMap.put("RNA-Seq", dataTypes.get(DataType.valueOf("RNA_SEQ")
//                        .ordinal()));
//
//                log.debug(getDataTypeSpans(call.getCallData()));
//                developmentalStages.add(developmentalStageHashMap);
//
//            }
//            LinkedHashMap<String, Object> anatEntitieHashMap = new LinkedHashMap<String, Object>();
//            anatEntitieHashMap.put("id", anat.getId());
//            anatEntitieHashMap.put("name", anat.getName());
//            // The min rank and highest expression score of all dev. stages is used at anat. entity 
//            // level
//            anatEntitieHashMap.put("rank", calls.get(0).getMeanRank());
//            anatEntitieHashMap.put("score", calls.get(0).getExpressionScore());
//            anatEntitieHashMap.put("devStages", developmentalStages);
//            anatEntitiesList.add(anatEntitieHashMap);

//        });

        JSONHashMap.put("gene", geneResponse.getGene());
        JSONHashMap.put("homologs", geneResponse.getGeneHomologs());
        JSONHashMap.put("anatEntities", anatEntitiesList);
        JSONHashMap.put("sources", getXRefDisplay(geneResponse.getGene().getXRefs()));

        this.sendResponse("General information, expression calls and cross-references of the requested gene",
                JSONHashMap);
        log.traceExit();

    }

    @Override
    public void displayGeneGeneralInformation(Collection<Gene> genes) {
        log.traceEntry("{}", genes);

        // create LinkedHashMap to generate the JSON
        LinkedHashMap<String, Object> resultHashMap = new LinkedHashMap<String, Object>();
        resultHashMap.put("genes", genes.stream()
            .sorted(Comparator.comparing(g -> g.getSpecies() == null?
                    null: g.getSpecies().getPreferredDisplayOrder(),
                    Comparator.nullsLast(Comparator.naturalOrder())))
            .collect(Collectors.toList()));

        //All genes are supposed to have the same ID here
        Set<String> ids = genes.stream().map(g -> g.getGeneId()).collect(Collectors.toSet());
        if (ids.size() != 1) {
            throw log.throwing(new IllegalArgumentException("All genes should have the same ID"));
        }
        String id = ids.iterator().next();
        String msg = "General information for gene " + id;

        this.sendResponse(msg, resultHashMap);
        log.traceExit();
    }

    @Override
    public void displayGeneHomologs(GeneHomologs geneHomologs) {
        log.traceEntry("{}", geneHomologs);
        Gene gene = geneHomologs.getGene();
        String msg = "Homology information for gene: " + gene.getName() + " - " + gene.getGeneId();
        this.sendResponse(msg, geneHomologs);
        log.traceExit();
    }

    @Override
    public void displayGeneXRefs(Gene gene) {
        log.traceEntry("{}", gene);
        String msg = "Cross-reference information for gene: " + gene.getName() + " - " + gene.getGeneId();
        LinkedHashMap<String, Object> resultHashMap = new LinkedHashMap<String, Object>();
        resultHashMap.put("gene", gene);
        this.sendResponse(msg, resultHashMap);
        log.traceExit();
    }

    @Override
    public void displayGeneExpression(GeneExpressionResponse geneExpressionResponse) {
        log.traceEntry("{}", geneExpressionResponse);
        //See notes in CommandGene about retrieving the Gene even if there is no expression result.
        //TODO: refactor with code in HtmlGeneDisplay#displayGeneExpression(GeneExpressionResponse)
        String geneId = null;
        String geneName = null;
        if (geneExpressionResponse.getCalls() == null || geneExpressionResponse.getCalls().isEmpty()) {
            geneId = this.getRequestParameters().getGeneId();
        } else {
            Gene gene = geneExpressionResponse.getCalls().iterator().next().getGene();
            geneId = gene.getGeneId();
            geneName = gene.getName();
        }
        String msg = ExpressionSummary.NOT_EXPRESSED.equals(geneExpressionResponse.getCallType())?
                "Reported absence of expression": "Gene expression"
                + " for gene: " + geneId + (geneName != null? " - " + geneName: "");
        this.sendResponse(msg, geneExpressionResponse);
        log.traceExit();
    }

    @Override
    public void displayGeneChoice(Set<Gene> genes) {
        // TODO Auto-generated method stub
        throw log.throwing(new UnsupportedOperationException("Not available for JSON display"));

    }

    private LinkedHashMap<String, LinkedHashMap<String, String>> getXRefDisplay(Set<XRef> xRefs) {
        log.traceEntry("{}", xRefs);

        LinkedHashMap<String, LinkedHashMap<String, String>> xRefsBySource = new ArrayList<>(xRefs).stream()
                .filter(x -> StringUtils.isNotBlank(x.getSource().getXRefUrl())).sorted(X_REF_COMPARATOR)
                .collect(Collectors.groupingBy(x -> String.valueOf(x.getSource().getName()), LinkedHashMap::new,
                        Collectors.toMap(x -> String.valueOf(x.getXRefId()),
                                x -> String.valueOf(x.getXRefUrl(true, s -> this.urlEncode(s))), (u, v) -> {
                                    throw new IllegalStateException(String.format("Duplicate key %s", u));
                                }, LinkedHashMap::new)));

        return log.traceExit(xRefsBySource);
    }

    //FIXME: to remove once everything is moved to JsonHelper
    protected String urlEncode(String stringToWrite) {
        log.traceEntry("{}", stringToWrite);
        try {
            return log.traceExit(java.net.URLEncoder.encode(stringToWrite, "UTF-8"));
        } catch (Exception e) {
            log.catching(e);
            return log.traceExit("");
        }
    }
}<|MERGE_RESOLUTION|>--- conflicted
+++ resolved
@@ -21,11 +21,7 @@
 import org.bgee.model.expressiondata.baseelements.SummaryCallType.ExpressionSummary;
 import org.bgee.model.gene.Gene;
 import org.bgee.model.gene.GeneHomologs;
-<<<<<<< HEAD
-import org.bgee.model.gene.GeneMatchResult;
-=======
 import org.bgee.model.search.SearchMatchResult;
->>>>>>> daaf2e51
 import org.bgee.view.GeneDisplay;
 import org.bgee.view.JsonHelper;
 
@@ -52,17 +48,7 @@
     }
 
     @Override
-<<<<<<< HEAD
-    public void displayGeneHomePage() {
-        throw log.throwing(new UnsupportedOperationException("Not available for JSON display"));
-
-    }
-
-    @Override
-    public void displayGeneSearchResult(String searchTerm, GeneMatchResult result) {
-=======
     public void displayGeneSearchResult(String searchTerm, SearchMatchResult<Gene> result) {
->>>>>>> daaf2e51
         log.traceEntry("{}. {}", searchTerm, result);
         LinkedHashMap<String, Object> resultHashMap = new LinkedHashMap<String, Object>();
         resultHashMap.put("query", searchTerm);
