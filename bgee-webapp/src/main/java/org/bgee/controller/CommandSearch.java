package org.bgee.controller;

import java.io.IOException;
import java.util.List;

import javax.servlet.http.HttpServletResponse;

import org.apache.commons.lang3.StringUtils;
import org.apache.logging.log4j.LogManager;
import org.apache.logging.log4j.Logger;
import org.bgee.controller.exception.PageNotFoundException;
import org.bgee.model.ServiceFactory;
import org.bgee.model.gene.GeneMatchResult;
import org.bgee.model.gene.GeneMatchResultService;
import org.bgee.view.SearchDisplay;
import org.bgee.view.ViewFactory;

/**
 * Controller that handles requests having the category "search", i.e. with the parameter
 * page=search
 *
 * @author  Valentine Rech de Laval
 * @version Bgee 14, Apr. 2019
 * @since   Bgee 13, Feb. 2016
 */
public class CommandSearch extends CommandParent {

	/**
     * {@code Logger} of the class. 
     */
    private final static Logger log = LogManager.getLogger(CommandSearch.class.getName());

    /**
     * Default constructor.
     *
     * @param response                  A {@code HttpServletResponse} that will be used to display the 
     *                                  page to the client
     * @param requestParameters         The {@code RequestParameters} that handles the parameters of the 
     *                                  current request.
     * @param prop                      A {@code BgeeProperties} instance that contains the properties
     *                                  to use.
     * @param viewFactory               A {@code ViewFactory} that provides the display type to be used.
     * @param serviceFactory            A {@code ServiceFactory} that provides bgee services.
     * @param geneMatchResultService    A {@code GeneMatchResultService} instance allowing to 
     *                                  use the search engine for a gene.
     */
	public CommandSearch(HttpServletResponse response, RequestParameters requestParameters, 
            BgeeProperties prop, ViewFactory viewFactory, ServiceFactory serviceFactory,
            GeneMatchResultService geneMatchResultService) {
        super(response, requestParameters, prop, viewFactory, serviceFactory, geneMatchResultService);
    }

    @Override
    public void processRequest() throws IOException, PageNotFoundException {
        log.entry();
        
        SearchDisplay display = this.viewFactory.getSearchDisplay();
        
        if (this.requestParameters.getAction() != null &&
        		this.requestParameters.getAction().equals(RequestParameters.ACTION_AUTO_COMPLETE_GENE_SEARCH)) {
            String searchTerm = this.getSearchTerm();
            List<String> result = this.geneMatchResultService.autocomplete(searchTerm, 20);
            display.displayMatchesForGeneCompletion(result);
            
        } else if (this.requestParameters.getAction() != null &&
                this.requestParameters.getAction().equals(RequestParameters.ACTION_EXPASY_RESULT)) {
            String searchTerm = this.getSearchTerm();
            GeneMatchResult result = this.geneMatchResultService.searchByTerm(searchTerm, null, 0, 1);
            display.displayExpasyResult(result.getTotalMatchCount(), searchTerm);

        } else {
            throw log.throwing(new PageNotFoundException("Incorrect " + 
                this.requestParameters.getUrlParametersInstance().getParamAction() + 
                " parameter value."));
        }
        
        log.exit();
    }
<<<<<<< HEAD

    private String getSearchTerm() {
        String searchTerm = this.requestParameters.getQuery();
        if (StringUtils.isBlank(searchTerm)) {
            throw log.throwing(new IllegalArgumentException("Blank search term provided."));
        }
        return searchTerm;
    }
=======
>>>>>>> 677d9372
}<|MERGE_RESOLUTION|>--- conflicted
+++ resolved
@@ -41,13 +41,10 @@
      *                                  to use.
      * @param viewFactory               A {@code ViewFactory} that provides the display type to be used.
      * @param serviceFactory            A {@code ServiceFactory} that provides bgee services.
-     * @param geneMatchResultService    A {@code GeneMatchResultService} instance allowing to 
-     *                                  use the search engine for a gene.
      */
 	public CommandSearch(HttpServletResponse response, RequestParameters requestParameters, 
-            BgeeProperties prop, ViewFactory viewFactory, ServiceFactory serviceFactory,
-            GeneMatchResultService geneMatchResultService) {
-        super(response, requestParameters, prop, viewFactory, serviceFactory, geneMatchResultService);
+            BgeeProperties prop, ViewFactory viewFactory, ServiceFactory serviceFactory) {
+        super(response, requestParameters, prop, viewFactory, serviceFactory);
     }
 
     @Override
@@ -55,17 +52,18 @@
         log.entry();
         
         SearchDisplay display = this.viewFactory.getSearchDisplay();
+        GeneMatchResultService geneMatchService = serviceFactory.getGeneMatchResultService(this.prop);
         
         if (this.requestParameters.getAction() != null &&
         		this.requestParameters.getAction().equals(RequestParameters.ACTION_AUTO_COMPLETE_GENE_SEARCH)) {
             String searchTerm = this.getSearchTerm();
-            List<String> result = this.geneMatchResultService.autocomplete(searchTerm, 20);
+            List<String> result = geneMatchService.autocomplete(searchTerm, 20);
             display.displayMatchesForGeneCompletion(result);
             
         } else if (this.requestParameters.getAction() != null &&
                 this.requestParameters.getAction().equals(RequestParameters.ACTION_EXPASY_RESULT)) {
             String searchTerm = this.getSearchTerm();
-            GeneMatchResult result = this.geneMatchResultService.searchByTerm(searchTerm, null, 0, 1);
+            GeneMatchResult result = geneMatchService.searchByTerm(searchTerm, null, 0, 1);
             display.displayExpasyResult(result.getTotalMatchCount(), searchTerm);
 
         } else {
@@ -76,7 +74,6 @@
         
         log.exit();
     }
-<<<<<<< HEAD
 
     private String getSearchTerm() {
         String searchTerm = this.requestParameters.getQuery();
@@ -85,6 +82,4 @@
         }
         return searchTerm;
     }
-=======
->>>>>>> 677d9372
 }