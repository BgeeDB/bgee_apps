package org.bgee.view.html;

import java.io.IOException;

import javax.servlet.http.HttpServletResponse;

import org.apache.logging.log4j.LogManager;
import org.apache.logging.log4j.Logger;
import org.bgee.controller.BgeeProperties;
import org.bgee.controller.RequestParameters;
import org.bgee.view.AboutDisplay;


/**
 * This class displays the page having the category "about", i.e. with the parameter
 * page=about for the HTML view.
 *
 * @author 	Valentine Rech de Laval
 * @version Bgee 13
 * @since 	Bgee 13
 */
public class HtmlAboutDisplay extends HtmlParentDisplay implements AboutDisplay {

    private final static Logger log = LogManager.getLogger(HtmlAboutDisplay.class.getName());

    /**
     * Default constructor.
     *
     * @param response          A {@code HttpServletResponse} that will be used to display the 
     *                          page to the client.
     * @param requestParameters A {@code RequestParameters} handling the parameters of the 
     *                          current request, to determine the requested displayType, 
     *                          and for display purposes.
     * @param prop              A {@code BgeeProperties} instance that contains the properties
     *                          to use.
     * @param factory           The {@code HtmlFactory} that instantiated this object.
     * @throws IOException      If there is an issue when trying to get or to use the
     *                          {@code PrintWriter}.
     */
    public HtmlAboutDisplay(HttpServletResponse response,
            RequestParameters requestParameters, BgeeProperties prop, HtmlFactory factory) throws IOException {
        super(response, requestParameters, prop, factory);
    }

    @Override
    public void displayAboutPage() {
        log.entry();
        
        RequestParameters urlDownloadGenerator = this.getNewRequestParameters();
        urlDownloadGenerator.setPage(RequestParameters.PAGE_DOWNLOAD);
        RequestParameters urlGeneSearchGenerator = this.getNewRequestParameters();
        urlGeneSearchGenerator.setPage(RequestParameters.PAGE_GENE);
        RequestParameters urlTopAnatGenerator = this.getNewRequestParameters();
        urlTopAnatGenerator.setPage(RequestParameters.PAGE_TOP_ANAT);
        RequestParameters urlDocumentationGenerator = this.getNewRequestParameters();
        urlDocumentationGenerator.setPage(RequestParameters.PAGE_DOCUMENTATION);
<<<<<<< HEAD
        
        this.startDisplay("Bgee about page");
=======

        String version = this.getWebAppVersion();
        String title = "Bgee ";
        if (version != null) {
            title += "release " + version + " ";
        }
        title += "about page";
        this.startDisplay(title);
>>>>>>> 8bf43ade

        this.writeln("<h1>About</h1>");

        this.writeln("<div class='row'>");

        this.writeln("<div class='" + CENTERED_ELEMENT_CLASS + "'>");
        this.writeln("<h2>What is Bgee?</h2>");

        this.writeln("<p>Bgee is a database to retrieve and compare gene expression patterns "
                + "in multiple animal species, produced from multiple data types "
                + "(RNA-Seq, Affymetrix, <em>in situ</em> hybridization, and EST data). "
                + "Bgee is based exclusively on curated \"normal\", healthy, expression data "
                + "(e.g., no gene knock-out, no treatment, no disease), "
                + "to provide a comparable reference of normal gene expression. "
                + "Bgee produces calls of presence/absence of expression, "
                + "and of differential over-/under-expression, "
                + "integrated along with information of gene orthology, and of homology "
                + "between organs. This allows comparisons of expression patterns "
                + "between species.</p>");
        this.writeln("<p>Data can be browsed through <a href='" + urlGeneSearchGenerator.getRequestURL() + 
                "'>gene search</a>, <a href='" + urlTopAnatGenerator.getRequestURL() + 
                "'>expression enrichment analysis</a>, or <a href='" + urlDownloadGenerator.getRequestURL() + 
                "'>data download</a>.</p>");
        this.writeln("<p>More information is provided in the <a href='" + 
                urlDocumentationGenerator.getRequestURL() + "'>documentation</a>.</p>");

        this.writeln("<h2>Who are we?</h2>");

        this.writeln("<p>Bgee is developed by the " +
                "<a href='http://bioinfo.unil.ch' title='External link to the Robinson-Rechavi " +
                "group webpage' target='_blank'>Evolutionary Bioinformatics group</a>, part of " +
                "the <a href='https://www.sib.swiss/' title='External link to SIB' target='_blank'>" +
                "SIB Swiss Institute of Bioinformatics</a>, at the "
                + "<a href='http://www.unil.ch/central/en/home.html' title='External link to UNIL' "
                + "target='_blank'>University of Lausanne</a>.</p>" +
                
                "<p>Our main interest is in the evolution of animal genomes in the context of " +
                "organismal function and development. We have special interests in the early " +
                "evolution of chordates and fishes. We have the aim of producing a database "
                + "useful to disciplines such as comparative genomics, Evo-Devo, "
                + "or transcriptome studies, whilst providing an improved integration "
                + "of homology and related concepts into bioinformatics through ontologies "
                + "and ontology tools.</p>");

        this.writeln("<h2>How to cite us?</h2>");

        this.writeln("<ul>");
        this.writeln("<li>For the use of Bgee: "
                + "<br>Bastian FB, Parmentier G, Roux J, Moretti S, Laudet V, Robinson-Rechavi M."
                + "<br>Bgee: Integrating and Comparing Heterogeneous Transcriptome Data Among Species."
                + "<br><em>in</em> DILS: Data Integration in Life Sciences. "
                + "<strong>Lecture Notes in Computer Science</strong>. "
                + "5109:124-131. [<a href='http://www.springerlink.com/content/92q428161616w8r5/' "
                + "title='Bgee paper in LNCS' target='_blank'>url</a>] "
                + "<a href='ftp://ftp.bgee.org/general/citation01.ris'>RIS</a></li>");
        this.writeln("<li>For UBERON: "
                + "<br>Haendel MA, Balhoff JP, Bastian FB, Blackburn DC, Blake JA, Bradford Y, "
                + "Comte A, Dahdul WM, Dececchi TA, Druzinsky RE, Hayamizu TF, Ibrahim N, Lewis SE, "
                + "Mabee PM, Niknejad A, Robinson-Rechavi M, Sereno PC, Mungall CJ."
                + "<br>Unification of multi-species vertebrate anatomy ontologies for comparative biology in Uberon."
                + "<br><em>in</em> J Biomed Semantics (2014): 5:21."
                + "[<a target='_blank' href='https://www.ncbi.nlm.nih.gov/pmc/articles/PMC4089931/' " 
                + "title='Unification of multi-species vertebrate anatomy ontologies for comparative biology in Uberon'>url</a>] "
                + "<a href='ftp://ftp.bgee.org/general/citation04.ris'>RIS</a></li>");
        this.writeln("<li>For the use of the BgeeDB R package: "
                + "<br>Komljenovic A, Roux J, Robinson-Rechavi M and Bastian F."
                + "<br>BgeeDB, an R package for retrieval of curated expression datasets and "
                + "for gene list enrichment tests."
                + "<br><em>in</em> F1000Research. ."
                + "[<a target='_blank' href='https://f1000research.com/articles/5-2748/v1' " 
                + "title='BgeeDB, an R package for retrieval of curated expression datasets and "
                + "for gene list enrichment tests'>url</a>] "
                + "<a href='ftp://ftp.bgee.org/general/citation05.ris'>RIS</a></li>");
        this.writeln("</ul>");

        this.writeln("<h2>More</h2>");
        
        this.writeln("<p>Our curation and ontology resources "
                + "can be browsed on <a title='External link to BgeeDB on GitHub' "
                + "href='https://github.com/BgeeDB/' target='_blank'>our GitHub page</a>.</p>");

        this.writeln("<p>More information about data analyses and database content is available " +
                "in the <a href='" + urlDocumentationGenerator.getRequestURL() + 
                "'>documentation</a>.</p>");

        this.writeln("</div>"); // close specific class
        this.writeln("</div>"); // close row

        this.endDisplay();

        log.exit();
    }

    @Override
    protected void includeCss() {
        log.entry();
        super.includeCss();
        //If you ever add new files, you need to edit bgee-webapp/pom.xml 
        //to correctly merge/minify them.
        this.includeCss("documentation.css");
        log.exit();
    }
}<|MERGE_RESOLUTION|>--- conflicted
+++ resolved
@@ -54,10 +54,6 @@
         urlTopAnatGenerator.setPage(RequestParameters.PAGE_TOP_ANAT);
         RequestParameters urlDocumentationGenerator = this.getNewRequestParameters();
         urlDocumentationGenerator.setPage(RequestParameters.PAGE_DOCUMENTATION);
-<<<<<<< HEAD
-        
-        this.startDisplay("Bgee about page");
-=======
 
         String version = this.getWebAppVersion();
         String title = "Bgee ";
@@ -66,7 +62,6 @@
         }
         title += "about page";
         this.startDisplay(title);
->>>>>>> 8bf43ade
 
         this.writeln("<h1>About</h1>");
 
