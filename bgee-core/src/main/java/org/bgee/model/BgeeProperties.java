--- conflicted
+++ resolved
@@ -745,7 +745,15 @@
     public String getTopAnatResultsWritingDirectory() {
         return topAnatResultsWritingDirectory;
     }
-<<<<<<< HEAD
+
+    //Jobs
+    /**
+     * @return  An {@code int} that is the maximum number of allowed running jobs per user.
+     *          If equals to 0, no limit on the number of simultaneously running jobs is set. 
+     */
+    public int getMaxJobCountPerUser() {
+        return maxJobCountPerUser;
+    }
     
     @Override
     public String toString() {
@@ -757,16 +765,4 @@
                 .append("]");
         return builder.toString();
     }
-    
-=======
-
-    //Jobs
-    /**
-     * @return  An {@code int} that is the maximum number of allowed running jobs per user.
-     *          If equals to 0, no limit on the number of simultaneously running jobs is set. 
-     */
-    public int getMaxJobCountPerUser() {
-        return maxJobCountPerUser;
-    }
->>>>>>> ada28aef
 }