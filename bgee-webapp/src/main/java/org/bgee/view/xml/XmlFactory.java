--- conflicted
+++ resolved
@@ -73,17 +73,12 @@
 	}
 
     @Override
-<<<<<<< HEAD
-    public SpeciesDisplay getSpeciesDisplay() {
-=======
     public RawDataDisplay getRawCallDisplay() throws IOException {
         throw log.throwing(new UnsupportedOperationException("Not available for XML display"));
     }
 
     @Override
-    public SpeciesDisplay getSpeciesDisplay() throws IOException {
->>>>>>> 546e8000
-        log.entry();
+    public SpeciesDisplay getSpeciesDisplay() {
         throw log.throwing(new UnsupportedOperationException("Not available for XML display"));
     }
 
