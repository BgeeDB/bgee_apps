(function () {
    'use strict';

    /**
     * @ngdoc function
     * @name app.controller:MainCtrl
     * @description
     * # MainCtrl
     * Controller of the app
     */

    angular.module('app')
        .controller('MainCtrl', MainCtrl, ['ui.bootstrap', 'angularFileUpload', 'ngLocationUpdate', 'ngFileSaver', 'ngSanitize']);

    MainCtrl.$inject = ['$scope', '$sce', 'bgeedataservice', 'bgeejobservice', 'helpservice', 'DataTypeFactory', 'configuration', 'logger', 'FileUploader', '$timeout', '$location', '$interval', 'lang', 'jobStatus', '$filter', 'FileSaver', 'Blob', '$route', '$window'];

    function MainCtrl ($scope, $sce, bgeedataservice, bgeejobservice, helpservice, DataTypeFactory, configuration, logger, FileUploader, $timeout, $location, $interval, lang, jobStatus, $filter, FileSaver, Blob, $route, $window) {

        var vm = this;

        //showMessage($scope, "bgee app");
        
        $scope.$on('$routeChangeStart', function(event, next, current) {
            console.log("route changed");
            showMessage($scope, "bgee app");
            //this only works thanks to the "hack" of the trailing slash (see topanat.js): 
            //there is a route change only when clicking on the recent job or example links, 
            //because there is no trailing slash in them. 
            //Also, there are cases where a route change, but we don't want to display the message: 
            //notably, when getting to a page with a pre-fill form, and clicking "start new job", 
            //the hash in URL is reset, but Angular still keeps it in memory. So, if we modify 
            //the parameters of the form and submit the job, the associated hash will change, 
            //and Angular will see that as a change of route, from the old hash in memory 
            //to the new hash following job submission. So, we never display the waiting message 
            //when there is a form submission involved. And, also, we only display the message 
            //when there is a hash used (potentially slow page to load).
//            console.log(next.params.jobid + " - " + current.params.jobid + " - " + vm.formSubmitted
//            		+ " - " + current.params.hash  + " - " + next.params.hash);
            //FIXME: this actually doesn't work, there is too many route change, using update_path 
            //without updating the route, etc. Bottom line, we don't want to display 
            //the waiting message when there is a form submission involved, but it's almost impossible 
            //to determine reliably (even the variable vm.formSubmitted is inconsistently used)
//            if (!(typeof next.params.hash == 'undefined' || current.params.jobid || next.params.jobid)) {
//            	console.log('display waiting message');
//                $timeout(function() {$('#appLoading').show();});
//            }
        });
        $scope.$on('$routeChangeSuccess', function() {
            showMessage($scope, false);
            $('#appLoading').hide();
        });
        $scope.$on('$routeChangeError', function() {
            showMessage($scope, false);
            $('#appLoading').hide();
        });


        vm.isFormValidDataTypes = vm.isFormValidDevStages = 'yes';

        vm.fileType = "";
        vm.isOpen = true;

        // uploader file queue
        vm.fq = [];
        vm.fq['fg'] = [];
        vm.fq['bg'] = [];

        // show file upload queue for filetype
        vm.hideq = [];
        vm.hideq['fg'] = true;
        vm.hideq['bg'] = true;

        vm.showUploaded = [];
        vm.showUploaded['fg'] = false;
        vm.showUploaded['bg'] = false;

        vm.fileitem = [];
        vm.fileitem.fg = [];
        vm.fileitem.bg = [];
        vm.uploadError = [];

        vm.email = '';
        vm.job_title = '';
        vm.resultUrl = '';

        // SD: equals to false when:
        // no species is entered
        // the entered species is not correct
        //
        // in such case:
        // the background + dev stages + data types are not shown
        // the submit button is disabled
        // the spinner+message in the Gene list's header is not shown
        //
        // I had to add yet another flag because:
        // the spinner and the waiting message
        // are visible until species = '' (in case genes list is not empty)
        // so when the returned result is "no species found"
        // we have to set species to something (in this case None)
        // in order to hide the message+spinner
        vm.isValidSpecies = false;
        vm.isValidBackground = false;
        vm.dataTypeMissing = false;
        vm.devStageMissing = false;
        vm.showDevStageError = false;

        /* Help panel: Remember whether the panel is shown or not */
        vm.showHelp = getShowHelp();

        // bindable
        vm.getDevStages = getDevStages;
        vm.displayResults = displayResults;
        vm.cancelJob = cancelJob;
        vm.startNewJob = startNewJob;
        vm.getOnlineHelpForItem = getOnlineHelpForItem;
        vm.changeNumberOfRowsToShow = changeNumberOfRowsToShow;
        vm.getResultNumber = getResultNumber;

        /************** No default values ***********************/


        vm.message = ''; // Defining empty message variable
        // message from the gene validation query.
        // Filled only when more than one species detected in fg
        vm.geneValidationMessage = '';
        vm.geneModalMessage = '';
        //bg gene list info
        vm.bgGeneValidationMessage = '';
        vm.bgGeneModalMessage = '';

        // getDevStage checks whether all the FG genes are in the BG.
        // In case of issue, isValidBackground is set to FALSE
        // BUT as we had to get rid of the return statement
        // to fix issue #112, the handleDevStage function
        // gets executed. And if the species are the same, then the
        // BG is considered as valid. In such cases, we have to check
        // whether the BG is really valid by checking whether isValidBackgroundMessage
        // is empty or not.
        // TODO: This should be revised once we refactor the getDevStages/handleDevStages functions
        vm.isValidBackgroundMessage = '';

        // We have to use an array for the selected
        // stages - See:
        // http://stackoverflow.com/questions/14514461/how-can-angularjs-bind-to-list-of-checkbox-values
        // Moreover, the stages have to be checked once retrieved from the server
        vm.developmentStages = [];

        vm.isBackgroundChecked = 'checked';
        vm.isStageChecked = 'checked';

        vm.formSubmitted = false;
        vm.isAdvancedOptionsChecked = false;
        vm.jobStatus = null;

        /* result filtering */
        vm.filterValue = ''; // single filter (on organ names and ids)
        vm.filterByStage = '';
        vm.filterbyExpression = '';
        vm.analysisList = []; // store the list of analysis
        vm.isActive = 'ALL'; // selected analysis to show

        /************** Default values ***********************/
        vm.data_qual = vm.data_qualDefault = configuration.data_qual;
        vm.data_qualities = configuration.data_qualities;
        vm.decorrelation_types = configuration.decorrelation_types;
        vm.decorr_type = vm.decorr_typeDefault = configuration.decorr_type;
        vm.expr_type = configuration.expr_type;

        vm.fdr_thr = vm.fdrThresholdDefault = configuration.fdr_thr;
        vm.nb_node = vm.nbNodesDefault = configuration.nb_node;
        vm.node_size = vm.nodeSizeDefault = configuration.node_size;
        vm.p_value_thr = vm.pvalueThresholdDefault = configuration.p_value_thr;
        vm.nb_rows = configuration.nb_rows;
        vm.row_height = configuration.row_height;

        vm.nbRows = {
            availableOptions: [
                {id: 10,  name: 10},
                {id: 20,  name: 20},
                {id: 50,  name: 50},
                {id: 100, name: 100}
            ],
            selectedOption: {id: vm.nb_rows, name: vm.nb_rows} //This sets the default value of the select in the ui
        };

        showMessage($scope, false);

        if(jobStatus){
            showMessage($scope, "job status");
            console.info("got jobstatus");
            console.info(jobStatus);

            angular.forEach(jobStatus.requestParameters, function(val, key) {

                if(key == "nb_node" || key == "node_size"){
                    val = parseInt(val);
                }

                // we use hash instead of data mainly to make it clear what data it is
                if(key == "data"){
                    vm['hash'] = val;
                }

                if ((key == "fg_list" || key == "bg_list") && val) {
                    //the gene list is returned as an array in the requestParameters object,
                    //AngularJS will translate it as a comma-separated list in the textarea.
                    //XXX: is there a way to tell AngularJS to translate as list with line return?
                    //XXX: is this the place to manage this replacement? I don't see such a handling
                    //of other parameters...
                    var newVal = "";
                    var listLength = val.length;

                    for (var i = 0; i < listLength; i++) {
                        newVal += val[i] + "\n";
                    }

                    val = newVal;
                }

                if(key == "data_type"){
                    key = "selectedDataTypes"
                }
                if (key == "expr_type" &&
                        typeof val !== "undefined" && val != null && val.length != null &&
                        val.length > 0) {
                    //expr_type as returned by RequestParameters is an array,
                    //but we use a string in vm, need to convert
                    val = val[0];
                }

                //requested stages will be stored with key 'stage_id',
                //and will be used by "handleStages" to check the correct stages
                vm[key] = val;

                console.debug("vm."+key+" = "+vm[key]);

            });

            angular.forEach(jobStatus.data.jobResponse, function(val, key) {

                // we use hash instead of data mainly to make it clear what data it is
                if(key == "data"){
                    vm['hash'] = val;
                }

                vm[key] = val;

                console.debug("vm."+key+" = "+vm[key]);

            });

            //This function has been updated not to redo a query to the server
            //to validate the gene lists, all info necessary is already present in the response
            getDevStages('fg', vm.fg_list, jobStatus);
            getDevStages('bg', vm.bg_list, jobStatus);

            showMessage($scope, "developmental and life stages");

<<<<<<< HEAD
            gotDevStages.then(function(){
                // Issue #109
                // In case we load an existing result page, the background selected species
                // and checked flag were not assigned any value.
                // We assume that, because the job exists, the bg and fg species are the same.
                // We don't want to run another call to the server or to parse the server's response.
                if (vm.bg_list) {
                    vm.background_species = vm.selected_species;
                    vm.background_selected_taxid = vm.selected_taxid;
                    vm.isBackgroundChecked = '';
                    vm.isValidBackground = true;
                    vm.isValidBackgroundMessage = '';
                    // Issue 108
                    vm.max_node_size = getGeneCount(jobStatus, 'bg_list');
                }


                $timeout(function(){

                    console.log("get, display or submit");
                    console.log(jobStatus);
                    // open advanced options if non default values were used
                    shouldOpenAdvancedOptions(vm, configuration);
=======
            $timeout(function(){
>>>>>>> 489d636d

                console.log("get, display or submit");
                console.log(jobStatus);

                // jobId check is a magic number we use to get used parameters when result is not available
                // prevents us getting results again when we already know it's missing

                if(vm.jobId != -1 && (typeof jobStatus.code !== 'undefined' &&
                    jobStatus.code !== 400 &&
                    typeof jobStatus.data.topAnatResults !== 'undefined' ||
                    (typeof jobStatus.data.jobResponse !== 'undefined' &&
                    jobStatus.data.jobResponse.jobStatus.toLowerCase() == "undefined"))
                ){

                    console.log(jobStatus.data);

                    console.log("job is done, either get result or display it");
                    //XXX: I see that it is easy for you to display the results at any moment,
                    //would you like to disable the 'get_results' query, and to always retrieve
                    //the results from a 'tracking_job' or 'form_prefill' query directly?
                    if(!jobStatus.data.topAnatResults){
                        console.log("Get results");
                        getResults();
                    } else {
                        console.log("Display results");
                        console.log(jobStatus.data.topAnatResults);
                        displayResults(jobStatus);
                    }

                } else {

                    console.log("no result, send form or check Jobstatus");

                    // no result, check if we have requestParameters and resubmit
                    if(vm.jobId == -1 || (typeof jobStatus.requestParameters !== 'undefined' && jobStatus.code == 400)) {
                        console.log("no result or job found for the parameters, resubmit");
                        logger.info("Job result was missing, resubmitting job");
                        $timeout(function(){
                            $window.document.getElementById('resultContainer').scrollIntoView();
                        }, 500);
                        vm.sendForm();
                    } else {
                        console.log("job is not done, checkjobstatus");
                        // This fixes issue #111
                        // Do not remove the trailing slash, see comments in topanat.js
                        vm.resultUrl = '/result/'+vm.hash+'/'+vm.jobId + '/';
                        vm.formSubmitted = true;
                        checkJobStatus();
                    }

                }
            }, 100);

        } else {

            showMessage($scope, false);
            console.info("no jobstatus, skipped statusquery");
            vm.fg_list = '';
            vm.bg_list = '';
            /* species are set by a web service to bgee
             * should be identical for fg and bg */
            vm.selected_species = '';
            vm.background_species = '';
            vm.selected_taxid = ''; // for the picture (see Issue #27)


        }

        // cleanup function
        $scope.$on("$destroy", function() {

            showMessage($scope, false);

            if (timer) {
                $timeout.cancel(timer);
            }
        });

        // open advanced options if non default values were used
        shouldOpenAdvancedOptions(vm, configuration);

        /***************************** View result by stage and expression type **************************/
        function getCombinedDevStageAndExpressionType() {

            vm.analysisList = []; // reset the array
            var specificStagesAnalysisList = []; // reset the array
            
            var developmentStagesCheckedCount = 0;
            
            angular.forEach(vm.developmentStages, function(stage, key) {
                if (stage.checked) {
                    var object = buildStage(stage.id, stage.name);
                    if (object.size !== 0) {
                        vm.analysisList.push(object);
                        developmentStagesCheckedCount += 1;
                    }
                }
            });

            if (developmentStagesCheckedCount === 0) {
                var object = buildStage('ALL-STAGES', 'all stages');
                if (object.size !== 0) {
                    vm.analysisList.push(object);
                }
            }
            // We add at the beginning of the array 'All' only if there are severals checked stages
            else if (developmentStagesCheckedCount > 1) {
                var all = {id: 'ALL', name: 'All'};
                vm.analysisList.unshift(all);
            }
            console.log("analysisList");
            console.log(vm.analysisList);
        }
        
        function buildStage(stageId, stageName) {
            var combined = '';
            var object = {};
            /* SD: The correspondence between expressionType and their values should probably be stored somewhere */
            if (vm.expr_type === 'ALL' || vm.expr_type === 'EXPRESSED') {
                combined = stageName + ', expression type "Present"';
            }
            if (vm.expr_type === 'ALL' || vm.expr_type === 'OVER_EXPRESSED') {
                combined = stageName + ', expression type "Over-/Under-expression"';
            }

            if (combined !== '') {
                object.id = stageId + " ; " + vm.expr_type;
                object.name = combined;
            }
            console.log("buildStage object");
            console.log(object);
            return object;
        }
        /***************************** End View result by stage and expression type **************************/

        /************************************* RECENT JOBS **************************************************/
        vm.showRecentJobsPanel = false;
        console.time("getJobHistory");
        updateRecentJobs();
        console.timeEnd("getJobHistory");

        vm.toggleRecentJobs = function() {

            vm.showRecentJobsPanel = !vm.showRecentJobsPanel

        };

        function updateRecentJobs(){
            vm.recentJobs = bgeejobservice.getJobHistory();
        }

        vm.removeJob = function (job) {
            // Delete from LS
            bgeejobservice.removeJobFromHistory(job);

            // Refresh the Recent job panel
            var hash = job.hash;
            for(var i=0; i < vm.recentJobs.length ; i++) {
                if (vm.recentJobs[i].hash == hash) {
                    vm.recentJobs.splice(i, 1);
                }
            }
        };
        /************************************* END RECENT JOBS **********************************************/

        /**************** Instantiate online help ************/
        vm.onlineHelp = {};
        vm.help = '';

        console.time("getonlineHelp");
        getAllOnlineHelpItems();
        console.timeEnd("getonlineHelp");

        function getAllOnlineHelpItems() {
            //webapp: return helpservice.getOnlineHelp('js/topanat/json/help.json')
            //topanat: return helpservice.getOnlineHelp('json/help.json')
            return helpservice.getOnlineHelp('js/topanat/json/help.json')
                .then(function (data) {
                    vm.onlineHelp = data;
                    showMessage($scope, false);
                });

        }
        /**************** End Instantiate online help ************/

        function getShowHelp() {
            return helpservice.getHelp();
        }

        vm.updateShowHelp = function(flag) {
            helpservice.setHelp(flag);
            vm.showHelp = flag;
        };

        function getAllDataTypes() {
            console.time("getAllDataTypes");
            if(DataTypeFactory.allDataTypes()) {
                // check by default, add checked: true to the model

                vm.data_type = DataTypeFactory.allDataTypes();

                // check every datatype by default
                angular.forEach(vm.data_type.names, function(obj){
                    obj.checked = true;

                });

            } else {
                logger.error('Datatypes not available', 'No Datatypes.');
            }
            console.timeEnd("getAllDataTypes");

        }

        /***************************** End View result by stage and expression type **************************/

        function getAllowedDataTypes(expressiontype) {
            console.time("getAllowedDataTypes");
            // TODO: caching
            console.log("getAllowedDataTypes");
            showMessage($scope, "allowed data types");

            vm.allowedDataTypes = DataTypeFactory.allowedDataTypes(expressiontype);

            console.log("vm.allowedDataTypes");
            console.log(vm.allowedDataTypes);
            console.log("vm.data_type");
            console.log(vm.data_type);

            if(!angular.isArray(vm.allowedDataTypes)) {
                logger.error('No allowed Datatypes available', 'No allowed Datatypes.');

            // by default check all datatype boxes
            } else if(angular.isArray(vm.allowedDataTypes) && !angular.isArray(vm.selectedDataTypes)) {

                console.log("No selected datatypes, check all.");
                vm.selectedDataTypes = vm.allowedDataTypes.slice(0);

            } else {

                console.log("vm.selectedDataTypes");
                console.log(vm.selectedDataTypes);

                // uncheck disabled datatype checkbox
                angular.forEach(vm.data_type.names, function(obj){
                    console.log("obj");
                    console.log(obj);

                    if (vm.selectedDataTypes.indexOf(obj.id) === -1) {
                        obj.checked = false;
                    } else {
                        obj.checked = true;
                    }
                    console.log(obj);

                });

            }

            console.log("vm.selectedDataTypes");
            console.log(vm.selectedDataTypes);
            console.log("vm.data_type after");
            console.log(vm.data_type);
            showMessage($scope, false);
            console.timeEnd("getAllowedDataTypes");
        }

        vm.filterByDataType = function(expr_type) {

            // TODO need to have several expression types at the same time
            vm.expr_type = expr_type;
            getAllowedDataTypes(expr_type);

            vm.message = 'datatypes filtered!';
            console.log("filterByDataType");
            console.log(vm.selectedDataTypes);
            logger.success('Datatype filtering was successful', 'datatype filter OK');
        };

        /************** Result panel Handling ****************/
        function splitSelectedOption(selected) {

            console.log("splitSelectedOption");
            console.log(selected);
            console.log(vm.analysisList);

            var array = [];
            if (typeof selected === 'undefined') {
                return array;
            }
            var matcher = new RegExp('(.+) ; (.+)');
            var match = selected.match(matcher);

            if (typeof match !== 'undefined')
            {
                array.push(match[1]);
                array.push(match[2]);
            }
            return array;
        }

        function getResultNumber (analysisId) {

            console.log("getResultNumber");
            console.log(analysisId);
            console.log(vm.analysisList);

            if (analysisId === 'ALL') {
                console.log("length: " + vm.gridOptions.data.length);
                return vm.gridOptions.data.length;
            }
            else {
                var splitted = splitSelectedOption(analysisId);
                var rows = vm.gridOptionsByAnalysis[splitted[0]][splitted[1]];
                console.log("length: " + rows.length);
                return rows.length;
            }
        }

        vm.getResultByAnalysis = function(analysis) {

            console.log("getResultByAnalysis");
            console.log(analysis);

            vm.isActive = analysis;

            if (analysis === 'ALL') {
                vm.filterByStage = analysis;
                vm.filterbyExpression = analysis;
            }
            else {
                var splitted = splitSelectedOption(analysis);
                vm.filterByStage = splitted[0];
                vm.filterbyExpression = splitted[1];
            }
            console.log(vm.filterByStage);
            console.log(vm.filterbyExpression);
            vm.gridApi.grid.refresh();
        };

        vm.searchResults = function () {
            vm.gridApi.grid.refresh();
        };

        vm.gridOptions = {
            enableFiltering: false,
            enableColumnMenus: false,
            minRowsToShow: vm.nb_rows,
            rowHeight: vm.row_height,
            onRegisterApi: function (gridApi) {
                vm.gridApi = gridApi;
                vm.gridApi.grid.registerRowsProcessor(vm.resultFilter, 200);
            },
            columnDefs: [
                {field: 'anatEntityId', width: "14%", cellTemplate: '<div style="text-align:center;  position: relative;  top: 50%;  -webkit-transform: translateY(-50%);  -ms-transform: translateY(-50%);  transform: translateY(-50%);"><a href="http://purl.obolibrary.org/obo/{{row.entity[col.field].replace(\':\',\'_\')}}" target="_blank" rel="noopener">{{row.entity[col.field]}}</a></div>' },
                {field: 'anatEntityName', width: "34%" },
                {field: 'annotated', width: "8%", type: 'number'},
                {field: 'significant', width: "8%", type: 'number'},
                {field: 'expected', width: "8%", type: 'number'},
                {field: 'foldEnrichment', width: "8%", type: 'number'},
                {field: 'pValue', width: "10%", type: 'number'},
                {field: 'FDR', width: "10%", type: 'number'}
            ]
        };

        vm.getFilteredRows=function(){
            vm.filteredRows=[];
            // vm.gridApi.grid.refresh();
            vm.filteredRows = vm.gridApi.core.getVisibleRows(vm.gridApi.grid);
        };

        function filterByAnalysis() {
            if (vm.filterByStage == '' || vm.filterbyExpression == ''){
                return false;
            }

            return !(vm.filterByStage == 'ALL' || vm.filterbyExpression == 'ALL');

        }

        vm.resultFilter = function (renderableRows) {

            var matcher = null;
            if (filterByAnalysis() == true) {

                var filtered = vm.gridOptionsByAnalysis[vm.filterByStage][vm.filterbyExpression];
                var match = false;
                renderableRows.forEach(function (row) {
                    match = false;
                    for (var i = 0 ; i < filtered.length ; i++) {
                        if (filtered[i] === row.entity) {
                            match = true;
                        }
                    }
                    if (!match) {
                        row.visible = false;
                    }
                });

                if (vm.filterValue != '') {
                    matcher = new RegExp(vm.filterValue, 'i');
                    matchResultsToRegex(renderableRows, matcher);
                }
            }
            else
            {
                if (vm.filterValue != '') {
                    matcher = new RegExp(vm.filterValue, 'i');
                    matchResultsToRegex(renderableRows, matcher);
                }
                else {
                    renderableRows.forEach(function (row) {
                        row.visible = true;
                    });
                }
            }
            return renderableRows;
        };

        function matchResultsToRegex (renderableRows, matcher){

            renderableRows.forEach(function (row) {
                var match = false;
                ['anatEntityId', 'anatEntityName'].forEach(function (field) {
                    if (row.entity[field].match(matcher)) {
                        match = true;
                    }
                });
                if (!match) {
                    row.visible = false;
                }
            });
        }

        function changeNumberOfRowsToShow (number) {

            if (typeof number === 'undefined') {
                number = vm.nbRows.selectedOption.id;
            }

            // Issue 126
            if (number > vm.gridOptions.data.length) {
                number = vm.gridOptions.data.length;
            }

            // number + 1 for the header and + 17 for the scroll footer
            var height = (number + 1) * vm.row_height + 17;
            angular.element(document.getElementsByClassName('grid')[0]).css('height', height + 'px');
        }

        vm.isSuccessfulMessage = function(message) {
            var matcher = new RegExp('Found [0-9]+ records');
            if (typeof message !== 'undefined') {
                if (message.match(matcher)) {
                    return true;
                }
            }
            return false;
        };

        vm.devStagesChecked = function() {
            console.log("vm.devStageChecked");
            if(typeof vm.developmentStages == 'undefined'){ return 1;}
            var checked = vm.getChecked(vm.developmentStages);
            console.log(checked);
            vm.isFormValidDevStages = checked.length ? 'yes' : '';
            return checked.length;
        };

        vm.dataTypesChecked = function() {
            console.log("vm.dataTypesChecked");
            if(typeof vm.data_type == 'undefined'){ return [];}
            var checked = vm.getChecked(vm.data_type.names);
            console.log(checked);
            vm.isFormValidDataTypes = checked.length ? 'yes' : '';
            getCheckedIDs(vm.data_type.names);
            return checked.length;
        };

        vm.getChecked = function(obj){
            console.log("vm.getChecked");
            if(typeof obj == 'undefined'){ return [];}
            return $filter("filter")( obj , {checked:true} );
        };

        function getCheckedIDs(obj, idField){
            console.log("in checkedIDs");
            var checked = vm.getChecked(obj);
            if(!idField){ idField = "id";}

            var c = checked.map(function(c) { return c.id });
            console.log(c);
            return c;
        }

        vm.viewResultsBy = function(stage) {
            logger.info("View by " + stage);
        };

        vm.species_img = function(taxid) {
            if (taxid !== "" && typeof (taxid) !== 'undefined') {
                return GLOBAL_PROPS.getImgURLStart() + 'species/'+ taxid + '_light.jpg';
            } else {
                return "//:0";
            }
        };

        vm.selectBackground = function(value) {
            vm.isBackgroundChecked = value;
            checkFgBg();
        };
        
        vm.selectStage = function(value) {
            if (value === 'checked') {
                // Uncheck stages when click on 'All stages'
                angular.forEach(vm.developmentStages, function(stage, key) {
                    stage.checked = '';
                    vm.isFormValidDevStages = 'yes';
                });
            } else {
                // Check all stages when click on 'Custom stages'
                angular.forEach(vm.developmentStages, function(stage, key) {
                    stage.checked = true;
                });
            }
            vm.isStageChecked = value;
        };

        function checkConsistency()
        {
            if (vm.selected_species === vm.background_species) {
                logger.success("Foreground/background species are identical.");
                // Valid background only of checkFgBG return true
                // See comments and TODOs about the variable isValidBackgroundMessage
                if (vm.isValidBackgroundMessage === '') {
                    vm.isValidBackground = true;
                }
            }
            else {
                logger.error("Foreground and background species differ. You can either change your background or the" +
                " default one will be used.",'',"Error");
                // Issue 60: In case there is a discrepancy btw FG and BG, the BG list should not be reset. The
                // default BG should be selected.
                // BG checked takes precedence over BG list (see sendForm function).
                vm.background_species = '';
                vm.isValidBackground = false;
                vm.isValidBackgroundMessage = 'Species differ between your gene list and your custom background. Please, check your data.';
                // TODO
            }
        }

        function disableForm() {
            vm.formSubmitted = true; /* Shows the image + message panel - locks the form */
            // vm.isAdvancedOptionsChecked = false; /* SD: Close the Advanced option panel */
            vm.showHelp = false; /* SD: Close the help panel - not remembered */
        }

        function getOnlineHelpForItem (topic) {
            angular.forEach(vm.onlineHelp, function(value, key) {
                if (value.topic == topic)
                {
                    vm.help = value.help;
                }
            });
        }

        vm.downloadFilteredResults = function() {

            var fileName = getFileName();
            var textArray = getFilteredRowsAsText();
            var data;

            if (window.navigator.userAgent.indexOf("Safari") != -1 && window.navigator.userAgent.indexOf("Chrome") == -1) {
                data = new Blob(textArray, { type: 'application/octet-stream' });
            }
            else {
                data = new Blob(textArray, { type: 'text/plain;charset=UTF-16LE' });
            }
            FileSaver.saveAs(data, fileName);
        };

        function getFileName() {
            var name = 'topanat-';
            var date = new Date();
            var now = date.toLocaleString().replace(/ /g, '_').replace(',', '');

            if (vm.filterByStage === '' && vm.filterbyExpression === '') {
                name += "all-" + now;
            }
            else {
                name += vm.filterByStage + "-" + vm.filterbyExpression + "-" + now;
            }

            //append the search name if defined
            if (vm.filterValue != '')
            {
                name += '-' + vm.filterValue.replace(/ /g, '_');
            }
            name += '.tsv';
            return name;
        }

        function getFilteredRowsAsText() {
            var stringArray = [];

            // First, the header:
            for (var i = 0; i < vm.gridOptions.columnDefs.length; i++) {
                stringArray.push(vm.gridOptions.columnDefs[i].field + "\t");
            }
            stringArray.push("\n");

            // Then, the result themselves:
            var field;
            angular.forEach(vm.filteredRows, function (row, index) {
                for (var i = 0; i < vm.gridOptions.columnDefs.length; i++) {
                    field = row.entity[vm.gridOptions.columnDefs[i].field];
                    if (typeof field !== 'undefined')
                        stringArray.push(field + "\t");
                }
                stringArray.push("\n");
            });

            return stringArray;
        }
        /************** End Result panel Handling ****************/

        /********************** Action buttons *************************/
        var request = null;

        function checkFgBg(){

            console.log("checkFgBg");

            // if we don't have both gene lists we can't test
            if(!vm.bg_list || !vm.fg_list){
                console.log("fg or bg was missing, not compared");
                return true;
            }

            var lines = vm.fg_list.split('\n');

            var found = true;

            for (var i = 0, len = lines.length; i < len; i++) {
                if(!isIn(lines[i], vm.bg_list)) {
                    console.log(lines[i]+' was not found in background!');
                    found = false;
                    vm.isValidBackground = false;
                    break;
                }
            }
            return found;
        }

        function startNewJob(){

            showMessage($scope, false);
            vm.formSubmitted = false;
            vm.jobDone = false;
            vm.jobStatus = false;
           
            /* Reset the filters of the results */
            vm.filterByStage = '';
            vm.filterbyExpression = '';
            vm.filterValue = '';
            
            //clear URL, otherwise results from a previous analyses might be retrieved,
            //from the hash in the URL.
            //XXX: maybe there is a better way to handle this.
            vm.hash = '';
            vm.resultUrl = '/';
            $location.update_path("/", false);
            //also reinit result table, otherwise, if the new analysis give no results,
            //we will still see the results from the previous analysis
            //XXX: maybe we should reinit the results only when pressing "submit job"?
            //Or when modifying the form?
            vm.filteredRows = [];
            //reinit displayed messages
            vm.message = '';
            //Doing "vm.gridOptions.data = ''" would not work, the grid will keep its pointer
            //to the previous results, see https://github.com/angular-ui/ui-grid/issues/1302
            vm.gridOptions.data.length = 0;
        }

        function cancelJob(){

            showMessage($scope, false);
            if(request){
                request.cancel("User cancellation");
            }
            console.info("Calling cancelJob, jobId = " + vm.jobId);

            bgeejobservice.cancelJob(vm.jobId)
                .then(function (data) {
                    console.log("got data from cancelJob");
                },
                function(data){
                    logger.error("Error canceling job");
                }
            );

            vm.jobDone = true;
            vm.message = "Job stopped by the user";
            vm.gridOptions.data = [];

            if (timer) {
                $interval.cancel(timer);
            }
        }

        /*
         jobProgressStart: 'Processing job, waiting for a job id. Please do not close this window.',
         jobProgress: 'Job is running - Job ID: ',
         jobProgressBookmark: 'After bookmarking this page it\'s safe to close this window.'
         */

        vm.postForm = function() {

            disableForm();

            vm.jobDone = false; /* When true -> Show the "New job" button */
            vm.jobId   = -1;    /* When > 0 -> Enable the cancel button */

            vm.message = lang.jobProgressStart;
            vm.messageSeverity = "warning";
            $timeout(function(){
                $window.document.getElementById('resultContainer').scrollIntoView();
            }, 500);
            //logger.info('Posting...');
            //$timeout(vm.sendForm, 3000);
            vm.sendForm();

        };


        vm.sendForm = function() {

            // BG checked takes precedence over BG list.
            vm.bg_list = vm.isBackgroundChecked === 'checked' ? '' : vm.bg_list;

            // Stages checked takes precedence over stages list.
            var devStageIDs = vm.isStageChecked === 'checked' ? '' : getCheckedIDs(vm.developmentStages);

            //
            //expr_type: vm.expr_type,
            var formData = {
                page: "top_anat",
                fg_list: vm.fg_list,
                bg_list: vm.bg_list,

                expr_type: vm.expr_type,
                data_qual: vm.data_qual,
                data_type: getCheckedIDs(vm.data_type.names),
                stage_id: devStageIDs,
                decorr_type: vm.decorr_type,
                node_size: vm.node_size,
                fdr_thr: vm.fdr_thr,
                p_value_thr: vm.p_value_thr,
                nb_node: vm.nb_node,
                job_title: vm.job_title,
                job_creation_date: new Date().toLocaleString(), 
                email: vm.email,
                submitted: true,
                display_type: "json",
                action: "submit_job",
                ajax: 1
            };

            vm.formSubmitted = true;

            request = bgeedataservice.postGeneData(configuration.mockupUrl, formData);

            request.promise.then(function (data) {

                    console.log("submit response");
                    console.log(data.data.data);
                    // move this into function
                    vm.hash = data.data.data.jobResponse.data;
                    //if the results already exist, a jobId = 0 is returned
                    if(data.data.data.jobResponse.jobId == 0 && data.data.data.jobResponse.data){
                        //XXX: Should we rather send the results immediately if they already exist?
                        //I thought it was more convenient for you, but it is easy to change.
                        //See same remarks when retrieving results from a 'jab completed' response.
                        console.log("Results already exist.");
                        vm.jobDone = true;
                        // Do not remove the trailing slash, see comments in topanat.js
                        vm.resultUrl = '/result/'+vm.hash+'/';
                        getResults();

                    } else if(data.data.data.jobResponse.jobId && data.data.data.jobResponse.data) {

                        console.log("Job launched.");
                        vm.jobId = data.data.data.jobResponse.jobId;
                        // Do not remove the trailing slash, see comments in topanat.js
                        vm.resultUrl = '/result/'+vm.hash+'/'+vm.jobId+'/';

                        vm.jobStatus = data.data.data.jobResponse.jobStatus;
                        logger.success('TopAnat request successful', 'TopAnat ok');
                        vm.message = lang.jobProgressBookmark+"<br/>"+lang.jobProgress+vm.jobId;
                        vm.jobDone = false;

                        console.log("calling checkJobStatus");
                        checkJobStatus();

                    } else {
                        //Don't know how you manage illegal states ;)
                        console.log("Error");
                        request.abort();
                    }

                    //$location.update_path(vm.resultUrl, false);
                    //console.log("processing post resultUrl: "+vm.resultUrl);

                    console.log("end promise");

                },

                // do we need to pass data?
                function(data){
                    // Do not consider the user cancellation as an error, 
                	// or the user submitting too many jobs
                    var matcherJobStopped = new RegExp('Job stopped by the user');
                    var cancel = 0;
                    if (data.data.code == 429) {
                        vm.message = data.data.message 
                        + " Please note that we also propose a R package for performing programmatic TopAnat analyses, "
                        + "see <a href='https://www.bioconductor.org/packages/BgeeDB/' target='_blank' rel='noopener'>"
                        + "BgeeDB Bioconductor package</a>";
                    	cancel = 1;
                    } else if (!vm.message.match(matcherJobStopped)) {
                        console.log('error from bgeedataservice');
                        console.log(data);
                        logger.error('TopAnat request not successful', 'TopAnat fail');
                        vm.message = 'TopAnat request failed. Response from server: '+data.data.message;
                        cancel = 1;
                    }
                    if (cancel) {
                    	vm.jobDone = true;
                        vm.gridOptions.data = [];

                        if (timer) {
                            $interval.cancel(timer);
                        }
                    }
                });
        };

        var timer = null;
        var statuscounter = 0;

        function checkJobStatus(){

            console.log("checkjobstatus of "+vm.jobId+" -> "+vm.resultUrl);

            if(!vm.jobId) return "EXIT";
            vm.jobDone = false;

            // set result url without reloading the page
            //FB: we store the current timestamp because I couldn't find something that worked
            //to prevent initialization to be triggered by location change, even with
            //this 'update_path' function. See topanat.js for explanations about use of this timestamp.
            //The 'update_path' function seems better anyway, at least when the intialization
            //is triggered, it sees the proper current hash value, with 'path' function
            //it sees the hash used at page landing.
            window.localStorage['topAnatRouteChangeWithoutReloadTimestamp'] = new Date().getTime();
            $location.update_path(vm.resultUrl, false);
            //$location.path(vm.resultUrl, false);

            // check for status every 10 secs
            timer = $interval(function(){
                console.info("Calling jobstatus, jobId = " + vm.jobId);

                bgeejobservice.getJobStatus(vm.hash, vm.jobId, false)

                    .then(function (data) {
                        console.log("got data from jobstatus");
                        console.log(data);

                        // move this into function
                        //if(data.status == "DONE" && data.result && !vm.jobDone){
                        if(data.data.jobResponse.jobStatus == "UNDEFINED" && !vm.jobDone){

                            vm.jobDone = true;
                            $interval.cancel(timer);
                            //XXX: again, should we rather send the results immediately
                            //in the job tracking response?
                            getResults();

                        } else {

                            statuscounter = statuscounter + 1;
                            vm.jobStatus = data.status;
                            vm.message = lang.jobProgressBookmark+"<br/>"+lang.jobProgress+vm.jobId;
                            //scroll to result container with information about job,
                            //otherwise it is possible to miss it.
                            if (statuscounter == 1) {
                                $timeout(function(){
                                    $window.document.getElementById('resultContainer').scrollIntoView();
                                }, 500);
                            }
                        }
                    },

                    function(data){
                        logger.error("Error getting jobstatus");
                        $interval.cancel(timer);
                    }
                );

            }, 10000);
        }

        function getResults() {
            showMessage($scope, "results");

            bgeejobservice.getJobResult(vm.hash)
                .then(function (data) {
                    displayResults(data);
                    storeJob();
                    updateRecentJobs();
                },

                function(data){
                    showMessage($scope, false);
                    if (data.message) {

                        logger.error('Getting result failed. error: '+data.message, 'TopAnat fail');
                        vm.message = data.message;
                    } else {
                        logger.error('Getting result failed. Unknown error.', 'TopAnat fail');
                        vm.message = 'Getting result failed. Unknown error.';
                    }
                });

        }

        function storeJob(){
            // store the hash in the local storage
            bgeejobservice.storeJobData(vm.hash, vm.selected_species, vm.selected_taxid, vm.job_title);
        }

        function parseResults(data) {

            console.log("parsing results");

            /* Structure of the result data (no rp, no gene info):
             - code
             - status
             - data []
             - topAnatResults []
             - zipFile
             - devStageId
             - callType
             - results []
             - anatEntityId
             - anatEntityName
             - annotated
             - significant
             - expected
             - foldEnrichment
             - pValue
             - FDR
             * */

            // for sorting all results from all analyses by p-values, to get correct ordering
            // when displaying all results
            var allResultArr = [];
            vm.gridOptionsByAnalysis = [];

            // Issue #99:
            // Array of URLs used to get the job zip files
            vm.zipFileByAnalysis = [];
            // First add the zip of zips to the array
            //vm.zipFileByAnalysis['ALL'] = configuration.mockupUrl + '/?page=top_anat&action=download&data=' + vm.hash;
            vm.zipFileByAnalysis['ALL'] = '?page=top_anat&action=download&data=' + vm.hash;
            for (var i = 0; i < data.data.topAnatResults.length; i++) {
                var devStageId = data.data.topAnatResults[i].devStageId;
                devStageId = !devStageId ? 'ALL-STAGES' : devStageId;
                var callType = data.data.topAnatResults[i].callType;

                // we could probably use the same logic as for the zip file and put a composed key
                // no time for now
                vm.gridOptionsByAnalysis[devStageId] = [];
                vm.gridOptionsByAnalysis[devStageId][callType] = data.data.topAnatResults[i].results;

                Array.prototype.push.apply(allResultArr, data.data.topAnatResults[i].results);

                // zip files by analysis
                //vm.zipFileByAnalysis[devStageId + " ; " + callType] = configuration.mockupUrl + data.data.topAnatResults[i].zipFile;
                vm.zipFileByAnalysis[devStageId + " ; " + callType] = data.data.topAnatResults[i].zipFile;
            }

            //sort all results by p-val and FDR
            allResultArr.sort(function(a, b){
                if (a.pValue !== b.pValue) {
                    return a.pValue - b.pValue;
                }
                if (a.FDR !== b.FDR) {
                    return a.FDR - b.FDR;
                }
                return 0;
            });

            var allResultCount = allResultArr.length;
            for (var i = 0; i < allResultCount; i++) {

                var grid = vm.gridOptions.data;
                if (typeof grid !== 'undefined') {

                    vm.gridOptions.data = grid.concat(allResultArr[i]); // show all
                }
                else {
                    vm.gridOptions.data = allResultArr[i];
                }
            }
            vm.getFilteredRows(); // In order to get the total number of rows before filtering of results
            vm.jobDone = true; // in order to display the result array

            // Issue 126: Change the default value of the nb of rows to show
            // if the number of results is less than the default value
            changeNumberOfRowsToShow(vm.nb_rows);
        }

        function displayResults(result) {

            showMessage($scope, "results");
            console.log("displayResults");
            console.debug(result);
            vm.jobStatus = "DONE";

            getCombinedDevStageAndExpressionType();

            //vm.gridOptions.data = result.data.topAnatResults[0].results;
            //vm.jobStatus = result.status;
            parseResults(result);

            //count number of result over all analyses
            var analysisCount = result.data.topAnatResults.length;
            var analysisWithResults = 0;
            var resultCount = 0;
            for (var i = 0; i < analysisCount; i++) {
                var iterateCount = result.data.topAnatResults[i].results.length;
                console.log("Number of results in analysis " + (i + 1) + ": " + iterateCount);
                resultCount += iterateCount;
                if (iterateCount > 0) {
                    analysisWithResults++;
                }
            }

            showMessage($scope, false);

            //TODO: the 'formSubmitted = true' is a hack to display the message when retrieving
            //already existing results, and not only following a form submission, this should be improved
            vm.formSubmitted = true;
            vm.message = 'TopAnat request successful. Found ' + resultCount + ' records, from '
                + analysisWithResults + (analysisWithResults > 1? " analyses": " analysis")
                + ' with results, over '
                + analysisCount + (analysisCount > 1? " analyses": " analysis") + ' launched.';
            vm.messageSeverity = "success";
            console.log("Message generated from results: " + vm.message);

            // Do not remove the trailing slash, see comments in topanat.js
            vm.resultUrl = '/result/' + vm.hash + "/";
            console.log("ready resultUrl: " + vm.resultUrl + " - current path: " + $location.path());

            if($location.path() !== vm.resultUrl) {
                console.info("updating path...");
                //set result url without reloading the page
                //FB: we store the current timestamp because I couldn't find something that worked
                //to prevent initialization to be triggered by location change, even with
                //this 'update_path' function. See topanat.js for explanations about use of this timestamp.
                //The 'update_path' function seems better anyway, at least when the intialization
                //is triggered, it sees the proper current hash value, with 'path' function
                //it sees the hash used at page landing.
                window.localStorage['topAnatRouteChangeWithoutReloadTimestamp'] = new Date().getTime();
                $location.update_path(vm.resultUrl, false);
            }

            showMessage($scope, false);
            vm.jobDone = vm.jobStatus;

            $timeout(function(){
                $window.document.getElementById('resultContainer').scrollIntoView();
            }, 500);

        }

        /********************** End Action buttons *********************/

        function getDevStages(type, list, responseData) {

            showMessage($scope, "developmental and life stages");

            console.log("Comparing fg and bg");
            if(!checkFgBg()){
                // TODO should BG be cleared and bgee data activated? (might be confusing to the user)
                console.log("fg and bg did not match");
                // fg must be in bg
                logger.error("Gene list contains genes not found in background genes");

                // Issue 112: same behavior as in issue 60
                vm.background_species = '';
                vm.isBackgroundChecked = 'checked';
                vm.isValidBackgroundMessage = 'One or more genes not found in the background. Please, check your data.';

                // See comment about isValidBackgroundMessage variable at the begining of the code.
                // TODO refactor and make this work slightly better
                // return false;
            }
            else {
                vm.isValidBackgroundMessage = '';
            }

            console.log("getting dev stages");
            vm.showDevStageError = false;

            if(list == ""){ return false;}
            if (type && list) {

                var data = {
                    page: 'top_anat',
                    action: 'gene_validation',
                    display_type: 'json',
                    ajax: 1
                };

                if(type == "fg"){
                    data['fg_list'] = list;
                    //For correctly hiding the gene list message and displaying the loading message
                    vm.selected_species = '';
                    vm.geneValidationMessage = '';
                    vm.geneModalMessage = '';
                    vm.developmentStages = [];
                } else {
                    data['bg_list'] = list;
                    //For correctly hiding the gene list message and displaying the loading message
                    vm.background_species = '';
                    vm.bgGeneValidationMessage = '';
                    vm.bgGeneModalMessage = '';
                    vm.isValidBackgroundMessage = '';
                }

                console.log("data to getdevstages with type: " + type);
                console.log(data);

<<<<<<< HEAD
                return bgeedataservice.getDevStages(configuration.mockupUrl, data)
                    .then(function (data) {
                        handleDevStages(data, type);
                        getAllDataTypes();
                        vm.allowedDataTypes = getAllowedDataTypes(vm.expr_type);
                    },

                    function(data){
                        showMessage($scope, false);
                        console.info("could not get result");
                        console.info(data);
                        
                        // Issue 117: I don't see why the species for FG should
                        // be reset when BG is incorrect.
                        if (type == 'fg') {
                        	vm.selected_species = '';
                        	vm.isValidSpecies = false;
                        }
                        else
                        {
                        	vm.background_species = '';
                        	vm.isBackgroundChecked = 'checked';
                        	vm.isValidBackground = false;
                        	vm.isValidBackgroundMessage = 'Error with your custom background. Please, check your data.';
                        }
                        
                        if (typeof data.message !== 'undefined') {
                            logger.error('Getting result failed. error: ' + data.message, 'TopAnat fail');
                            vm.message = data.message;
                        } else if (typeof data.topAnatResults === 'undefined' && typeof data !== 'undefined' && vm.jobStatus === 'UNDEFINED') {
                            // job is done, but the result is missing,
                            // data probably had a message for us too, but we already show it
                            logger.error('Getting result failed. Result may have been deleted. Resubmitting job, please stand by.', 'TopAnat fail')
                            vm.message = data;
                            vm.showDevStageError = data;
                            $timeout(function(){
                                $window.document.getElementById('resultContainer').scrollIntoView();
                            }, 500);
                            vm.sendForm();
                        } else {
                            if(data.data.message !== 'undefined'){
                                logger.error(data.data.message, 'TopAnat fail');
                                vm.message = data.data.message;
                                vm.showDevStageError = data.data.message;
                            } else {
                                logger.error('Getting developmental and life stages failed. Unknown error.', 'TopAnat fail');
                                vm.message = 'Getting developmental and life stages failed. Unknown error.';
                                vm.showDevStageError = 'Getting developmental and life stages failed. Unknown error.';
                            }
=======
                if (!responseData) {
                    return bgeedataservice.getDevStages(configuration.mockupUrl, data)
                        .then(function (data) {
                            thenGetDevStages(data, type);
                        },
>>>>>>> 489d636d

                        function(data){
                            failGetDevStages(data, type);
                        });
                } else {
                    //In that case, we don't need to call bgeedataservice.getDevStages,
                    //All the information needed is already present in the response
                    thenGetDevStages(responseData, type);
                }
            }

            //showMessage($scope, false);

        }

<<<<<<< HEAD
        function parseMessage(message) {
        	
        	// For instance "461 genes entered, 457 in mouse, 2 in human, 2 not found in Bgee for fg_list"
        	// match[1] = "461 genes entered, 457 in mouse, 2 in human, 2 in toto, 2 not found in Bgee"
        	// match[2] = "461"
        	// match[3] = "457"
        	// match[4] = "in mouse"
        	var matcher = new RegExp('((\\d+) genes entered, (\\d+) (in \\D+)(?:, \\d+ in \\D+)*(?:, \\d+ not found)? in Bgee) for fg_list');
            
            var match = message.match(matcher);

            if (match != null && typeof match !== 'undefined') {
            	var displayedText = match[2] + ' genes ' + match[4];
            	if (match[2] > match[3]) {
            		displayedText = $sce.trustAsHtml(displayedText + ' <span class="glyphicon glyphicon-info-sign" '
            			+ 'uib-popover="' + match[1] + '" popover-trigger="mouseenter" '
            			+ 'popover-placement="top" popover-append-to-body="true"'
            			+ 'popover-title="Gene list details"></span>');
            	}
                return displayedText;
=======
        function thenGetDevStages(data, type) {
            handleDevStages(data, type);
            getAllDataTypes();
            vm.allowedDataTypes = getAllowedDataTypes(vm.expr_type);
        }

        function failGetDevStages(data, type) {
            showMessage($scope, false);
            console.info("could not get result");
            console.info(data);

            // Issue 117: I don't see why the species for FG should
            // be reset when BG is incorrect.
            if (type == 'fg') {
                vm.selected_species = '';
                vm.isValidSpecies = false;
>>>>>>> 489d636d
            }
            else
            {
                vm.background_species = '';
                vm.isBackgroundChecked = 'checked';
                vm.isValidBackground = false;
                vm.isValidBackgroundMessage = 'Error with your custom background. Please, check your data.';
            }

            if (typeof data.message !== 'undefined') {
                logger.error('Getting result failed. error: ' + data.message, 'TopAnat fail');
                vm.message = data.message;
            } else {
                if(data.data.message !== 'undefined'){
                    logger.error(data.data.message, 'TopAnat fail');
                    vm.message = data.data.message;
                    vm.showDevStageError = data.data.message;
                } else {
                    logger.error('Getting development stages failed. Unknown error.', 'TopAnat fail');
                    vm.message = 'Getting development stages failed. Unknown error.';
                    vm.showDevStageError = 'Getting development stages failed. Unknown error.';
                }

            }
        }

        function parseDataForMessage(data, fgList) {

            if (!data || !data.data || fgList && !data.data.fg_list || !fgList && !data.data.bg_list) {
                if (fgList) {
                    vm.geneValidationMessage = '';
                    vm.geneModalMessage = '';
                } else {
                    vm.bgGeneValidationMessage = '';
                    vm.bgGeneModalMessage = '';
                }
                console.log('no gene message');
                return;
            }

            var listInfo = data.data.fg_list;
            console.log(data.data.fg_list);
            if (!fgList) {
                console.log('Loading bg_list info');
                listInfo = data.data.bg_list;
            }
            console.log('listInfo: ');
            console.log(listInfo);
            if (!listInfo ||
                    !listInfo.geneCount || !Object.keys(listInfo.geneCount).length ||
                    !listInfo.detectedSpecies || !Object.keys(listInfo.detectedSpecies).length) {
                if (fgList) {
                    vm.geneValidationMessage = '';
                    vm.geneModalMessage = '';
                } else {
                    vm.bgGeneValidationMessage = '';
                    vm.bgGeneModalMessage = '';
                }
                console.log('no gene list info');
                return;
            }

            var lines = [];
            if (fgList && vm.fg_list) {
                lines = vm.fg_list.split('\n');
            } else if (!fgList && vm.bg_list) {
                lines = vm.bg_list.split('\n');
            }
            var listLength = 0;
            for (var i = 0; i < lines.length; i++) {
                if (lines[i]) {
                    listLength++;
                }
            }
            if (!fgList && listLength) {
                vm.isBackgroundChecked = '';
            }
            var modalMessage = '';
            if (listInfo.selectedSpecies && listInfo.detectedSpecies[listInfo.selectedSpecies]) {
                var species = listInfo.detectedSpecies[listInfo.selectedSpecies];
                var geneCount = listInfo.geneCount[listInfo.selectedSpecies];
                console.log('Selected species and gene count: ' + species + ' - ' + geneCount);

                var message = listLength + ' ID' + (listLength > 1? 's': '') + ' provided, ' +
                    geneCount + ' unique gene' + (geneCount > 1? 's': '') + ' found in ' + species['name'];
                if (fgList) {
                    vm.geneValidationMessage = message;
                } else {
                    vm.bgGeneValidationMessage = message;
                }

                modalMessage += 'Selected species: <i>' + species['genus'] + " " +
                    species['speciesName'] + '</i>' +
                    (geneCount? ', ' + geneCount + ' unique gene' + (geneCount > 1? 's': '') +
                         ' identified in Bgee': '');
            }
            if (Object.keys(listInfo.geneCount).length <= 1) {
                console.log("No need for extra gene list info, modalMessage not needed, validationMessage done");
                return;
            }
            var otherSpecies = false;
            var undetermined = false;
            angular.forEach(listInfo.geneCount, function(value, key) {
                if (key == -1) {
                    console.log('Undetermined found');
                    undetermined = true;
                } else if (key && (!listInfo.selectedSpecies || key != listInfo.selectedSpecies) &&
                        listInfo.detectedSpecies[key]) {
                    console.log('Other species found');
                    otherSpecies = true;
                }
            });
            if (otherSpecies) {
                //we put the species count objects in an Array to order them
                //per descending number of genes
                var orderedCount = [];
                angular.forEach(listInfo.geneCount, function(value, key) {
                    orderedCount.push( { key: key, value: value } );
                });
                orderedCount.sort(function(a, b) {
                    return b.value - a.value;
                });
                modalMessage += "\n" + '<br />Other species detected in ID list: ' + "\n" + '<ul>';
                for (var i = 0; i < orderedCount.length; i++) {
                    if ((!listInfo.selectedSpecies || orderedCount[i].key != listInfo.selectedSpecies) &&
                            listInfo.detectedSpecies[orderedCount[i].key]) {
                        var species = listInfo.detectedSpecies[orderedCount[i].key];
                        var geneCount = orderedCount[i].value;
                        console.log('Other species and gene count: ' + species + ' - ' + geneCount);
                        modalMessage += '<li><i>' + species['genus'] + " " +
                        species['speciesName'] + '</i>: ' +
                        (geneCount? geneCount + ' gene' + (geneCount > 1? 's': ''):
                            '0 gene') + ' identified</li>';
                    }
                }
                modalMessage += '</ul>';
            }
            if (undetermined && listInfo.geneCount[-1]) {
                modalMessage += "\n" + '<br />ID' + (listInfo.geneCount[-1] > 1? 's': '') +
                    ' not identified: ' + listInfo.geneCount[-1];
            }
            if (otherSpecies && listInfo.notInSelectedSpeciesGeneIds &&
                    listInfo.notInSelectedSpeciesGeneIds.length) {
                modalMessage += "\n" + '<br />ID' +
                        (listInfo.notInSelectedSpeciesGeneIds.length > 1? 's': '') +
                        ' in other species: ' + "\n" + '<ul>';
                for (var i = 0; i < 10 && i < listInfo.notInSelectedSpeciesGeneIds.length; i++) {
                    modalMessage += '<li>' + listInfo.notInSelectedSpeciesGeneIds[i] + '</li>';
                }
                if (listInfo.notInSelectedSpeciesGeneIds.length > 10) {
                        modalMessage += '<li>...</li>';
                }
                modalMessage += '</ul>';
            }
            if (undetermined && listInfo.undeterminedGeneIds &&
                    listInfo.undeterminedGeneIds.length) {
                modalMessage += "\n" + '<br />ID' +
                (listInfo.undeterminedGeneIds.length > 1? 's': '') +
                ' not identified: ' + "\n" + '<ul>';
                for (var i = 0; i < 10 && i < listInfo.undeterminedGeneIds.length; i++) {
                        modalMessage += '<li>' + listInfo.undeterminedGeneIds[i] + '</li>';
                }
                if (listInfo.undeterminedGeneIds.length > 10) {
                    modalMessage += '<li>...</li>';
                }
                modalMessage += '</ul>';
            }

            console.log('Gene modal message: ' + modalMessage);
            if (fgList) {
                vm.geneModalMessage = modalMessage;
            } else {
                vm.bgGeneModalMessage = modalMessage;
            }
        }

        /*function getNbDetectedSpecies(data, type) {
            var species = type === 'fg_list' ? data.data.fg_list.detectedSpecies : data.data.bg_list.detectedSpecies;
            var number = Object.keys(species).length;
            return number;
        }*/

        function getGeneCount(data, type) {


            var geneCountObj = type === 'fg_list' ? data.data.fg_list.geneCount : data.data.bg_list.geneCount;
            var count = 0;
            angular.forEach(geneCountObj, function(value, key) {
                if (key == vm.background_selected_taxid) {
                    count = value;
                }
            });
            return count;
        }

        function mapIdtoName(data, type){

            var speciesName = "Not defined";
            // map to name
            var species = type === 'fg_list' ? data.data.fg_list.detectedSpecies : data.data.bg_list.detectedSpecies;
            var taxid = type === 'fg_list' ? vm.selected_taxid : vm.background_selected_taxid;

            angular.forEach(species, function(sp, key) {

                if(sp.id == taxid){
                    speciesName = sp.name.toString();
                }
            });
            return speciesName;
        }

        // Probably needs refactoring and renaming!
        // TODO: separate btw species and dev stages
        function handleDevStages(data, type){

            // Should pop up only when the gene list is checked
            // not for the background gene list's checking...
            if (type === 'fg') {

                // species id
                vm.selected_taxid = data.data.fg_list.selectedSpecies;

                if (typeof vm.selected_taxid === 'undefined') {
                    logger.error('No species associated to your gene list. Please check your data.');
                    vm.selected_taxid = '';
                    vm.selected_species = 'None';
                    vm.isValidSpecies = false;
                    vm.geneValidationMessage = '';
                }
                else {
                    vm.selected_species = mapIdtoName(data, type + "_list");
                    console.log("selected species: "+vm.selected_species);
                    vm.isValidSpecies = true;
                    parseDataForMessage(data, true);
                    //getNbDetectedSpecies(data, type + "_list") > 1 ? vm.geneValidationMessage = parseMessage(data.message) : vm.geneValidationMessage = '';
                }

                console.log(data.data.fg_list.stages);

                var stages = [];
                // set developmental and life stages to 'All stages'
                vm.isStageChecked = 'checked';

                angular.forEach(data.data.fg_list.stages, function(devStage, key){

                    // do we already have something from server
                    var isChecked = true;
                    if (!vm.stage_id || vm.stage_id.indexOf(devStage.id) === -1) {
                        // not found in params
                        isChecked = false;
                    } else {
                        //unselect "All stages"
                        vm.isStageChecked = '';
                    }

                    stages.push({
                        name : devStage.name,
                        id : devStage.id,
                        checked : isChecked
                    });

                });

                vm.developmentStages = angular.copy(stages);

            } else if (type === 'bg') {

                vm.background_selected_taxid = data.data.bg_list.selectedSpecies;
                vm.background_species = mapIdtoName(data, type + "_list");

                // Issue 108: The number of nodes cannot be bigger than the
                // number of bg genes submitted
                vm.max_node_size = getGeneCount(data, type + "_list");
                if ((vm.max_node_size > 0 && vm.max_node_size < vm.node_size) || vm.node_size == 0) {
                	vm.node_size = vm.max_node_size;
                	vm.isAdvancedOptionsChecked = 'checked';
                	logger.info(vm.node_size + " valid genes in custom background. Updating the node size.");
                }
                
                checkConsistency();
                parseDataForMessage(data, false);
            }
        }

        vm.uploader = new FileUploader({ url: configuration.mockupUrl, autoUpload: true});
        vm.uploader.queue = [];
        vm.uploader.onCompleteAll = function() {
            console.info(vm.fileType+" upload complete!");
            console.log(vm.uploader.queue);
        };

        vm.uploader.onAfterAddingFile = function(fileItem) {
            fileItem.formData.push({filetype: vm.fileType});
            console.info('onAfterAddingFile fileItem', fileItem);
            vm.fq[vm.fileType][fileItem.file.name] = true;
            vm.showUploaded[vm.fileType] = false;
            vm.hideq[vm.fileType] = false;
            vm.uploadError[vm.fileType] = false;
            console.info('onAfterAddingFile queue', vm.uploader.queue);
            vm.fileitem[vm.fileType].name = fileItem.file.name;
            console.log(vm.fileitem);
            console.log(vm.uploader.queue);
        };

        vm.uploader.onCompleteItem = function(fileItem, response, status, headers) {

            console.info('onCompleteItem', fileItem, response, status, headers);
            console.log("response from upload");
            console.log(response);

            if(response.statusCode == "0"){
                vm.uploadError[vm.fileType] = false;
                vm.showUploaded[vm.fileType] = true;

                console.info(vm.fileitem['fg'].name + "was uploaded");
                console.info(vm.showUploaded[vm.fileType]);

                handleDevStages(response, vm.fileType);

                // clear the progress queue after 4 sec
                $timeout(function(){

                    vm.fq[vm.fileType][fileItem.file.name] = false;
                    vm.hideq[vm.fileType] = true;

                    //vm.uploader.queue = []
                    vm.uploader.clearQueue();
                }, 4000);
                logger.info("File <strong>"+fileItem.file.name+"</strong> successfully uploaded");

            } else {

                if(response.statusCode != "0" && response.msg){
                    vm.processUploadError(response.msg);
                } else {
                    logger.error("Unknown file upload error");
                }



            }

            vm.fileitem.status = response.statusCode;
        };

        vm.processUploadError = function(message){

            vm.uploadError[vm.fileType] = true;
            logger.error("File upload error: "+message);

        };

        $scope.trusted = {};
        $scope.to_trusted = function(html_code) {
            return $scope.trusted[html_code] || ($scope.trusted[html_code] = $sce.trustAsHtml(html_code));
        };

    }

    function isIn(str, str_list) {
        return (str_list.indexOf(str) !== -1);
    }

    function shouldOpenAdvancedOptions(vm, configuration){
        console.log("shouldOpenAdvancedOptions");
        console.log(configuration);
        console.log(vm);
        if((typeof vm.data_qual !== 'undefined' && vm.data_qual !== null &&
        		vm.data_qual.toUpperCase() !== configuration.data_qual.toUpperCase()) ||
            vm.decorr_type != configuration.decorr_type ||
            vm.node_size != configuration.node_size ||
            vm.nb_node != configuration.nb_node ||
            vm.fdr_thr != configuration.fdr_thr ||
            vm.p_value_thr != configuration.p_value_thr ||
            vm.isStageChecked !== 'checked')
        {
            vm.isAdvancedOptionsChecked = true;
        }
    }

    function showMessage($scope, msg){

        if(msg){
            console.log("loading message: "+msg);
            $scope.loadMsg = ' '+msg;
            $scope.loading = true;
            return false;
        }

        console.log("canceling loading message");
        $scope.loading = false;
        $scope.loadMsg = '';
        return false;
    }
})();<|MERGE_RESOLUTION|>--- conflicted
+++ resolved
@@ -256,36 +256,12 @@
 
             showMessage($scope, "developmental and life stages");
 
-<<<<<<< HEAD
-            gotDevStages.then(function(){
-                // Issue #109
-                // In case we load an existing result page, the background selected species
-                // and checked flag were not assigned any value.
-                // We assume that, because the job exists, the bg and fg species are the same.
-                // We don't want to run another call to the server or to parse the server's response.
-                if (vm.bg_list) {
-                    vm.background_species = vm.selected_species;
-                    vm.background_selected_taxid = vm.selected_taxid;
-                    vm.isBackgroundChecked = '';
-                    vm.isValidBackground = true;
-                    vm.isValidBackgroundMessage = '';
-                    // Issue 108
-                    vm.max_node_size = getGeneCount(jobStatus, 'bg_list');
-                }
-
-
-                $timeout(function(){
-
-                    console.log("get, display or submit");
-                    console.log(jobStatus);
-                    // open advanced options if non default values were used
-                    shouldOpenAdvancedOptions(vm, configuration);
-=======
             $timeout(function(){
->>>>>>> 489d636d
 
                 console.log("get, display or submit");
                 console.log(jobStatus);
+                // open advanced options if non default values were used
+                shouldOpenAdvancedOptions(vm, configuration);
 
                 // jobId check is a magic number we use to get used parameters when result is not available
                 // prevents us getting results again when we already know it's missing
@@ -1428,63 +1404,11 @@
                 console.log("data to getdevstages with type: " + type);
                 console.log(data);
 
-<<<<<<< HEAD
-                return bgeedataservice.getDevStages(configuration.mockupUrl, data)
-                    .then(function (data) {
-                        handleDevStages(data, type);
-                        getAllDataTypes();
-                        vm.allowedDataTypes = getAllowedDataTypes(vm.expr_type);
-                    },
-
-                    function(data){
-                        showMessage($scope, false);
-                        console.info("could not get result");
-                        console.info(data);
-                        
-                        // Issue 117: I don't see why the species for FG should
-                        // be reset when BG is incorrect.
-                        if (type == 'fg') {
-                        	vm.selected_species = '';
-                        	vm.isValidSpecies = false;
-                        }
-                        else
-                        {
-                        	vm.background_species = '';
-                        	vm.isBackgroundChecked = 'checked';
-                        	vm.isValidBackground = false;
-                        	vm.isValidBackgroundMessage = 'Error with your custom background. Please, check your data.';
-                        }
-                        
-                        if (typeof data.message !== 'undefined') {
-                            logger.error('Getting result failed. error: ' + data.message, 'TopAnat fail');
-                            vm.message = data.message;
-                        } else if (typeof data.topAnatResults === 'undefined' && typeof data !== 'undefined' && vm.jobStatus === 'UNDEFINED') {
-                            // job is done, but the result is missing,
-                            // data probably had a message for us too, but we already show it
-                            logger.error('Getting result failed. Result may have been deleted. Resubmitting job, please stand by.', 'TopAnat fail')
-                            vm.message = data;
-                            vm.showDevStageError = data;
-                            $timeout(function(){
-                                $window.document.getElementById('resultContainer').scrollIntoView();
-                            }, 500);
-                            vm.sendForm();
-                        } else {
-                            if(data.data.message !== 'undefined'){
-                                logger.error(data.data.message, 'TopAnat fail');
-                                vm.message = data.data.message;
-                                vm.showDevStageError = data.data.message;
-                            } else {
-                                logger.error('Getting developmental and life stages failed. Unknown error.', 'TopAnat fail');
-                                vm.message = 'Getting developmental and life stages failed. Unknown error.';
-                                vm.showDevStageError = 'Getting developmental and life stages failed. Unknown error.';
-                            }
-=======
                 if (!responseData) {
                     return bgeedataservice.getDevStages(configuration.mockupUrl, data)
                         .then(function (data) {
                             thenGetDevStages(data, type);
                         },
->>>>>>> 489d636d
 
                         function(data){
                             failGetDevStages(data, type);
@@ -1500,28 +1424,6 @@
 
         }
 
-<<<<<<< HEAD
-        function parseMessage(message) {
-        	
-        	// For instance "461 genes entered, 457 in mouse, 2 in human, 2 not found in Bgee for fg_list"
-        	// match[1] = "461 genes entered, 457 in mouse, 2 in human, 2 in toto, 2 not found in Bgee"
-        	// match[2] = "461"
-        	// match[3] = "457"
-        	// match[4] = "in mouse"
-        	var matcher = new RegExp('((\\d+) genes entered, (\\d+) (in \\D+)(?:, \\d+ in \\D+)*(?:, \\d+ not found)? in Bgee) for fg_list');
-            
-            var match = message.match(matcher);
-
-            if (match != null && typeof match !== 'undefined') {
-            	var displayedText = match[2] + ' genes ' + match[4];
-            	if (match[2] > match[3]) {
-            		displayedText = $sce.trustAsHtml(displayedText + ' <span class="glyphicon glyphicon-info-sign" '
-            			+ 'uib-popover="' + match[1] + '" popover-trigger="mouseenter" '
-            			+ 'popover-placement="top" popover-append-to-body="true"'
-            			+ 'popover-title="Gene list details"></span>');
-            	}
-                return displayedText;
-=======
         function thenGetDevStages(data, type) {
             handleDevStages(data, type);
             getAllDataTypes();
@@ -1538,7 +1440,6 @@
             if (type == 'fg') {
                 vm.selected_species = '';
                 vm.isValidSpecies = false;
->>>>>>> 489d636d
             }
             else
             {
