package org.bgee.model;

<<<<<<< HEAD
import java.util.AbstractMap;
import java.util.Collections;
import java.util.Map;
import java.util.Map.Entry;
import java.util.Optional;
import java.util.Set;
import java.util.stream.Collectors;
import java.util.stream.Stream;
=======
import java.util.Collection;
import java.util.EnumSet;
import java.util.HashMap;
import java.util.HashSet;
import java.util.Map;
import java.util.Optional;
import java.util.Set;
import java.util.function.Function;
import java.util.stream.Collectors;
>>>>>>> 1455ef3d

import org.apache.logging.log4j.LogManager;
import org.apache.logging.log4j.Logger;
import org.bgee.model.anatdev.AnatEntity;
import org.bgee.model.anatdev.AnatEntityService;
import org.bgee.model.anatdev.DevStage;
import org.bgee.model.anatdev.DevStageService;
import org.bgee.model.anatdev.TaxonConstraint;
import org.bgee.model.dao.api.anatdev.TaxonConstraintDAO.TaxonConstraintTO;
import org.bgee.model.dao.api.expressiondata.ConditionDAO;
import org.bgee.model.dao.api.expressiondata.DAODataType;
import org.bgee.model.dao.api.expressiondata.ConditionDAO.ConditionTO;
<<<<<<< HEAD
import org.bgee.model.dao.api.gene.GeneDAO;
=======
import org.bgee.model.dao.api.expressiondata.ConditionDAO.ConditionTOResultSet;
import org.bgee.model.dao.api.gene.GeneDAO;
import org.bgee.model.dao.api.gene.GeneDAO.GeneBioTypeTO;
>>>>>>> 1455ef3d
import org.bgee.model.dao.api.gene.GeneDAO.GeneTO;
import org.bgee.model.expressiondata.Condition;
import org.bgee.model.expressiondata.CallService;
import org.bgee.model.expressiondata.baseelements.DataType;
import org.bgee.model.gene.Gene;
<<<<<<< HEAD
import org.bgee.model.gene.GeneFilter;
import org.bgee.model.gene.GeneNotFoundException;
=======
import org.bgee.model.gene.GeneBioType;
>>>>>>> 1455ef3d
import org.bgee.model.species.Species;
import org.bgee.model.species.SpeciesService;

/**
 * Parent class of several {@code Service}s needing to access common methods. 
 * Since we do not want to expose these methods to API users, we do not build this class 
 * as an "utils" that {@code Service}s could use as a dependency, but as a parent class to inherit from.
 * 
 * @author Valentine Rech de Laval
 * @author Frederic Bastian
 * @version Bgee 14 Nov. 2017
 * @since Bgee 14 Feb. 2017
 *
 */
public class CommonService extends Service {
    private final static Logger log = LogManager.getLogger(CommonService.class.getName());

    /**
     * @param serviceFactory    The {@code ServiceFactory} that instantiated this {@code Service}.
     * @throws IllegalArgumentException If {@code serviceFactory} is {@code null}.
     */
    protected CommonService(ServiceFactory serviceFactory) {
        super(serviceFactory);
    }
    
    //NOTE: there shouldn't be any ConditionService for now
    //This method should rather map selected CallService attributes to ConditionDAO.Attribute
//    protected static Set<ConditionDAO.Attribute> convertConditionServiceAttrsToConditionDAOAttrs(
//        Collection<ConditionService.Attribute> attributes) {
//        log.entry(attributes);
//
//        return log.exit(attributes.stream().map(attr -> {
//            switch (attr) {
//                case ANAT_ENTITY_ID: 
//                    return ConditionDAO.Attribute.ANAT_ENTITY_ID;
//                case DEV_STAGE_ID: 
//                    return ConditionDAO.Attribute.STAGE_ID;
//                case SPECIES_ID:
//                    return ConditionDAO.Attribute.SPECIES_ID;
//                default: 
//                    throw log.throwing(new IllegalStateException(
//                        "Unsupported Attributes from ConditionService: " + attr));
//            }
//        }).collect(Collectors.toCollection(() -> EnumSet.noneOf(ConditionDAO.Attribute.class))));
//    }
    /**
     * Map {@code ConditionTO} to a {@code Condition}.
     * 
     * @param condTO        A {@code ConditionTO} that is the condition from db
     *                      to map into {@code Condition}.
     * @param speciesId     An {@code Integer} that is the ID of the species for which
     *                      the {@code ConditionTO}s were retrieved. Allows to avoid requesting
     *                      this attribute from the {@code ConditionDAO} if only one species was requested.
     * @param anatEntity    The {@code AnatEntity} corresponding to the ID returned by
     *                      {@link ConditionTO#getAnatEntityId()}.
     * @param devStage      The {@code DevStage} corresponding to the ID returned by
     *                      {@link ConditionTO#getStageId()}.
     * @return              The mapped {@code Condition}.
     */
    protected static Condition mapConditionTOToCondition(ConditionTO condTO,
            AnatEntity anatEntity, DevStage devStage, Species species) {
        log.entry(condTO, anatEntity, devStage, species);
        if (condTO == null) {
            return log.exit(null);
        }
        if (species == null) {
            throw log.throwing(new IllegalArgumentException("The Species must be provided."));
        }
        if (condTO.getSpeciesId() != null && !condTO.getSpeciesId().equals(species.getId())) {
            throw log.throwing(new IllegalArgumentException(
                    "Incorrect species ID in ConditionTO, expected " + species.getId() + " but was "
                    + condTO.getSpeciesId()));
        }
        if (condTO.getAnatEntityId() != null && anatEntity != null &&
                !condTO.getAnatEntityId().equals(anatEntity.getId())) {
            throw log.throwing(new IllegalArgumentException(
                    "Incorrect anat. entity ID in ConditionTO, expected " + anatEntity.getId() + " but was "
                    + condTO.getAnatEntityId()));
        }
        if (condTO.getStageId() != null && devStage != null &&
                !condTO.getStageId().equals(devStage.getId())) {
            throw log.throwing(new IllegalArgumentException(
                    "Incorrect dev. stage ID in ConditionTO, expected " + devStage.getId() + " but was "
                    + condTO.getStageId()));
        }
        return log.exit(new Condition(anatEntity, devStage, species));
    }
    protected static ConditionTO mapConditionToConditionTO(int condId, Condition cond) {
        log.entry(condId, cond);
        return log.exit(new ConditionTO(condId, cond.getAnatEntityId(), cond.getDevStageId(),
                cond.getSpeciesId()));
    }
    
    /**
     * Map {@code GeneTO} to a {@code Gene}.
     * 
     * @param geneTO        A {@code GeneTO} that is the condition from data source
     *                      to map into {@code Gene}.
     * @param species       A {@code Species} that is the species of the gene.
     * @param geneBioType   The {@code GeneBioType} of the {@code Gene}.
     * @return              The mapped {@code Gene}.
     */
    protected static Gene mapGeneTOToGene(GeneTO geneTO, Species species, GeneBioType geneBioType) {
        log.entry(geneTO, species, geneBioType);
        if (geneTO == null) {
            return log.exit(null);
        }
        if (species == null) {
            throw log.throwing(new IllegalArgumentException("A Species must be provided."));
        }
        if (geneBioType == null) {
            throw log.throwing(new IllegalArgumentException("A GeneBioType must be provided."));
        }
        if (geneTO.getSpeciesId() != null && !geneTO.getSpeciesId().equals(species.getId())) {
            throw log.throwing(new IllegalArgumentException(
                    "Species ID of the gene does not match provided Species."));
        }
        return log.exit(new Gene(geneTO.getGeneId(), geneTO.getName(), geneTO.getDescription(),
                species, geneBioType, geneTO.getGeneMappedToGeneIdCount()));
    }

    /**
     * Map {@link TaxonConstraintTO} to a {@link TaxonConstraint}.
     *
     * @param taxonConstraintTO A {@code TaxonConstraintTO} that is the transfert object to be mapped.
     * @return                  The mapped {@link TaxonConstraint}.
     */
    protected static <T> TaxonConstraint<T> mapTaxonConstraintTOToTaxonConstraint(TaxonConstraintTO<T> taxonConstraintTO) {
        log.entry(taxonConstraintTO);
        if (taxonConstraintTO == null) {
            return log.exit(null);
        }

        return log.exit(new TaxonConstraint<T>(
                taxonConstraintTO.getEntityId(), taxonConstraintTO.getSpeciesId()));
    }

    protected static Map<Integer, GeneBioType> loadGeneBioTypeMap(GeneDAO geneDAO) {
        log.entry(geneDAO);
        return log.exit(geneDAO.getGeneBioTypes()
                .stream().collect(Collectors.toMap(to -> to.getId(), to -> mapGeneBioTypeTOToGeneBioType(to))));
    }
    protected static GeneBioType mapGeneBioTypeTOToGeneBioType(GeneBioTypeTO geneBioTypeTO) {
        log.entry(geneBioTypeTO);
        return log.exit(new GeneBioType(geneBioTypeTO.getName()));
    }

    protected static DataType convertDaoDataTypeToDataType(DAODataType dt) {
        log.entry(dt);
        switch(dt) {
            case AFFYMETRIX:
                return log.exit(DataType.AFFYMETRIX);
            case EST:
                return log.exit(DataType.EST);
            case IN_SITU:
                return log.exit(DataType.IN_SITU);
            case RNA_SEQ:
                return log.exit(DataType.RNA_SEQ);
        default:
            throw log.throwing(new IllegalStateException("Unsupported SourceToSpeciesTO.DataType: " + dt));
        }
    }

<<<<<<< HEAD
    /**
     * Load a {@code Species} {@code Map} from the provided {@code GeneFilter}s, retrieved from the data source.
     *
     * @param geneFilters       A {@code Set} of {@code GeneFilter}s containing the IDs of the {@code Species} to load.
     * @param speciesService    A {@code SpeciesService} to load {@code Species} from their IDs.
     * @return                  An unmodifiable {@code Map} where keys are species IDs, the associated value being
     *                          the corresponding {@code Species}.
     * @throws IllegalArgumentException If a {@code Species} could not be retrieved based on a ID
     *                                  provided in {@code geneFilter}s.
     */
    protected static Map<Integer, Species> loadSpeciesMapFromGeneFilters(Set<GeneFilter> geneFilters,
            SpeciesService speciesService) throws IllegalArgumentException {
        log.entry(geneFilters, speciesService);
        // Retrieve species, get a map species ID -> Species
        final Set<Integer> clnSpeIds =  Collections.unmodifiableSet(
                geneFilters.stream().map(f -> f.getSpeciesId())
                .collect(Collectors.toSet()));
        final Map<Integer, Species> speciesMap = Collections.unmodifiableMap(
                speciesService.loadSpeciesMap(clnSpeIds, false));
        if (speciesMap.size() != clnSpeIds.size()) {
            throw new IllegalArgumentException("Some provided species not found in data source");
        }
        return log.exit(speciesMap);
    }

    /**
     * Load a {@code Gene} {@code Map} from the provided {@code GeneFilter}s, retrieved from the data source.
     * 
     * @param geneFilters   A {@code Set} of {@code GeneFilter}s specifying the {@code Gene}s to retrieve
     *                      from the data source.
     * @param speciesMap    A {@code Map} where keys are species IDs, the associated value being
     *                      the corresponding {@code Species}.
     * @param geneDAO       A {@code GeneDAO} to query the data source for gene information.
     * @return              An unmodifiable {@code Map} where keys are Bgee internal gene IDs,
     *                      the associated value being the corresponding {@code Gene}.
     * @throws GeneNotFoundException    If some requested genes could not be found.
     * @see #loadSpeciesMapFromGeneFilters(Set, SpeciesService)
     */
    protected static Map<Integer, Gene> loadGeneMapFromGeneFilters(Set<GeneFilter> geneFilters,
            Map<Integer, Species> speciesMap, GeneDAO geneDAO) throws GeneNotFoundException {
        log.entry(geneFilters, speciesMap, geneDAO);

        final Map<Integer, Set<String>> requestedSpeToGeneIdsMap = Collections.unmodifiableMap(
                geneFilters.stream()
                .collect(Collectors.toMap(gf -> gf.getSpeciesId(), gf -> gf.getEnsemblGeneIds())));

        //Make the DAO query and map GeneTOs to Genes. Store them in a Map to keep the bgeeGeneIds.
        final Map<Integer, Gene> geneMap = Collections.unmodifiableMap(geneDAO
                .getGenesBySpeciesAndGeneIds(requestedSpeToGeneIdsMap)
                .stream()
                .collect(Collectors.toMap(
                        gTO -> gTO.getId(),
                        gTO -> mapGeneTOToGene(gTO,
                                Optional.ofNullable(speciesMap.get(gTO.getSpeciesId()))
                                .orElseThrow(() -> new IllegalStateException("Missing species ID for gene")))
                        )));

        //check that we get all specifically requested genes.
        //First, build a Map Species ID -> Ensembl gene IDs for the retrieved genes.
        final Map<Integer, Set<String>> retrievedSpeToGeneIdsMap = Collections.unmodifiableMap(
                geneMap.values().stream()
                .collect(Collectors.toMap(g -> g.getSpecies().getId(),
                        g -> Stream.of(g.getEnsemblGeneId()).collect(Collectors.toSet()),
                        (s1, s2) -> {s1.addAll(s2); return s1;})));
        //now, check that we found all requested genes.
        Map<Integer, Set<String>> notFoundSpeToGeneIdsMap = requestedSpeToGeneIdsMap.entrySet().stream()
                .map(e -> {
                    Set<String> retrievedGeneIds = retrievedSpeToGeneIdsMap.get(e.getKey());
                    if (e.getValue().isEmpty()) {
                        //if no genes for the requested species, the whole species is offending
                        if (retrievedGeneIds == null || retrievedGeneIds.isEmpty()) {
                            return e;
                        }
                        //otherwise, it's OK, we found some genes for that species
                        return null;
                    }
                    //Now, if some specific IDs were requested, check we got all of them
                    if (e.getValue().equals(retrievedGeneIds)) {
                        return null;
                    }
                    Set<String> offendingGeneIds = e.getValue().stream()
                            .filter(id -> !retrievedGeneIds.contains(id))
                            .collect(Collectors.toSet());
                    return new AbstractMap.SimpleEntry<>(e.getKey(), offendingGeneIds);
                })
                .filter(e -> e != null)
                .collect(Collectors.toMap(e -> e.getKey(), e -> e.getValue()));
        if (!notFoundSpeToGeneIdsMap.isEmpty()) {
            throw log.throwing(new GeneNotFoundException(notFoundSpeToGeneIdsMap));
        }

        return log.exit(geneMap);
    }

    /**
     * Retrieve from {@code GeneFilter}s and {@code geneMap} the relevant Bgee gene IDs and
     * species IDs to perform a query to a DAO. A species ID is returned only when it was requested
     * and when there is no gene ID specified for that species. For convenience, this method
     * returns an {@code Entry}, to allow to both return the Bgee gene IDs and the species IDs.
     *
     * @param geneFilters   A {@code Set} of {@code GeneFilter}s specifying the {@code Gene}s to retrieve
     *                      from the data source.
     * @param geneMap       A {@code Map} where keys are Bgee internal gene IDs,
     *                      the associated value being the corresponding {@code Gene}.
     * @return              An {@code Entry} where the key is a {@code Set} containing the Bgee gene IDs
     *                      to use, and the value is a {@code Set} containing the species IDs to use.
     * @see #loadGeneMapFromGeneFilters(Set, Map, GeneDAO)
     */
    protected static Entry<Set<Integer>, Set<Integer>> convertGeneFiltersToBgeeGeneIdsAndSpeciesIds(
            Set<GeneFilter> geneFilters, Map<Integer, Gene> geneMap) {
        log.entry(geneFilters, geneMap);

        //To create the CallDAOFilter, it is important to provide a species ID only if it means:
        //give me calls for all genes in that species. Otherwise, if specific genes are targeted,
        //only their bgee Gene IDs should be provided, and without their corresponding species ID.
        //
        //Note: if several GeneFilters are provided in a CallFilter, they are seen as OR condition,
        //so we should be good. And there is even a check in CallFilter to prevent a user to provide
        //a same species ID in different GeneFilters, so it's not possible to create a non-sense query.
        //
        //OK, so we need to provide either bgeeGeneIds if specific genes were requested,
        //or species IDs if all genes of a species were requested, but not both.

        //BUG FIX: we used to do simply: 'geneIdFilter = geneMap.keySet();'. But actually,
        //if only a species ID was provided in a GeneFilter, all genes from this species would be present
        //in the geneMap (see method 'loadGeneMap'). So we need to retrieve bgeeGeneIds only corresponding to
        //specific genes requested.

        //First, if specific genes were requested, to identify them faster in the geneMap,
        //from the GeneFilters we create a Map<speciesId, Set<geneId>> for requested genes
        final Map<Integer, Set<String>> requestedSpeToGeneIdsMap = Collections.unmodifiableMap(
                geneFilters.stream()
                .collect(Collectors.toMap(gf -> gf.getSpeciesId(), gf -> gf.getEnsemblGeneIds())));

        //now we retrieve the appropriate Bgee gene IDs
        Set<Integer> geneIdFilter = null;
        if (geneFilters.stream().anyMatch(gf -> !gf.getEnsemblGeneIds().isEmpty())) {
            geneIdFilter = geneMap.entrySet().stream()
                    .filter(entry -> {
                        Set<String> speReqGeneIds = requestedSpeToGeneIdsMap.get(entry.getValue().getSpecies().getId());
                        if (speReqGeneIds == null || speReqGeneIds.isEmpty()) return false;
                        return speReqGeneIds.contains(entry.getValue().getEnsemblGeneId());
                    })
                    .map(entry -> entry.getKey())
                    .collect(Collectors.toSet());

        }
        //Identify the species IDs for which no gene IDs were specifically requested.
        //It is needed to provide the species ID only if no specific genes are requested for that species.
        Set<Integer> speciesIds = geneFilters.stream()
                .filter(gf -> gf.getEnsemblGeneIds().isEmpty())
                .map(gf -> gf.getSpeciesId())
                .collect(Collectors.toSet());

        return log.exit(new AbstractMap.SimpleEntry<>(geneIdFilter, speciesIds));
=======

    /**
     * 
     * @param species               A {@code Collection} of {@code Species}s that are the species 
     *                              allowing to filter the conditions to retrieve. If {@code null}
     *                              or empty, condition for all species are retrieved.
     * @param condParamCombination  A {@code Collection} of {@code ConditionDAO.Attribute}s defining
     *                              the combination of condition parameters that were requested
     *                              for queries, allowing to determine which condition and expression
     *                              results to target.
     * @param conditionDAOAttrs     A {@code Collection} of {@code ConditionDAO.Attribute}s defining
     *                              the attributes to populate in the retrieved {@code ConditionTO}s,
     *                              and thus, in the returned {@code Condition}s.
     *                              If {@code null} or empty, then all attributes are retrieved.
     * @param conditionDAO          A {@code ConditionDAO} to retrieve conditions from the data source.
     * @param anatEntityService     An {@code AnatEntityService} to retrieve the {@code AnatEntity}s
     *                              part of the returned {@code Condition}s.
     * @param devStageService       A {@code DevStageService} to retrieve the {@code DevStage}s
     *                              part of the returned {@code Condition}s.
     * @return                      A {@code Map} where keys are {@code Integer}s
     *                              that are condition IDs, the associated value being
     *                              the corresponding {@code Condition}.
     */
    protected static Map<Integer, Condition> loadGlobalConditionMap(Collection<Species> species,
            Collection<ConditionDAO.Attribute> condParamCombination,
            Collection<ConditionDAO.Attribute> conditionDAOAttrs, ConditionDAO conditionDAO,
            AnatEntityService anatEntityService, DevStageService devStageService) {
        log.entry(species, condParamCombination, conditionDAOAttrs, conditionDAO,
                anatEntityService, devStageService);

        return log.exit(loadConditionMapFromResultSet(
                (attrs) -> conditionDAO.getGlobalConditionsBySpeciesIds(
                        species.stream().map(s -> s.getId()).collect(Collectors.toSet()),
                        condParamCombination, attrs),
                conditionDAOAttrs, species, anatEntityService, devStageService));
    }
    protected static Map<Integer, Condition> loadConditionMapFromResultSet(
            Function<Collection<ConditionDAO.Attribute>, ConditionTOResultSet> rsFunc,
            Collection<ConditionDAO.Attribute> conditionDAOAttrs, Collection<Species> species,
            AnatEntityService anatEntityService, DevStageService devStageService) {
        log.entry(rsFunc, conditionDAOAttrs, species);

        if (species == null || species.isEmpty()) {
            throw log.throwing(new IllegalArgumentException("Some species must be provided"));
        }

        Map<Integer, Species> speMap = species.stream()
                .collect(Collectors.toMap(s -> s.getId(), s -> s, (s1, s2) -> s1));
        Set<String> anatEntityIds = new HashSet<>();
        Set<String> stageIds = new HashSet<>();
        Set<ConditionTO> conditionTOs = new HashSet<>();

        //we need to retrieve the attributes requested, plus the condition ID and species ID in all cases.
        Set<ConditionDAO.Attribute> clonedAttrs = conditionDAOAttrs == null || conditionDAOAttrs.isEmpty()?
                EnumSet.allOf(ConditionDAO.Attribute.class): EnumSet.copyOf(conditionDAOAttrs);
        clonedAttrs.addAll(EnumSet.of(ConditionDAO.Attribute.ID, ConditionDAO.Attribute.SPECIES_ID));
        ConditionTOResultSet rs = rsFunc.apply(clonedAttrs);

        while (rs.next()) {
            ConditionTO condTO = rs.getTO();
            if (!speMap.keySet().contains(condTO.getSpeciesId())) {
                throw log.throwing(new IllegalArgumentException(
                        "The retrieved ConditionTOs do not match the provided Species."));
            }
            conditionTOs.add(condTO);
            if (condTO.getAnatEntityId() != null) {
                anatEntityIds.add(condTO.getAnatEntityId());
            }
            if (condTO.getStageId() != null) {
                stageIds.add(condTO.getStageId());
            }
        }

        final Map<String, AnatEntity> anatMap = anatEntityIds.isEmpty()? new HashMap<>():
            anatEntityService.loadAnatEntities(
                    speMap.keySet(), true, anatEntityIds, false)
            .collect(Collectors.toMap(a -> a.getId(), a -> a));
        if (!anatEntityIds.isEmpty() && anatMap.size() != anatEntityIds.size()) {
            anatEntityIds.removeAll(anatMap.keySet());
            throw log.throwing(new IllegalStateException("Some anat. entities used in a condition "
                    + "are not supposed to exist in the related species. Species: " + speMap.keySet()
                    + " - anat. entities: " + anatEntityIds));
        }
        final Map<String, DevStage> stageMap = stageIds.isEmpty()? new HashMap<>():
            devStageService.loadDevStages(
                    speMap.keySet(), true, stageIds, false)
            .collect(Collectors.toMap(s -> s.getId(), s -> s));
        if (!stageIds.isEmpty() && stageMap.size() != stageIds.size()) {
            stageIds.removeAll(stageMap.keySet());
            throw log.throwing(new IllegalStateException("Some stages used in a condition "
                    + "are not supposed to exist in the related species. Species: " + speMap.keySet()
                    + " - stages: " + stageIds));
        }

        return log.exit(conditionTOs.stream()
                .collect(Collectors.toMap(cTO -> cTO.getId(), 
                        cTO -> mapConditionTOToCondition(cTO,
                                cTO.getAnatEntityId() == null? null:
                                    Optional.ofNullable(anatMap.get(cTO.getAnatEntityId())).orElseThrow(
                                        () -> new IllegalStateException("Anat. entity not found: "
                                                + cTO.getAnatEntityId())),
                                cTO.getStageId() == null? null:
                                    Optional.ofNullable(stageMap.get(cTO.getStageId())).orElseThrow(
                                        () -> new IllegalStateException("Stage not found: "
                                                + cTO.getStageId())),
                                Optional.ofNullable(speMap.get(cTO.getSpeciesId())).orElseThrow(
                                        () -> new IllegalStateException("Species not found: "
                                                + cTO.getSpeciesId())))
                        ))
                );
    }

    protected static Set<ConditionDAO.Attribute> convertCondParamAttrsToCondDAOAttrs(
            Collection<CallService.Attribute> attrs) {
        log.entry(attrs);
        return log.exit(attrs.stream()
                .filter(a -> a.isConditionParameter())
                .map(a -> {
                    switch (a) {
                        case ANAT_ENTITY_ID:
                            return ConditionDAO.Attribute.ANAT_ENTITY_ID;
                        case DEV_STAGE_ID: 
                            return ConditionDAO.Attribute.STAGE_ID;                        
                        default: 
                            throw log.throwing(new UnsupportedOperationException(
                                "Condition parameter not supported: " + a));
                    }
                }).collect(Collectors.toSet()));
>>>>>>> 1455ef3d
    }
}<|MERGE_RESOLUTION|>--- conflicted
+++ resolved
@@ -1,6 +1,5 @@
 package org.bgee.model;
 
-<<<<<<< HEAD
 import java.util.AbstractMap;
 import java.util.Collections;
 import java.util.Map;
@@ -9,17 +8,11 @@
 import java.util.Set;
 import java.util.stream.Collectors;
 import java.util.stream.Stream;
-=======
 import java.util.Collection;
 import java.util.EnumSet;
 import java.util.HashMap;
 import java.util.HashSet;
-import java.util.Map;
-import java.util.Optional;
-import java.util.Set;
 import java.util.function.Function;
-import java.util.stream.Collectors;
->>>>>>> 1455ef3d
 
 import org.apache.logging.log4j.LogManager;
 import org.apache.logging.log4j.Logger;
@@ -32,24 +25,17 @@
 import org.bgee.model.dao.api.expressiondata.ConditionDAO;
 import org.bgee.model.dao.api.expressiondata.DAODataType;
 import org.bgee.model.dao.api.expressiondata.ConditionDAO.ConditionTO;
-<<<<<<< HEAD
 import org.bgee.model.dao.api.gene.GeneDAO;
-=======
 import org.bgee.model.dao.api.expressiondata.ConditionDAO.ConditionTOResultSet;
-import org.bgee.model.dao.api.gene.GeneDAO;
 import org.bgee.model.dao.api.gene.GeneDAO.GeneBioTypeTO;
->>>>>>> 1455ef3d
 import org.bgee.model.dao.api.gene.GeneDAO.GeneTO;
 import org.bgee.model.expressiondata.Condition;
 import org.bgee.model.expressiondata.CallService;
 import org.bgee.model.expressiondata.baseelements.DataType;
 import org.bgee.model.gene.Gene;
-<<<<<<< HEAD
 import org.bgee.model.gene.GeneFilter;
 import org.bgee.model.gene.GeneNotFoundException;
-=======
 import org.bgee.model.gene.GeneBioType;
->>>>>>> 1455ef3d
 import org.bgee.model.species.Species;
 import org.bgee.model.species.SpeciesService;
 
@@ -213,7 +199,6 @@
         }
     }
 
-<<<<<<< HEAD
     /**
      * Load a {@code Species} {@code Map} from the provided {@code GeneFilter}s, retrieved from the data source.
      *
@@ -259,6 +244,7 @@
         final Map<Integer, Set<String>> requestedSpeToGeneIdsMap = Collections.unmodifiableMap(
                 geneFilters.stream()
                 .collect(Collectors.toMap(gf -> gf.getSpeciesId(), gf -> gf.getEnsemblGeneIds())));
+        final Map<Integer, GeneBioType> geneBioTypeMap = Collections.unmodifiableMap(loadGeneBioTypeMap(geneDAO));
 
         //Make the DAO query and map GeneTOs to Genes. Store them in a Map to keep the bgeeGeneIds.
         final Map<Integer, Gene> geneMap = Collections.unmodifiableMap(geneDAO
@@ -268,7 +254,10 @@
                         gTO -> gTO.getId(),
                         gTO -> mapGeneTOToGene(gTO,
                                 Optional.ofNullable(speciesMap.get(gTO.getSpeciesId()))
-                                .orElseThrow(() -> new IllegalStateException("Missing species ID for gene")))
+                                .orElseThrow(() -> new IllegalStateException("Missing species ID for gene")),
+                                Optional.ofNullable(geneBioTypeMap.get(gTO.getGeneBioTypeId()))
+                                .orElseThrow(() -> new IllegalStateException("Missing gene biotype ID for gene"))
+)
                         )));
 
         //check that we get all specifically requested genes.
@@ -369,7 +358,7 @@
                 .collect(Collectors.toSet());
 
         return log.exit(new AbstractMap.SimpleEntry<>(geneIdFilter, speciesIds));
-=======
+    }
 
     /**
      * 
@@ -498,6 +487,5 @@
                                 "Condition parameter not supported: " + a));
                     }
                 }).collect(Collectors.toSet()));
->>>>>>> 1455ef3d
     }
 }