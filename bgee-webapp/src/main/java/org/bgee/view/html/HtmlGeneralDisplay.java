package org.bgee.view.html;

import java.io.IOException;
import java.util.HashMap;
import java.util.List;
import java.util.Map;

import javax.servlet.http.HttpServletResponse;

import org.apache.commons.lang3.StringUtils;
import org.apache.logging.log4j.LogManager;
import org.apache.logging.log4j.Logger;
import org.bgee.controller.BgeeProperties;
import org.bgee.controller.RequestParameters;
import org.bgee.model.file.SpeciesDataGroup;
import org.bgee.model.species.Species;
import org.bgee.view.GeneralDisplay;
import org.bgee.view.html.HtmlDownloadDisplay.DownloadPageType;

/**
 * HTML View for the general category display
 * 
 * @author  Mathieu Seppey
 * @author  Frederic Bastian
 * @author  Valentine Rech de Laval
 * @author  Philippe Moret
 * @version Bgee 14, Mar. 2017
 * @since   Bgee 13
 */
public class HtmlGeneralDisplay extends HtmlParentDisplay implements GeneralDisplay {

    private final static Logger log = LogManager.getLogger(HtmlGeneralDisplay.class.getName());

    /**
     * Constructor
     * 
     * @param response          A {@code HttpServletResponse} that will be used to display the 
     *                          page to the client
     * @param requestParameters The {@code RequestParameters} that handles the parameters of the 
     *                          current request.
     * @param prop              A {@code BgeeProperties} instance that contains the properties
     *                          to use.
     * @param factory           The {@code HtmlFactory} that instantiated this object.
     * @throws IOException      If there is an issue when trying to get or to use the
     *                          {@code PrintWriter} 
     */
    public HtmlGeneralDisplay(HttpServletResponse response, RequestParameters requestParameters,
            BgeeProperties prop, HtmlFactory factory) throws IOException {
        super(response, requestParameters, prop, factory);
    }

    @Override
    public void displayHomePage(List<SpeciesDataGroup> groups) {
        log.entry(groups);

        this.startDisplay("Welcome to Bgee: a dataBase for Gene Expression Evolution");

        if (groups.stream().anyMatch(SpeciesDataGroup::isMultipleSpecies)) {
            throw log.throwing(new IllegalArgumentException(
                    "Only single-species groups should be displayed on the home page."));
        }

        this.displayHeroUnit();

        this.displaySpeciesBanner(groups);

        this.displayExplanations();

        this.writeln("<hr class='home-divider'/>");
        
        this.displayHomePageSpecies(groups);
        
        this.displayNews();


        this.writeln("<hr class='home-divider'/>");

        this.displayBgeeButtons("end_buttons");

        this.displayMoreInfo();

        this.endDisplay();
        
        log.exit();
    }
    
    /**
     * Display the banner with species (without any interaction).
     * 
     * @param groups	A {@code List} of {@code SpeciesDataGroup} for which display the image.
	 */
	private void displaySpeciesBanner(List<SpeciesDataGroup> groups) {
	    log.entry(groups);
	
	    StringBuilder homePageSpeciesSection = new StringBuilder();
	    
	    groups.stream().filter(sdg -> sdg.isSingleSpecies()).forEach(sdg -> {
	        Species species = sdg.getMembers().get(0);
	        Map<String,String> attrs = new HashMap<>();
<<<<<<< HEAD
	        attrs.put("src", this.prop.getSpeciesImagesRootDirectory() 
	                            + String.valueOf(species.getId()) + "_light.jpg");
=======
	        attrs.put("src", this.prop.getBgeeRootDirectory() + this.prop.getSpeciesImagesRootDirectory() + htmlEntities(species.getId())+"_light.jpg");
>>>>>>> ee9079f8
	        attrs.put("alt", htmlEntities(species.getShortName()));
	        attrs.put("class", "species_img");
	        homePageSpeciesSection.append(getHTMLTag("img", attrs));
	    });
	
	    this.writeln("<div id='bgee_species' class='row'>");
        this.writeln("<div class='hidden-xs col-sm-12'>");
	    this.writeln(homePageSpeciesSection.toString());
	    this.writeln("</div>");
	    this.writeln("</div>");
	
	    log.exit();
	}

	/**
     * Display the Bgee hero unit.
	 */
	private void displayHeroUnit() {
		log.entry();
			
	    this.writeln("<div id='bgee_hero' class='row'>");

	    String version = null;
	    if (StringUtils.isNotBlank(this.prop.getMajorVersion())) {
	        version = this.prop.getMajorVersion();
	        if (StringUtils.isNotBlank(this.prop.getMinorVersion())) {
	            version += "." + this.prop.getMinorVersion();
	        }
	    }
	    if (version != null) {
	        this.writeln("<span id='bgee_version'>version " + htmlEntities(version) + "</span>");
	    }

	    this.writeln("<div id='bgee_hp_logo'><img src='" + this.prop.getBgeeRootDirectory() + this.prop.getLogoImagesRootDirectory() 
	            + "bgee13_hp_logo.png' alt='Bgee logo'></div>");
	
	    this.writeln("<div class='mini_text'>Gene expression data in animals</div>");

	    this.displayBgeeButtons("start_buttons");
	
	    this.writeln("</div>"); // close bgee_hero row
	
	    log.exit();
	}

	/**
     * Display the buttons that allow to access quickly to different pages of the Bgee web site.
     * 
     * @param divId	A {@code String} that is the ID of HTML 'div' element.
	 */
	private void displayBgeeButtons(String divId) {
		log.entry(divId);
		
		RequestParameters urlTopAnat = this.getNewRequestParameters();
	    urlTopAnat.setPage(RequestParameters.PAGE_TOP_ANAT);
	    RequestParameters urlGeneSearch = this.getNewRequestParameters();
	    urlGeneSearch.setPage(RequestParameters.PAGE_GENE);
	    RequestParameters urlDownload = this.getNewRequestParameters();
	    urlDownload.setPage(RequestParameters.PAGE_DOWNLOAD);
	    
	    this.writeln("<div id='" + divId + "'>");
	    this.writeln("<a href='"+ urlTopAnat.getRequestURL() + 
	    		"'><span class='glyphicon glyphicon-stats'></span>Expression enrichment analysis</a>");
	    this.writeln("<a href='"+ urlGeneSearch.getRequestURL() + 
	    		"'><span class='glyphicon glyphicon-search'></span>Gene search</a>");
	    this.writeln("<a href='"+ urlDownload.getRequestURL() + 
	    		"'><span class='glyphicon glyphicon-download'></span>Download</a>");
	    this.writeln("</div>"); // close start_buttons
	    
	    log.exit();
	}

	/**
     * Display explanations on Bgee web site.
     */
    private void displayExplanations() {
    	log.entry();
    	
        this.writeln("<div id='bgee_explanations' class='row home_page_section'>");
		
        this.writeln("<div class='col-sm-4'>");
        this.writeln("<h2>Gene expression data</h2>");
        this.writeln("<p>Bgee is a database to retrieve and compare gene expression patterns "
                + "in multiple animal species, produced from multiple data types "
                + "(RNA-Seq, Affymetrix, <em>in situ</em> hybridization, and EST data).</p>");
        this.writeln("</div>");
        
        this.writeln("<div class='col-sm-4'>");
        this.writeln("<h2>Simply normal</h2>");
        this.writeln("<p>Bgee is based exclusively on curated \"normal\", healthy, expression data "
                + "(e.g., no gene knock-out, no treatment, no disease), "
                + "to provide a comparable reference of normal gene expression.</p>");
        this.writeln("</div>");

        this.writeln("<div class='col-sm-4'>");
        this.writeln("<h2>Comparable between species</h2>");
        this.writeln("<p>Bgee produces calls of presence/absence of expression, "
                + "and of differential over-/under-expression, "
                + "integrated along with information of gene orthology, and of homology "
                + "between organs. This allows comparisons of expression patterns "
                + "between species.</p>");
        this.writeln("</div>");

        this.writeln("</div>"); // close bgee_explanations

        log.exit();
	}
    
    /**
     * Display species home page section with links to download pages.
     * 
     * @param groups	A {@code List} of {@code SpeciesDataGroup} for which display the image.
     */
    private void displayHomePageSpecies(List<SpeciesDataGroup> groups) {
    	log.entry(groups);
    	
	    // Single species part
    	String homePageSpeciesSection;
    	try {
    		homePageSpeciesSection = ((HtmlDownloadDisplay) this.getFactory().getDownloadDisplay())
    				.getSingleSpeciesSection(DownloadPageType.HOME_PAGE, groups, true);
    	} catch (IOException|ClassCastException e) {
        	return;
    	}

    	// Black banner when a species or a group is selected.
    	homePageSpeciesSection += this.getDownloadPageLinkBanner();

    	this.writeln(homePageSpeciesSection);
    	
    	log.exit();
    }

    /**
     * Get the banner of download page links as a HTML 'div' element.
     *
     * @return  the {@code String} that is the black banner of download page links, 
     *          as a HTML 'div' element.
     */
    private String getDownloadPageLinkBanner() {
    	log.entry();

    	StringBuilder banner = new StringBuilder();
    	// This section is empty, it will be filled by JavaScript.
    	banner.append("<div id='bgee_data_selection' class='row'>");
    	// Cross to close the banner
        banner.append("<div id='bgee_data_selection_cross'>");
    	banner.append("<img class='closing_cross' src='" + this.prop.getBgeeRootDirectory() + this.prop.getImagesRootDirectory() + "cross.png' " +
    			"title='Close banner' alt='Cross' />");
        banner.append("</div>");

    	// Section on the right of the black banner
    	banner.append("<h1 class='col-xs-12 col-md-4'>"
    			+ "<span class='scientificname'></span>"
    			+ "<span class='commonname'></span></h1>");

    	RequestParameters urlProcExprValues = this.getNewRequestParameters();
    	urlProcExprValues.setPage(RequestParameters.PAGE_DOWNLOAD);
    	urlProcExprValues.setAction(RequestParameters.ACTION_DOWLOAD_PROC_VALUE_FILES);
    	RequestParameters urlGeneExprCalls = this.getNewRequestParameters();
    	urlGeneExprCalls.setPage(RequestParameters.PAGE_DOWNLOAD);
    	urlGeneExprCalls.setAction(RequestParameters.ACTION_DOWLOAD_CALL_FILES);
    	banner.append("<ul class='col-xs-12 col-md-8 row'>");
    	banner.append("<li class='col-xs-12 col-sm-6'><img class='bullet_point' src='" + this.prop.getBgeeRootDirectory() + this.prop.getImagesRootDirectory() + "arrow.png' alt='Arrow' />" +
    			"<a id='processed_expression_values_link' class='data_page_link' href='" +
    			urlProcExprValues.getRequestURL() + "' title='Bgee processed expression values'>" +
    			"See RNA-Seq and Affymetrix data</a></li>");
    	banner.append("<li class='col-xs-12 col-sm-6'><img class='bullet_point' src='" + this.prop.getBgeeRootDirectory() + this.prop.getImagesRootDirectory() + "arrow.png' alt='Arrow' />" +
    			"<a id='gene_expression_calls_link' class='data_page_link' href='" +
    			urlGeneExprCalls.getRequestURL() +
    			"' title='Bgee gene expression calls'>See gene expression calls</a></li>");
    	banner.append("</ul>");
    	banner.append("</div>"); // close 

    	return log.exit(banner.toString());
    }
    
	/**
	 * Display Bgee news.
	 */
	private void displayNews() {
	    log.entry();
	    
	    RequestParameters urlTopAnat = this.getNewRequestParameters();
	    urlTopAnat.setPage(RequestParameters.PAGE_TOP_ANAT);
	    
	    RequestParameters urlDownload = this.getNewRequestParameters();
	    urlDownload.setPage(RequestParameters.PAGE_DOWNLOAD);
	    
	    RequestParameters urlDownloadProcValues = this.getNewRequestParameters();
	    urlDownloadProcValues.setPage(RequestParameters.PAGE_DOWNLOAD);
	    urlDownloadProcValues.setAction(RequestParameters.ACTION_DOWLOAD_PROC_VALUE_FILES);
	    
	    RequestParameters urlDownloadCalls = this.getNewRequestParameters();
	    urlDownloadCalls.setPage(RequestParameters.PAGE_DOWNLOAD);
	    urlDownloadCalls.setAction(RequestParameters.ACTION_DOWLOAD_CALL_FILES);
	    
	    RequestParameters urlCallDoc = this.getNewRequestParameters();
	    urlCallDoc.setPage(RequestParameters.PAGE_DOCUMENTATION);
	    urlCallDoc.setAction(RequestParameters.ACTION_DOC_CALL_DOWLOAD_FILES);
        
        RequestParameters urlGenePage = this.getNewRequestParameters();
        urlGenePage.setPage(RequestParameters.PAGE_GENE);

        RequestParameters urlSourcePage = this.getNewRequestParameters();
        urlSourcePage.setPage(RequestParameters.PAGE_SOURCE);
	    
	    this.writeln("<div id='bgee_news' class='panel panel-default'>");
	    this.writeln("<div class='panel-heading'>");
	    this.writeln("<span class='panel-title'>News"
	                 + "    <span class='header_details'>(features are being added incrementally)"
	                 + "</span></span>");
	    this.writeln("</div>"); // close panel-heading
	    
	    this.writeln("<div class='panel-body'>");
	    
	    this.writeOneNews("2017-05-16", "Release of Bgee version 14-beta:"
	            + "<ul>"
	            + "  <li>12 new species, bringing the total to 29:"
	            + "    <ul>"
	            + "      <li>new mammal species: horse, rabbit, dog, cat, guinea pig, hedgehog;</li>"
	            + "      <li>new Drosophila species: D. ananassae, D. mojavensis, D. pseudoobscura, D. simulans, D. virilis, D. yakuba.</li>"
	            + "    </ul>"
	            + "  </li>"
	            + "  <li>All species now have RNA-Seq data.</li>"
	            + "  <li>Addition of curated human RNA-Seq data from GTEx, removing unhealthy samples; see "
                + "      <a href='" + urlDownloadCalls.getRequestURL() + "#id1'>human data</a>.</li>"
	            + "  <li>Improved quality annotation of calls: replacement of \"low quality\" / \"high quality\" by:"
	            + "    <ul>"
	            + "      <li>\"Gold\": ≥2 experiments with a high confidence calls;</li>"
	            + "      <li>\"Silver\": 1 experiment with a high confidence call, or ≥2 experiments with low confidence calls;</li>"
	            + "      <li>\"Bronze\": 1 experiment with a low confidence call; these are not shown by default.</li>"
	            + "    </ul>"
	            + "  </li>"
	            + "  <li>Update of download pages to make it easier to chose files to retrieve; inclusion of gene ranks (as used in gene pages) in call files..</li>"
	            + "</ul>"
	            + "You can still access to Bgee 13 at <a title='Archive site Bgee version 13' "
	            + "href='http://bgee.org/bgee13' target='_blank'>http://bgee.org/bgee13</a>.");

	    this.writeOneNews("2016-07-06", "Release of Bgee version 13.2: "
                + "<ul>"
                + "<li>Major update of our gene page and ranking algorithm: "
                  + "<ul>"
                  + "<li>We are happy to announce that we have updated our ranking algorithm allowing "
                  + "to discover the most relevant anatomical entities and life stages where "
                  + "a gene is expressed. We hope that you will appreciate the noticeable improvements.</li>"
                  + "<li>The gene page has been updated to display the rank scores of conditions "
                  + "where a gene is expressed, allowing to easily identify major functional shifts "
                  + "in gene expression.</li>"
                  + "</ul>"
                + "Give a try to this updated ranking by searching for your favorite gene, "
                + "or by using the example links, on the <a href='" + urlGenePage.getRequestURL() 
                + "'>gene search page</a>.</li>"
                + "<li>We now display more information about the sources of data used in Bgee, "
                + "see the new <a href='" + urlSourcePage.getRequestURL() + "'>data source page</a>, "
                + "and new information added to the gene pages.</li>"
                + "</ul>");
        
	    this.writeOneNews("2016-05-09", "Release of our new "
                + "<a href='https://github.com/BgeeDB/BgeeDB_R' class='external_link' target='_blank'>"
                + "BgeeDB R package</a>, a package for the annotation and gene expression "
                + "data download from Bgee database into R, and TopAnat analysis (see also "
                + "<a href='https://bioconductor.org/packages/release/bioc/html/BgeeDB.html' "
                + "class='external_link' target='_blank'>Bioconductor website</a>).");

        this.writeOneNews("2016-03-22", "Various improvements of our new interface.");
        
        this.writeOneNews("2016-03-09", "Release of our new <a href='" + urlGenePage.getRequestURL()
                          + "'>gene page</a>, allowing to discover the most relevant conditions where a gene is expressed. "
                          + "This update also includes an important revamping of our interfaces.");
	    
	    this.writeOneNews("2015-12-24", "Major update of <a href='" + urlTopAnat.getRequestURL()
	                      + "' title='Perform gene expression enrichment tests with TopAnat'>TopAnat</a>. "
	                      + "Happy Christmas!");
	    
	    this.writeOneNews("2015-11-24", "We are happy to release of our new exclusive tool "
	                      + "for gene expression enrichment analyses: <a href='" + urlTopAnat.getRequestURL()
	                      + "' title='Perform gene expression enrichment tests with TopAnat'>TopAnat</a>. "
	                      + "This is a tool with absolutely no equivalent, developped in collaboration with "
	                      + "the Web-Team  of the SIB Swiss Institute of Bioinformatics. Check it out!");
	    this.writeOneNews("2015-08-26", "Update of the home page.");
	    
	    this.writeOneNews("2015-06-08", "Release of Bgee version 13.1: "
	                      + "<ul>"
	                      + "<li>Update of the website interfaces.</li>"
	                      + "<li><a href='" + urlDownloadProcValues.getRequestURL()
	                      + "'>New download page</a> providing processed expression values.</li>"
	                      + "<li>Addition of mouse <i>in situ</i> data from MGI, see "
	                      + "<a href='" + urlDownloadCalls.getRequestURL() + "#id2"
	                      + "'>mouse data</a>.</li>"
	                      + "<li>Differential expression data have been added for "
	                      + "<a href='" + urlDownloadCalls.getRequestURL() + "#id3"
	                      + "'>zebrafish</a>, <a href='" + urlDownloadCalls.getRequestURL() + "#id6"
	                      + "'>chimpanzee</a>, <a href='" + urlDownloadCalls.getRequestURL() + "#id8"
	                      + "'>gorilla</a>, and <a href='" + urlDownloadCalls.getRequestURL() + "#id19"
	                      + "'>opossum</a>.</li>"
	                      + "<li>Addition of new multi-species differential expression data, see "
	                      + "for instance <a href='" + urlDownloadCalls.getRequestURL() + "#id9598_9544"
	                      + "'>chimpanzee/macaque comparison</a>.</li>"
	                      + "<li>New format to provide gene orthology information in multi-species files, "
	                      + "see for instance <a href='" + urlCallDoc.getRequestURL() + "#oma_hog"
	                      + "'>OMA Hierarchical orthologous groups documentation</a>.</li>"
	                      + "<li>Removal of data incorrectly considered as normal in <i>C. elegans</i>, "
	                      + "see <a href='" + urlDownloadCalls.getRequestURL() + "#id5"
	                      + "'>worm data</a>.</li>"
	                      + "<li>Improved filtering of propagated no-expression calls. As a result, "
	                      + "complete expression calls files do not contain invalid conditions anymore.</li>"
	                      + "<li>Filtering of invalid developmental stages for differential expression analyses.</li>"
	                      + "</ul>");
	    this.writeOneNews("2015-04-16", "Release of the multi-species " +
	                      "differential expression data (across anatomy) for 6 groups, see <a href='" +
	                      urlDownload.getRequestURL() + "' " + "title='Bgee download page'>" +
	                      "download page</a>.");
	    this.writeOneNews("2015-03-03", "Release of the single-species " +
	                      "differential expression data for 11 species, see <a href='" +
	                      urlDownload.getRequestURL() + "' " + "title='Bgee download page'>" +
	                      "download page</a>.");
	    this.writeOneNews("2014-12-19", "Release of the single-species " +
	                      "expression data for 17 species, see <a href='" +
	                      urlDownload.getRequestURL() + "' " + "title='Bgee download page'>" +
	                      "download page</a>.");
	    
	    this.writeln("</div>"); // close panel-body
	    this.writeln("</div>"); // close panel
	
	    log.exit();
	}

	/**
     * Display more information (for instance, image sources or 'view x site' link).
     */
    private void displayMoreInfo() {
    	log.entry();
    	
        this.writeln("<div id='bgee_more_info' class='row'>");
    	
        this.writeln("<div class='col-xs-12 col-md-10'>");
        this.writeln(getImageSources());
        this.writeln("</div>");

<<<<<<< HEAD
        this.writeln("<div class='col-xs-12 col-md-3 archive_site'>");
        this.writeln("View archive sites:");
        this.writeln("<a title='Archive site Bgee version 12' href='http://bgee.org/bgee12' target='_blank'>"
                + "version 12</a>");
        this.writeln("<a title='Archive site Bgee version 13' href='http://bgee.org/bgee13' target='_blank'>"
                + "version 13</a>");
=======
        this.writeln("<div class='col-xs-12 col-md-2'>");
        this.writeln("<a id ='archive_site' title='Archive site' href='https://bgee.org/bgee/bgee' target='_blank'>"
	    		+ "View archive site</a>");
>>>>>>> ee9079f8
        this.writeln("</div>");
        
        this.writeln("</div>"); // close bgee_more_info row
        
        log.exit();
	}

	/**
	 * Display an unique news.
	 * 
     * @param date			A {@code String} that is the date of the news. 
     * @param description	A {@code String} that is the description of the news.
     */
    private void writeOneNews(String date, String description) {
        log.entry(date, description);
        
        this.writeln("<div class='row'>");
        this.writeln("<div class='col-sm-offset-1 col-sm-2 col-lg-1 news-date'>");
        this.writeln(date);
        this.writeln("</div>");
        this.writeln("<div class='col-sm-9 col-lg-10 news-desc'>");
        this.writeln(description);
        this.writeln("</div>");
        this.writeln("</div>");
        
        log.exit();
    }
    
    @Override
    protected void includeJs() {
        log.entry();
        super.includeJs();
        //If you ever add new files, you need to edit bgee-webapp/pom.xml 
        //to correctly merge/minify them.
        this.includeJs("general.js");
        log.exit();
    }

    @Override
    protected void includeCss() {
        log.entry();
        super.includeCss();
        //If you ever add new files, you need to edit bgee-webapp/pom.xml 
        //to correctly merge/minify them.
        this.includeCss("general.css");
        log.exit();
    }
}<|MERGE_RESOLUTION|>--- conflicted
+++ resolved
@@ -97,12 +97,8 @@
 	    groups.stream().filter(sdg -> sdg.isSingleSpecies()).forEach(sdg -> {
 	        Species species = sdg.getMembers().get(0);
 	        Map<String,String> attrs = new HashMap<>();
-<<<<<<< HEAD
-	        attrs.put("src", this.prop.getSpeciesImagesRootDirectory() 
+	        attrs.put("src", this.prop.getBgeeRootDirectory() + this.prop.getSpeciesImagesRootDirectory() 
 	                            + String.valueOf(species.getId()) + "_light.jpg");
-=======
-	        attrs.put("src", this.prop.getBgeeRootDirectory() + this.prop.getSpeciesImagesRootDirectory() + htmlEntities(species.getId())+"_light.jpg");
->>>>>>> ee9079f8
 	        attrs.put("alt", htmlEntities(species.getShortName()));
 	        attrs.put("class", "species_img");
 	        homePageSpeciesSection.append(getHTMLTag("img", attrs));
@@ -443,18 +439,12 @@
         this.writeln(getImageSources());
         this.writeln("</div>");
 
-<<<<<<< HEAD
         this.writeln("<div class='col-xs-12 col-md-3 archive_site'>");
         this.writeln("View archive sites:");
         this.writeln("<a title='Archive site Bgee version 12' href='http://bgee.org/bgee12' target='_blank'>"
                 + "version 12</a>");
         this.writeln("<a title='Archive site Bgee version 13' href='http://bgee.org/bgee13' target='_blank'>"
                 + "version 13</a>");
-=======
-        this.writeln("<div class='col-xs-12 col-md-2'>");
-        this.writeln("<a id ='archive_site' title='Archive site' href='https://bgee.org/bgee/bgee' target='_blank'>"
-	    		+ "View archive site</a>");
->>>>>>> ee9079f8
         this.writeln("</div>");
         
         this.writeln("</div>"); // close bgee_more_info row
