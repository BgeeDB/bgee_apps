package org.bgee.model.expressiondata;

import java.math.BigDecimal;
import java.math.RoundingMode;
import java.text.DecimalFormat;
import java.text.NumberFormat;
import java.util.AbstractMap;
import java.util.ArrayList;
import java.util.Collection;
import java.util.Collections;
import java.util.Comparator;
import java.util.HashMap;
import java.util.HashSet;
import java.util.List;
import java.util.Locale;
import java.util.Map;
import java.util.Objects;
import java.util.Set;
import java.util.stream.Collectors;

import org.apache.commons.math3.exception.DimensionMismatchException;
import org.apache.commons.math3.ml.clustering.Cluster;
import org.apache.commons.math3.ml.clustering.Clusterable;
import org.apache.commons.math3.ml.clustering.DBSCANClusterer;
import org.apache.commons.math3.ml.distance.CanberraDistance;
import org.apache.commons.math3.ml.distance.DistanceMeasure;
import org.apache.logging.log4j.LogManager;
import org.apache.logging.log4j.Logger;
import org.bgee.model.expressiondata.CallData.DiffExpressionCallData;
import org.bgee.model.expressiondata.CallData.ExpressionCallData;
import org.bgee.model.expressiondata.baseelements.DataPropagation;
import org.bgee.model.expressiondata.baseelements.DataQuality;
import org.bgee.model.expressiondata.baseelements.DiffExpressionFactor;
import org.bgee.model.expressiondata.baseelements.SummaryCallType;
import org.bgee.model.expressiondata.baseelements.SummaryCallType.DiffExpressionSummary;
import org.bgee.model.expressiondata.baseelements.SummaryCallType.ExpressionSummary;
import org.bgee.model.expressiondata.baseelements.SummaryQuality;
import org.bgee.model.gene.Gene;

/**
 * This class describes the calls related to gene baseline expression and differential expression.
 * 
 * @author  Frederic Bastian
 * @author  Valentine Rech de Laval
 * @version Bgee 14, Feb. 2017
 * @since   Bgee 13, Sept. 2015
 * @param <T> The type of {@code SummaryCallType}.
 * @param <U> The type of {@code CallData}.
 */
//XXX: and what if it was a multi-species query? Should we use something like a MultiSpeciesCondition?
//TODO: move inner classes to different files
public abstract class Call<T extends Enum<T> & SummaryCallType, U extends CallData<?>> {
    private final static Logger log = LogManager.getLogger(Call.class.getName());

    //**********************************************
    //   INNER CLASSES
    //**********************************************
    public static class ExpressionCall extends Call<ExpressionSummary, ExpressionCallData> {

        //**********************************************************
        //   INNER CLASSES, STATIC ATTRIBUTES AND METHODS, 
        //   RELATED TO CLUSTERING BASED ON EXPRESSION RANK SCORE 
        //**********************************************************
        /**
         * Allows to specify the method to use to cluster {@code ExpressionCall}s based on 
         * their global mean rank score. Recommended clustering method as of Bgee 13: 
         * {@code BGEE_DIST_TO_MAX}.
         * <ul>
         * <li>{@code CANBERRA_DIST_TO_MAX}: define clusters so that each member is connected 
         * to another member by a distance below the threshold, using Canberra distance. 
         * This allows to identify "shifts" or "jumps" of rank scores between {@code ExpressionCall}s. 
         * Recommended threshold as of Bgee 13: around 0.19. 
         * <li>{@code BGEE_DIST_TO_MAX}: same as {@code CANBERRA_DIST_TO_MAX}, 
         * but the distance metric used is a Bgee metric, see {@link ExpressionCall.BgeeRankDistance}.
         * Recommended threshold as of Bgee 13: around 1.9. 
         * <li>{@code FIXED_CANBERRA_DIST_TO_MAX}: same as {@code CANBERRA_DIST_TO_MAX}, but each member 
         * is connected by a fixed score distance rather than by a Canberra distance threshold.  
         * The fixed score distance is the difference between the minimum score of the cluster, 
         * and a score defined so that their Canberra distance is equal to the threshold.
         * This avoids to have increasing differences of score corresponding to the same 
         * Canberra distance inside a given cluster. 
         * Recommended threshold as of Bgee 13: around 0.19. 
         * <li>{@code CANBERRA_DBSCAN}: perform a DBScan analysis, using Canberra distance 
         * as distance score, and 1 as the minimum cluster size. The distance threshold 
         * will correspond to the allowed "radius" of clusters. In practice, there is no difference with
         * {@code CANBERRA_DIST_TO_MAX}, as we define outliers as being part of their own cluster. 
         * Recommended threshold as of Bgee 13: around 0.19. 
         * <li>{@code CANBERRA_DIST_TO_MEAN}: define clusters so that the distance between each member, 
         * and the mean of the cluster, is below the distance threshold, using Canberra distance. 
         * Recommended threshold as of Bgee 13: around 0.18. 
         * <li>{@code CANBERRA_DIST_TO_MEDIAN}: define clusters so that the distance between each member, 
         * and the median of the cluster, is below the distance threshold, using Canberra distance. 
         * Recommended threshold as of Bgee 13: around 0.18. 
         * <li>{@code CANBERRA_DIST_TO_MIN}: define clusters so that the distances between all members 
         * are all below the distance threshold, using Canberra distance. 
         * Recommended threshold as of Bgee 13: around 0.2. 
         * </ul>
         * 
         * @author Frederic Bastian
         * @version Bgee 13 June 2016
         * @see #generateMeanRankScoreClustering(Collection, ClusteringMethod, double)
         * @since Bgee 13 June 2016
         */
        public static enum ClusteringMethod {
            FIXED_CANBERRA_DIST_TO_MAX(false), CANBERRA_DIST_TO_MAX(false), CANBERRA_DBSCAN(false), 
            CANBERRA_DIST_TO_MEAN(false), CANBERRA_DIST_TO_MEDIAN(false), CANBERRA_DIST_TO_MIN(false), 
            BGEE_DIST_TO_MAX(true);
            /**
             * @see #isDistanceMeasureAboveOne()
             */
            private final boolean distanceMeasureAboveOne;
            /**
             * @param distanceMeasureAboveOne   See {@link #isDistanceMeasureAboveOne()}.
             */
            private ClusteringMethod(boolean distanceMeasureAboveOne) {
                this.distanceMeasureAboveOne = distanceMeasureAboveOne;
            }
            /**
             * @return  A {@code boolean} defining whether the distance measure 
             *          used by this clustering method ranges from 0 to 1 (if {@code false}), 
             *          or if it is always greater than or equal to 1 (if {@code true}).
             */
            public boolean isDistanceMeasureAboveOne() {
                return distanceMeasureAboveOne;
            }
        }
        /**
         * Used internally to specify the reference score to use when performing 
         * a distance-based clustering. 
         * 
         * @see ClusteringMethod
         * @see #generateDistBasedClustering(Collection, double, DistanceMeasure, DistanceReference)
         */
        private static enum DistanceReference {
            MEAN, MEDIAN, MIN, MAX;
        }
        
        /**
         * A {@code DistanceMeasure} specific to Bgee for clustering {@code ExpressionCall}s 
         * based on their mean global ranks. The provided {@code Array}s can only have a dimension of 1, 
         * otherwise a {@code DimensionMismatchException} will be thrown. Values in the {@code Array}s 
         * can only be stricly positive, otherwise an {@code IllegalArgumentException} will be thrown.
         * <p>
         * Distance measure: {@code (max(score1, score2)^1.03)/min(score1, score2)}.
         * 
         * @author Frederic Bastian
         * @version Bgee 13 June 2016
         * @since Bgee 13 June 2016
         */
        protected static class BgeeRankDistance implements DistanceMeasure {
            private static final long serialVersionUID = -1963975219509338786L;

            @Override
            public double compute(double[] a, double[] b) 
                    throws DimensionMismatchException, IllegalArgumentException {
                if (a.length != 1) {
                    throw log.throwing(new DimensionMismatchException(a.length, 1));
                }
                if (b.length != 1) {
                    throw log.throwing(new DimensionMismatchException(b.length, 1));
                }
                if (a[0] <= 0.000001 || b[0] <= 0.0000001) {
                    throw log.throwing(new IllegalArgumentException("This distance measure "
                            + "doesn't manage negative nor near 0 values"));
                }
                double max = b[0];
                double min = a[0];
                if (a[0] > b[0]) {
                    max = a[0];
                    min = b[0];
                }
                return log.exit(Math.pow(max, 1.03)/min);
            }
        }
        
        /**
<<<<<<< HEAD
=======
         * A {@code Comparator} of {@code ExpressionCall}s, performing the following comparisons 
         * in order: 
         * <ol>
         * <li>comparison based on {@link ExpressionCall#getMeanRank()}
         * <li>in case of equality, comparison based on {@link ExpressionCall#getGeneId()}
         * <li>in case of equality, and if a {@code ConditionGraph} was provided at instantiation, 
         * comparison based on the relations between {@code Condition}s (see 
         * {@link ExpressionCall#getCondition()} and {@link ConditionGraph#compare(Condition, Condition)})
         * <li>in case of equality, comparison based on the attributes of {@code Condition}s 
         * (see {@link ExpressionCall#getCondition()} and {@link Condition#compareTo(Condition)}.
         * </ol>
         * 
         * @author Frederic Bastian
         * @version Bgee 13 June 2016
         * @since Bgee 13 June 2016
         *
         */
        public static class RankComparator implements Comparator<ExpressionCall> {
            /**
             * The {@code Comparator} to use in method {@link #compare(ExpressionCall, ExpressionCall)}.
             */
            private final Comparator<ExpressionCall> rankComparator;
            /**
             * The {@code ConditionGraph} used by the {@link #rankComparator}. Can be {@code null}.
             */
            private final ConditionGraph conditionGraph;
            
            /**
             * Instantiate a {@code RankComparator} not using any {@code ConditionGraph}.
             */
            public RankComparator() {
                this(null);
            }
            /**
             * Instantiate a {@code RankComparator} that can take into account 
             * relations between {@code Condition}s, thanks to a {@code ConditionGraph}.
             * 
             * @param condGraph A {@code ConditionGraph} used to sort {@code Condition}s based on 
             *                  their relations between each other, in case of equal ranks 
             *                  and equal gene IDs. Can be {@code null} if it is not needed 
             *                  to do such a sorting based on relations.
             */
            public RankComparator(ConditionGraph condGraph) {
                Comparator<ExpressionCall> tmpComparator = Comparator
                        //Order first by global mean rank
                        .comparing(ExpressionCall::getMeanRank, 
                                Comparator.nullsLast(Comparator.naturalOrder()))
                        //important in case of score equality: 
                        //Order by genes
                        .thenComparing(c -> c.getGene() == null? null : c.getGene().getEnsemblGeneId(), 
                                Comparator.nullsLast(Comparator.naturalOrder()))
                        //Order by species as, in bgee 14, gene IDs are not unique
                        .thenComparing(c -> c.getGene() == null? null : c.getGene().getSpecies().getId(), 
                    Comparator.nullsLast(Comparator.naturalOrder()));
                if (condGraph != null) {
                    tmpComparator = tmpComparator
                            //Then, we want the most precise conditions first (for the method 
                            //identifyRedundantCalls, and also for better display)
                            .thenComparing(ExpressionCall::getCondition, 
                                    Comparator.nullsLast(condGraph::compare));
                }
                this.rankComparator = tmpComparator
                        //If everything else fails, simply order by the attributes of the Condition
                        .thenComparing(ExpressionCall::getCondition, 
                                Comparator.nullsLast(Comparator.naturalOrder()));
                this.conditionGraph = condGraph;
            }
            @Override
            public int compare(ExpressionCall call1, ExpressionCall call2) {
                log.entry(call1, call2);
                return log.exit(this.rankComparator.compare(call1, call2));
            }
            /**
             * @return  The {@code ConditionGraph} used by this {@code Comparator}. Can be {@code null} 
             *          if none was used. 
             */
            public ConditionGraph getConditionGraphs() {
                return conditionGraph;
            }
        }
        
        /**
>>>>>>> e485c046
         * A {@code ClusteringMethod} that is the default recommended method for clustering 
         * {@code ExpressionCall}s based on their global mean rank. The default distance threshold 
         * to use is provided by {@link #DEFAULT_DISTANCE_THRESHOLD}.
         * 
         * @see #DEFAULT_DISTANCE_THRESHOLD
         * @see #generateMeanRankScoreClustering(Collection, ClusteringMethod, double)
         */
        public static final ClusteringMethod DEFAULT_CLUSTERING_METHOD = ClusteringMethod.BGEE_DIST_TO_MAX;
        /**
         * A {@code double} that is the default recommended distance threshold to apply 
         * to the clustering method defined by {@link #DEFAULT_CLUSTERING_METHOD}, 
         * for clustering {@code ExpressionCall}s based on their global mean rank.
         * 
         * @see #DEFAULT_CLUSTERING_METHOD
         * @see #generateMeanRankScoreClustering(Collection, ClusteringMethod, double)
         */
        public static final double DEFAULT_DISTANCE_THRESHOLD = 1.9;

        public static final int MAX_EXPRESSION_SCORE = 1000;


        /**
         * Filter equal {@code ExpressionCall}s and return a {@code List} ordered based on:
         * <ol>
         * <li>comparison of {@link ExpressionCall#getGlobalMeanRank()}
         * <li>in case of equality, comparison of {@link ExpressionCall#getGene()}
         * <li>in case of equality, and if a {@code ConditionGraph} was provided at instantiation,
         * comparison based on the relations between {@code Condition}s (see
         * {@link ExpressionCall#getCondition()}): calls with more precise {@code Condition}s
         * are ordered in first positions.
         * <li>in case of equality, comparison based on the attributes of {@code Condition}s
         * (see {@link ExpressionCall#getCondition()} and {@link Condition#compareTo(Condition)}.
         * </ol>
         *
         * @param calls             A {@code Collection} of {@code ExpressionCall}s to be ordered
         * @param conditionGraph    A {@code ConditionGraph} allowing to retrieve relations between {@code Condition}s
         *                          of the {@code ExpressionCall}s. Can be {@code null} if the relations
         *                          should not be considered for the ordering.
         * @return                  A correctly sorted {@code List} of {@code ExpressionCall}s.
         */
        public static List<ExpressionCall> filterAndOrderCallsByRank(
                Collection<ExpressionCall> calls, final ConditionGraph conditionGraph) {
            log.entry(calls, conditionGraph);
            if (calls == null) {
                return log.exit(null);
            }
            Set<ExpressionCall> callsToSort = new HashSet<>(calls);
            if (callsToSort.size() <= 1) {
                return log.exit(new ArrayList<>(callsToSort));
            }

            long startOrderingTimeInMs = System.currentTimeMillis();

            //First, we order by mean rank and gene IDs and species.

            //We want to order calls by their global mean rank, then by their gene.
            //For calls with equal rank and gene, we order them based on the relations between Conditions
            //in the ConditionGraph. But to do this, we cannot simply rely on a Comparator (see method
            //'sortEqualRankGeneCalls').
            List<ExpressionCall> sortedCalls = callsToSort.stream()
                    //* First, we group calls with equal ranks and gene, to be later able to order
                    //these ExpressionCalls based on their Conditions and relations between them.
                    //* To do that, we could create some fake ExpressionCalls as keys,
                    //with only the Gene and rank set, but actually, the equals/hashCode methods
                    //of ExpressionCall do not use the ranks, so we use a SimpleEntry as key.
                    //(equals/hashCode methods of SimpleEntry use the equals/hashCode methods
                    //of their key and value, so we're good).
                    //* It would be better to not rely on the equals method of BigDecimal,
                    //since 2.1 and 2.10 are not considered equals by this method.
                    //All our ranks should thus have the same scale for this code to work properly.
                    .collect(Collectors.groupingBy(
                            c -> new AbstractMap.SimpleEntry<>(c.getGlobalMeanRank(), c.getGene())))

                    //Now, we order the grouped Map based on the rank of the calls first, then on their Gene
                    .entrySet().stream().sorted(Map.Entry.comparingByKey(Comparator
                            //First, we compare the ranks (that are the keys in the Entry)
                            //(the JVM cannot infer the generic types at the first call to 'comparing',
                            //we set them explicitly)
                            .<Map.Entry<BigDecimal, Gene>, BigDecimal>comparing(e -> e.getKey(),
                                    Comparator.nullsLast(Comparator.naturalOrder()))
                            //Now, we compare the Genes (that are values in the Entry).
                            //First, we order by the species ID of the Gene, as in bgee 14, gene IDs are not unique
                            .thenComparing(e -> e.getValue() == null? null : e.getValue().getSpecies().getId(),
                                    Comparator.nullsLast(Comparator.naturalOrder()))
                            //Now by their gene ID
                            .thenComparing(e -> e.getValue() == null? null : e.getValue().getEnsemblGeneId(),
                                    Comparator.nullsLast(Comparator.naturalOrder()))
                            ))

                    //Now, we retrieve the calls in order, based on their rank and Gene,
                    //and with calls with equal rank and Gene reordered based on the relations between Conditions
                    //(method 'sortEqualRankGeneCalls')
                    .flatMap(e -> sortEqualRankGeneCalls(e.getValue(), conditionGraph).stream())
                    //That's it! :p
                    .collect(Collectors.toList());

            log.debug("Calls sorted in {} ms", System.currentTimeMillis() - startOrderingTimeInMs);
            return log.exit(sortedCalls);
        }

        /**
         * Sort {@code ExpressionCall}s with equal rank and {@code Gene}s based on the relations
         * between {@code Condition}s of the calls, and based on the {@code Condition}s. We cannot define
         * a consistent {@code Comparator} to use the relations between {@code Condition}s, this is why
         * we implemented this method.
         * <p>
         * <pre>
         * For instance, if we have the following relations between some anat. entities:
         *            anat1
         *           /  \  \
         *      anat2  anat3\
         *                \  \
         *                anat4
         * </pre>
         * The {@code ConditionGraph} will tell us that 'anat4' is more precise than 'anat3', but not than 'anat2'.
         * Then, anat2 = anat3, anat2 = anat4, but anat3 > anat4 => inconsistent comparator,
         * leading to spurious results when used in a sort.
         *
         * @param equalRankCallsToOrder {@code ExpressionCall}s of same rank and {@code Gene}, to be ordered
         *                              based on their {@code Condition}s and the relations between them.
         * @param graph                 A {@code ConditionGraph} allowing to retrieve relations between
         *                              {@code Condition}s of the {@code ExpressionCall}s. Can be {@code null}
         *                              if the relations should not be considered for the ordering.
         * @return                      A correctly sorted {@code List} of {@code ExpressionCall}s.
         */
        private static List<ExpressionCall> sortEqualRankGeneCalls(List<ExpressionCall> equalRankCallsToOrder,
                ConditionGraph graph) {
            log.entry(equalRankCallsToOrder, graph);

            //We recreate a new List to avoid side-effects.
            List<ExpressionCall> equalRankCalls = new ArrayList<>(equalRankCallsToOrder);

            if (equalRankCalls.size() <= 1) {
                return log.exit(equalRankCalls);
            }

            //First, we sort the equal calls by their Condition, to have a stable sorting,
            //for case where we cannot determine a guaranteed sort order based on the graph relations.
            Collections.sort(equalRankCalls, Comparator.comparing(ExpressionCall::getCondition,
                    Comparator.nullsLast(Comparator.naturalOrder())));

            //If we don't need to order based on relations between Conditions, we stop here
            if (graph == null) {
                return log.exit(equalRankCalls);
            }

            //Now, we do our best to order the calls based on the graph relations between conditions
            int index1 = 0;
            //`alreadyCompared` allows to make the computation faster, and is also a protection
            //against potential cycles in the relations.
            Map<ExpressionCall, Set<ExpressionCall>> alreadyCompared = new HashMap<>();
            while (index1 < equalRankCalls.size()) {
                int index2 = index1 + 1;
                while (index2 < equalRankCalls.size()) {

                    ExpressionCall call1 = equalRankCalls.get(index1);
                    ExpressionCall call2 = equalRankCalls.get(index2);
                    assert Objects.equals(call1.getGlobalMeanRank(), call2.getGlobalMeanRank()) &&
                        Objects.equals(call1.getGene(), call2.getGene());
                    Set<ExpressionCall> compared1 = alreadyCompared.computeIfAbsent(call1, k -> new HashSet<>());
                    Set<ExpressionCall> compared2 = alreadyCompared.computeIfAbsent(call2, k -> new HashSet<>());
                    Condition cond1 = call1.getCondition();
                    Condition cond2 = call2.getCondition();
                    boolean toMove = false;

                    if (!compared1.contains(call2) && !compared2.contains(call1)) {
                        //put non-null condition first
                        if ((cond1 == null && cond2 != null) ||
                            //Or more precise conditions first
                            (cond1 != null && cond2 != null &&
                                cond1.getSpecies().equals(cond2.getSpecies()) &&
                                graph.isConditionMorePrecise(cond1, cond2))) {
                            toMove = true;
                        }
                    } else {
                        assert !(cond1 != null && cond2 != null &&
                                cond1.getSpecies().equals(cond2.getSpecies()) &&
                                graph.isConditionMorePrecise(cond1, cond2)):
                               "If the conditions have been already compared, we shouldn't be in the case "
                               + "where they would need to be re-ordered, unless there is a cycle "
                               + "in the ontology, or a weird behavior of our comparisons";
                    }

                    if (toMove) {
                        //XXX: costly operation to remove then add, maybe we should use a LinkedList?
                        equalRankCalls.remove(index2);
                        equalRankCalls.add(index1, call2);
                        //All elements were shifted right after the call to `add`,
                        //so the element at index1 + 1 is `call1` we just compared to.
                        //We can start iteration again at index1 + 2.
                        //And we have to start all over from there because we don't have consistent comparisons
                        //based on the relations between conditions.
                        index2 = index1 + 2;
                    } else {
                        index2++;
                    }
                    compared1.add(call2);
                    compared2.add(call1);
                }
                index1++;
            }
            return log.exit(equalRankCalls);
        }
        
        /**
         * Identifies redundant {@code ExpressionCall}s from the provided {@code Collection}. 
         * This method returns {@code ExpressionCall}s for which there exists a more precise call 
         * (i.e., with a more precise condition), at a better or equal rank (see 
         * {@link #getMeanRank()}). {@code calls} can contain {@code ExpressionCall}s 
         * for different genes. 
         * 
         * @param calls            A {@code Collection} of {@code ExpressionCall}s to filter. 
         *                         If the information of global mean rank or of Condition is missing, 
         *                         an {@code IllegalArgumentException} is thrown. 
         * @param conditionGraph   A {@code ConditionGraph}, containing all the {@code Condition}s 
         *                         related to {@code calls}. Otherwise, an {@code IllegalArgumentException} 
         *                         is thrown. 
         * @return                 A {@code Set} containing the {@code ExpressionCall}s that are redundant.
         * @throws IllegalArgumentException If the {@code Condition} of a provided {@code ExpressionCall} 
         *                                  could not be found in the provided {@code ConditionGraph}, 
         *                                  or if an information of global mean rank or of Condition 
         *                                  was missing in an {@code ExpressionCall}.
         * @see #identifyRedundantCalls(List, ConditionGraph)
         * @see ConditionGraph#isConditionMorePrecise(Condition, Condition)
         * @see ConditionGraph#getDescendantConditions(Condition)
         */
        public static Set<ExpressionCall> identifyRedundantCalls(Collection<ExpressionCall> calls, 
                ConditionGraph conditionGraph) throws IllegalArgumentException {
            log.entry(calls, conditionGraph);
            
            //for the computations, we absolutely need to order the calls using RankComparator
            return log.exit(identifyRedundantCalls(filterAndOrderCallsByRank(calls, conditionGraph),
                    conditionGraph));
            
        }
        
        /**
         * Identifies redundant {@code ExpressionCall}s using an already sorted {@code List}. 
         * This method performs exactly the same operation as {@link #identifyRedundantCalls(
         * Collection, ConditionGraph)}, but is provided for performance issue: several methods, 
         * in this class and outside, absolutely need to use a {@code List} of {@code ExpressionCall}s 
         * sorted by the {@code RankComparator} using a {@code ConditionGraph}, which can be costly 
         * for considering relations between {@code Condition}s; it is then possible 
         * to sort a {@code List} of {@code ExpressionCall}s outside of this method, to reuse it 
         * for different method calls.
         * 
         * @param calls            A {@code List} of {@code ExpressionCall}s to filter, sorted using 
         *                         the {@code RankComparator}. 
         * @param conditionGraph   A {@code ConditionGraph}, containing all the {@code Condition}s 
         *                         related to {@code calls}. Otherwise, an {@code IllegalArgumentException} 
         *                         is thrown. 
         * @return                 A {@code Set} containing the {@code ExpressionCall}s that are redundant.
         * @throws IllegalArgumentException If the {@code Condition} of a provided {@code ExpressionCall} 
         *                                  could not be found in the provided {@code ConditionGraph}, 
         *                                  or if an information of global mean rank or of Condition 
         *                                  was missing in an {@code ExpressionCall}, or if the list 
         *                                  was not sorted at least based on ranks.
         * @see ExpressionCall.RankComparator
         * @see ConditionGraph#isConditionMorePrecise(Condition, Condition)
         * @see ConditionGraph#getDescendantConditions(Condition)
         */
        public static Set<ExpressionCall> identifyRedundantCalls(List<ExpressionCall> calls, 
                ConditionGraph conditionGraph) throws IllegalArgumentException {
            log.entry(calls, conditionGraph);
        
            long startFilteringTimeInMs = System.currentTimeMillis();
            
            Set<ExpressionCall> redundantCalls = new HashSet<>();
            Set<ExpressionCall> validatedCalls = new HashSet<>();
            ExpressionCall previousCall = null;
            for (ExpressionCall call: calls) {
                //We cannot make sure that the List was ordered using a RankComparator 
                //with a ConditionGraph, it would be too costly, but we perform a minimal check 
                //on ranks and conditions
                if (call.getMeanRank() == null) {
                    throw log.throwing(new IllegalArgumentException("Missing rank for call: "
                            + call));
                }
                if (call.getCondition() == null) {
                    throw log.throwing(new IllegalArgumentException("Missing Condition for call: "
                            + call));
                }
                if (previousCall != null && 
                        previousCall.getMeanRank().compareTo(call.getMeanRank()) > 0) {
                    throw log.throwing(new IllegalArgumentException("Provided List incorrectly sorted"));
                }
                
                //Retrieve the validated conditions for the currently iterated gene
                Set<Condition> validatedCondition = validatedCalls.stream()
                        .filter(c -> Objects.equals(
                            c.getGene() == null ? null: c.getGene().getEnsemblGeneId(),
                            call.getGene() == null ? null: call.getGene().getEnsemblGeneId()))
                        //Filter by species as, in bgee 14, gene IDs are not unique
                        .filter(c -> Objects.equals(
                            c.getGene() == null ? null: c.getGene().getSpecies().getId(),
                            call.getGene() == null ? null: call.getGene().getSpecies().getId()))
                        .map(ExpressionCall::getCondition)
                        .collect(Collectors.toSet());
                //check whether any of the validated Condition is a descendant 
                //of the Condition of the iterated call
                //(of note, validatedConditions are always from calls with an index lesser than
                //the index of the iterated call in the List)
                if (validatedCondition.isEmpty() || Collections.disjoint(validatedCondition, 
                        conditionGraph.getDescendantConditions(call.getCondition()))) {
                    
                    log.trace("Valid call: {}", call);
                    validatedCalls.add(call);
                } else {
                    log.trace("Redundant call: {}", call);
                    redundantCalls.add(call);
                }
                previousCall = call;
            }
            
            log.debug("Redundant calls filtered in {} ms", System.currentTimeMillis() - startFilteringTimeInMs);
            return log.exit(redundantCalls);
        }
        
        /**
         * Generate a clustering of {@code ExpressionCall}s based on their global mean rank 
         * (see {@link #getMeanRank()}). The {@code ExpressionCall}s of only one gene 
         * can be clustered at a time, otherwise an {@code IllegalArgumentException} is thrown.
         * 
         * @param calls             A {@code Collection} of {@code ExpressionCall}s of one gene 
         *                          with global mean ranks defined.
         * @param method            The {@code ClusteringMethod} to use for clustering. 
         * @param distanceThreshold A {@code double} that is the distance threshold applied to 
         *                          the {@code ClusteringMethod}. 
         * @return      A {@code Map} where keys are {@code ExpressionCall}s, the associated value 
         *              being the index of the group in which they are clustered, 
         *              based on their expression score. Group indexes are assigned in ascending 
         *              order of expression score, starting from 0.
         * @throws IllegalArgumentException If {@code calls} represents the expression of several genes, 
         *                                  of if the global mean ranks are not defined. 
         */
        public static Map<ExpressionCall, Integer> generateMeanRankScoreClustering(
                Collection<ExpressionCall> calls, ClusteringMethod method, double distanceThreshold) 
                        throws IllegalArgumentException {
            log.entry(calls, method, distanceThreshold);

            //for the computations, we need a List sorted by rank, but we don't need to take 
            //relations between Conditions into account
            return log.exit(generateMeanRankScoreClustering(filterAndOrderCallsByRank(calls, null),
                    method, distanceThreshold));
            
        }

        /**
         * Generate a clustering of {@code ExpressionCall}s using a {@code List}. 
         * This method performs exactly the same operation as {@link #generateMeanRankScoreClustering(
         * Collection, ClusteringMethod, double)}, but is provided for performance issue: 
         * some clustering methods need to sort the {@code ExpressionCall}s based on their rank, 
         * and several methods, in this class or outside, absolutely need to use a {@code List} 
         * of {@code ExpressionCall}s sorted by the {@code RankComparator}, 
         * which can be costly when relations between {@code Condition}s need to be considered; 
         * because the clustering needs to be consistent with such lists, it is then possible 
         * to sort a {@code List} of {@code ExpressionCall}s outside of this method, to reuse it 
         * for different method calls.
         * 
         * @param calls             A {@code List} of {@code ExpressionCall}s of one gene 
         *                          sorted at least by their global mean ranks.
         * @param method            The {@code ClusteringMethod} to use for clustering. 
         * @param distanceThreshold A {@code double} that is the distance threshold applied to 
         *                          the {@code ClusteringMethod}. 
         * @return      A {@code Map} where keys are {@code ExpressionCall}s, the associated value 
         *              being the index of the group in which they are clustered, 
         *              based on their expression score. Group indexes are assigned in ascending 
         *              order of expression score, starting from 0.
         * @throws IllegalArgumentException If {@code calls} is not correctly sorted, 
         *                                  or represents the expression of several genes. 
         */
        public static Map<ExpressionCall, Integer> generateMeanRankScoreClustering(
                List<ExpressionCall> calls, ClusteringMethod method, double distanceThreshold) 
                        throws IllegalArgumentException {
            log.entry(calls, method, distanceThreshold);
            long startFilteringTimeInMs = System.currentTimeMillis();
            
            //sanity check
            ExpressionCall previousCall = null;
            for (ExpressionCall call: calls) {
                if (previousCall != null) { 
                    if (previousCall.getMeanRank().compareTo(call.getMeanRank()) > 0) {
                        throw log.throwing(new IllegalArgumentException(
                                "Provided List incorrectly sorted"));
                    }
                    if (!Objects.equals(
                            previousCall.getGene() == null ? null: previousCall.getGene().getEnsemblGeneId(),
                            call.getGene() == null ? null: call.getGene().getEnsemblGeneId())) {
                        throw log.throwing(new IllegalArgumentException(
                                "A clustering can only be performed one gene at a time"));
                    }
                }
            }
            
            Map<ExpressionCall, Integer> clustering = null;
            switch(method) {
            case CANBERRA_DBSCAN: 
                clustering = generateDBScanClustering(calls, distanceThreshold, 1, 
                        new CanberraDistance());
                break;
            case CANBERRA_DIST_TO_MEAN: 
                clustering = generateDistBasedClustering(calls, distanceThreshold, 
                        new CanberraDistance(), DistanceReference.MEAN);
                break;
            case CANBERRA_DIST_TO_MEDIAN: 
                clustering = generateDistBasedClustering(calls, distanceThreshold, 
                        new CanberraDistance(), DistanceReference.MEDIAN);
                break;
            case CANBERRA_DIST_TO_MIN: 
                clustering = generateDistBasedClustering(calls, distanceThreshold, 
                        new CanberraDistance(), DistanceReference.MIN);
                break;
            case CANBERRA_DIST_TO_MAX:
                clustering = generateDistBasedClustering(calls, distanceThreshold, 
                        new CanberraDistance(), DistanceReference.MAX);
                break;
            case FIXED_CANBERRA_DIST_TO_MAX:
                clustering = generateFixedCanberraDistToMaxClustering(calls, distanceThreshold);
                break;
            case BGEE_DIST_TO_MAX:
                clustering = generateDistBasedClustering(calls, distanceThreshold, 
                        new BgeeRankDistance(), DistanceReference.MAX);
                break;
            default: 
                throw log.throwing(new IllegalArgumentException("Unrecognized clustering method: " 
                        + method));
            }
            log.trace("Calls clustered in {} ms", System.currentTimeMillis() - startFilteringTimeInMs);
            assert clustering != null;
            return log.exit(clustering);
        }
        /**
         * Generate a clustering of {@code ExpressionCall}s based on their global mean rank 
         * using DBScan (see {@link #getMeanRank()} and <a href='https://commons.apache.org/proper/commons-math/apidocs/org/apache/commons/math3/ml/clustering/DBSCANClusterer.html'>
         * org.apache.commons.math3.ml.clustering.DBSCANClusterer</a>).
         * 
         * @param calls     A {@code List} of {@code ExpressionCall}s ordered by their global mean rank. 
         *                  DBScan doesn't use a sorted List, but we need one to "fill the gaps" 
         *                  caused by DBScan outliers.
         * @param epislon   A {@code double} that is the distance radius to use for DBScan.
         * @param minSize   An {@code int} that is the minimum size of a resulting cluster.
         * @param measure   A {@code DistanceMeasure} to compute distances. 
         * @return          A {@code Map} where keys are {@code ExpressionCall}s, the associated value 
         *                  being the index of the group in which they are clustered, 
         *                  based on their expression score. Group indexes are assigned in ascending 
         *                  order of expression score, starting from 0.
         */
        private static Map<ExpressionCall, Integer> generateDBScanClustering(
                List<ExpressionCall> calls, double epislon, int minSize, DistanceMeasure measure) {
            log.entry(calls, epislon, minSize, measure);

            /**
             * A wrapper for {@code ExpressionCall} to implement the {@code Clusterable} interface.
             */
            final class ExpressionCallClusterable implements Clusterable {
                private final ExpressionCall refCall;
                
                private ExpressionCallClusterable(ExpressionCall call) {
                    this.refCall = call;
                }
                @Override
                public double[] getPoint() {
                    return new double[]{this.refCall.getMeanRank().doubleValue()};
                }
                public ExpressionCall getRefExpressionCall() {
                    return refCall;
                }
            }
            
            DBSCANClusterer<ExpressionCallClusterable> clusterer = 
                    new DBSCANClusterer<>(epislon, minSize, measure);
            List<Cluster<ExpressionCallClusterable>> clusters = clusterer.cluster(
                    calls.stream().map(ExpressionCallClusterable::new).collect(Collectors.toList()));
            
            //first, we extract a mapping ExpressionCall -> group index from DBScan clustering
            Map<ExpressionCall, Integer> tmpCallsToGroup = clusters.stream().flatMap(c -> {
                int groupIndex = clusters.indexOf(c);
                return c.getPoints().stream().map(p -> 
                    new AbstractMap.SimpleEntry<ExpressionCall, Integer>(
                        p.getRefExpressionCall(), groupIndex));
            }).collect(Collectors.toMap(e -> e.getKey(), e -> e.getValue()));
            log.debug("Original DBScan clustering: {}", tmpCallsToGroup);
            
            //Now, we fill the ExpressionCalls missing from the clustering because of outliers.
            Map<ExpressionCall, Integer> callsToGroup = new HashMap<>();
            int computedGroupIndex = -1;
            Integer lastIndex = null;
            for (ExpressionCall call: calls) {
                Integer groupIndex = tmpCallsToGroup.get(call);
                //we create a new cluster for each outlier, or if we are really iterating a new group. 
                //So, in groupIndex is null, we are iterating an outlier, we create a cluster; 
                //if lastIndex is null, the last call was an outlier, so either we iterate 
                //another outlier, or a new group, in any case we create a new cluster; 
                //finally, if groupIndex != lastIndex, we are moving from a real cluster 
                //to another cluster.
                if (groupIndex == null || lastIndex == null || groupIndex != lastIndex) {
                    computedGroupIndex++;
                }
                callsToGroup.put(call, computedGroupIndex);
                lastIndex = groupIndex;
            }
            log.debug("Secondary DBScan clustering: {}", callsToGroup);
            
            return log.exit(callsToGroup);
        }
        /**
         * Generate a clustering of {@code ExpressionCall}s based on their global mean rank 
         * using distance from a reference score, defined depending on {@code ref} argument.
         * 
         * @param calls                 A {@code List} of {@code ExpressionCall}s 
         *                              ordered by their global mean rank.
         * @param distanceThreshold     A {@code double} that is the distance threshold to the reference 
         *                              score of a cluster to consider a call outside of the cluster.
         * @param measure               A {@code DistanceMeasure} to compute distances.
         * @param ref                   A {@code DistanceReference} specifying what is the reference score 
         *                              of a cluster: either it is the minimum score of the cluster 
         *                              (then the distance between all scores must be below the threshold), 
         *                              or the maximum score (then all scores are connected to at least 
         *                              one other score below the threshold), or the mean of the cluster 
         *                              (the distance to the mean of all scores is below the threshold), 
         *                              or the median (distance to the median of all scores below 
         *                              the threshold). 
         * @return          A {@code Map} where keys are {@code ExpressionCall}s, the associated value 
         *                  being the index of the group in which they are clustered, 
         *                  based on their expression score. Group indexes are assigned in ascending 
         *                  order of expression score, starting from 0.
         */
        private static Map<ExpressionCall, Integer> generateDistBasedClustering(
                List<ExpressionCall> calls, double distanceThreshold, 
                DistanceMeasure measure, DistanceReference ref) {
            log.entry(calls, distanceThreshold, measure, ref);
            
            Map<ExpressionCall, Integer> callsToGroup = new HashMap<>();
            int groupIndex = -1;
            List<ExpressionCall> groupMember = null;
            for (ExpressionCall call: calls) {
                log.trace("Iterating call for distance-based clustering: {}", call);
                boolean createGroup = false;

                //create a new group if first iteration
                if (groupMember == null) {
                    createGroup = true;
                } else {
                    double[] refScore = new double[1];
                    boolean compareToMin = false;
                    switch (ref) {
                    case MIN: 
                        refScore[0] = groupMember.get(0).getMeanRank().doubleValue();
                        break;
                    case MAX: 
                        refScore[0] = groupMember.get(groupMember.size() - 1).getMeanRank()
                                       .doubleValue();
                        break;
                    case MEAN: 
                        refScore[0] = (groupMember.stream()
                                            .mapToDouble(c -> c.getMeanRank().doubleValue()).sum() 
                                        + call.getMeanRank().doubleValue())
                                        /(groupMember.size() + 1);
                        compareToMin = true;
                        break;
                    case MEDIAN: 
                        List<ExpressionCall> nextGroupMember = new ArrayList<>(groupMember);
                        nextGroupMember.add(call);
                        refScore[0] = getMedianMeanRankScore(nextGroupMember);
                        compareToMin = true;
                        break;
                    default: 
                        throw log.throwing(new IllegalArgumentException("Unsupported reference: " + ref));
                    }
                    assert refScore[0] != 0;
                    
                    double distance = measure.compute(refScore, 
                            new double[]{call.getMeanRank().doubleValue()});
                    if (log.isTraceEnabled()) {
                        log.trace("Reference score: {} - current score: {} - Distance: {} - "
                                + "Distance threshold: {} - Compare to min: {} - "
                                + "Rank of first member: {}, Distance to ref: {}", 
                              refScore[0], call.getMeanRank().doubleValue(), 
                              distance, distanceThreshold, compareToMin, 
                              groupMember.get(0).getMeanRank().doubleValue(), 
                              measure.compute(refScore, 
                                  new double[]{groupMember.get(0).getMeanRank().doubleValue()}));
                    }
                    
                        //if the distance between the ref score 
                        //and the currently iterated score is over the threshold 
                    if (distance > distanceThreshold || 
                        //or, in case of distance to mean or median, if, by adding the currently 
                        //iterated score to the group, the distance between the ref. score 
                        //and the minimum score of the group will be over the threshold.
                        (compareToMin && measure.compute(refScore, 
                                    new double[]{groupMember.get(0).getMeanRank().doubleValue()}) 
                            > distanceThreshold)) {
                        createGroup = true;
                    }
                }
                
                if (createGroup) {
                    log.trace("Create new group");
                    groupIndex++;
                    groupMember = new ArrayList<>();
                }
                groupMember.add(call);
                callsToGroup.put(call, groupIndex);
                log.trace("Assign Call {} to group index {}", call, groupIndex);
            }
            
            return log.exit(callsToGroup);
        }
        
        /**
         * Generates clustering for {@link ClusteringMethod FIXED_CANBERRA_DIST_TO_MAX}.
         * 
         * @param calls                 A {@code List} of {@code ExpressionCall}s 
         *                              ordered by their global mean rank.
         * @param distanceThreshold     A {@code double} that is the distance threshold to the reference 
         *                              score of a cluster to consider a call outside of the cluster.
         * @return          A {@code Map} where keys are {@code ExpressionCall}s, the associated value 
         *                  being the index of the group in which they are clustered, 
         *                  based on their expression score. Group indexes are assigned in ascending 
         *                  order of expression score, starting from 0.
         */
        private static Map<ExpressionCall, Integer> generateFixedCanberraDistToMaxClustering(
                List<ExpressionCall> calls, double distanceThreshold) {
            log.entry(calls, distanceThreshold);
            
            Map<ExpressionCall, Integer> callsToGroup = new HashMap<>();
            int groupIndex = -1;
            double groupAllowedScoreDiff = 0;
            double previousScore = 0;
            for (ExpressionCall call: calls) {
                double currentScore = call.getMeanRank().doubleValue();

                // create a new group if first iteration, 
                // or if current score over the allowed score diff. 
                // 
                // Note: we could compute a new distance threshold for the max score of the cluster 
                // and the currently iterated score to be in the allowed score diff:
                // new_potential_max = cluster_max + allowed_score_diff
                // dist_threshold = (new_potential_max - cluster_max)/(new_potential_max + cluster_max)
                // dist_threshold = (allowed_score_diff)/(2 * cluster_max + allowed_score_diff)
                if (groupIndex == -1 || 
                        currentScore - previousScore - groupAllowedScoreDiff >= -0.000001) {
                    
                    groupIndex++;
                    // At cluster creation, we compute the allowed difference of score, 
                    // so that a score and the minimum score of the cluster are below 
                    // the distance threshold.
                    // Camberra distance: (score2 - score1)/(score2 + score1) = dist_threshold
                    // Score2 as a function of score1 and dist_threshold: 
                    // score2 = -score1(1 + dist_threshold)/(dist_threshold - 1)
                    // => allowed_score_diff = -score1 * ((1 + dist_threshold)/(dist_threshold - 1) + 1)
                    groupAllowedScoreDiff = -currentScore 
                            * ((1 + distanceThreshold)/(distanceThreshold - 1) + 1);
                } 
                callsToGroup.put(call, groupIndex);
                previousScore = currentScore;
            }
            
            return log.exit(callsToGroup);
        }
        
        /**
         * Get the median mean rank from {@code ExpressionCall}s ordered based on their rank. 
         * 
         * @param calls A {@code List} of {@code ExpressionCall}s ordered by their global mean rank 
         *              (see {@link #getMeanRank()}).
         * @return      A {@code double} that is the median mean rank. 
         */
        private static double getMedianMeanRankScore(List<ExpressionCall> calls) {
            log.entry(calls);
            int size = calls.size();
            if (size == 0) {
                throw log.throwing(new IllegalArgumentException("Can't compute mediam of empty list"));
            }
            if (size == 1) {
                return log.exit(calls.get(0).getMeanRank().doubleValue());
            }
            if (size % 2 == 0) {
                return log.exit((calls.get(size/2).getMeanRank().doubleValue() 
                           + calls.get(size/2 - 1).getMeanRank().doubleValue())
                           /2);
            } 
            return log.exit(calls.get((size - 1)/2).getMeanRank().doubleValue());
        }
        
        /**
         * A {@code NumberFormat} to format rank scores less than 10.
         */
        private static final NumberFormat FORMAT1 = getNumberFormat(1);
        /**
         * A {@code NumberFormat} to format rank scores less than 100.
         */
        private static final NumberFormat FORMAT10 = getNumberFormat(10);
        /**
         * A {@code NumberFormat} to format rank scores less than 1000.
         */
        private static final NumberFormat FORMAT100 = getNumberFormat(100);
        /**
         * A {@code NumberFormat} to format rank scores greater than or equal to 1000.
         */
        private static final NumberFormat FORMAT1000 = getNumberFormat(1000);
        /**
         * @param max   An {@code int} to retrieve a {@code NumberFormat} managing values 
         *              less than 10, or less than 100, or less than 1000, or greater than 
         *              or equal to 10000.
         * @return      A {@code NumberFormat} parameterized for formatting rank scores 
         *              of the appropriate range.
         */
        private static final NumberFormat getNumberFormat(int max) {
            log.entry(max);
            NumberFormat formatter = NumberFormat.getInstance(Locale.US);
            formatter.setRoundingMode(RoundingMode.HALF_UP);
            if (max < 10) {
                formatter.setMaximumFractionDigits(2);
                formatter.setMinimumFractionDigits(2);
            } else if (max < 100) {
                formatter.setMaximumFractionDigits(1);
                formatter.setMinimumFractionDigits(1);
            } else if (max < 1000) {
                formatter.setMaximumFractionDigits(0);
                formatter.setMinimumFractionDigits(0);
            //FIXME: the javadoc for DecimalFormat explicitly states that NumberFormat.getInstance
            //may return subclasses of NumberFormat other than DecimalFormat, this means this code
            //is potentially broken on some machines. (Note FB: otherwise, why do you think I bothered
            //using this NumberFormat mechanism, seriously? :p)
            } else if (formatter instanceof DecimalFormat) {
                ((DecimalFormat) formatter).applyPattern("0.00E0");
            } else {
                throw log.throwing(new IllegalStateException("No formatter could be defined"));
            }
            return log.exit(formatter);
        }

        //*******************************************
        // INSTANCE ATTRIBUTES AND METHODS
        //*******************************************

        private final DataPropagation dataPropagation;
        /**
         * @see #getMeanRank()
         * ATTRIBUTE NOT TAKEN INTO ACCOUNT IN HASHCODE/EQUALS METHODS.
         */
        //TODO: Maybe create a new RankScore class, storing the rank, 
        //plus an information of confidence about it.
        private final BigDecimal meanRank;
        /**
         * A {@code BigDecimal} that is the max rank over all conditions and data types
         * for the combination of condition parameters used to produce this {@code ExpressionCall}.
         * Stores for convenience to be able to compute a global expression score.
         * ATTRIBUTE NOT TAKEN INTO ACCOUNT IN HASHCODE/EQUALS METHODS.
         */
        private final BigDecimal maxRank;

        public ExpressionCall(Gene gene, Condition condition, DataPropagation dataPropagation, 
                ExpressionSummary summaryCallType, SummaryQuality summaryQual, 
                Collection<ExpressionCallData> callData,
                BigDecimal globalMeanRank, BigDecimal maxRank) {
            this(gene, condition, dataPropagation, summaryCallType, summaryQual, callData,
                    globalMeanRank, maxRank, null);
        }
        public ExpressionCall(Gene gene, Condition condition, DataPropagation dataPropagation, 
                ExpressionSummary summaryCallType, SummaryQuality summaryQual, 
                Collection<ExpressionCallData> callData,
                BigDecimal globalMeanRank, BigDecimal maxRank,
                Collection<ExpressionCall> sourceCalls) {
            super(gene, condition, summaryCallType, summaryQual, callData,
                sourceCalls == null ? new HashSet<>() : sourceCalls.stream()
                    .map(c -> (Call<ExpressionSummary, ExpressionCallData>) c)
                    .collect(Collectors.toSet()));
            
            if (globalMeanRank != null && globalMeanRank.compareTo(new BigDecimal(0)) <= 0 ||
                    maxRank != null && maxRank.compareTo(new BigDecimal(0)) <= 0) {
                throw log.throwing(new IllegalArgumentException(
                        "A rank cannot be less than or equal to 0."));
            }
            if (globalMeanRank != null && maxRank == null) {
                throw log.throwing(new IllegalArgumentException(
                        "The max rank must be provided when a rank is provided."));
            }
            //BigDecimal are immutable, no need to copy them
            this.meanRank = globalMeanRank;
            this.maxRank = maxRank;
            this.dataPropagation = dataPropagation;
        }

        public DataPropagation getDataPropagation() {
            return dataPropagation;
        }
        /**
         * @return  The {@code BigDecimal} corresponding to the score allowing to rank 
         *          this {@code ExpressionCall}.
         *          
         * @see #getFormattedMeanRank()
         */
        public BigDecimal getMeanRank() {
            return this.meanRank;
        }
        public Integer getExpressionScore() {
            throw new UnsupportedOperationException("Not implemented");
        }
        /**
         * @return  A {@code String} corresponding to the rank score of this call, formatted 
         *          with always 3 digits displayed, e.g.: 1.23, 12.3, 123, 1.23e3, ... 
         *          
         * @see #getMeanRank()
         */
        public String getFormattedMeanRank() {
            log.entry();
            if (this.meanRank == null) {
                throw log.throwing(new IllegalStateException("No rank was provided for this call."));
            }
            NumberFormat formatter = null;
            //start with values over 1000, more chances to have a match
            if (this.meanRank.compareTo(new BigDecimal(1000)) >= 0) {
                formatter = FORMAT1000;
            } else if (this.meanRank.compareTo(new BigDecimal(10)) < 0) {
                formatter = FORMAT1;
            } else if (this.meanRank.compareTo(new BigDecimal(100)) < 0) {
                formatter = FORMAT10;
            } else if (this.meanRank.compareTo(new BigDecimal(1000)) < 0) {
                formatter = FORMAT100;
            }
            //1E2 to 1e2
            return log.exit(formatter.format(this.meanRank).toLowerCase(Locale.ENGLISH));
        }
        
        @Override
        public int hashCode() {
            final int prime = 31;
            int result = super.hashCode();
            result = prime * result + ((dataPropagation == null) ? 0 : dataPropagation.hashCode());
            //we don't take into account rank information for hashCode/equals methods
            return result;
        }
        @Override
        public boolean equals(Object obj) {
            if (this == obj) {
                return true;
            }
            if (!super.equals(obj)) {
                return false;
            }
            if (getClass() != obj.getClass()) {
                return false;
            }
            ExpressionCall other = (ExpressionCall) obj;
            if (dataPropagation == null) {
                if (other.dataPropagation != null)
                    return false;
            } else if (!dataPropagation.equals(other.dataPropagation))
                return false;
            //we don't take into account rank information for hashCode/equals methods
            return true;
        }

        @Override
        public String toString() {
            StringBuilder builder = new StringBuilder();
            builder.append("ExpressionCall [gene=").append(getGene())
                   .append(", condition=").append(getCondition())
                   .append(", dataPropagation=").append(getDataPropagation())
                   .append(", summaryCallType=").append(getSummaryCallType())
                   .append(", summaryQuality=").append(getSummaryQuality())
                   .append(", callData=").append(getCallData())
                   .append(", sourceCalls()=").append(getSourceCalls())
                   .append(", globalMeanRank=").append(meanRank)
                   .append(", maxRank=").append(maxRank)
                   .append("]");
            return builder.toString();
        }
    }
    
    //TODO: check that all DiffExpressionCallData 
    //have the same DiffExpressionFactor, consistent with the DiffExpressionCall
    public static class DiffExpressionCall extends Call<DiffExpressionSummary, DiffExpressionCallData> {
        /**
         * @see #getDiffExpressionFactor()
         */
        private final DiffExpressionFactor diffExpressionFactor;
        
        public DiffExpressionCall(DiffExpressionFactor factor, Gene gene, 
                Condition condition, DiffExpressionSummary summaryCallType, 
                SummaryQuality summaryQual, Collection<DiffExpressionCallData> callData) {
            this(factor, gene, condition, summaryCallType, summaryQual, callData, null);
        }
        
        public DiffExpressionCall(DiffExpressionFactor factor, Gene gene, 
            Condition condition, DiffExpressionSummary summaryCallType, 
            SummaryQuality summaryQual, Collection<DiffExpressionCallData> callData,
            Collection<DiffExpressionCall> sourceCalls) {
            super(gene, condition, summaryCallType, summaryQual, callData, 
                sourceCalls == null ? new HashSet<>() : sourceCalls.stream()
                .map(c -> (Call<DiffExpressionSummary, DiffExpressionCallData>) c)
                .collect(Collectors.toSet()));
            this.diffExpressionFactor = factor;
        }

        /**
         * @return  A {@code DiffExpressionFactor} defining the criteria on which comparisons 
         *          of expression levels were made. 
         */
        public DiffExpressionFactor getDiffExpressionFactor() {
            return diffExpressionFactor;
        }

        @Override
        public int hashCode() {
            final int prime = 31;
            int result = super.hashCode();
            result = prime * result + ((diffExpressionFactor == null) ? 0 : diffExpressionFactor.hashCode());
            return result;
        }
        @Override
        public boolean equals(Object obj) {
            if (this == obj) {
                return true;
            }
            if (!super.equals(obj)) {
                return false;
            }
            if (getClass() != obj.getClass()) {
                return false;
            }
            DiffExpressionCall other = (DiffExpressionCall) obj;
            if (diffExpressionFactor != other.diffExpressionFactor) {
                return false;
            }
            return true;
        }

        @Override
        public String toString() {
            
            StringBuilder builder = new StringBuilder();
            builder.append("DiffExpressionCall [diffExpressionFactor()=").append(getDiffExpressionFactor())
                   .append(", super Call=").append(super.toString())
                   .append("]");
            return builder.toString();
        }
    }
    
    //**********************************************
    //   INSTANCE ATTRIBUTES AND METHODS
    //**********************************************
    
    private final Gene gene;
    
    private final Condition condition;
    
    private final T summaryCallType;
    
    private final SummaryQuality summaryQuality;
    
    private final Set<U> callData;

    //XXX: not used yet. We keep it to later be able to display the "raw" calls used to generate this "global" call.
    private final Set<Call<T, U>> sourceCalls;

    private Call(Gene gene, Condition condition,
        T summaryCallType, SummaryQuality summaryQuality, Collection<U> callData, 
        Set<Call<T, U>> sourceCalls) {
        if (DataQuality.NODATA.equals(summaryQuality)) {
            throw log.throwing(new IllegalArgumentException("An actual DataQuality must be provided."));
        }
//        if ((callData == null || callData.isEmpty()) && (isObservedData == null || summaryCallType == null || summaryQuality == null)) {
//            throw log.throwing(new IllegalArgumentException(
//                "Call data must be provided to infer isObservedData, summaryCallType and summaryQuality."));
//        }
        this.gene = gene;
        this.condition = condition;
        this.callData = Collections.unmodifiableSet(
            callData == null? new HashSet<>(): new HashSet<>(callData));
//        if (callData != null && !callData.isEmpty()) {
//            this.isObservedData = isObservedData != null? isObservedData : inferIsObservedData(this.callData);
//            this.summaryCallType = summaryCallType != null? summaryCallType : inferSummaryCallType(this.callData);
//            this.summaryQuality = summaryQuality != null? summaryQuality : inferSummaryQuality(this.callData);            
//        } else {
            this.summaryCallType = summaryCallType;
            this.summaryQuality = summaryQuality;            
//        }
        this.sourceCalls = Collections.unmodifiableSet(
            sourceCalls == null? new HashSet<>(): new HashSet<>(sourceCalls));
    }
    
    public Gene getGene() {
        return gene;
    }
    public Condition getCondition() {
        return condition;
    }
    public T getSummaryCallType() {
        return summaryCallType;
    }
    public SummaryQuality getSummaryQuality() {
        return summaryQuality;
    }
    public Set<U> getCallData() {
        return callData;
    }
    public Set<Call<T, U>> getSourceCalls() {
        return sourceCalls;
    }
    
    @Override
    public int hashCode() {
        final int prime = 31;
        int result = 1;
        result = prime * result + ((gene == null) ? 0 : gene.hashCode());
        result = prime * result + ((condition == null) ? 0 : condition.hashCode());
        result = prime * result + ((summaryCallType == null) ? 0 : summaryCallType.hashCode());
        result = prime * result + ((summaryQuality == null) ? 0 : summaryQuality.hashCode());
        result = prime * result + ((callData == null) ? 0 : callData.hashCode());
        result = prime * result + ((sourceCalls == null) ? 0 : sourceCalls.hashCode());
        return result;
    }
    
    @Override
    public boolean equals(Object obj) {
        if (this == obj) {
            return true;
        }
        if (obj == null) {
            return false;
        }
        if (getClass() != obj.getClass()) {
            return false;
        }
        Call<?, ?> other = (Call<?, ?>) obj;
        if (gene == null) {
            if (other.gene != null) {
                return false;
            }
        } else if (!gene.equals(other.gene)) {
            return false;
        }
        if (condition == null) {
            if (other.condition != null) {
                return false;
            }
        } else if (!condition.equals(other.condition)) {
            return false;
        }
        if (summaryCallType == null) {
            if (other.summaryCallType != null) {
                return false;
            }
        } else if (!summaryCallType.equals(other.summaryCallType)) {
            return false;
        }
        if (summaryQuality != other.summaryQuality) {
            return false;
        }
        if (callData == null) {
            if (other.callData != null) {
                return false;
            }
        } else if (!callData.equals(other.callData)) {
            return false;
        }
        if (sourceCalls == null) {
            if (other.sourceCalls != null) {
                return false;
            }
        } else if (!sourceCalls.equals(other.sourceCalls)) {
            return false;
        }
        return true;
    }

    @Override
    public String toString() {
        StringBuilder builder = new StringBuilder();
        builder.append("Call [gene=").append(gene)
               .append(", condition=").append(condition)
               .append(", summaryCallType=").append(summaryCallType)
               .append(", summaryQuality=").append(summaryQuality)
               .append(", callData=").append(callData)
               .append(", sourceCalls=").append(sourceCalls)
               .append("]");
        return builder.toString();
    }
}<|MERGE_RESOLUTION|>--- conflicted
+++ resolved
@@ -174,91 +174,6 @@
         }
         
         /**
-<<<<<<< HEAD
-=======
-         * A {@code Comparator} of {@code ExpressionCall}s, performing the following comparisons 
-         * in order: 
-         * <ol>
-         * <li>comparison based on {@link ExpressionCall#getMeanRank()}
-         * <li>in case of equality, comparison based on {@link ExpressionCall#getGeneId()}
-         * <li>in case of equality, and if a {@code ConditionGraph} was provided at instantiation, 
-         * comparison based on the relations between {@code Condition}s (see 
-         * {@link ExpressionCall#getCondition()} and {@link ConditionGraph#compare(Condition, Condition)})
-         * <li>in case of equality, comparison based on the attributes of {@code Condition}s 
-         * (see {@link ExpressionCall#getCondition()} and {@link Condition#compareTo(Condition)}.
-         * </ol>
-         * 
-         * @author Frederic Bastian
-         * @version Bgee 13 June 2016
-         * @since Bgee 13 June 2016
-         *
-         */
-        public static class RankComparator implements Comparator<ExpressionCall> {
-            /**
-             * The {@code Comparator} to use in method {@link #compare(ExpressionCall, ExpressionCall)}.
-             */
-            private final Comparator<ExpressionCall> rankComparator;
-            /**
-             * The {@code ConditionGraph} used by the {@link #rankComparator}. Can be {@code null}.
-             */
-            private final ConditionGraph conditionGraph;
-            
-            /**
-             * Instantiate a {@code RankComparator} not using any {@code ConditionGraph}.
-             */
-            public RankComparator() {
-                this(null);
-            }
-            /**
-             * Instantiate a {@code RankComparator} that can take into account 
-             * relations between {@code Condition}s, thanks to a {@code ConditionGraph}.
-             * 
-             * @param condGraph A {@code ConditionGraph} used to sort {@code Condition}s based on 
-             *                  their relations between each other, in case of equal ranks 
-             *                  and equal gene IDs. Can be {@code null} if it is not needed 
-             *                  to do such a sorting based on relations.
-             */
-            public RankComparator(ConditionGraph condGraph) {
-                Comparator<ExpressionCall> tmpComparator = Comparator
-                        //Order first by global mean rank
-                        .comparing(ExpressionCall::getMeanRank, 
-                                Comparator.nullsLast(Comparator.naturalOrder()))
-                        //important in case of score equality: 
-                        //Order by genes
-                        .thenComparing(c -> c.getGene() == null? null : c.getGene().getEnsemblGeneId(), 
-                                Comparator.nullsLast(Comparator.naturalOrder()))
-                        //Order by species as, in bgee 14, gene IDs are not unique
-                        .thenComparing(c -> c.getGene() == null? null : c.getGene().getSpecies().getId(), 
-                    Comparator.nullsLast(Comparator.naturalOrder()));
-                if (condGraph != null) {
-                    tmpComparator = tmpComparator
-                            //Then, we want the most precise conditions first (for the method 
-                            //identifyRedundantCalls, and also for better display)
-                            .thenComparing(ExpressionCall::getCondition, 
-                                    Comparator.nullsLast(condGraph::compare));
-                }
-                this.rankComparator = tmpComparator
-                        //If everything else fails, simply order by the attributes of the Condition
-                        .thenComparing(ExpressionCall::getCondition, 
-                                Comparator.nullsLast(Comparator.naturalOrder()));
-                this.conditionGraph = condGraph;
-            }
-            @Override
-            public int compare(ExpressionCall call1, ExpressionCall call2) {
-                log.entry(call1, call2);
-                return log.exit(this.rankComparator.compare(call1, call2));
-            }
-            /**
-             * @return  The {@code ConditionGraph} used by this {@code Comparator}. Can be {@code null} 
-             *          if none was used. 
-             */
-            public ConditionGraph getConditionGraphs() {
-                return conditionGraph;
-            }
-        }
-        
-        /**
->>>>>>> e485c046
          * A {@code ClusteringMethod} that is the default recommended method for clustering 
          * {@code ExpressionCall}s based on their global mean rank. The default distance threshold 
          * to use is provided by {@link #DEFAULT_DISTANCE_THRESHOLD}.
@@ -330,7 +245,7 @@
                     //since 2.1 and 2.10 are not considered equals by this method.
                     //All our ranks should thus have the same scale for this code to work properly.
                     .collect(Collectors.groupingBy(
-                            c -> new AbstractMap.SimpleEntry<>(c.getGlobalMeanRank(), c.getGene())))
+                            c -> new AbstractMap.SimpleEntry<>(c.getMeanRank(), c.getGene())))
 
                     //Now, we order the grouped Map based on the rank of the calls first, then on their Gene
                     .entrySet().stream().sorted(Map.Entry.comparingByKey(Comparator
@@ -416,7 +331,7 @@
 
                     ExpressionCall call1 = equalRankCalls.get(index1);
                     ExpressionCall call2 = equalRankCalls.get(index2);
-                    assert Objects.equals(call1.getGlobalMeanRank(), call2.getGlobalMeanRank()) &&
+                    assert Objects.equals(call1.getMeanRank(), call2.getMeanRank()) &&
                         Objects.equals(call1.getGene(), call2.getGene());
                     Set<ExpressionCall> compared1 = alreadyCompared.computeIfAbsent(call1, k -> new HashSet<>());
                     Set<ExpressionCall> compared2 = alreadyCompared.computeIfAbsent(call2, k -> new HashSet<>());
