<div ng-cloak> <!-- class="container-fluid" --> 

    <h1>TopAnat - Gene Expression Enrichment</h1>

    <div id='bgee_introduction'>
	   <p>GO-like enrichment of anatomical terms, mapped to genes by expression patterns.
	       It is possible to run TopAnat using our 
	       <a href='https://bioconductor.org/packages/release/bioc/html/BgeeDB.html' class='external_link' 
	       target='_blank'>BgeeDB R package</a>.
           This is the same as this web-service, but with more flexibility in 
           the choice of parameters and developmental stages, and is based on the 
           <a href='http://www.bioconductor.org/packages/release/bioc/html/topGO.html' class='external_link'
           title='topGO package in Bioconductor' target='_blank'>topGO package</a>.
	   </p>
    </div>


    <form id="queryForm" style="font-size: 14px;" name="queryForm" ng-submit="vm.postForm()" novalidate>

        <input type="hidden" ng-model="vm.isFormValidDevStages" required/>
        <input type="hidden" ng-model="vm.isFormValidDataTypes" required/>

        <div ng-cloak style="position: fixed; top: 10px; right: 10px; width: 100px; background-color: white;">
            <loading></loading>
        </div>

        <!-- <div class="row vert-offset horiz-offset" style="padding-bottom: 20px;"> -->
        <div class="row">
	        <ul ng-cloak class="nav nav-pills">
	            <li ng-class="{'active': vm.showRecentJobsPanel}">
	                <a role="button" ng-click="vm.toggleRecentJobs();">
	                    <span class="glyphicon glyphicon-th-list" aria-hidden="true"></span>
	                    Recent Jobs
	                    <span ng-if="vm.recentJobs.length > 0" class="badge">{{vm.recentJobs.length}}</span>
	                </a>
	            </li>
	            <li>
	                <a href="?page=doc&action=top_anat" role="button">
	                    <span class="glyphicon glyphicon-education" aria-hidden="true"></span>
	                    Documentation
	                </a>
	            </li>
	        </ul>
            <span class="examples">
                <!--  See popover text in help.json -->
                <span class="glyphicon glyphicon-pushpin"></span> Examples 
                <!-- Do not add a trailing slash to the example URLs, see comments in topanat.js -->
                <a class="bgee-loading" href="?page=top_anat#/result/00fecfca04bf1b2cf88ced9b0a937d68f0eea6cb"
                   uib-popover="{{vm.help}}" popover-trigger="mouseenter" popover-placement="bottom"
                   popover-append-to-body="true" popover-title="Example 1"
                   ng-mouseover="vm.getOnlineHelpForItem('Example 1')">1</a>
                <a class="bgee-loading" href="?page=top_anat#/result/8fce889da7b4519c5792573ed3933032c8122819"
                   uib-popover="{{vm.help}}" popover-trigger="mouseenter" popover-placement="bottom"
                   popover-append-to-body="true" popover-title="Example 2"
                   ng-mouseover="vm.getOnlineHelpForItem('Example 2')">2</a>
                <a class="bgee-loading" href="?page=top_anat#/result/e37009ba698919c75d06e81b3eca5d48f78210a0"
                   uib-popover="{{vm.help}}" popover-trigger="mouseenter" popover-placement="bottom"
                   popover-append-to-body="true" popover-title="Example 3"
                   ng-mouseover="vm.getOnlineHelpForItem('Example 3')">3</a>
                <a class="bgee-loading" href="?page=top_anat#/result/7e8c74c073be03be4c40810c16c6be06c0bef1be"
                   uib-popover="{{vm.help}}" popover-trigger="mouseenter" popover-placement="bottom"
                   popover-append-to-body="true" popover-title="Example 4"
                   ng-mouseover="vm.getOnlineHelpForItem('Example 4')">4</a>
                <a class="bgee-loading" href="?page=top_anat#/result/5fc8ff1fcfed7cfba0f82f82a67b418ce8a709b6"
                   uib-popover="{{vm.help}}" popover-trigger="mouseenter" popover-placement="bottom"
                   popover-append-to-body="true" popover-title="Example 5"
                   ng-mouseover="vm.getOnlineHelpForItem('Example 5')">5</a>
            </span>
        </div>

        <div uib-collapse="!vm.showRecentJobsPanel" id="recentjobs" class="row" >

            <div ng-show="vm.recentJobs.length > 0">
                <ul class="list-group" >
                    <li ng-repeat="job in vm.recentJobs" class="list-group-item">
			            <img class="img-topanat-xsmall" uib-tooltip="Species: {{job.species}}"
                            ng-src="{{vm.species_img(job.taxid)}}"> |
                        {{job.creationDate}} |
						<span class="truncate-parent"><span ng-show="job.title" uib-tooltip="{{job.title}}" class="truncate">{{job.title}}</span> |</span>
                        <a class="btn-xs btn-success bgee-loading" style="text-decoration: none;" ng-href="#/result/{{job.hash}}" bgee-linkreload>View Job</a>
                        <a class="btn-xs btn-danger" style="text-decoration: none;" href="" ng-click="vm.removeJob(job);" style="margin-left: 6px;">Remove job</a></li>
                </ul>
            </div>
            <div class="ng-cloak" ng-if="vm.recentJobs.length == 0 && vm.recentJobs">
                No recent jobs stored.
            </div>
        </div>

        <!-- GENE LIST + BACKGROUND + ADVANCED OPTIONS -->
        <div class="row" style="margin-top: 15px;">

            <!-- GENE LIST -->
            <div class="col-sm-4">

                <div class="media gl-label">


                        <img ng-src="{{vm.species_img(vm.selected_taxid)}}" class="img-responsive img-topanat-small pull-right" ng-show="vm.selected_taxid !==''" uib-tooltip="Detected species: {{vm.selected_species}}">


                    <div id="gene-list-media" class="media-body ng-cloak">

                        <h4 class="media-heading gl-sizetransformable" ng-class="{'smaller_head':vm.selected_taxid, 'bigger':!vm.selected_taxid || ((vm.uploader.isUploading || vm.fg_list) && !vm.selected_species)}">Gene list</h4>

						<p ng-show="(vm.uploader.isUploading || vm.fg_list !== '') && !vm.selected_species && !vm.showDevStageError" ng-hide="(!vm.uploader.isUploading && vm.fg_list == '') || vm.selected_species !== '' || vm.showDevStageError" class="smaller">

                            <span>
                                <i class="fa fa-circle-o-notch fa-spin" ></i>
                                Detecting species corresponding to the gene list, retrieving associated developmental and life stages
                            </span>

                        </p>

<<<<<<< HEAD
                        <p ng-show="vm.geneValidationMessage !== ''" ng-hide="vm.geneValidationMessage === '' || vm.showDevStageError" class="smaller">{{vm.geneValidationMessage}}</p>
=======

                        <p ng-show="vm.geneValidationMessage !== ''" 
                            ng-hide="vm.geneValidationMessage === '' || vm.showDevStageError" 
                            class="smaller" ng-bind-html="vm.geneValidationMessage">
                        </p>
>>>>>>> 7ad43f89

                        <p ng-show="vm.showDevStageError" ng-hide="!vm.showDevStageError" class="smaller">{{vm
                            .showDevStageError}}</p>

                    </div>

                </div>
                <!--  VI, Dec, 2015: when file upload activated, modify the 'placeholder line below:
                placeholder="Enter a list of Ensembl identifiers, one ID per line, no quotes, no comma. Use same format for file upload."
                 -->
                <textarea name="fg_list" id="fg_list"
                          ng-model="vm.fg_list"

                          ng-trim="false"
                          placeholder="Enter a list of Ensembl identifiers, one ID per line, no quotes, no comma."
                          ng-class="{'error': vm.selected_species !== '' && !vm.isValidSpecies}"
                          rows="8"
                          cols="30"
                          ng-change="vm.getDevStages('fg', vm.fg_list)"
                          ng-model-options="{ updateOn: 'default blur', debounce: { 'default': 600, 'blur': 0 } }"
                          ng-disabled="vm.formSubmitted"
                          class="form-control"
                          required>
                </textarea>
                <!-- VRDL: FIXME: Remove that info when we give to the user the option of
                 choosing a species. In same time, remove filter into CommandTopAnat.getGeneResponse() -->
                <p ng-show="vm.selected_taxid === 9598" ng-hide="vm.selected_taxid !== 9598" class="alert-info small">Currently, analyses on bonobo data are not possible.
                For accessions starting with 'ENSPTRG', selected species is chimpanzee</p>

                <!-- SD, Dec, 2015: To be resurrect for milestone 3 except if Valentine gives us her green light-->
                <!--<div class="row" style="margin-top: 8px;">
                    <span class="col-xs-12">
                        <span class="btn btn-default btn-file" ng-class="{'disabled': vm.formSubmitted}">
                            Upload gene list<input ng-click="vm.fileType='fg'" nv-file-select="" uploader="vm.uploader" type="file" ng-disabled="vm.formSubmitted" />
                        </span>

                        <span class="col-sm-push-3" id="fgprogress" ng-show="!vm.hideq['fg']"
                              ng-repeat="item in vm.uploader.queue">
                            <span ng-show="vm.uploader.isUploading">Uploading:
                            <strong>{{ vm.fileitem['fg'].name }}</strong>
                        {{ item.file.size/1024|number:2 }} KB</span>
                        </span>

                        <span ng-show="vm.showUploaded['fg']">
                            {{ vm.fileitem['fg'].name }} uploaded! <i class="glyphicon glyphicon-ok"></i>
                        </span>

                        <span ng-show="item.isCancel">
                            <i class="glyphicon glyphicon-ban-circle"></i>
                        </span>

                        <span ng-show="item.isError">
                            <i class="glyphicon glyphicon-remove"></i>
                        </span>

                        <div class="progress" style="margin-top: 10px;" ng-show="!vm.hideq['fg']">
                            <div class="progress-bar" role="progressbar" ng-style="{ 'width': vm.uploader.queue[0].progress + '%' }"></div>
                        </div>
                    </span>
                </div>-->
            </div>

            <!-- BACKGROUND -->
            <!-- Adding ng-class to disable/enable works for the spans and h* elements but not for the inputs or the textarea -->
            <div class="col-sm-4 repeat-animation hide-fade" ng-hide="!vm.isValidSpecies">

                <div class="media gl-label">

                    <div class="media-body ng-cloak">

                        <h4 class="media-heading smaller_head">Background<span style="padding-left: 10px; font-size: 13px;" class="glyphicon glyphicon-question-sign" uib-popover="{{vm.help}}" popover-trigger="mouseenter" popover-placement="bottom" popover-append-to-body="true" popover-title="Custom background" ng-mouseover="vm.getOnlineHelpForItem('Custom background')"></span></h4>

                        <span class="pull-right btn-group btn-group-xs" style="padding: 10px 5px 0 0;">
                        <button type="button" class="btn" ng-model="vm.isBackgroundChecked" ng-click="vm.selectBackground('checked')" ng-disabled="vm.formSubmitted" ng-class="{'active': vm.isBackgroundChecked === 'checked', 'btn-default': vm.isBackgroundChecked === ''}">Bgee data for {{vm.selected_species}}</button>
                        <button type="button" class="btn" ng-model="vm.isBackgroundChecked" ng-click="vm.selectBackground('')" ng-disabled="vm.formSubmitted" ng-class="{'active': vm.isBackgroundChecked === '', 'btn-default': vm.isBackgroundChecked === 'checked'}">Custom data</button>
                        </span>

                        <p style="margin: 5px 5px 0 0;" ng-show="(vm.uploader.isUploading || vm.bg_list) && !vm.background_species" ng-hide="(!vm.uploader.isUploading && !vm.bg_list) || vm.background_species || (vm.background_species == '' &&
                    vm.isBackgroundChecked == 'checked')">
                            <i class="fa fa-circle-o-notch fa-spin"></i>

                            <span style="font-size: x-small" >
                                <em>Detecting species corresponding to the background, checking consistency with gene list.</em>
                            </span>
                        </p>
                        <p style="margin: 5px 5px 0 0;" ng-show="vm.isValidBackgroundMessage !== ''">
                            <span style="font-size: x-small" >
                                <em>{{vm.isValidBackgroundMessage}}</em>
                            </span>
                        </p>
                    </div>
                </div>

                <!--
                <nav class="navbar navbar-default">
                    &lt;!&ndash;<div>&ndash;&gt;
                        <span class="h5">Background
                            &lt;!&ndash; Spinner from font-awesome &ndash;&gt;
                            <div class="fa fa-circle-o-notch fa-spin" ng-show="(vm.uploader.isUploading || vm.bg_list) && !vm.background_species" ng-hide="(!vm.uploader.isUploading && !vm.bg_list) || vm.background_species || (vm.background_species == '' &&
                vm.isBackgroundChecked == 'checked')"></div>
                            <span style="font-size: x-small" ng-show="(vm.uploader.isUploading || vm.bg_list) && !vm.background_species" ng-hide="(!vm.uploader.isUploading && !vm.bg_list) || vm.background_species || (vm.background_species == '' &&
                vm.isBackgroundChecked == 'checked')">
                                <em>Detecting species corresponding to the background, checking consistency with gene list.</em>
                            </span>
                        </span>
                        <div class="btn-group btn-group-xs" role="group" aria-label="">
                            <button type="button" class="btn" ng-model="vm.isBackgroundChecked" ng-click="vm.selectBackground('checked')" ng-disabled="vm.formSubmitted" ng-class="{'btn-primary': vm.isBackgroundChecked === 'checked', 'btn-default': vm.isBackgroundChecked === ''}">Bgee data for {{vm.selected_species}}</button>
                            <button type="button" class="btn" ng-model="vm.isBackgroundChecked" ng-click="vm.selectBackground('')" ng-disabled="vm.formSubmitted" ng-class="{'btn-primary': vm.isBackgroundChecked === '', 'btn-default': vm.isBackgroundChecked === 'checked'}">Custom data</button>
                        </div>
                        &nbsp;<span class="glyphicon glyphicon-question-sign" uib-popover="{{vm.help}}" popover-trigger="mouseenter" popover-placement="bottom" popover-append-to-body="true" popover-title="Custom background" ng-mouseover="vm.getOnlineHelpForItem('Custom background')"></span>
                    &lt;!&ndash;</div>&lt;!&ndash; &ndash;&gt;&ndash;&gt;
                </nav>
-->

                <!-- XXX add the following message at the end of placeholder when file upload enabled:
                     "Use same format for file upload. "-->
                <textarea name="bg_list"
                                         class="form-control"
                                         ng-model="vm.bg_list"
                                         ng-trim="false"
                                         ng-show="(vm.isBackgroundChecked === '') || (vm.isBackgroundChecked === 'checked' && !vm.isValidBackground && vm.bg_list.length > 0)"
                                         placeholder="Ensembl identifiers from {{vm.selected_species}} genome, one ID per line (no quotes, no comma)."
                                         ng-class="{'error': !vm.isValidSpecies}"
                                         ng-change="vm.getDevStages('bg', vm.bg_list)"
                                         ng-model-options="{ updateOn: 'default blur', debounce: { 'default': 600, 'blur': 0 } }"
                                         rows="8"
                                         cols="30"
                                         ng-disabled="(vm.formSubmitted) || (vm.isBackgroundChecked === 'checked' && !vm.isValidBackground && vm.bg_list.length > 0)">
                </textarea>

                <!-- SD, Dec, 2015: To be resurrect for milestone 3 except if Valentine gives us her green light-->
                <!--<div class="row" ng-show="!vm.isBackgroundChecked" ng-hide="vm.isBackgroundChecked"
                     style="margin-top: 8px;">
                        <span class="col-xs-12">
                            <span class="btn btn-default btn-file" ng-class="{'disabled': vm.formSubmitted}">

                                Upload background<input ng-click="vm.fileType='bg'"
                                                        nv-file-select="" uploader="vm.uploader" type="file" ng-disabled="vm.formSubmitted" />
                            </span>

                            <span class="col-sm-push-3" id="bgprogress" ng-show="!vm.hideq['bg']"
                                  ng-repeat="item in vm.uploader.queue">
                                <span ng-show="vm.uploader.isUploading">Uploading:
                                <strong>{{ vm.fileitem['bg'].name }}</strong>
                            {{ item.file.size/1024|number:2 }} KB</span>
                            </span>

                            <span ng-show="vm.showUploaded['bg']">
                                {{ vm.fileitem['bg'].name }} uploaded! <i class="glyphicon glyphicon-ok"></i>
                            </span>

                            <span ng-show="item.isCancel">
                                <i class="glyphicon glyphicon-ban-circle"></i>
                            </span>

                            <span ng-show="item.isError">
                                <i class="glyphicon glyphicon-remove"></i>
                            </span>

                            <div class="progress" style="margin-top: 10px;" ng-show="!vm.hideq['bg']">
                                <div class="progress-bar" role="progressbar" ng-style="{ 'width': vm.uploader.queue[0].progress + '%' }"></div>
                            </div>
                        </span>
                </div>-->
            </div>

            <!-- OPTIONS (EXPRESSION TYPE) -->
            <div class="col-sm-4 repeat-animation hide-fade blink_me " ng-hide="!vm.isValidSpecies">

                <div class="media gl-label">

                    <div class="media-body ng-cloak">
                        <h4 class="media-heading smaller_head">Analysis options</h4>
                    </div>
                </div>

                <div class="row">
                    <div class="col-md-6">
                        <div>
                            <span class="smallest_head">Expression types</span>
                            <p class="text-disabled" style="padding: 0 0 0 15px;">Present</p>
                        </div>
                    </div>
                    <div class="col-md-6">
                            <span class="smallest_head">Data types</span>
                            <div ng-repeat="(key, dataType) in vm.data_type.names" 
                                 class="checkbox checkbox-primary" style="padding: 0 0 0 15px;">
                                <label ng-class="{'highlighted': (!dataType.checked && vm.allowedDataTypes.indexOf(dataType.key) != -1), 'span-disabled': vm.allowedDataTypes.indexOf(dataType.key) == -1}" 
                                       class="checklist-label">&nbsp;&nbsp;
                                    <input type="checkbox" ng-model="dataType.checked" 
                                           ng-change="vm.dataTypesChecked()" 
                                           ng-disabled="vm.allowedDataTypes.indexOf(dataType.key) == -1 || vm.formSubmitted" />
                                       {{dataType.name}}
                                </label>
                            </div>
                            <p ng-cloak ng-show="vm.isValidSpecies && !vm.isFormValidDataTypes" 
                               class="help-block small">At least one data type is required</p>
                    </div>
                </div>
            </div>
        </div>


        <div  style="margin-top: 15px; margin-bottom: 15px;">
            <div>
                <a href="" ng-click="vm.isAdvancedOptionsChecked = !vm.isAdvancedOptionsChecked">Advanced options</a>
            </div>

            <div style="margin-top: 5px;" ng-show="vm.isAdvancedOptionsChecked" ng-hide="!vm.isAdvancedOptionsChecked" class="vert-offset form-inline">
            
                <div class="row">
                    <div class="col-xs-12 form-group">
                        <label class="control-group" ng-class="{'highlighted': vm.isStageChecked != 'checked'}">
                            Developmental and life stages&nbsp;
                            <span class="glyphicon glyphicon-question-sign" uib-popover="{{vm.help}}" 
                                    popover-trigger="mouseenter" popover-placement="top" 
                                    popover-append-to-body="true" popover-title="Developmental and life stages" 
                                    ng-mouseover="vm.getOnlineHelpForItem('Developmental and life stages')"></span>
                        </label>
                        <br>
                        <span class="btn-group btn-group-sm">
                            <button type="button" class="btn" ng-model="vm.isStageChecked" 
                                    ng-click="vm.selectStage('checked')" 
                                    ng-disabled="vm.formSubmitted" 
                                    ng-class="{'active': vm.isStageChecked === 'checked', 'btn-default': vm.isStageChecked === ''}">All stages</button>
                            <button type="button" class="btn" ng-model="vm.isStageChecked" 
                                    ng-click="vm.selectStage('')"
                                    ng-disabled="vm.formSubmitted"
                                    ng-class="{'active': vm.isStageChecked === '', 'btn-default': vm.isStageChecked === 'checked'}">Custom stages</button>
						</span>
						<p ng-cloak ng-show="vm.isStageChecked === '' && vm.developmentStages.length === 0" class="help-block">No species detected from gene list</p>
                        <div ng-repeat="(key, stage) in vm.developmentStages" 
                             class="checkbox checkbox-primary" style="padding: 0 0 0 15px;"
                             ng-show="vm.isStageChecked === ''"
                             ng-disabled="vm.formSubmitted || vm.isStageChecked === 'checked'">
                            <label class="checklist-label">
                                <input type="checkbox" ng-model="stage.checked"
                                       ng-change="vm.devStagesChecked()" ng-disabled="vm.formSubmitted">
                                {{stage.name}}
                            </label>
                        </div>
                        <p ng-cloak ng-show="!vm.isFormValidDevStages" class="help-block">At least one developmental or life stage is required</p>
                    </div>
                </div>
				<hr style="margin-top:5px;margin-bottom:5px;">
                <div class="row">
                    <div class="col-sm-6 col-md-3 col-lg-3 form-group">
                        <label class="control-group" 
                            ng-class="{'highlighted': vm.data_qual !== undefined && vm.data_qual !== null && 
                                vm.data_qual.toUpperCase() !== vm.data_qualDefault.toUpperCase()}">
                            Data quality&nbsp;
                            <span class="glyphicon glyphicon-question-sign" uib-popover="{{vm.help}}" popover-trigger="mouseenter" popover-placement="top" popover-append-to-body="true" popover-title="Data quality" ng-mouseover="vm.getOnlineHelpForItem('Data quality')"></span>
                        </label>
                        <div class="clearfix"></div>
                        <span class="btn-group btn-group-sm">

                            <button ng-repeat="data_quality in vm.data_qualities"
                                    ng-class="{'btn-info': 
                                        ((vm.data_qual === undefined || vm.data_qual === null) &&
                                        data_quality.id.toUpperCase() === vm.data_qualDefault.toUpperCase()) ||
                                        data_quality.id.toUpperCase() === vm.data_qual.toUpperCase(),
                                        'active': 
                                        ((vm.data_qual === undefined || vm.data_qual === null) &&
                                        data_quality.id.toUpperCase() === vm.data_qualDefault.toUpperCase()) ||
                                        data_quality.id.toUpperCase() === vm.data_qual.toUpperCase()}"
                                    type="button"
                                    class="btn btn-default"
                                    ng-model="vm.data_qual"
                                    ng-required="!vm.data_qual"
                                    ng-click="vm.data_qual=data_quality.id"
                                    uib-btn-radio="data_quality.id">{{data_quality.name}}
                            </button>

                        </span>
                    </div>
                    <div class="col-sm-6 col-md-9 col-lg-9 form-group">
                        <label ng-class="{'highlighted': vm.decorr_type != vm.decorr_typeDefault}">
                            Decorrelation type&nbsp;
                            <span class="glyphicon glyphicon-question-sign" uib-popover="{{vm.help}}" popover-trigger="mouseenter" popover-placement="top" popover-append-to-body="true" popover-title="Decorrelation type" ng-mouseover="vm.getOnlineHelpForItem('Decorrelation type')"></span>
                        </label>
                        <div class="clearfix"></div>
                        <span class="btn-group btn-group-sm">

                            <button ng-repeat="decorrelation_type in vm.decorrelation_types"
                                    ng-class="{'btn-primary': decorrelation_type.id === vm.decorr_type, 'notdefault': vm.decorr_type != vm.decorr_typeDefault && decorrelation_type.id === vm.decorr_type}"
                                    type="button"
                                    class="btn btn-default"
                                    ng-model="vm.decorr_type"
                                    ng-required="!vm.decorr_type"
                                    ng-click="vm.decorr_type=decorrelation_type.id"
                                    uib-btn-radio="decorrelation_type.id">{{decorrelation_type.name}}
                            </button>

                        </span>
                    </div>
                </div>
                <hr style="margin-top:5px;margin-bottom:5px;">
                <div class="row row-no-padding">
                    <div class="col-sm-6 col-md-3 col-lg-3 form-group">
                        <label style="margin-right: 15px;" class="col-md-5 text-left" ng-class="{'highlighted': vm.node_size != vm.nodeSizeDefault}"
                               for="node_size">Node&nbsp;size</label>
                        <input type="number" id="node_size" name="node_size" ng-model="vm.node_size"
                               class="ao-input"
                               required
                                min="0"
                               max="{{vm.max_node_size}}">
                        <span class="glyphicon glyphicon-question-sign" uib-popover="{{vm.help}}" popover-trigger="mouseenter" popover-placement="top" popover-append-to-body="true" popover-title="Node size" ng-mouseover="vm.getOnlineHelpForItem('Node size')">
                            </span>
                        <p ng-show="queryForm.node_size.$error.required" class="help-block">The node size is required</p>
                        <p ng-show="queryForm.node_size.$error.number" class="help-block">The node size must be a valid integer</p>
                        <p ng-show="queryForm.node_size.$error.max" class="help-block">The node size smaller than the number of valid background genes</p>

                    </div>
                    <div class="col-sm-6 col-md-9 col-lg-9 form-group">
                        <label style="margin-right: 15px;" class="col-md-2 text-left" for="nb_node" ng-class="{'highlighted': vm.nb_node != vm.nbNodesDefault}">Nb&nbsp;of nodes</label>
                        <input type="number" id="nb_node" name="nb_node" ng-model="vm.nb_node"
                               class="ao-input" required min="0">
                        <span class="glyphicon glyphicon-question-sign" uib-popover="{{vm.help}}" popover-trigger="mouseenter" popover-placement="top" popover-append-to-body="true" popover-title="Number of nodes" ng-mouseover="vm.getOnlineHelpForItem('Number of nodes')">
                        </span>
                        <p ng-show="queryForm.nb_node.$error.required" class="help-block">The number of nodes is required</p>
                        <p ng-show="queryForm.nb_node.$error.number" class="help-block">The number of nodes must be a valid integer</p>
                    </div>
                </div>
                <hr style="margin-top:5px;margin-bottom:5px;">
                <div class="row row-no-padding">

                    <div class="col-sm-6 col-md-3 col-lg-3 form-group">
                        <div>
                            <label style="margin-right: 15px;" class="col-md-5 text-left" for="fdr_thr"
                                   ng-class="{'highlighted': vm.fdr_thr != vm.fdrThresholdDefault}">FDR&nbsp;threshold</label>
                            <input id="fdr_thr" type="text" name="fdr_thr" ng-model="vm.fdr_thr" class="ao-input" ng-pattern=" /^(0(\.\d+)?|1(\.0+)?)$/" required>
                            <span class="glyphicon glyphicon-question-sign" uib-popover="{{vm.help}}" popover-trigger="mouseenter" popover-placement="top" popover-append-to-body="true" popover-title="FDR threshold" ng-mouseover="vm.getOnlineHelpForItem('FDR threshold')">
                                </span>
                            <p ng-show="queryForm.fdr_thr.$invalid" class="help-block">The FDRthreshold must be
                                float between 0 and 1</p>
                            <p ng-show="queryForm.fdr_thr == ''" class="help-block">The FDRthreshold is required</p>
                        </div>
                    </div>
                    <div class="col-sm-6 col-md-9 col-lg-9 form-group">
                        <label style="margin-right: 15px;" class="col-md-2 text-left" for="p_value_thr" ng-class="{'highlighted': vm.p_value_thr != vm.pvalueThresholdDefault}">p&#8209;value&nbsp;threshold</label>
                        <input id="p_value_thr" type="text" name="p_value_thr" ng-model="vm.p_value_thr" class="ao-input" ng-pattern=" /^(0(\.\d+)?|1(\.0+)?)$/" required>
                        <span class="glyphicon glyphicon-question-sign" uib-popover="{{vm.help}}" popover-trigger="mouseenter" popover-placement="top" popover-append-to-body="true" popover-title="p-value threshold" ng-mouseover="vm.getOnlineHelpForItem('p-value threshold')">
                            </span>
                        <p ng-show="queryForm.p_value_thr.$invalid" class="help-block">The p-value threshold must be float</p>
                        <p ng-show="queryForm.p_value_thr == ''" class="help-block">The p-value threshold is required</p>
                    </div>
                </div>
                <hr style="margin-top:5px;margin-bottom:15px;">
            </div>

        </div>

        <!-- SUBMIT BUTTON AND JOB NAME/EMAIL FIELDS -->
        <div class="submit-buttons col-xs-12">
            <div class="row">
				<!-- One button to submit the job -->
				<button class="btn btn-primary btn-lg col-md-2 col-sm-3 col-xs-12"
					type="submit"
					ng-disabled="queryForm.$invalid ||
                        !vm.isValidSpecies ||
                        (vm.isBackgroundChecked === '' && !vm.isValidBackground)"
					ng-show="!vm.formSubmitted && !vm.jobDone">Submit your job
				</button>

				<!-- 2 buttons to display when job is running, 
                     one for canceling job, one fake button that is a link for opening a new TopAnat windows -->
				<a class="btn btn-success btn-lg col-md-2 col-sm-3 col-xs-12"
					target="_blank" href="?page=top_anat"
					ng-show="vm.formSubmitted && !vm.jobDone"
					ng-disabled="!vm.jobId || vm.jobId <= 0"> Start a new job </a>
				<button class="btn btn-danger btn-lg col-md-2 col-sm-3 col-xs-12"
					ng-click="vm.cancelJob()" ng-show="vm.formSubmitted && !vm.jobDone"
					ng-disabled="!vm.jobId || vm.jobId <= 0" type="button">
					Cancel your job</button>

				<!-- 1 button to reset the form -->
				<button class="btn btn-success btn-lg col-md-2 col-sm-3 col-xs-12"
					ng-click="vm.startNewJob()" ng-show="vm.jobDone" type="button">
					Start a new job</button>

				<div class="col-md-8 col-sm-6 col-xs-12" id="input-submit">
				    <div class="row">
						<div class="input-group col-md-4 col-xs-6">
							<span class="input-group-addon" id="email-addon"><i
								class="glyphicon glyphicon-envelope" uib-popover="{{vm.help}}"
								popover-trigger="mouseenter" popover-placement="top"
								popover-append-to-body="true" popover-title="Email"
								ng-mouseover="vm.getOnlineHelpForItem('email')"></i></span> <input
								type="email" ng-model="vm.email" name="email"
								class="form-control" placeholder="Email"
								aria-describedby="email-addon" ng-disabled="vm.formSubmitted">
						</div>
						<div class="input-group col-md-4 col-xs-6">
							<span class="input-group-addon" id="description-addon"><i
								class="glyphicon glyphicon-file" uib-popover="{{vm.help}}"
								popover-trigger="mouseenter" popover-placement="top"
								popover-append-to-body="true" popover-title="Job description"
								ng-mouseover="vm.getOnlineHelpForItem('job name')"></i></span> <input
								type="text" class="form-control" placeholder="Job description"
								aria-describedby="description-addon"
								ng-disabled="vm.formSubmitted" ng-model="vm.job_title"
								ng-maxlength="255" name="description">
						</div>
						<div class="col-md-8 col-xs-12">
						    <div class="row">
								<p ng-show="queryForm.email.$error.email"
									class="alert-danger col-xs-6">No valid email</p>
								<p ng-show="queryForm.description.$error.maxlength"
									class="alert-danger col-xs-offset-6 col-xs-6">
									Max. 255 characters</p>
							</div>
					    </div>
					</div>
				</div>
			</div>
		</div>

    </form>

    <div id="resultContainer" class="row">
        <div ng-show="vm.formSubmitted || vm.message" class="col-md-9 col-xs-12">

            <div id="resultMessage" class="alert alert-info repeat-animation hide-fade show-fade" ng-show="vm.message" ng-class="{'alert-warning': vm.messageSeverity == 'warning', 'alert-success': vm.messageSeverity == 'success'}">
                <i class="fa fa-spinner fa-spin" data-ng-show="!vm.jobDone && vm.formSubmitted && vm.jobStatus != 'DONE'" data-ng-hide="vm.jobStatus == 'DONE'"></i>
                <span ng-bind-html="to_trusted(vm.message)"></span>
            </div>
        </div>

		<div ng-show="vm.jobDone && vm.gridOptions.data.length > 0" class="col-xs-12">
			<div class="vert-offset horiz-offset">
				<div class="row">
				    <div class="col-md-12" ng-show="vm.job_title !== ''" style="padding-bottom: 15px; text-align: center;"><span class="h4">{{vm.job_title}}</span></div>					
						<div class="col-md-6">
						<span class="h5">View</span>

						<div ng-repeat="analysis in vm.analysisList">
							<span ng-show="vm.getResultNumber(analysis.id) > 0"
								ng-class="{highlighted: vm.isActive == analysis.id}">
								<a href="" ng-click="vm.getResultByAnalysis(analysis.id)">{{analysis.name}}</a>
								({{vm.getResultNumber(analysis.id)}})
								<a href="{{vm.zipFileByAnalysis[analysis.id]}}" type="button"
								    class="btn btn-default btn-xs">
								    <span class="glyphicon glyphicon-download" style="margin-right: 3px;">
								    </span>Download job archive</a>
							 </span>
							 <span ng-show="vm.getResultNumber(analysis.id) == 0">{{analysis.name}} (0)</span>
						</div>
					</div>

					<div class="col-md-3">
						<span class="h5">Search</span>
						<div class="input-group">
							<input type="text" class="form-control" ng-model='vm.filterValue'>
							<span class="input-group-btn"><button
									class="btn btn-default" type="button"
									ng-click='vm.searchResults()'>
									<span class="glyphicon glyphicon-search"></span>
								</button></span>
						</div>

						<button type="button" class="btn btn-default btn-xs"
							ng-click="vm.downloadFilteredResults()">
							<span class="glyphicon glyphicon-download"
								style="margin-right: 3px;"></span>Download selected
							{{vm.filteredRows.length}} results
						</button>
					</div>

					<div class="col-md-2">
						<span class="h5">Show</span>
						<div>
							<select name="nbRowSelector" id="nbRowSelector"
								ng-options="option.name for option in vm.nbRows.availableOptions track by option.id"
								ng-model="vm.nbRows.selectedOption"
								ng-change="vm.changeNumberOfRowsToShow()">
							</select> rows
						</div>
					</div>
				                
				</div>
			</div>

			<div class="row vert-offset">
				<div id="grid1" ui-grid="vm.gridOptions" class="grid" ui-grid-auto-resize ui-grid-resize-columns></div>
			</div>

		</div>
	</div>

</div><|MERGE_RESOLUTION|>--- conflicted
+++ resolved
@@ -111,15 +111,10 @@
 
                         </p>
 
-<<<<<<< HEAD
-                        <p ng-show="vm.geneValidationMessage !== ''" ng-hide="vm.geneValidationMessage === '' || vm.showDevStageError" class="smaller">{{vm.geneValidationMessage}}</p>
-=======
-
                         <p ng-show="vm.geneValidationMessage !== ''" 
                             ng-hide="vm.geneValidationMessage === '' || vm.showDevStageError" 
                             class="smaller" ng-bind-html="vm.geneValidationMessage">
                         </p>
->>>>>>> 7ad43f89
 
                         <p ng-show="vm.showDevStageError" ng-hide="!vm.showDevStageError" class="smaller">{{vm
                             .showDevStageError}}</p>
