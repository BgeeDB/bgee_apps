--- conflicted
+++ resolved
@@ -143,15 +143,9 @@
         when(mockAnatEntity.getName()).thenReturn("body").thenReturn("head")
         .thenReturn("hand").thenReturn("eye").thenReturn("finger");
         LinkedHashMap<CallService.OrderingAttribute, Service.Direction> ordering = null;
-<<<<<<< HEAD
         Stream<ExpressionCall> callStream = Stream.of(mockExpressionCall1, mockExpressionCall2,
-                mockExpressionCall3, mockExpressionCall4,mockExpressionCall5);
-        when(mockCallService.loadExpressionCalls((ExpressionCallFilter) any(), 
-=======
-        Stream callStream = Stream.of(mockExpressionCall1, mockExpressionCall2, mockExpressionCall3,
-                mockExpressionCall4,mockExpressionCall5);
-        when(mockCallService.loadCalls(anyString(), (anyCollection()), 
->>>>>>> 8c7158c5
+                mockExpressionCall3, mockExpressionCall4, mockExpressionCall5);
+        when(mockCallService.loadExpressionCalls((ExpressionCallFilter) any(),
                 anyCollectionOf(CallService.Attribute.class), eq(ordering))) // TODO be more specific here
         .thenReturn(callStream);    
         when(mockServiceFactory.getGeneService()).thenReturn(mockGeneService);
