package org.bgee.pipeline;

import static org.junit.Assert.assertEquals;
import static org.junit.Assert.fail;
import static org.mockito.Mockito.verify;
import static org.mockito.Mockito.when;

import java.util.ArrayList;
import java.util.Arrays;
import java.util.EnumSet;
import java.util.HashMap;
import java.util.HashSet;
import java.util.List;
import java.util.Map;
import java.util.Set;

import org.apache.logging.log4j.LogManager;
import org.apache.logging.log4j.Logger;
import org.bgee.model.dao.api.anatdev.AnatEntityDAO;
import org.bgee.model.dao.api.anatdev.AnatEntityDAO.AnatEntityTO;
import org.bgee.model.dao.api.anatdev.AnatEntityDAO.AnatEntityTOResultSet;
import org.bgee.model.dao.api.anatdev.StageDAO;
import org.bgee.model.dao.api.anatdev.StageDAO.StageTO;
import org.bgee.model.dao.api.anatdev.StageDAO.StageTOResultSet;
import org.bgee.model.dao.api.gene.GeneDAO;
import org.bgee.model.dao.api.gene.GeneDAO.GeneTO;
import org.bgee.model.dao.api.gene.GeneDAO.GeneTOResultSet;
import org.bgee.model.dao.api.ontologycommon.CIOStatementDAO.CIOStatementTOResultSet;
import org.bgee.model.dao.api.ontologycommon.RelationDAO;
import org.bgee.model.dao.api.ontologycommon.CIOStatementDAO.CIOStatementTO;
import org.bgee.model.dao.api.ontologycommon.CIOStatementDAO.CIOStatementTO.ConfidenceLevel;
import org.bgee.model.dao.api.ontologycommon.CIOStatementDAO.CIOStatementTO.EvidenceConcordance;
import org.bgee.model.dao.api.ontologycommon.CIOStatementDAO.CIOStatementTO.EvidenceTypeConcordance;
import org.bgee.model.dao.api.ontologycommon.RelationDAO.RelationTO;
import org.bgee.model.dao.api.ontologycommon.RelationDAO.RelationTO.RelationType;
import org.bgee.model.dao.api.ontologycommon.RelationDAO.RelationTOResultSet;
import org.bgee.model.dao.api.species.SpeciesDAO;
import org.bgee.model.dao.api.species.SpeciesDAO.SpeciesTO;
import org.bgee.model.dao.api.species.SpeciesDAO.SpeciesTOResultSet;
import org.bgee.model.dao.mysql.anatdev.MySQLAnatEntityDAO.MySQLAnatEntityTOResultSet;
import org.bgee.model.dao.mysql.anatdev.MySQLStageDAO.MySQLStageTOResultSet;
import org.bgee.model.dao.mysql.gene.MySQLGeneDAO.MySQLGeneTOResultSet;
import org.bgee.model.dao.mysql.ontologycommon.MySQLCIOStatementDAO.MySQLCIOStatementTOResultSet;
import org.bgee.model.dao.mysql.ontologycommon.MySQLRelationDAO.MySQLRelationTOResultSet;
import org.bgee.model.dao.mysql.species.MySQLSpeciesDAO.MySQLSpeciesTOResultSet;
import org.junit.Test;

/**
 * Tests for {@link BgeeDBUtils}.
 * 
 * @author Frederic Bastian
 * @author Valentine Rech de Laval
 * @version Bgee 13 july 
 * @since Bgee 13
 */
public class BgeeDBUtilsTest extends TestAncestor {
    /**
     * {@code Logger} of the class. 
     */
    private final static Logger log = 
            LogManager.getLogger(BgeeDBUtilsTest.class.getName());

    /**
     * Default Constructor. 
     */
    public BgeeDBUtilsTest() {
        super();
    }
    @Override
    protected Logger getLogger() {
        return log;
    }
    
    /**
     * Test {@link BgeeDBUtils#getSpeciesIdsFromDb(SpeciesDAO)}
     */
    @Test
    public void shouldGetSpeciesIdsFromDb() {
        
        try (MockDAOManager mockManager = new MockDAOManager()) {
            SpeciesTOResultSet mockSpeciesResultSet = this.mockGetAllSpecies(mockManager);
            
            assertEquals("Incorrect speciesIDs retrieved", Arrays.asList("21", "11", "30"), 
                    BgeeDBUtils.getSpeciesIdsFromDb(mockManager.getSpeciesDAO()));
            verify(mockManager.getSpeciesDAO()).setAttributes(SpeciesDAO.Attribute.ID);
            verify(mockSpeciesResultSet).close();
        }
    }
    
    /**
     * Test {@link BgeeDBUtils#checkAndGetSpeciesIds(List, SpeciesDAO)}
     */
    @Test
    public void shouldCheckAndGetSpeciesIds() {
        
        try (MockDAOManager mockManager = new MockDAOManager()) {

            this.mockGetAllSpecies(mockManager);
            assertEquals("Incorrect speciesIDs checked and retrieved", 
                    Arrays.asList("21", "11", "30"), BgeeDBUtils.checkAndGetSpeciesIds(
                            null, mockManager.getSpeciesDAO()));
            
            this.mockGetAllSpecies(mockManager);
            assertEquals("Incorrect speciesIDs checked and retrieved", 
                    Arrays.asList(21, 11, 30), BgeeDBUtils.checkAndGetSpeciesIds(
                            new ArrayList<>(), mockManager.getSpeciesDAO()));
            
            this.mockGetAllSpecies(mockManager);
            assertEquals("Incorrect speciesIDs checked and retrieved", 
                    Arrays.asList(30, 21, 11), BgeeDBUtils.checkAndGetSpeciesIds(
                            Arrays.asList(30, 21, 11), mockManager.getSpeciesDAO()));
            
            this.mockGetAllSpecies(mockManager);
            assertEquals("Incorrect speciesIDs checked and retrieved", 
                    Arrays.asList(30, 11), BgeeDBUtils.checkAndGetSpeciesIds(
                            Arrays.asList(30, 11), mockManager.getSpeciesDAO()));
            try {
                this.mockGetAllSpecies(mockManager);
                BgeeDBUtils.checkAndGetSpeciesIds(Arrays.asList(11, 30, 100), 
                        mockManager.getSpeciesDAO());
                //test failed, the method should have thrown an exception
                throw new AssertionError("checkAndGetSpeciesIds did not throw " +
                        "an IllegalArgumentException");
            } catch (IllegalArgumentException e) {
                //test passed
            }
        }
    }

    /**
     * Define a mock MySQLSpeciesTOResultSet to mock the return of getAllSpecies.
     * 
     * @param mockManager A {@code MySQLDAOManager} to for the class to acquire mock DAOs.
     */
    private SpeciesTOResultSet mockGetAllSpecies(MockDAOManager mockManager) {
        
        // We need a mock MySQLSpeciesTOResultSet to mock the return of getAllSpecies().
        SpeciesTOResultSet mockSpeciesTORs = this.createMockDAOResultSet(
                Arrays.asList(
<<<<<<< HEAD
                        new SpeciesTO("21", null, null, null, null, null, null, null, null, null, null),
                        new SpeciesTO("11", null, null, null, null, null, null, null, null, null, null),
                        new SpeciesTO("30", null, null, null, null, null, null, null, null, null, null)),
=======
                        new SpeciesTO(21, null, null, null, null, null, null, null),
                        new SpeciesTO(11, null, null, null, null, null, null, null),
                        new SpeciesTO(30, null, null, null, null, null, null, null)),
>>>>>>> 4bf6846d
                MySQLSpeciesTOResultSet.class);
        when(mockManager.mockSpeciesDAO.getAllSpecies()).thenReturn(mockSpeciesTORs);
        
        return mockSpeciesTORs;
    }
    
    /**
     * Test {@link BgeeDBUtils#getAnatEntityChildrenFromParents(Set, RelationDAO)} and 
     * {@link BgeeDBUtils#getAnatEntityParentsFromChildren(Set, RelationDAO)}
     */
    @Test
    public void shouldGetAnatEntityTargetsOrSources() {
        List<RelationTO<String>> returnedRelTOs = Arrays.asList(
                new RelationTO<>("1", "1"), 
                new RelationTO<>("2", "2"), 
                new RelationTO<>("3", "3"), 
                new RelationTO<>("4", "4"), 
                new RelationTO<>("5", "5"), 
                new RelationTO<>("2", "1"), 
                new RelationTO<>("3", "1"), 
                new RelationTO<>("4", "3"), 
                new RelationTO<>("4", "1"), 
                new RelationTO<>("3", "5"));
        
        try (MockDAOManager mockManager = new MockDAOManager()) {
            
            RelationTOResultSet<String> mockRelationTOResultSet = this.createMockDAOResultSet(
                    returnedRelTOs, MySQLRelationTOResultSet.class);
            when(mockManager.getRelationDAO().getAnatEntityRelationsBySpeciesIds(
                    new HashSet<>(Arrays.asList(1, 2)), 
                    EnumSet.of(RelationType.ISA_PARTOF), null)).thenReturn(mockRelationTOResultSet);
            
            Map<String, Set<String>> expectedReturnedVal = new HashMap<String, Set<String>>();
            expectedReturnedVal.put("1", new HashSet<String>(Arrays.asList("1", "2", "3", "4")));
            expectedReturnedVal.put("2", new HashSet<String>(Arrays.asList("2")));
            expectedReturnedVal.put("3", new HashSet<String>(Arrays.asList("3", "4")));
            expectedReturnedVal.put("4", new HashSet<String>(Arrays.asList("4")));
            expectedReturnedVal.put("5", new HashSet<String>(Arrays.asList("5", "3")));
            
            assertEquals("Incorrect anat entity relatives by source", expectedReturnedVal, 
                    BgeeDBUtils.getAnatEntityChildrenFromParents(
                            new HashSet<>(Arrays.asList(1, 2)), 
                            mockManager.getRelationDAO()));
            verify(mockManager.getRelationDAO()).setAttributes(RelationDAO.Attribute.SOURCE_ID, 
                    RelationDAO.Attribute.TARGET_ID);
            verify(mockRelationTOResultSet).close();
        }
        
        try (MockDAOManager mockManager = new MockDAOManager()) {
            RelationTOResultSet<String> mockRelationTOResultSet = this.createMockDAOResultSet(
                    returnedRelTOs, MySQLRelationTOResultSet.class);
            when(mockManager.getRelationDAO().getAnatEntityRelationsBySpeciesIds(
                    new HashSet<>(Arrays.asList(1, 2)), 
                    EnumSet.of(RelationType.ISA_PARTOF), null)).thenReturn(mockRelationTOResultSet);
            
            Map<String, Set<String>> expectedReturnedVal = new HashMap<String, Set<String>>();
            expectedReturnedVal.put("1", new HashSet<String>(Arrays.asList("1")));
            expectedReturnedVal.put("2", new HashSet<String>(Arrays.asList("2", "1")));
            expectedReturnedVal.put("3", new HashSet<String>(Arrays.asList("3", "1", "5")));
            expectedReturnedVal.put("4", new HashSet<String>(Arrays.asList("4", "3", "1")));
            expectedReturnedVal.put("5", new HashSet<String>(Arrays.asList("5")));
            
            assertEquals("Incorrect anat entity relatives by target", expectedReturnedVal, 
                    BgeeDBUtils.getAnatEntityParentsFromChildren(
                            new HashSet<>(Arrays.asList(1, 2)), 
                            mockManager.getRelationDAO()));
            verify(mockManager.getRelationDAO()).setAttributes(RelationDAO.Attribute.SOURCE_ID, 
                    RelationDAO.Attribute.TARGET_ID);
            verify(mockRelationTOResultSet).close();
        }
    }
    
    /**
     * Test {@link BgeeDBUtils#getStageChildrenFromParents(Set, RelationDAO)} and 
     * {@link BgeeDBUtils#getStageParentsFromChildren(Set, RelationDAO)}
     */
    @Test
    public void shouldGetStageTargetsOrSources() {
        //stages can have only one direct parent
        List<RelationTO<String>> returnedRelTOs = Arrays.asList(
                new RelationTO<>("1", "1"), 
                new RelationTO<>("2", "2"), 
                new RelationTO<>("3", "3"), 
                new RelationTO<>("4", "4"), 
                new RelationTO<>("2", "1"), 
                new RelationTO<>("3", "1"), 
                new RelationTO<>("4", "3"), 
                new RelationTO<>("4", "1"));
        
        try (MockDAOManager mockManager = new MockDAOManager()) {
            
            RelationTOResultSet<String> mockRelationTOResultSet = this.createMockDAOResultSet(
                    returnedRelTOs, MySQLRelationTOResultSet.class);
            when(mockManager.getRelationDAO().getStageRelationsBySpeciesIds(
                    new HashSet<>(Arrays.asList(1, 2)), null)).thenReturn(
                            mockRelationTOResultSet);
            
            Map<String, Set<String>> expectedReturnedVal = new HashMap<String, Set<String>>();
            expectedReturnedVal.put("1", new HashSet<String>(Arrays.asList("1", "2", "3", "4")));
            expectedReturnedVal.put("2", new HashSet<String>(Arrays.asList("2")));
            expectedReturnedVal.put("3", new HashSet<String>(Arrays.asList("3", "4")));
            expectedReturnedVal.put("4", new HashSet<String>(Arrays.asList("4")));
            
            assertEquals("Incorrect stage relatives by source", expectedReturnedVal, 
                    BgeeDBUtils.getStageChildrenFromParents(
                            new HashSet<>(Arrays.asList(1, 2)), 
                            mockManager.getRelationDAO()));
            verify(mockManager.getRelationDAO()).setAttributes(RelationDAO.Attribute.SOURCE_ID, 
                    RelationDAO.Attribute.TARGET_ID);
            verify(mockRelationTOResultSet).close();
        }
        
        try (MockDAOManager mockManager = new MockDAOManager()) {
            
            RelationTOResultSet<String> mockRelationTOResultSet = this.createMockDAOResultSet(
                    returnedRelTOs, MySQLRelationTOResultSet.class);
            when(mockManager.getRelationDAO().getStageRelationsBySpeciesIds(
                    new HashSet<>(Arrays.asList(1, 2)), null)).thenReturn(
                            mockRelationTOResultSet);
            
            Map<String, Set<String>> expectedReturnedVal = new HashMap<String, Set<String>>();
            expectedReturnedVal.put("1", new HashSet<String>(Arrays.asList("1")));
            expectedReturnedVal.put("2", new HashSet<String>(Arrays.asList("1", "2")));
            expectedReturnedVal.put("3", new HashSet<String>(Arrays.asList("1", "3")));
            expectedReturnedVal.put("4", new HashSet<String>(Arrays.asList("1", "3", "4")));
            
            assertEquals("Incorrect stage relatives by source", expectedReturnedVal, 
                    BgeeDBUtils.getStageParentsFromChildren(
                            new HashSet<>(Arrays.asList(1, 2)), 
                            mockManager.getRelationDAO()));
            verify(mockManager.getRelationDAO()).setAttributes(RelationDAO.Attribute.SOURCE_ID, 
                    RelationDAO.Attribute.TARGET_ID);
            verify(mockRelationTOResultSet).close();
        }
    }
    
    /**
     * Test {@link BgeeDBUtils#getGeneNamesByIds(Set, GeneDAO)}.
     */
    @Test
    public void shouldGetGeneNamesByIds() {
        try (MockDAOManager mockManager = new MockDAOManager()) {
            List<GeneTO> returnedGeneTOs = Arrays.asList(
                    new GeneTO(1, "1", "gene A", null), 
                    new GeneTO(2, "2", "gene B", null), 
                    new GeneTO(3, "3", "gene C", null));
            
            GeneTOResultSet mockRS = this.createMockDAOResultSet(
                    returnedGeneTOs, MySQLGeneTOResultSet.class);
            when(mockManager.getGeneDAO().getGenesBySpeciesIds(
                    new HashSet<>(Arrays.asList(1, 2)))).thenReturn(
                            mockRS);
            
            Map<String, String> expectedReturnedVal = new HashMap<String, String>();
            expectedReturnedVal.put("1", "gene A");
            expectedReturnedVal.put("2", "gene B");
            expectedReturnedVal.put("3", "gene C");
            
            assertEquals("Incorrect ID-name mapping", expectedReturnedVal, 
                    BgeeDBUtils.getGeneNamesByIds(
                            new HashSet<>(Arrays.asList(1, 2)), 
                            mockManager.getGeneDAO()));
            verify(mockManager.getGeneDAO()).setAttributes(GeneDAO.Attribute.ID, 
                    GeneDAO.Attribute.NAME);
            verify(mockRS).close();
        }
        
        try (MockDAOManager mockManager = new MockDAOManager()) {
            List<GeneTO> returnedGeneTOs = Arrays.asList(
                    new GeneTO(1, "1", "gene A", null), 
                    new GeneTO(null, null, "gene B", null));
            
            GeneTOResultSet mockRS = this.createMockDAOResultSet(
                    returnedGeneTOs, MySQLGeneTOResultSet.class);
            when(mockManager.getGeneDAO().getGenesBySpeciesIds(
                    new HashSet<>(Arrays.asList(1, 2)))).thenReturn(
                            mockRS);
            
            try {
                //an IllegalArgumentException should be thrown, because no ID for a TO
                BgeeDBUtils.getGeneNamesByIds(
                        new HashSet<>(Arrays.asList(1, 2)), 
                        mockManager.getGeneDAO());
                //test failed
                throw log.throwing(new AssertionError("No IllegalArgumentException was thrown " + 
                		"with no ID for a TO"));
            } catch (IllegalArgumentException e) {
                //test passed
            }
            verify(mockRS).close();
        }

        try (MockDAOManager mockManager = new MockDAOManager()) {
            List<GeneTO> returnedGeneTOs = Arrays.asList(
                    new GeneTO(1, "1", "gene A", null), 
                    new GeneTO(1, "1", "gene B", null));
            
            GeneTOResultSet mockRS = this.createMockDAOResultSet(
                    returnedGeneTOs, MySQLGeneTOResultSet.class);
            when(mockManager.getGeneDAO().getGenesBySpeciesIds(
                    new HashSet<>(Arrays.asList(1, 2)))).thenReturn(
                            mockRS);
            
            try {
                //an IllegalStateException should be thrown, because several names are mapped 
                //to a same ID
                BgeeDBUtils.getGeneNamesByIds(
                        new HashSet<>(Arrays.asList(1, 2)), 
                        mockManager.getGeneDAO());
                //test failed
                throw log.throwing(new AssertionError("No IllegalStateException was thrown " +
                        "with several names mapped to a same ID"));
            } catch (IllegalStateException e) {
                //test passed
            }
            verify(mockRS).close();
        }
    }
    
    /**
     * Test {@link BgeeDBUtils#getGeneTOsByIds(Set, GeneDAO)}.
     */
    @Test
    public void shouldGetGeneTOsByIds() {
        try (MockDAOManager mockManager = new MockDAOManager()) {
            
            GeneTO gene1 = new GeneTO(1, "1", "gene A", "desc A", 1, 1, 1, true); 
            GeneTO gene2 = new GeneTO(2, "2", "gene B", "desc B", 2, 1, 1, true); 
            GeneTO gene3 = new GeneTO(3, "3", "gene C", "desc C", 1, 2, 2, true); 

            List<GeneTO> returnedGeneTOs = Arrays.asList(gene1, gene2, gene3);
            
            GeneTOResultSet mockRS = this.createMockDAOResultSet(
                    returnedGeneTOs, MySQLGeneTOResultSet.class);
            when(mockManager.getGeneDAO().getGenesBySpeciesIds(
                    new HashSet<>(Arrays.asList(1, 2)))).thenReturn(
                            mockRS);
            
            Map<String, GeneTO> expectedReturnedVal = new HashMap<String, GeneTO>();
            expectedReturnedVal.put("1", gene1);
            expectedReturnedVal.put("2", gene2);
            expectedReturnedVal.put("3", gene3);
            
            assertEquals("Incorrect ID-TO mapping", expectedReturnedVal, 
                    BgeeDBUtils.getGeneTOsByIds(
                            new HashSet<>(Arrays.asList(1, 2)), 
                            mockManager.getGeneDAO()));
            verify(mockRS).close();
        }
        
        try (MockDAOManager mockManager = new MockDAOManager()) {
            List<GeneTO> returnedGeneTOs = Arrays.asList(
                    new GeneTO(1, "1", "gene A", null), 
                    new GeneTO(null, null, "gene B", null));
            
            GeneTOResultSet mockRS = this.createMockDAOResultSet(
                    returnedGeneTOs, MySQLGeneTOResultSet.class);
            when(mockManager.getGeneDAO().getGenesBySpeciesIds(
                    new HashSet<>(Arrays.asList(1, 2)))).thenReturn(
                            mockRS);
            
            try {
                //an IllegalStateException should be thrown, because several names are mapped 
                //to a same ID
                BgeeDBUtils.getGeneNamesByIds(
                        new HashSet<>(Arrays.asList(1, 2)), 
                        mockManager.getGeneDAO());
                //test failed
                fail("No IllegalArgumentException was thrown, TO doesn't allow to retrieve ID");
            } catch (IllegalArgumentException e) {
                //test passed
            }
            verify(mockRS).close();
        }

        try (MockDAOManager mockManager = new MockDAOManager()) {
            List<GeneTO> returnedGeneTOs = Arrays.asList(
                    new GeneTO(1, "1", "gene A", "desc A", 1, 1, 1, true), 
                    new GeneTO(1, "1", "gene B", "desc B", 1, 1, 1, true));
            
            GeneTOResultSet mockRS = this.createMockDAOResultSet(
                    returnedGeneTOs, MySQLGeneTOResultSet.class);
            when(mockManager.getGeneDAO().getGenesBySpeciesIds(
                    new HashSet<>(Arrays.asList(1, 2)))).thenReturn(
                            mockRS);
            
            try {
                //an IllegalStateException should be thrown, because several TOs are mapped 
                //to a same ID
                BgeeDBUtils.getGeneTOsByIds(
                        new HashSet<>(Arrays.asList(1, 2)), 
                        mockManager.getGeneDAO());
                //test failed
                fail("No IllegalStateException was thrown with several TOs mapped to a same ID");
            } catch (IllegalStateException e) {
                //test passed
            }
            verify(mockRS).close();
        }
    }
    
    /**
     * Test {@link BgeeDBUtils#getStageNamesByIds(Set, StageDAO)}.
     */
    @Test
    public void shouldGetStageNamesByIds() {
        try (MockDAOManager mockManager = new MockDAOManager()) {
            List<StageTO> returnedStageTOs = Arrays.asList(
                    new StageTO("1", "stage A", null, null, null, null, null, null), 
                    new StageTO("2", "stage B", null, null, null, null, null, null), 
                    new StageTO("3", "stage C", null, null, null, null, null, null));
            
            StageTOResultSet mockRS = this.createMockDAOResultSet(
                    returnedStageTOs, MySQLStageTOResultSet.class);
            when(mockManager.getStageDAO().getStagesBySpeciesIds(
                    new HashSet<>(Arrays.asList(1, 2)))).thenReturn(
                            mockRS);
            
            Map<String, String> expectedReturnedVal = new HashMap<String, String>();
            expectedReturnedVal.put("1", "stage A");
            expectedReturnedVal.put("2", "stage B");
            expectedReturnedVal.put("3", "stage C");
            
            assertEquals("Incorrect ID-name mapping", expectedReturnedVal, 
                    BgeeDBUtils.getStageNamesByIds(
                            new HashSet<>(Arrays.asList(1, 2)), 
                            mockManager.getStageDAO()));
            verify(mockManager.getStageDAO()).setAttributes(StageDAO.Attribute.ID, 
                    StageDAO.Attribute.NAME);
            verify(mockRS).close();
        }
        
        try (MockDAOManager mockManager = new MockDAOManager()) {
            List<StageTO> returnedStageTOs = Arrays.asList(
                    new StageTO("1", null, null, null, null, null, null, null), 
                    new StageTO("2", "stage B", null, null, null, null, null, null));
            
            StageTOResultSet mockRS = this.createMockDAOResultSet(
                    returnedStageTOs, MySQLStageTOResultSet.class);
            when(mockManager.getStageDAO().getStagesBySpeciesIds(
                    new HashSet<>(Arrays.asList(1, 2)))).thenReturn(
                            mockRS);
            
            try {
                //an IllegalArgumentException should be thrown, because no name for the first TO
                BgeeDBUtils.getStageNamesByIds(
                        new HashSet<>(Arrays.asList(1, 2)), 
                        mockManager.getStageDAO());
                //test failed
                throw log.throwing(new AssertionError("No IllegalArgumentException was thrown " +
                        "with no name for the TO"));
            } catch (IllegalArgumentException e) {
                //test passed
            }
            verify(mockRS).close();
        }
        
        try (MockDAOManager mockManager = new MockDAOManager()) {
            List<StageTO> returnedStageTOs = Arrays.asList(
                    new StageTO("1", "stage A", null, null, null, null, null, null), 
                    new StageTO("1", "stage B", null, null, null, null, null, null));
            
            StageTOResultSet mockRS = this.createMockDAOResultSet(
                    returnedStageTOs, MySQLStageTOResultSet.class);
            when(mockManager.getStageDAO().getStagesBySpeciesIds(
                    new HashSet<>(Arrays.asList(1, 2)))).thenReturn(
                            mockRS);
            
            try {
                //an IllegalStateException should be thrown, because several names are mapped 
                //to a same ID
                BgeeDBUtils.getStageNamesByIds(
                        new HashSet<>(Arrays.asList(1, 2)), 
                        mockManager.getStageDAO());
                //test failed
                throw log.throwing(new AssertionError("No IllegalStateException was thrown " +
                        "with several names mapped to a same ID"));
            } catch (IllegalStateException e) {
                //test passed
            }
            verify(mockRS).close();
        }
    }
    
    /**
     * Test {@link BgeeDBUtils#getAnatEntityNamesByIds(Set, AnatEntityDAO)}.
     */
    @Test
    public void shouldGetAnatEntityNamesByIds() {
        try (MockDAOManager mockManager = new MockDAOManager()) {
            List<AnatEntityTO> returnedAnatEntityTOs = Arrays.asList(
                    new AnatEntityTO("1", "anatEntity A", null, null, null, null), 
                    new AnatEntityTO("2", "anatEntity B", null, null, null, null), 
                    new AnatEntityTO("3", "anatEntity C", null, null, null, null));
            
            AnatEntityTOResultSet mockRS = this.createMockDAOResultSet(
                    returnedAnatEntityTOs, MySQLAnatEntityTOResultSet.class);
            when(mockManager.getAnatEntityDAO().getAnatEntitiesBySpeciesIds(
                    new HashSet<>(Arrays.asList(1, 2)))).thenReturn(
                            mockRS);
            
            Map<String, String> expectedReturnedVal = new HashMap<String, String>();
            expectedReturnedVal.put("1", "anatEntity A");
            expectedReturnedVal.put("2", "anatEntity B");
            expectedReturnedVal.put("3", "anatEntity C");
            
            assertEquals("Incorrect ID-name mapping", expectedReturnedVal, 
                    BgeeDBUtils.getAnatEntityNamesByIds(
                            new HashSet<>(Arrays.asList(1, 2)), 
                            mockManager.getAnatEntityDAO()));
            verify(mockManager.getAnatEntityDAO()).setAttributes(AnatEntityDAO.Attribute.ID, 
                    AnatEntityDAO.Attribute.NAME);
            verify(mockRS).close();
        }
        
        try (MockDAOManager mockManager = new MockDAOManager()) {
            List<AnatEntityTO> returnedAnatEntityTOs = Arrays.asList(
                    new AnatEntityTO(null, null, null, null, null, null), 
                    new AnatEntityTO("1", "anatEntity B", null, null, null, null));
            
            AnatEntityTOResultSet mockRS = this.createMockDAOResultSet(
                    returnedAnatEntityTOs, MySQLAnatEntityTOResultSet.class);
            when(mockManager.getAnatEntityDAO().getAnatEntitiesBySpeciesIds(
                    new HashSet<>(Arrays.asList(1, 2)))).thenReturn(
                            mockRS);
            
            try {
                //an IllegalArgumentException should be thrown, because no name and ID for a TO
                BgeeDBUtils.getAnatEntityNamesByIds(
                        new HashSet<>(Arrays.asList(1, 2)), 
                        mockManager.getAnatEntityDAO());
                //test failed
                throw log.throwing(new AssertionError("No IllegalArgumentException was thrown " +
                        "with no name for the TO"));
            } catch (IllegalArgumentException e) {
                //test passed
            }
            verify(mockRS).close();
        }
        
        try (MockDAOManager mockManager = new MockDAOManager()) {
            List<AnatEntityTO> returnedAnatEntityTOs = Arrays.asList(
                    new AnatEntityTO("1", "anatEntity A", null, null, null, null), 
                    new AnatEntityTO("1", "anatEntity B", null, null, null, null));
            
            AnatEntityTOResultSet mockRS = this.createMockDAOResultSet(
                    returnedAnatEntityTOs, MySQLAnatEntityTOResultSet.class);
            when(mockManager.getAnatEntityDAO().getAnatEntitiesBySpeciesIds(
                    new HashSet<>(Arrays.asList(1, 2)))).thenReturn(
                            mockRS);
            
            try {
                //an IllegalStateException should be thrown, because several names are mapped 
                //to a same ID
                BgeeDBUtils.getAnatEntityNamesByIds(
                        new HashSet<>(Arrays.asList(1, 2)), 
                        mockManager.getAnatEntityDAO());
                //test failed
                throw log.throwing(new AssertionError("No IllegalStateException was thrown " +
                        "with several names mapped to a same ID"));
            } catch (IllegalStateException e) {
                //test passed
            }
            verify(mockRS).close();
        }
    }
    
    /**
     * Test {@link BgeeDBUtils#getCIOStatementNamesByIds(CIOStatementDAO)}.
     */
    @Test
    public void shouldGetCIOStatementNamesByIds() {
        try (MockDAOManager mockManager = new MockDAOManager()) {
            CIOStatementTO cio1 = new CIOStatementTO("CIO:1", "name1", "desc1", true, 
                    ConfidenceLevel.HIGH_CONFIDENCE, EvidenceConcordance.CONGRUENT, 
                    EvidenceTypeConcordance.SAME_TYPE); 
            CIOStatementTO cio2 = new CIOStatementTO("CIO:2", "name2", "desc2", false, 
                    ConfidenceLevel.LOW_CONFIDENCE, EvidenceConcordance.SINGLE_EVIDENCE, null); 
            CIOStatementTO cio3 = new CIOStatementTO("CIO:3", "name3", null, true, 
                    ConfidenceLevel.MEDIUM_CONFIDENCE, EvidenceConcordance.STRONGLY_CONFLICTING, 
                    EvidenceTypeConcordance.DIFFERENT_TYPE); 

            List<CIOStatementTO> returnedCIOTOs = Arrays.asList(cio1, cio2, cio3);
            
            CIOStatementTOResultSet mockRS = this.createMockDAOResultSet(
                    returnedCIOTOs, MySQLCIOStatementTOResultSet.class);
            when(mockManager.getCIOStatementDAO().getAllCIOStatements()).thenReturn(mockRS);
            
            Map<String, String> expectedReturnedVal = new HashMap<String, String>();
            expectedReturnedVal.put("CIO:1", "name1");
            expectedReturnedVal.put("CIO:2", "name2");
            expectedReturnedVal.put("CIO:3", "name3");
            
            assertEquals("Incorrect ID-name mapping", expectedReturnedVal, 
                    BgeeDBUtils.getCIOStatementNamesByIds(mockManager.getCIOStatementDAO()));
            verify(mockRS).close();
        }
        
        try (MockDAOManager mockManager = new MockDAOManager()) {
            List<CIOStatementTO> returnedCIOTOs = Arrays.asList(
                    new CIOStatementTO("CIO:1", "name1", "desc1", true, 
                            ConfidenceLevel.HIGH_CONFIDENCE, EvidenceConcordance.CONGRUENT, 
                            EvidenceTypeConcordance.SAME_TYPE), 
                    new CIOStatementTO(null, "name2", "desc1", true, 
                            ConfidenceLevel.HIGH_CONFIDENCE, EvidenceConcordance.SINGLE_EVIDENCE, 
                            EvidenceTypeConcordance.SAME_TYPE));
            
            CIOStatementTOResultSet mockRS = this.createMockDAOResultSet(
                    returnedCIOTOs, MySQLCIOStatementTOResultSet.class);
            when(mockManager.getCIOStatementDAO().getAllCIOStatements()).thenReturn(mockRS);
                        
            try {
                // an IllegalArgumentException should be thrown, because a TO 
            	// does not allow to retrieve EntityTO IDs
                BgeeDBUtils.getCIOStatementNamesByIds(mockManager.getCIOStatementDAO());
                // test failed
                fail("No IllegalArgumentException was thrown, TO doesn't allow to retrieve ID or name");
            } catch (IllegalArgumentException e) {
                // test passed
            }
            verify(mockRS).close();
        }
        
        try (MockDAOManager mockManager = new MockDAOManager()) {
            List<CIOStatementTO> returnedCIOTOs = Arrays.asList(
                    new CIOStatementTO("CIO:1", "name1", "desc1", true, 
                            ConfidenceLevel.HIGH_CONFIDENCE, EvidenceConcordance.CONGRUENT, 
                            EvidenceTypeConcordance.SAME_TYPE), 
                    new CIOStatementTO("CIO:1", "name2", "desc1", true, 
                            ConfidenceLevel.HIGH_CONFIDENCE, EvidenceConcordance.SINGLE_EVIDENCE, 
                            EvidenceTypeConcordance.SAME_TYPE));
            
            CIOStatementTOResultSet mockRS = this.createMockDAOResultSet(
                    returnedCIOTOs, MySQLCIOStatementTOResultSet.class);
            when(mockManager.getCIOStatementDAO().getAllCIOStatements()).thenReturn(mockRS);
            
            try {
                //an IllegalStateException should be thrown, because several TOs are mapped 
                //to a same ID
                BgeeDBUtils.getCIOStatementNamesByIds(mockManager.getCIOStatementDAO());
                //test failed
                fail("No IllegalStateException was thrown with several names mapped to a same ID");
            } catch (IllegalStateException e) {
                //test passed
            }
            verify(mockRS).close();
        }

    }
    /**
     * Test {@link BgeeDBUtils#getCIOStatementTOsByIds(Set, CIOStatementDAO)}.
     */
    @Test
    public void shouldGetCIOStatementTOsByIds() {
        try (MockDAOManager mockManager = new MockDAOManager()) {
            CIOStatementTO cio1 = new CIOStatementTO("CIO:1", "name1", "desc1", true, 
                    ConfidenceLevel.HIGH_CONFIDENCE, EvidenceConcordance.CONGRUENT, 
                    EvidenceTypeConcordance.SAME_TYPE); 
            CIOStatementTO cio2 = new CIOStatementTO("CIO:2", "name2", "desc2", false, 
                    ConfidenceLevel.LOW_CONFIDENCE, EvidenceConcordance.SINGLE_EVIDENCE, null); 
            CIOStatementTO cio3 = new CIOStatementTO("CIO:3", "name3", null, true, 
                    ConfidenceLevel.MEDIUM_CONFIDENCE, EvidenceConcordance.STRONGLY_CONFLICTING, 
                    EvidenceTypeConcordance.DIFFERENT_TYPE); 

            List<CIOStatementTO> returnedCIOTOs = Arrays.asList(cio1, cio2, cio3);
            
            CIOStatementTOResultSet mockRS = this.createMockDAOResultSet(
                    returnedCIOTOs, MySQLCIOStatementTOResultSet.class);
            when(mockManager.getCIOStatementDAO().getAllCIOStatements()).thenReturn(mockRS);
            
            Map<String, CIOStatementTO> expectedReturnedVal = new HashMap<String, CIOStatementTO>();
            expectedReturnedVal.put("CIO:1", cio1);
            expectedReturnedVal.put("CIO:2", cio2);
            expectedReturnedVal.put("CIO:3", cio3);
            
            assertEquals("Incorrect ID-TO mapping", expectedReturnedVal, 
                    BgeeDBUtils.getCIOStatementTOsByIds(mockManager.getCIOStatementDAO()));
            verify(mockRS).close();
        }
        
        try (MockDAOManager mockManager = new MockDAOManager()) {
            List<CIOStatementTO> returnedCIOTOs = Arrays.asList(
                    new CIOStatementTO("CIO:1", "name1", "desc1", true, 
                            ConfidenceLevel.HIGH_CONFIDENCE, EvidenceConcordance.CONGRUENT, 
                            EvidenceTypeConcordance.SAME_TYPE), 
                    new CIOStatementTO(null, "name2", "desc1", true, 
                            ConfidenceLevel.HIGH_CONFIDENCE, EvidenceConcordance.SINGLE_EVIDENCE, 
                            EvidenceTypeConcordance.SAME_TYPE));
            
            CIOStatementTOResultSet mockRS = this.createMockDAOResultSet(
                    returnedCIOTOs, MySQLCIOStatementTOResultSet.class);
            when(mockManager.getCIOStatementDAO().getAllCIOStatements()).thenReturn(mockRS);
            
            try {
                // an IllegalArgumentException should be thrown, because a TO 
            	// does not allow to retrieve EntityTO IDs
                BgeeDBUtils.getCIOStatementTOsByIds(mockManager.getCIOStatementDAO());
                // test failed
                fail("No IllegalArgumentException was thrown, TO doesn't allow to retrieve ID");
            } catch (IllegalArgumentException e) {
                // test passed
            }
            verify(mockRS).close();
        }
        
        try (MockDAOManager mockManager = new MockDAOManager()) {
            List<CIOStatementTO> returnedCIOTOs = Arrays.asList(
                    new CIOStatementTO("CIO:1", "name1", "desc1", true, 
                            ConfidenceLevel.HIGH_CONFIDENCE, EvidenceConcordance.CONGRUENT, 
                            EvidenceTypeConcordance.SAME_TYPE), 
                    new CIOStatementTO("CIO:1", "name2", "desc1", true, 
                            ConfidenceLevel.HIGH_CONFIDENCE, EvidenceConcordance.SINGLE_EVIDENCE, 
                            EvidenceTypeConcordance.SAME_TYPE));
            
            CIOStatementTOResultSet mockRS = this.createMockDAOResultSet(
                    returnedCIOTOs, MySQLCIOStatementTOResultSet.class);
            when(mockManager.getCIOStatementDAO().getAllCIOStatements()).thenReturn(mockRS);
            
            try {
                //an IllegalStateException should be thrown, because several TOs are mapped 
                //to a same ID
                BgeeDBUtils.getCIOStatementTOsByIds(mockManager.getCIOStatementDAO());
                //test failed
                fail("No IllegalStateException was thrown, several TOs mapped to a same ID");
            } catch (IllegalStateException e) {
                //test passed
            }
            verify(mockRS).close();
        }

    }
}<|MERGE_RESOLUTION|>--- conflicted
+++ resolved
@@ -137,15 +137,9 @@
         // We need a mock MySQLSpeciesTOResultSet to mock the return of getAllSpecies().
         SpeciesTOResultSet mockSpeciesTORs = this.createMockDAOResultSet(
                 Arrays.asList(
-<<<<<<< HEAD
-                        new SpeciesTO("21", null, null, null, null, null, null, null, null, null, null),
-                        new SpeciesTO("11", null, null, null, null, null, null, null, null, null, null),
-                        new SpeciesTO("30", null, null, null, null, null, null, null, null, null, null)),
-=======
-                        new SpeciesTO(21, null, null, null, null, null, null, null),
-                        new SpeciesTO(11, null, null, null, null, null, null, null),
-                        new SpeciesTO(30, null, null, null, null, null, null, null)),
->>>>>>> 4bf6846d
+                        new SpeciesTO(21, null, null, null, null, null, null, null, null, null),
+                        new SpeciesTO(11, null, null, null, null, null, null, null, null, null),
+                        new SpeciesTO(30, null, null, null, null, null, null, null, null, null)),
                 MySQLSpeciesTOResultSet.class);
         when(mockManager.mockSpeciesDAO.getAllSpecies()).thenReturn(mockSpeciesTORs);
         
