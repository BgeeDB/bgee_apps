package org.bgee.model.expressiondata;

import java.util.Collection;
import java.util.Collections;
import java.util.EnumSet;
import java.util.HashSet;
import java.util.Map;
import java.util.Set;
import java.util.stream.Collectors;

import org.apache.logging.log4j.LogManager;
import org.apache.logging.log4j.Logger;
import org.bgee.model.anatdev.AnatEntity;
import org.bgee.model.anatdev.DevStage;
import org.bgee.model.anatdev.Sex;
import org.bgee.model.anatdev.Strain;
import org.bgee.model.expressiondata.Condition.ConditionEntities;
import org.bgee.model.ontology.Ontology;

/**
 * Class providing convenience operations on {@link Condition}s.
 * <p>
 * When this class is instantiated, the constructor retrieves ontologies for provided 
 * {@code Condition}s if they are not provided.
 * 
 * @author  Frederic Bastian
 * @author  Valentine Rech de Laval
 * @version Bgee 15.0, May 2021
 * @see ConditionGraphService
 * @since   Bgee 13, Dec. 2015
 */
//TODO: Actually, maybe we should have an UtilsFactory, as we have a ServiceFactory. 
//Could return also the ExpressionCallUtils, etc. 
//that would be much cleaner for unit tests.
//Note: there is now a ConditionGraphService, but I let this comment here for other classes.
public class ConditionGraph {
    private static final Logger log = LogManager.getLogger(ConditionGraph.class.getName());

    /**
     * A {@code Map} associating IDs of {@code Condition}s as key to the corresponding {@code Condition} as value.
     */
    private final Set<Condition> conditions;
    /**
     * @see #getAnatEntityOntology()
     */
    private final Ontology<AnatEntity, String> anatEntityOnt;
    /**
     * @see #getDevStageOntology()
     */
    private final Ontology<DevStage, String> devStageOnt;
    /**
     * @see #getCellTypeOntology()
     */
    private final Ontology<AnatEntity, String> cellTypeOnt;
    /**
     * @see #getSexOntology()
     */
    private final Ontology<Sex, String> sexOnt;
    /**
     * @see #getStrainOntology()
     */
    private final Ontology<Strain, String> strainOnt;
    /**
     * @see #isInferredAncestralConditions()
     */
    private final boolean inferAncestralConditions;
    /**
     * @see #isInferredDescendantConditions()
     */
    private final boolean inferDescendantConditions;
    /**
     * Constructor accepting all parameters.  
     * 
     * @param conditions            A {@code Collection} of {@code Condition}s that will be managed 
     *                              by this {@code ConditionGraph}.
     * @param inferAncestralConds   A {@code boolean} defining whether the ancestral conditions
     *                              were inferred.
     * @param inferDescendantConds  A {@code boolean} defining whether the descendant conditions
     *                              were inferred.
     * @param anatEntityOnt         An {@code Ontology} of {@code AnatEntity}s present
     *                              in the provided {@code Condition}s, if any. Otherwise,
     *                              can be {@code null}.
     * @param devStageOnt           An {@code Ontology} of {@code DevStage}s present
     *                              in the provided {@code Condition}s, if any. Otherwise,
     *                              can be {@code null}.
     * @param cellTypeOnt           An {@code Ontology} of {@code AnatEntity}s corresponding to cell 
     *                              type present in the provided {@code Condition}s, if any. 
     *                              Otherwise, can be {@code null}.
     * @param sexOnt                An {@code Ontology} of {@code Sex}s present
     *                              in the provided {@code Condition}s, if any. Otherwise,
     *                              can be {@code null}.
     * @param strainOnt             An {@code Ontology} of {@code Strain}s present
     *                              in the provided {@code Condition}s, if any. Otherwise,
     *                              can be {@code null}.
     * @throws IllegalArgumentException If {@code conditions} is {@code null} or empty, 
     *                                  or if the provided {@code Condition}s does not exist in the same species,
     *                                  or if the {@code Ontology}s are not provided appropriately,
     *                                  or if some {@code AnatEntity} or {@code DevStage} in {@code conditions}
     *                                  does not exist in the related ontologies.
     */
    //XXX: we'll see what we'll do for multi-species later, for now we only accept a single species. 
    //I guess multi-species would need a separate class, e.g., MultiSpeciesConditionUtils.
    public ConditionGraph(Collection<Condition> conditions, 
            boolean inferAncestralConds, boolean inferDescendantConds,
            Ontology<AnatEntity, String> anatEntityOnt, Ontology<DevStage, String> devStageOnt,
            Ontology<AnatEntity, String> cellTypeOnt, Ontology<Sex, String> sexOnt, 
            Ontology<Strain, String> strainOnt)
                    throws IllegalArgumentException {
        log.traceEntry("{}, {}, {}, {}, {}, {}, {}, {}", conditions, inferAncestralConds, 
                inferDescendantConds, anatEntityOnt, devStageOnt, cellTypeOnt, sexOnt, strainOnt);

        if (conditions == null || conditions.isEmpty()) {
            throw log.throwing(new IllegalArgumentException("Some conditions must be provided."));
        }

        Set<Integer> speciesIds = new HashSet<>();
        if (anatEntityOnt != null) {
            speciesIds.add(anatEntityOnt.getSpeciesId());
        }
        if (cellTypeOnt != null) {
            speciesIds.add(cellTypeOnt.getSpeciesId());
        }
        if (devStageOnt != null) {
            speciesIds.add(devStageOnt.getSpeciesId());
        }
        if (sexOnt != null) {
            speciesIds.add(sexOnt.getSpeciesId());
        }
        if (strainOnt != null) {
            speciesIds.add(strainOnt.getSpeciesId());
        }
        if (speciesIds.isEmpty()) {
            throw log.throwing(new IllegalArgumentException("Ontologies must be provided."));
        }
<<<<<<< HEAD
        if (anatEntityOnt != null && devStageOnt != null 
                && anatEntityOnt.getSpeciesId() != devStageOnt.getSpeciesId()) {
            throw log.throwing(new IllegalArgumentException("Anat. entities and dev. stage ontologies "
                    + "should be in the same species."));
        }
        if (anatEntityOnt != null && cellTypeOnt != null 
                && anatEntityOnt.getSpeciesId() != cellTypeOnt.getSpeciesId()) {
            throw log.throwing(new IllegalArgumentException("Anat. entities and cell type ontologies "
                    + "should be in the same species."));
        }
        if (strainOnt != null && anatEntityOnt != null 
                && strainOnt.getSpeciesId() != anatEntityOnt.getSpeciesId()) {
            throw log.throwing(new IllegalArgumentException("Anat. entities and strains ontologies "
                    + "should be in the same species."));
        }
        if (sexOnt != null && anatEntityOnt != null 
                && sexOnt.getSpeciesId() != anatEntityOnt.getSpeciesId()) {
            throw log.throwing(new IllegalArgumentException("Anat. entities and sexes ontologies "
                    + "should be in the same species."));
=======
        if (speciesIds.size() > 1) {
            throw log.throwing(new IllegalArgumentException(
                    "All ontologies should be in the same species."));
>>>>>>> 55d63a95
        }

        this.conditions = Collections.unmodifiableSet(new HashSet<>(conditions));

        ConditionEntities entities = new ConditionEntities(this.conditions);
        if (entities.getSpecies().size() != 1) {
            throw log.throwing(new IllegalArgumentException("Conditions should be in the same species."));
        }
        if (anatEntityOnt == null && !entities.getAnatEntityIds().isEmpty()) {
            throw log.throwing(new IllegalArgumentException("Anatomical ontology must be provided."));
        }
        if (devStageOnt == null && !entities.getDevStageIds().isEmpty()) {
            throw log.throwing(new IllegalArgumentException("Dev. stage ontology must be provided."));
        }
        if (cellTypeOnt == null && !entities.getCellTypeIds().isEmpty()) {
            throw log.throwing(new IllegalArgumentException("Cell type ontology must be provided."));
        }
        if (sexOnt == null && !entities.getSexes().isEmpty()) {
            throw log.throwing(new IllegalArgumentException("Sex ontology must be provided."));
        }
        if (strainOnt == null && !entities.getStrains().isEmpty()) {
            throw log.throwing(new IllegalArgumentException("Strain ontology must be provided."));
        }

        this.checkEntityExistence(entities.getDevStageIds(), devStageOnt);
        this.checkEntityExistence(entities.getAnatEntityIds(), anatEntityOnt);
        this.checkEntityExistence(entities.getCellTypeIds(), cellTypeOnt);
        this.checkEntityExistence(entities.getSexIds(), sexOnt);
<<<<<<< HEAD
        //For strain IDs, there can be some upper/lowercase discrepancies,
        //the checkEntityExistence method won't work.
        Set<String> recognizedStrainIdsLowerCase = strainOnt.getElements().stream()
                .map(e -> e.getId().toLowerCase()).collect(Collectors.toSet());
        Set<String> strainIdsLowerCase = entities.getStrainIds().stream()
                .map(s -> s.toLowerCase()).collect(Collectors.toSet());
        if (!recognizedStrainIdsLowerCase.containsAll(strainIdsLowerCase)) {
            Set<String> unrecognizedIds = new HashSet<>(strainIdsLowerCase);
            unrecognizedIds.removeAll(recognizedStrainIdsLowerCase);
            throw log.throwing(new IllegalArgumentException("Some entities do not exist "
                    + "in the provided onology: " + unrecognizedIds));
=======
        if (strainOnt != null) {
            //For strain IDs, there can be some upper/lowercase discrepancies,
            //the checkEntityExistence method won't work.
            Set<String> recognizedStrainIdsLowerCase = strainOnt.getElements().stream()
                    .map(e -> e.getId().toLowerCase()).collect(Collectors.toSet());
            Set<String> strainIdsLowerCase = entities.getStrainIds().stream()
                    .map(s -> s.toLowerCase()).collect(Collectors.toSet());
            if (!recognizedStrainIdsLowerCase.containsAll(strainIdsLowerCase)) {
                Set<String> unrecognizedIds = new HashSet<>(strainIdsLowerCase);
                unrecognizedIds.removeAll(recognizedStrainIdsLowerCase);
                throw log.throwing(new IllegalArgumentException("Some entities do not exist "
                        + "in the provided onology: " + unrecognizedIds));
            }
>>>>>>> 55d63a95
        }

        this.anatEntityOnt = anatEntityOnt;
        this.devStageOnt = devStageOnt;
        this.cellTypeOnt = cellTypeOnt;
        this.strainOnt = strainOnt;
        this.sexOnt = sexOnt;
        this.inferAncestralConditions = inferAncestralConds;
        this.inferDescendantConditions = inferDescendantConds;
        log.traceExit();
    }
    
    /**
     * Check that all elements in {@code entityIds} are present in {@code ont}, 
     * and only them.
     * 
     * @param entityIds A {@code Set} of {@code String}s that are the IDs of the entities 
     *                  to check for existence in {@code ont}.
     * @param ont       An {@code Ontology} that should contain all elements with their ID 
     *                  in {@code entityIds}.
     * @throws IllegalArgumentException If some elements in {@code entityIds} are not present in 
     *                                  {@code ont}.
     * @param <T>   The type of ID of the elements in the ontology or sub-graph.
     */
    private <T extends Comparable<T>> void checkEntityExistence(Set<String> entityIds, Ontology<?, T> ont) 
            throws IllegalArgumentException {
        log.traceEntry("{}, {}", entityIds, ont);
        
        if (ont == null) {
            log.traceExit(); return;
        }
        
        Set<T> recognizedEntityIds = ont.getElements().stream()
                .map(e -> e.getId()).collect(Collectors.toSet());
        if (!recognizedEntityIds.containsAll(entityIds)) {
            Set<String> unrecognizedIds = new HashSet<>(entityIds);
            unrecognizedIds.removeAll(recognizedEntityIds);
            throw log.throwing(new IllegalArgumentException("Some entities do not exist "
                    + "in the provided onology: " + unrecognizedIds));
        }
        
        log.traceExit();
    }
    
    /**
     * Determines whether the second condition is more precise than the first condition. 
     * "More precise" means that the anatomical structure of {@code secondCond} would be a descendant 
     * of the anatomical structure of {@code firstCond}, and the developmental stage 
     * of {@code secondCond} would be a descendant of the developmental stage of {@code firstCond}.
     * 
     * @param firstCond     The first {@code Condition} to be checked for relations to {@code secondCond}. 
     * @param secondCond    The second {@code Condition} to be checked for relations to {@code firstCond}. 
     * @return              {@code true} if {@code secondCond} is more precise than {@code firstCond}.
     * @throws IllegalArgumentException If one of the provided {@code Condition}s is not registered 
     *                                  to this {@code ConditionGraph}, or one of them is {@code null}.
     */
    public boolean isConditionMorePrecise(Condition firstCond, Condition secondCond) throws IllegalArgumentException {
        log.traceEntry("{}, {}", firstCond, secondCond);

        if (firstCond == null || secondCond == null) {
            throw log.throwing(new IllegalArgumentException("No provided Condition can be null"));
        }
        if (!firstCond.getSpecies().equals(secondCond.getSpecies())) {
            throw log.throwing(new IllegalArgumentException("Conditions are not in the same species."
                    + " First condition: " + firstCond + " - Second condition: " + secondCond));
        }
        if (!this.getConditions().contains(firstCond) || !this.getConditions().contains(secondCond)) {
            throw log.throwing(new IllegalArgumentException("Some of the provided conditions "
                    + "are not registered to this ConditionGraph. First condition: " + firstCond 
                    + " - Second condition: " + secondCond));
        }
        if (firstCond.equals(secondCond)) {
            return log.traceExit(false);
        }

        if (firstCond.getSex() != null && secondCond.getSex() == null ||
                secondCond.getSex() != null && firstCond.getSex() == null) {
            return log.traceExit(false);
        }
        if (firstCond.getStrain() != null && secondCond.getStrain() == null ||
                secondCond.getStrain() != null && firstCond.getStrain() == null) {
            return log.traceExit(false);
        }
        if (firstCond.getDevStage() != null && secondCond.getDevStage() == null ||
                secondCond.getDevStage() != null && firstCond.getDevStage() == null) {
            return log.traceExit(false);
        }
        if (firstCond.getCellType() != null && secondCond.getCellType() == null ||
                secondCond.getCellType() != null && firstCond.getCellType() == null) {
            return log.traceExit(false);
        }
        if (firstCond.getAnatEntity() != null && secondCond.getAnatEntity() == null ||
                secondCond.getAnatEntity() != null && firstCond.getAnatEntity() == null) {
            return log.traceExit(false);
        }

        //Of note, computations are faster when the less complex ontologies are used first. 
        //TODO: refactor

        if (this.sexOnt != null &&
                firstCond.getSex() != null && secondCond.getSex() != null &&
                !firstCond.getSex().equals(secondCond.getSex()) &&
                !this.sexOnt.getAncestors(
                        this.sexOnt.getElement(secondCond.getSexId()))
                .contains(this.sexOnt.getElement(firstCond.getSexId()))) {
            return log.traceExit(false);
        }

        if (this.strainOnt != null &&
                firstCond.getStrain() != null && secondCond.getStrain() != null &&
                !firstCond.getStrain().equals(secondCond.getStrain()) &&
                !this.strainOnt.getAncestors(
                        this.strainOnt.getElement(secondCond.getStrainId()))
                .contains(this.strainOnt.getElement(firstCond.getStrainId()))) {
            return log.traceExit(false);
        }

        if (this.devStageOnt != null && 
                firstCond.getDevStage() != null && secondCond.getDevStage() != null && 
                !firstCond.getDevStage().equals(secondCond.getDevStage()) && 
                !this.devStageOnt.getAncestors(
                        this.devStageOnt.getElement(secondCond.getDevStageId()))
                .contains(this.devStageOnt.getElement(firstCond.getDevStageId()))) {
            return log.traceExit(false);
        }

        if (this.cellTypeOnt != null &&
                firstCond.getCellType() != null && secondCond.getCellType() != null &&
                !firstCond.getCellType().equals(secondCond.getCellType()) &&
                !this.cellTypeOnt.getAncestors(
                        this.cellTypeOnt.getElement(secondCond.getCellTypeId()))
                .contains(this.cellTypeOnt.getElement(firstCond.getCellTypeId()))) {
            return log.traceExit(false);
        }
        
        if (this.anatEntityOnt != null && 
                firstCond.getAnatEntity() != null && secondCond.getAnatEntity() != null && 
                !firstCond.getAnatEntity().equals(secondCond.getAnatEntity()) && 
                !this.anatEntityOnt.getAncestors(
                        this.anatEntityOnt.getElement(secondCond.getAnatEntityId()))
                .contains(this.anatEntityOnt.getElement(firstCond.getAnatEntityId()))) {
            return log.traceExit(false);
        }
        
        return log.traceExit(true);
    }
    
    /**
     * Get all the {@code Condition}s that are less precise than {@code cond}, 
     * among the {@code Condition}s provided at instantiation. 
     * 
     * @param cond          A {@code Condition} for which we want to retrieve ancestors {@code Condition}s.
     * @return              A {@code Set} of {@code Condition}s that are ancestors of {@code cond}.
     * @throws IllegalArgumentException If {@code cond} is not registered to this {@code ConditionGraph}.
     */
    public Set<Condition> getAncestorConditions(Condition cond) {
        log.traceEntry("{}", cond);
        return log.traceExit(this.getAncestorConditions(cond, false));
    }

    //TODO: unit tests
    //TODO: refactor this method, constructor and getDescendantConditions
    /**
     * Get all the {@code Condition}s that are less precise than {@code cond}, 
     * among the {@code Condition}s provided at instantiation. 
     * 
     * @param cond          A {@code Condition} for which we want to retrieve ancestors {@code Condition}s.
     * @param directRelOnly A {@code boolean} defining whether only direct parents 
     *                      or children of {@code element} should be returned.
     * @return              A {@code Set} of {@code Condition}s that are ancestors of {@code cond}.
     * @throws IllegalArgumentException If {@code cond} is not registered to this {@code ConditionGraph}.
     */
    public Set<Condition> getAncestorConditions(Condition cond, boolean directRelOnly) 
            throws IllegalArgumentException {
        log.traceEntry("{}, {}", cond, directRelOnly);
        log.trace("Start retrieving ancestral conditions for {}", cond);
        if (!this.getConditions().contains(cond)) {
            throw log.throwing(new IllegalArgumentException("The provided condition "
                    + "is not registered to this ConditionGraph: " + cond));
        }

        //TODO: these blocks of code should be refactored
        Set<DevStage> devStages = new HashSet<>();
        devStages.add(cond.getDevStage());
        if (this.devStageOnt != null && cond.getDevStage() != null) {
            log.trace("Retrieving dev. stage IDs from ontology for stageId {} - relOnly {}}.", 
                    cond.getDevStageId(), directRelOnly);
            devStages.addAll(this.devStageOnt.getAncestors(
                    this.devStageOnt.getElement(cond.getDevStageId()), directRelOnly));
        }
        
        Set<AnatEntity> anatEntities = new HashSet<>();
        anatEntities.add(cond.getAnatEntity());
        if (this.anatEntityOnt != null && cond.getAnatEntity() != null) {
            log.trace("Retrieving anat. entity IDs from ontology for anatEntityId {} - relOnly {}.", 
                    cond.getAnatEntityId(), directRelOnly);
            anatEntities.addAll(this.anatEntityOnt.getAncestors(
                    this.anatEntityOnt.getElement(cond.getAnatEntityId()), directRelOnly));
        }

        Set<AnatEntity> cellTypes = new HashSet<>();
        cellTypes.add(cond.getCellType());
        if (this.cellTypeOnt != null && cond.getCellType() != null) {
            log.trace("Retrieving cell type IDs from ontology for cellTypeId {} - relOnly {}}.", 
                    cond.getCellTypeId(), directRelOnly);
            cellTypes.addAll(this.cellTypeOnt.getAncestors(
                    this.cellTypeOnt.getElement(cond.getCellTypeId()), directRelOnly));
<<<<<<< HEAD
        }

        Set<Sex> sexes = new HashSet<>();
        sexes.add(cond.getSex());
        if (this.sexOnt != null && cond.getSex() != null) {
            log.trace("Retrieving sex IDs from ontology for sexId {} - relOnly {}}.", 
                    cond.getSexId(), directRelOnly);
            sexes.addAll(this.sexOnt.getAncestors(
                    this.sexOnt.getElement(cond.getSexId()), directRelOnly));
        }

        Set<Strain> strains = new HashSet<>();
        strains.add(cond.getStrain());
        if (this.strainOnt != null && cond.getStrain() != null) {
            log.trace("Retrieving strain IDs from ontology for strainId {} - relOnly {}}.", 
                    cond.getStrainId(), directRelOnly);
            strains.addAll(this.strainOnt.getAncestors(
                    this.strainOnt.getElement(cond.getStrainId()), directRelOnly));
        }

=======
        }

        Set<Sex> sexes = new HashSet<>();
        sexes.add(cond.getSex());
        if (this.sexOnt != null && cond.getSex() != null) {
            log.trace("Retrieving sex IDs from ontology for sexId {} - relOnly {}}.", 
                    cond.getSexId(), directRelOnly);
            sexes.addAll(this.sexOnt.getAncestors(
                    this.sexOnt.getElement(cond.getSexId()), directRelOnly));
        }

        Set<Strain> strains = new HashSet<>();
        strains.add(cond.getStrain());
        if (this.strainOnt != null && cond.getStrain() != null) {
            log.trace("Retrieving strain IDs from ontology for strainId {} - relOnly {}}.", 
                    cond.getStrainId(), directRelOnly);
            strains.addAll(this.strainOnt.getAncestors(
                    this.strainOnt.getElement(cond.getStrainId()), directRelOnly));
        }

>>>>>>> 55d63a95
        log.trace("Stages retrieved: {}", devStages);
        log.trace("Anat. entities retrieved: {}", anatEntities);
        log.trace("Cell types retrieved: {}", cellTypes);
        log.trace("Sexes retrieved: {}", sexes);
        log.trace("Strains retrieved: {}", strains);
        
        Set<Condition> conds = this.conditions.stream()
                .filter(e -> !e.equals(cond) &&
                        devStages.contains(e.getDevStage()) &&
                        anatEntities.contains(e.getAnatEntity()) &&
                        cellTypes.contains(e.getCellType()) &&
                        sexes.contains(e.getSex()) &&
                        strains.contains(e.getStrain()))
           .collect(Collectors.toSet());
        log.trace("Done retrieving ancestral conditions for {}: {}", cond, conds.size());
        return log.traceExit(conds);
    }

    /**
     * Get all the {@code Condition}s that are more precise than {@code cond}, 
     * among the {@code Condition}s provided at instantiation. 
     * 
     * @param cond  A {@code Condition} for which we want to retrieve descendant {@code Condition}s.
     * @return      A {@code Set} of {@code Condition}s that are descendants of {@code cond}.
     * @throws IllegalArgumentException If {@code cond} is not registered to this {@code ConditionGraph}.
     */
    public Set<Condition> getDescendantConditions(Condition cond) {
        log.traceEntry("{}", cond);
        return log.traceExit(this.getDescendantConditions(cond, false));
    }
    
    /**
     * Get all the {@code Condition}s that are more precise than {@code cond} 
     * among the {@code Condition}s provided at instantiation.
     * 
     * @param cond          A {@code Condition} for which we want to retrieve descendant {@code Condition}s.
     * @param directRelOnly A {@code boolean} defining whether only direct parents 
     *                      or children of {@code element} should be returned.
     * @return              A {@code Set} of {@code Condition}s that are descendants of {@code cond}.
     * @throws IllegalArgumentException If {@code cond} is not registered to this {@code ConditionGraph}.
     */
    public Set<Condition> getDescendantConditions(Condition cond, boolean directRelOnly) {
        log.traceEntry("{}, {}", cond, directRelOnly);
        
        return getDescendantConditions(cond, directRelOnly, null, null);
    }

    /**
     * Get all the {@code Condition}s that are more precise than {@code cond} 
     * among the {@code Condition}s provided at instantiation.
     * 
     * @param cond              A {@code Condition} for which we want to retrieve descendant {@code Condition}s.
     * @param directRelOnly     A {@code boolean} defining whether only direct parents 
     *                          or children of {@code element} should be returned.
     * @param includeSubstages  A {@code boolean} defining whether conditions with child stages
     *                          should be returned.
     * @param substageMaxLevel  An {@code Integer} that is the maximal sub-level in which child stages
     *                          should be retrieved. If less than 1, there is no limitation.
     * @return                  A {@code Set} of {@code Condition}s that are descendants of {@code cond}.
     * @throws IllegalArgumentException If {@code cond} is not registered to this {@code ConditionGraph}.
     */
    //TODO : javadoc. Notably, only condition parameters are allowed in the maps
    // TODO: refactor this method with constructor and getAncestorConditions
    public Set<Condition> getDescendantConditions(Condition cond, boolean directRelOnly,
            Map<CallService.Attribute, Boolean> includeSubPerCondParameter,
            Map<CallService.Attribute, Integer> subCondMaxLevelPerCondParameter) {
        log.traceEntry("{}, {}, {}, {}", cond, directRelOnly, includeSubPerCondParameter, 
                subCondMaxLevelPerCondParameter);

        if (!this.getConditions().contains(cond)) {
            throw log.throwing(new IllegalArgumentException("The provided condition "
                    + "is not registered to this ConditionGraph: " + cond));
        }
        if (includeSubPerCondParameter != null &&
                includeSubPerCondParameter.keySet().stream().anyMatch(c -> !c.isConditionParameter()) ||
            subCondMaxLevelPerCondParameter != null &&
                subCondMaxLevelPerCondParameter.keySet().stream().anyMatch(c -> !c.isConditionParameter())) {
            throw log.throwing(new IllegalArgumentException(
                    "Only condition paramters are allowed in the Maps"));
        }
        Map<CallService.Attribute, Boolean> include = includeSubPerCondParameter;
        if (includeSubPerCondParameter == null) {
            include = EnumSet.allOf(CallService.Attribute.class).stream()
                    .filter(c -> c.isConditionParameter())
                    .collect(Collectors.toMap(c -> c, c -> true));
        }
        Map<CallService.Attribute, Integer> level = subCondMaxLevelPerCondParameter;
        if (subCondMaxLevelPerCondParameter == null) {
            level = EnumSet.allOf(CallService.Attribute.class).stream()
                    .filter(c -> c.isConditionParameter())
                    .collect(Collectors.toMap(c -> c, c -> 0));
        }

        //TODO: refactor
        Set<DevStage> devStages = new HashSet<>();
        devStages.add(cond.getDevStage());
        CallService.Attribute condParam = CallService.Attribute.DEV_STAGE_ID;
        if (Boolean.TRUE.equals(include.get(condParam)) &&
                this.devStageOnt != null && cond.getDevStage() != null) {
            Set<DevStage> descendants;
            Integer maxLevel = level.get(condParam);
            if (maxLevel == null || maxLevel < 1) {
                descendants = this.devStageOnt.getDescendants(
                        this.devStageOnt.getElement(cond.getDevStageId()), directRelOnly);
            } else {
                descendants = this.devStageOnt.getDescendantsUntilSubLevel(
                        this.devStageOnt.getElement(cond.getDevStageId()), maxLevel);
            }
            devStages.addAll(descendants);
        }

        Set<AnatEntity> anatEntities = new HashSet<>();
        anatEntities.add(cond.getAnatEntity());
        condParam = CallService.Attribute.ANAT_ENTITY_ID;
        if (Boolean.TRUE.equals(include.get(condParam)) &&
                this.anatEntityOnt != null && cond.getAnatEntity() != null) {
            Set<AnatEntity> descendants;
            Integer maxLevel = level.get(condParam);
            if (maxLevel == null || maxLevel < 1) {
                descendants = this.anatEntityOnt.getDescendants(
                        this.anatEntityOnt.getElement(cond.getAnatEntityId()), directRelOnly);
            } else {
                descendants = this.anatEntityOnt.getDescendantsUntilSubLevel(
                        this.anatEntityOnt.getElement(cond.getAnatEntityId()), maxLevel);
<<<<<<< HEAD
            }
            anatEntities.addAll(descendants);
        }

        Set<AnatEntity> cellTypes = new HashSet<>();
        cellTypes.add(cond.getCellType());
        condParam = CallService.Attribute.CELL_TYPE_ID;
        if (Boolean.TRUE.equals(include.get(condParam)) &&
                this.cellTypeOnt != null && cond.getCellType() != null) {
            Set<AnatEntity> descendants;
            Integer maxLevel = level.get(condParam);
            if (maxLevel == null || maxLevel < 1) {
                descendants = this.cellTypeOnt.getDescendants(
                        this.cellTypeOnt.getElement(cond.getCellTypeId()), directRelOnly);
            } else {
                descendants = this.cellTypeOnt.getDescendantsUntilSubLevel(
                        this.cellTypeOnt.getElement(cond.getCellTypeId()), maxLevel);
            }
            cellTypes.addAll(descendants);
        }

        Set<Sex> sexes = new HashSet<>();
        sexes.add(cond.getSex());
        condParam = CallService.Attribute.SEX_ID;
        if (Boolean.TRUE.equals(include.get(condParam)) &&
                this.sexOnt != null && cond.getSex() != null) {
            Set<Sex> descendants;
            Integer maxLevel = level.get(condParam);
            if (maxLevel == null || maxLevel < 1) {
                descendants = this.sexOnt.getDescendants(
                        this.sexOnt.getElement(cond.getSexId()), directRelOnly);
            } else {
                descendants = this.sexOnt.getDescendantsUntilSubLevel(
                        this.sexOnt.getElement(cond.getSexId()), maxLevel);
            }
            sexes.addAll(descendants);
        }

        Set<Strain> strains = new HashSet<>();
        strains.add(cond.getStrain());
        condParam = CallService.Attribute.STRAIN_ID;
        if (Boolean.TRUE.equals(include.get(condParam)) &&
                this.strainOnt != null && cond.getStrain() != null) {
            Set<Strain> descendants;
            Integer maxLevel = level.get(condParam);
            if (maxLevel == null || maxLevel < 1) {
                descendants = this.strainOnt.getDescendants(
                        this.strainOnt.getElement(cond.getStrainId()), directRelOnly);
            } else {
                descendants = this.strainOnt.getDescendantsUntilSubLevel(
                        this.strainOnt.getElement(cond.getStrainId()), maxLevel);
            }
            strains.addAll(descendants);
        }

=======
            }
            anatEntities.addAll(descendants);
        }

        Set<AnatEntity> cellTypes = new HashSet<>();
        cellTypes.add(cond.getCellType());
        condParam = CallService.Attribute.CELL_TYPE_ID;
        if (Boolean.TRUE.equals(include.get(condParam)) &&
                this.cellTypeOnt != null && cond.getCellType() != null) {
            Set<AnatEntity> descendants;
            Integer maxLevel = level.get(condParam);
            if (maxLevel == null || maxLevel < 1) {
                descendants = this.cellTypeOnt.getDescendants(
                        this.cellTypeOnt.getElement(cond.getCellTypeId()), directRelOnly);
            } else {
                descendants = this.cellTypeOnt.getDescendantsUntilSubLevel(
                        this.cellTypeOnt.getElement(cond.getCellTypeId()), maxLevel);
            }
            cellTypes.addAll(descendants);
        }

        Set<Sex> sexes = new HashSet<>();
        sexes.add(cond.getSex());
        condParam = CallService.Attribute.SEX_ID;
        if (Boolean.TRUE.equals(include.get(condParam)) &&
                this.sexOnt != null && cond.getSex() != null) {
            Set<Sex> descendants;
            Integer maxLevel = level.get(condParam);
            if (maxLevel == null || maxLevel < 1) {
                descendants = this.sexOnt.getDescendants(
                        this.sexOnt.getElement(cond.getSexId()), directRelOnly);
            } else {
                descendants = this.sexOnt.getDescendantsUntilSubLevel(
                        this.sexOnt.getElement(cond.getSexId()), maxLevel);
            }
            sexes.addAll(descendants);
        }

        Set<Strain> strains = new HashSet<>();
        strains.add(cond.getStrain());
        condParam = CallService.Attribute.STRAIN_ID;
        if (Boolean.TRUE.equals(include.get(condParam)) &&
                this.strainOnt != null && cond.getStrain() != null) {
            Set<Strain> descendants;
            Integer maxLevel = level.get(condParam);
            if (maxLevel == null || maxLevel < 1) {
                descendants = this.strainOnt.getDescendants(
                        this.strainOnt.getElement(cond.getStrainId()), directRelOnly);
            } else {
                descendants = this.strainOnt.getDescendantsUntilSubLevel(
                        this.strainOnt.getElement(cond.getStrainId()), maxLevel);
            }
            strains.addAll(descendants);
        }

>>>>>>> 55d63a95
        log.trace("Stages retrieved: {}", devStages);
        log.trace("Anat. entities retrieved: {}", anatEntities);
        log.trace("Cell types retrieved: {}", cellTypes);
        log.trace("Sexes retrieved: {}", sexes);
        log.trace("Strains retrieved: {}", strains);
        
        return log.traceExit(this.conditions.stream()
                .filter(e -> !e.equals(cond) &&
                             devStages.contains(e.getDevStage()) &&
                             anatEntities.contains(e.getAnatEntity()) &&
                             cellTypes.contains(e.getCellType()) &&
                             sexes.contains(e.getSex()) &&
                             strains.contains(e.getStrain()))
                .collect(Collectors.toSet()));
    }
    
    //*********************************
    //  GETTERS/SETTERS
    //*********************************
    /**
     * @return  The {@code Set} of {@code Condition}s to be considered for operations
     *          on this {@code ConditionGraph}.
     */
    public Set<Condition> getConditions() {
        return this.conditions;
    }

    /**
     * @return  An {@code Ontology} of {@code AnatEntity}s used to infer relations between {@code Condition}s. 
     *          Contains only {@code AnatEntity}s and relations for entities present 
     *          in the {@code Condition}s provided at instantiation.
     * @see #getDevStageOntology()
     */
    public Ontology<AnatEntity, String> getAnatEntityOntology() {
        return anatEntityOnt;
    }
    /**
     * @return  An {@code Ontology} of {@code DevStage}s used to infer relations between {@code Condition}s. 
     *          Contains only {@code DevStage}s and relations for entities present 
     *          in the {@code Condition}s provided at instantiation.
     * @see #getAnatEntityOntology()
     */
    public Ontology<DevStage, String> getDevStageOntology() {
        return devStageOnt;
    }
    /**
     * @return  An {@code Ontology} of {@code AnatEntity}s corresponding to cell type used to infer 
     *          relations between {@code Condition}s. 
     *          Contains only {@code AnatEntity}s and relations for entities present 
     *          in the {@code Condition}s provided at instantiation.
     */
    public Ontology<AnatEntity, String> getCellTypeOntology() {
        return cellTypeOnt;
    }
    /**
     * @return  An {@code Ontology} of {@code Sex}s corresponding to sexes used to infer 
     *          relations between {@code Condition}s. Contains only sexes and relations for entities present 
     *          in the {@code Condition}s provided at instantiation.
     */
    public Ontology<Sex, String> getSexOntology() {
        return sexOnt;
    }
    /**
     * @return  An {@code Ontology} of {@code Strain}s corresponding to strains used to infer 
     *          relations between {@code Condition}s. Contains only strains and relations for entities present 
     *          in the {@code Condition}s provided at instantiation.
     */
    public Ontology<Strain, String> getStrainOntology() {
        return strainOnt;
    }
    /** 
     * @return  The {@code boolean} defining whether the ancestral conditions should be inferred.
     */
    public boolean isInferredAncestralConditions() {
        return this.inferAncestralConditions;
    }
    /** 
     * @return  The {@code boolean} defining whether the descendant conditions should be inferred.
     */
    public boolean isInferredDescendantConditions() {
        return this.inferDescendantConditions;
    }

}<|MERGE_RESOLUTION|>--- conflicted
+++ resolved
@@ -132,31 +132,9 @@
         if (speciesIds.isEmpty()) {
             throw log.throwing(new IllegalArgumentException("Ontologies must be provided."));
         }
-<<<<<<< HEAD
-        if (anatEntityOnt != null && devStageOnt != null 
-                && anatEntityOnt.getSpeciesId() != devStageOnt.getSpeciesId()) {
-            throw log.throwing(new IllegalArgumentException("Anat. entities and dev. stage ontologies "
-                    + "should be in the same species."));
-        }
-        if (anatEntityOnt != null && cellTypeOnt != null 
-                && anatEntityOnt.getSpeciesId() != cellTypeOnt.getSpeciesId()) {
-            throw log.throwing(new IllegalArgumentException("Anat. entities and cell type ontologies "
-                    + "should be in the same species."));
-        }
-        if (strainOnt != null && anatEntityOnt != null 
-                && strainOnt.getSpeciesId() != anatEntityOnt.getSpeciesId()) {
-            throw log.throwing(new IllegalArgumentException("Anat. entities and strains ontologies "
-                    + "should be in the same species."));
-        }
-        if (sexOnt != null && anatEntityOnt != null 
-                && sexOnt.getSpeciesId() != anatEntityOnt.getSpeciesId()) {
-            throw log.throwing(new IllegalArgumentException("Anat. entities and sexes ontologies "
-                    + "should be in the same species."));
-=======
         if (speciesIds.size() > 1) {
             throw log.throwing(new IllegalArgumentException(
                     "All ontologies should be in the same species."));
->>>>>>> 55d63a95
         }
 
         this.conditions = Collections.unmodifiableSet(new HashSet<>(conditions));
@@ -185,19 +163,6 @@
         this.checkEntityExistence(entities.getAnatEntityIds(), anatEntityOnt);
         this.checkEntityExistence(entities.getCellTypeIds(), cellTypeOnt);
         this.checkEntityExistence(entities.getSexIds(), sexOnt);
-<<<<<<< HEAD
-        //For strain IDs, there can be some upper/lowercase discrepancies,
-        //the checkEntityExistence method won't work.
-        Set<String> recognizedStrainIdsLowerCase = strainOnt.getElements().stream()
-                .map(e -> e.getId().toLowerCase()).collect(Collectors.toSet());
-        Set<String> strainIdsLowerCase = entities.getStrainIds().stream()
-                .map(s -> s.toLowerCase()).collect(Collectors.toSet());
-        if (!recognizedStrainIdsLowerCase.containsAll(strainIdsLowerCase)) {
-            Set<String> unrecognizedIds = new HashSet<>(strainIdsLowerCase);
-            unrecognizedIds.removeAll(recognizedStrainIdsLowerCase);
-            throw log.throwing(new IllegalArgumentException("Some entities do not exist "
-                    + "in the provided onology: " + unrecognizedIds));
-=======
         if (strainOnt != null) {
             //For strain IDs, there can be some upper/lowercase discrepancies,
             //the checkEntityExistence method won't work.
@@ -211,7 +176,6 @@
                 throw log.throwing(new IllegalArgumentException("Some entities do not exist "
                         + "in the provided onology: " + unrecognizedIds));
             }
->>>>>>> 55d63a95
         }
 
         this.anatEntityOnt = anatEntityOnt;
@@ -419,7 +383,6 @@
                     cond.getCellTypeId(), directRelOnly);
             cellTypes.addAll(this.cellTypeOnt.getAncestors(
                     this.cellTypeOnt.getElement(cond.getCellTypeId()), directRelOnly));
-<<<<<<< HEAD
         }
 
         Set<Sex> sexes = new HashSet<>();
@@ -440,28 +403,6 @@
                     this.strainOnt.getElement(cond.getStrainId()), directRelOnly));
         }
 
-=======
-        }
-
-        Set<Sex> sexes = new HashSet<>();
-        sexes.add(cond.getSex());
-        if (this.sexOnt != null && cond.getSex() != null) {
-            log.trace("Retrieving sex IDs from ontology for sexId {} - relOnly {}}.", 
-                    cond.getSexId(), directRelOnly);
-            sexes.addAll(this.sexOnt.getAncestors(
-                    this.sexOnt.getElement(cond.getSexId()), directRelOnly));
-        }
-
-        Set<Strain> strains = new HashSet<>();
-        strains.add(cond.getStrain());
-        if (this.strainOnt != null && cond.getStrain() != null) {
-            log.trace("Retrieving strain IDs from ontology for strainId {} - relOnly {}}.", 
-                    cond.getStrainId(), directRelOnly);
-            strains.addAll(this.strainOnt.getAncestors(
-                    this.strainOnt.getElement(cond.getStrainId()), directRelOnly));
-        }
-
->>>>>>> 55d63a95
         log.trace("Stages retrieved: {}", devStages);
         log.trace("Anat. entities retrieved: {}", anatEntities);
         log.trace("Cell types retrieved: {}", cellTypes);
@@ -586,7 +527,6 @@
             } else {
                 descendants = this.anatEntityOnt.getDescendantsUntilSubLevel(
                         this.anatEntityOnt.getElement(cond.getAnatEntityId()), maxLevel);
-<<<<<<< HEAD
             }
             anatEntities.addAll(descendants);
         }
@@ -642,63 +582,6 @@
             strains.addAll(descendants);
         }
 
-=======
-            }
-            anatEntities.addAll(descendants);
-        }
-
-        Set<AnatEntity> cellTypes = new HashSet<>();
-        cellTypes.add(cond.getCellType());
-        condParam = CallService.Attribute.CELL_TYPE_ID;
-        if (Boolean.TRUE.equals(include.get(condParam)) &&
-                this.cellTypeOnt != null && cond.getCellType() != null) {
-            Set<AnatEntity> descendants;
-            Integer maxLevel = level.get(condParam);
-            if (maxLevel == null || maxLevel < 1) {
-                descendants = this.cellTypeOnt.getDescendants(
-                        this.cellTypeOnt.getElement(cond.getCellTypeId()), directRelOnly);
-            } else {
-                descendants = this.cellTypeOnt.getDescendantsUntilSubLevel(
-                        this.cellTypeOnt.getElement(cond.getCellTypeId()), maxLevel);
-            }
-            cellTypes.addAll(descendants);
-        }
-
-        Set<Sex> sexes = new HashSet<>();
-        sexes.add(cond.getSex());
-        condParam = CallService.Attribute.SEX_ID;
-        if (Boolean.TRUE.equals(include.get(condParam)) &&
-                this.sexOnt != null && cond.getSex() != null) {
-            Set<Sex> descendants;
-            Integer maxLevel = level.get(condParam);
-            if (maxLevel == null || maxLevel < 1) {
-                descendants = this.sexOnt.getDescendants(
-                        this.sexOnt.getElement(cond.getSexId()), directRelOnly);
-            } else {
-                descendants = this.sexOnt.getDescendantsUntilSubLevel(
-                        this.sexOnt.getElement(cond.getSexId()), maxLevel);
-            }
-            sexes.addAll(descendants);
-        }
-
-        Set<Strain> strains = new HashSet<>();
-        strains.add(cond.getStrain());
-        condParam = CallService.Attribute.STRAIN_ID;
-        if (Boolean.TRUE.equals(include.get(condParam)) &&
-                this.strainOnt != null && cond.getStrain() != null) {
-            Set<Strain> descendants;
-            Integer maxLevel = level.get(condParam);
-            if (maxLevel == null || maxLevel < 1) {
-                descendants = this.strainOnt.getDescendants(
-                        this.strainOnt.getElement(cond.getStrainId()), directRelOnly);
-            } else {
-                descendants = this.strainOnt.getDescendantsUntilSubLevel(
-                        this.strainOnt.getElement(cond.getStrainId()), maxLevel);
-            }
-            strains.addAll(descendants);
-        }
-
->>>>>>> 55d63a95
         log.trace("Stages retrieved: {}", devStages);
         log.trace("Anat. entities retrieved: {}", anatEntities);
         log.trace("Cell types retrieved: {}", cellTypes);
