-- SQL file to create the Bgee database. Primary keys and other constraints
-- such as unique indexes are defined in bgeeConstraint.sql. Indexes defined solely
-- for performance issues are defined in bgeeIndex.sql. Foreign key constraints
-- are defined in bgeeForeignKey.sql.
--
-- To load a dump into the database, you should typically do:
-- mysql -u root -p -e "create database bgee_vXX"
-- mysql -u root -p bgee_vXX < bgeeSchema.sql
-- mysql -u root -p bgee_vXX < myDumpFile.sql
-- mysql -u root -p bgee_vXX < bgeeConstraint.sql
-- mysql -u root -p bgee_vXX < bgeeIndex.sql
-- mysql -u root -p bgee_vXX < bgeeForeignKey.sql
--
-- Altering a table after data insertion, to add indexes and foreign key constraints,
-- can fail if the table is very large, with the error 1206: "ERROR 1206 (HY000):
-- The total number of locks exceeds the lock table size". To solve this problem,
-- you have to increase the buffer pool size, or you have to insert the data AFTER
-- indexes and foreign key constraints generation.
-- The foreign key insertion should be done after the indexes creation to avoid
-- generating redundant indexes (as foreign key constraints require indexes and
-- create them if needed).

ALTER DATABASE CHARACTER SET utf8 COLLATE utf8_general_ci;

-- ****************************************************
-- GENERAL
-- ****************************************************
create table author (
    authorId smallInt unsigned not null,
    authorName varchar(255) not null COMMENT 'Bgee team author names'
) engine = innodb;

create table dataSource (
    dataSourceId smallInt unsigned not null,
    dataSourceName varchar(255) not null COMMENT 'Data source name',
    XRefUrl varchar(255) not null default '' COMMENT 'URL for cross-references to data sources',
-- path to experiment for expression data sources (ArrayExpress, GEO, NCBI, in situ databases, ...)
-- parameters such as experimentId are defined by the syntax [experimentId] for instance
    experimentUrl varchar(255) not null default '' COMMENT 'URL to experiment for expression data sources',
-- path to in situ evidence for in situ databases,
-- to Affymetrix chips for affymetrix data
-- parameters such as experimentId are defined by the syntax [experimentId] for instance
    evidenceUrl varchar(255) not null default '' COMMENT 'URL to evidence for expression data sources',
-- url to the home page of the ressource
    baseUrl varchar(255) not null default '' COMMENT 'URL to the home page of data sources',
    releaseDate timestamp null COMMENT 'Date of data source used',
-- e.g.: Ensembl 67, cvs version xxx
    releaseVersion varchar(255) not null default '' COMMENT 'Version of data source used',
    dataSourceDescription TEXT COMMENT 'Description of data source',
-- to define if this dataSource should be displayed on the page listing data sources
    toDisplay boolean not null default 0 COMMENT 'Display this data source in listing data source page?',
-- a cat to organize the display
    category enum('', 'Genomics database', 'Proteomics database',
        'In situ data source', 'Affymetrix data source', 'EST data source', 'RNA-Seq data source',
        'Ontology') COMMENT 'Data source category to organize the display',
-- to organize the display. Default value is the highest value, so that this field is the last to be displayed
    displayOrder tinyint unsigned not null default 255 COMMENT 'Data source display ordering'
) engine = innodb;

create table dataSourceToSpecies (
    dataSourceId smallInt unsigned not null COMMENT 'Data source id',
    speciesId mediumint unsigned not null COMMENT 'NCBI species taxon id',
    dataType enum('affymetrix', 'est', 'in situ', 'rna-seq') not null COMMENT 'Data type',
    infoType enum('data', 'annotation') not null COMMENT 'Information type'
) engine = innodb;

create table keyword (
    keywordId int unsigned not null,
    keyword varchar(255) not null COMMENT 'Aggregate keywords seen in all tables'
) engine = innodb;


-- ****************************************************
-- TAXONOMY
-- ****************************************************

-- The NCBI taxonomy, stored as a nested set model. This does not include species,
-- that are stored in a different table. This is because, while a species is a taxon,
-- we store some additional information for them.
--
-- Only taxa that are ancestors of a species included in Bgee are stored. The column
-- "bgeeSpeciesLCA" specifies if they are moreover a least common ancestor of at least
-- two species used in Bgee. For instance: if Bgee was using zebrafish, mouse and human,
-- "Euarchontoglires" would be the most common ancestor of human and mouse,
-- and "Euteleostomi" the most common ancestor of human, mouse and zebrafish.
-- This allows to provide a simplified display to the users, where only these relevant
-- branchings are used.
-- We neverthless also store all the ancestors of the species used in Bgee
-- (for instance, we would still store "Eutheria", "Theria", etc), as they are used
-- for the gene hierarchical groups, in case users want to have a finer control
-- on the paralogous/orthologous genes to retrieve and compare, and also for
-- the transitive evolutionary relations, in case users want to specify in which
-- common ancestor a structure should have existed.
create table taxon (
    taxonId mediumint unsigned not null COMMENT 'NCBI taxon id',
    taxonScientificName varchar(255) not null COMMENT 'NCBI taxon scientific name',
    taxonCommonName varchar(255) COMMENT 'NCBI taxon common name',
    taxonLeftBound int unsigned not null COMMENT 'Left bound taxon id',
    taxonRightBound int unsigned not null COMMENT 'Right bound taxon id',
    taxonLevel mediumint unsigned not null COMMENT 'How deep is the taxon node',
-- bgeeSpeciesLCA defines whether this taxon is the Least Common Ancestor of at least
-- two species used in Bgee. This allows to easily identify important branching.
    bgeeSpeciesLCA boolean not null COMMENT 'Is the Least Common Ancestor of at least two species used in Bgee?'
) engine = innodb;

create table species (
    speciesId mediumint unsigned not null COMMENT 'NCBI species taxon id',
-- example: homo
    genus varchar(70) not null COMMENT 'Genus name',
-- example: sapiens
    species varchar(70) not null COMMENT 'Species name',
-- exemple: human
    speciesCommonName varchar(70) not null COMMENT 'NCBI species common name',
-- integer allowing to sort the species in preferred display order
    speciesDisplayOrder smallint unsigned not null,
-- ID of the taxon which this species belongs to, present in the table `taxonomy`.
-- For instance, if this species is `human`, it belongs to the taxon `homo` (taxon ID 9605).
    taxonId mediumint unsigned not null COMMENT 'NCBI taxon id this species belongs to (most of the time genus taxon id)',
-- Path to retrieve the genome file we use for this species, from the GTF directory
-- of the Ensembl FTP, without the Ensembl version suffix, nor the file type suffixes.
-- For instance, for human, the GTF file in Ensembl 75 is stored at:
-- ftp://ftp.ensembl.org/pub/release-75/gtf/homo_sapiens/Homo_sapiens.GRCh37.75.gtf.gz
-- This field would then contain: homo_sapiens/Homo_sapiens.GRCh37
-- This field is needed because we use for some species the genome of another species
-- (for instance, chimp genome for bonobo species).
    genomeFilePath varchar(100) not null COMMENT 'GTF annotation path used to map this species in Ensembl FTP',
    genomeVersion varchar(50) not null, 
    dataSourceId smallInt unsigned not null COMMENT 'source for genome information',
-- ID of the species whose the genome was used for this species. This is used
-- when a genome is not in Ensembl. For instance, for bonobo (ID 9597), we use the chimp
-- genome (ID 9598), because bonobo is not in Ensembl.
-- We don't use a foreign key constraint here, because maybe the species whose the genome
-- was used does not have any data in Bgee, and thus is not in the taxon table.
-- If the correct genome of the species was used, the value of this field is 0.
    genomeSpeciesId mediumint unsigned not null default 0 COMMENT 'NCBI species taxon id used for mapping (0 if the same species)'
) engine = innodb;

-- which sex values are permitted for each species.
-- each species will usually have several entries in this table
create table speciesToSex (
    speciesId mediumint unsigned not null,
-- values correspond to some of the existing values in the `cond` table
-- XXX: maybe we actually need a `sex` table?
-- XXX: maybe we'll need an "asexual" value for some species? Or can we always assign kind of a "sex"?
    sex enum('hermaphrodite', 'female', 'male') not null
) engine = innodb;

-- represent mainly alternative common names (for instance, 'rhesus monkey', 'roundworm'),
-- or alternative taxon names related to a species.
create table speciesToKeyword (
    speciesId mediumint unsigned not null,
    keywordId int unsigned not null
) engine = innodb;

-- ****************************************************
-- CONFIDENCE AND EVIDENCE ONTOLOGIES
-- ****************************************************

-- Branch 'confidence information statement' of the CIO
-- (see https://github.com/BgeeDB/confidence-information-ontology).
-- We only use CIO statements for annotations, so we do not insert terms from the branch
-- 'confidence information element'. Moreover, we only insert terms associated to
-- a 'confidence level' term.
-- Also, we do not use relations between CIO terms yet, so they are not inserted for now;
-- if they were to be inserted, we coud use a nested set model (as for the tables stage,
-- taxon, etc), as there is a single is_a inheritance between CIO statements.
-- TODO All confidence levels used in Bgee should use these CIO statements,
-- rather than the enum fields 'low quality'/'high quality'.
-- In order to not use terms from the branch 'confidence information element',
-- this table has 3 columns capturing the 3 different types of CI element a statement
-- can be associatd to. This is highly dependent on the current state of the ontology,
-- this table should be changed if the ontology changed.
create table CIOStatement (
    CIOId varchar(20) not null COMMENT 'Confidence Information Ontology id',
    CIOName varchar(255) not null COMMENT 'Confidence Information Ontology name',
    CIODescription TEXT COMMENT 'Confidence Information Ontology description',
-- define whether this CIO term is used to capture a trusted evidence line (= 1), or whether
-- it indicates that the evidence should not be trusted (= 0).
    trusted tinyint unsigned not null default 0 COMMENT 'Trusted evidence (= 1) or not (default) (= 0)',
-- represent the level of confidence that can be put in a CI statement.
-- These enum fields correspond exactly to the labels of the relevant classes,
-- leaves of the branch 'confidence level'.
-- can be null when the evidenceConcordance is 'strongly conflicting'
    confidenceLevel enum('low confidence level', 'medium confidence level', 'high confidence level')
                                                                 COMMENT 'Confidence level: low/medium/high or null',
-- capture whether there are multiple evidence lines available related to an assertion,
-- and whether they are congruent or conflicting.
-- These enum fields correspond exactly to the labels of the relevant classes,
-- leaves of the branch 'evidence concordance'.
    evidenceConcordance enum('single evidence', 'congruent', 'weakly conflicting', 'strongly conflicting') not null
                                                                 COMMENT 'Evidence concordance: single/congruent/weakly conflicting/strongly conflicting',
-- capture, when there are several evidence lines available related to a same assertion,
-- whether there are of a same or different experimental or computational types.
-- These enum fields correspond exactly to the labels of the relevant classes,
-- leaves of the branch 'evidence type concordance'.
-- It is only applicable when a statement doesn't have an evienceConcordance = 'single evidence'
-- (so this field is null for, and only for, confidence from single evidence)
    evidenceTypeConcordance enum('same type', 'different type') COMMENT 'Evidence type concordance for not "single" evidence: same/different types'
) engine = innodb;

-- Evidence Ontology (see http://www.evidenceontology.org/).
-- Note that we do not insert pre-composed terms used to distinguish between
-- evidence based on manual or automatic assertion (such terms have a relation 'used in'
-- to either 'manual assertion' or 'automatic assertion', and are subclasses of either
-- 'evidence used in manual assertion' or 'evidence used in automatic assertion').
-- So, for instance, we will insert the term 'genetic similarity evidence', not the terms
-- 'genetic similarity evidence used in automatic assertion' and
-- 'genetic similarity evidence used in manual assertion'.
-- Also, we do not use relations between ECO terms yet, so they are not inserted for now;
-- if they were to be inserted, we coud use a nested set model (as for the tables stage,
-- taxon, etc), as there is a single is_a inheritance between these terms.
create table evidenceOntology (
    ECOId varchar(20) not null COMMENT 'Evidence Ontology id',
    ECOName varchar(255) not null COMMENT 'Evidence Ontology name',
    ECODescription TEXT COMMENT 'Evidence Ontology description'
) engine = innodb;


-- ****************************************************
-- ANATOMY AND DEVELOPMENT
-- ****************************************************

create table stage (
    stageId varchar(20) not null COMMENT 'Developmental stage id',
    stageName varchar(255) not null COMMENT 'Developmental stage name',
    stageDescription TEXT COMMENT 'Developmental stage description',
    stageLeftBound int unsigned not null COMMENT '???',
    stageRightBound int unsigned not null COMMENT '???',
    stageLevel int unsigned not null COMMENT 'How deep is the developmental stage',
    tooGranular tinyint unsigned not null default 0 COMMENT '??? Stage is too granular (= 1), or not (default) (= 0)',
    groupingStage tinyint unsigned not null default 0 COMMENT 'Stage to be grouped (= 1) or not (default) (= 0)'
) engine = innodb;

create table stageTaxonConstraint (
    stageId varchar(20) not null COMMENT 'Developmental stage id',
-- if speciesId is null, it means that the stage exists in all species.
-- The aim is to have an entry in this table for each stage,
-- to avoid looking for stages not present, and to avoid creating an entry for each species
-- when the stage exists in all species.
    speciesId mediumint unsigned COMMENT 'NCBI species taxon id on which stage is constrained, or null if stage exists for all species'
) engine = innodb;

create table stageNameSynonym (
    stageId varchar(20) not null COMMENT 'Developmental stage id',
    stageNameSynonym varchar(255) not null COMMENT 'Developmental stage name synonym'
) engine = innodb;

-- XRefs of developmental terms in the Uberon ontology
create table stageXRef (
    stageId varchar(20) not null COMMENT 'Developmental stage id',
    stageXRefId varchar(20) not null COMMENT 'Developmental stage cross-reference id'
) engine = innodb;

create table anatEntity (
    anatEntityId varchar(20) not null COMMENT 'Anatomical entity id',
    anatEntityName varchar(255) not null COMMENT 'Anatomical entity name',
    anatEntityDescription TEXT COMMENT 'Anatomical entity description',
    startStageId varchar(20) not null COMMENT 'Start to exist at this developmental stage',
    endStageId varchar(20) not null COMMENT 'Finish to exist at this developmental stage',
-- a boolean defining whether this anatomical entity is part of
-- a non-informative subset in Uberon, as, for instance,
-- 'upper_level "abstract upper-level terms not directly useful for analysis"'
    nonInformative boolean not null default 0 COMMENT 'Is non-informative (e.g. too broad) (= 1), or not (default) (= 0)'
) engine = innodb;

create table anatEntityTaxonConstraint (
    anatEntityId varchar(20) not null COMMENT 'Anatomical entity id',
-- if speciesId is null, it means that the anatEntity exists in all species.
-- The aim is to have an entry in this table for each anatEntity,
-- to avoid looking for anatEntities not present, and to avoid creating an entry for each species
-- when the anatEntity exists in all species.
    speciesId mediumint unsigned COMMENT 'NCBI species taxon id on which anatomical entity is constrained, or null if anatomical entity exists for all species'
) engine = innodb;

-- XRefs of anatomical terms in the Uberon ontology
create table anatEntityXRef (
    anatEntityId varchar(20) not null COMMENT 'Anatomical entity id',
    anatEntityXRefId varchar(20) not null COMMENT 'Anatomical entity cross-reference id'
) engine = innodb;

create table anatEntityNameSynonym (
    anatEntityId varchar(20) not null COMMENT 'Anatomical entity id',
    anatEntityNameSynonym varchar(255) not null COMMENT 'Anatomical entity name synonym'
) engine = innodb;

create table anatEntityRelation (
    anatEntityRelationId int unsigned not null,
    anatEntitySourceId varchar(20) not null COMMENT 'Anatomical entity source id',
    anatEntityTargetId varchar(20) not null COMMENT 'Anatomical entity target id',
-- there is no distinction made in Bgee between is_a and part_of
    relationType enum('is_a part_of', 'develops_from', 'transformation_of')
                                                COMMENT 'Relation type between anatEntitySourceId & its anatEntityTargetId',
-- relationStatus - direct: the relation is direct between anatEntityParentId and
-- anatEntityDescentId; indirect: this is an indirect relation between two
-- anatomical entities, that have been composed (e.g., part_of o is_a -> part_of);
-- reflexive: a special line added for each anatomical entity, where anatEntityTargetId
-- is equal to anatEntitySourceId. This is useful to get in one join all the descendants
-- of an antomical entity, plus itself (otherwise it requires a 'or' in the join clause,
-- which is non-optimal)
    relationStatus enum('direct', 'indirect', 'reflexive')
                                                COMMENT 'Relation status between anatEntitySourceId & its anatEntityTargetId'
) engine = innodb;

create table anatEntityRelationTaxonConstraint (
    anatEntityRelationId int unsigned not null COMMENT 'Anatomical entity relation id',
-- if speciesId is null, it means that the anatEntityRelation exists in all species.
-- The aim is to have an entry in this table for each anatEntityRelation,
-- to avoid looking for anatEntityRelations not present, and to avoid creating an entry for each species
-- when the anatEntityRelation exists in all species.
    speciesId mediumint unsigned COMMENT 'NCBI species taxon id on which anatomical entity relation is constrained, or null if anatomical entity relation exists for all species'
) engine = innodb;


-- ****************************************************
-- SIMILARITY ANNOTATIONS
-- (See https://github.com/BgeeDB/anatomical-similarity-annotations/)
-- ****************************************************

-- This table captures 'summary' similarity annotations: when several evidence lines
-- are available related to an assertion (same HOM ID, taxon ID, anatEntity IDs),
-- they are summarized into a single summary annotation, providing a global
-- confidence level, emerging from all evidence lines available.
-- See table 'rawSimilarityAnnotation' to retrieve associated single evidence
-- with single confidence level.
-- For convenience, all annotations are inserted in this table, even when only
-- a single evidence is available related to an annotation.
create table summarySimilarityAnnotation (
    summarySimilarityAnnotationId mediumint unsigned not null COMMENT 'Summary similarity annotation id',
-- for now, we only capture annotations of 'historical homology' (HOM:0000007),
-- so we do not use a field 'HOMId'. We should, if in the future we captured other types
-- of similarity annotations.
-- HOMId varchar(20) not null COMMENT 'Historical homology id',
-- the taxon targeted by the similarity annotation
-- (note that the similarity annotation file lets open the possibility of capturing
-- several taxon IDs, for instance to define in which taxa a structure is
-- functionally equivalent, as this type of relation would not originate from
-- a common ancestor; but, this is not yet done, so we use this field, and not a link table).
    taxonId mediumint unsigned not null COMMENT 'NCBI species taxon id targeted by the similarity annotation',
-- define whether this annotation is negated (using the NOT qualifier of the similarity
-- annotation file); this would mean that there existed only negative evidence lines
-- related to this annotation (when evidence lines are conflicting, the summary annotation
-- is considered positive, because we are primarly interested in positive annotations).
    negated boolean not null default 0 COMMENT 'Is this annotation negated (= 1), or not (default) (= 0)',
-- the ID of the confidence statement associated to this summary annotation;
-- allows to capture the global confidence level, whether evidence lines were congruent
-- or conflicting, etc.
-- If this summary annotation corresponds to an annotation supported by
-- a single evidence line, then this CIO term will be the same as the one used in the table
-- 'rawSimilarityAnnotation' for the related single annotation. Otherwise,
-- it will be a CIO statement from the 'multiple evidence lines' branch.
    CIOId varchar(20) not null COMMENT 'Confidence Information Ontology id'
) engine = innodb;

-- similarity annotations can target several anatomical entities (e.g., to capture
-- the homology between 'lung' and 'swim bladder'), and an antomical entity can be targeted
-- by several annotations (e.g., to capture multiple homology hypotheses);
-- this is why we need this link table.
create table similarityAnnotationToAnatEntityId (
    summarySimilarityAnnotationId mediumint unsigned not null COMMENT 'Summary similarity annotation id',
    anatEntityId varchar(20) not null COMMENT 'Anatomical entity id'
) engine = innodb;

-- Represent raw similarity annotations, capturing one single evidence line,
-- which corresponds to the GO guidelines to capture sources of annotations (see
-- http://geneontology.org/page/guide-go-evidence-codes). When several evidence lines are available
-- related to a same assertion, they are captured in an summary annotation, summarizing
-- all evidence lines available, see table 'summarySimilarityAnnotation';
-- for convenience, annotations are all present in the table 'summarySimilarityAnnotation'
-- anyway, even when they capture a single evidence.
-- So, this table provides information about single evidence related to an annotation:
-- the individual evidence and confidence codes, the reference ID, the supporting text,
-- the annotator who made the annotation, etc... Other "global" information are present
-- in the table 'summarySimilarityAnnotation' (e.g., the HOM ID, the taxon ID).
-- Targeted anatomical entities are stored in the table 'similarityAnnotationToAnatEntityId',
-- and can be retrieved through the table 'summarySimilarityAnnotation'.
create table rawSimilarityAnnotation (
-- the associated 'summary' annotation
    summarySimilarityAnnotationId mediumint unsigned not null COMMENT 'Summary similarity annotation id',
-- define whether this annotation is negated (using the NOT qualifier of the similarity
-- annotation file: used to capture an information rejecting a putative relation
-- between structures, that could otherwise seem plausible).
    negated boolean not null default 0 COMMENT 'Is this annotation negated (= 1), or not (default) (= 0)',
-- capture how the annotation is supported
    ECOId varchar(20) not null COMMENT 'Evidence Ontology id',
-- the ID of the confidence statement associated to this annotation;
-- it can only be a confidence statement from the branch
-- 'confidence statement from single evidence'
-- XXX: maybe we could have a trigger to check that it is a term from the correct branch;
-- it would require to store branch information, or relations between terms, in the table
-- 'CIOStatement'.
    CIOId varchar(20) not null COMMENT 'Confidence Information Ontology id',
-- Unique identifier of a single source, cited as an authority for asserting the relation.
-- Can be a DOI, a Pubmed ID, an ISBN, an URL.
-- XXX: should it be a TEXT field, to store long URL? It does not seem to be necessary for now.
    referenceId varchar(255) not null COMMENT 'Any unique id cited as an authority for asserting the relation',
-- information provided for convenience, manually captured.
    referenceTitle TEXT not null COMMENT 'Refence id description',
-- A quote from the reference, supporting the annotation. If possible, it should
-- also support the choice of the ECO and CIO IDs.
    supportingText TEXT not null COMMENT 'Annotation support description',
-- The database which made the annotation. Used for tracking the source of
-- an individual annotation. Currently, only Bgee is working on this file.
    assignedBy varchar(20) not null COMMENT 'Database source for the annotation',
-- A code allowing to identify the curator who made the annotation, from the database
-- defined above.
-- XXX: if we assume that these annotations are internal to Bgee, then this field
-- should be named 'authorId', and have a foreign key constraint to the table 'author';
-- if we assume these annotations are a community effort, then this simple varchar field
-- is fine. Let's stick to the community effort.
    curator varchar(20) not null COMMENT 'A code allowing to identify the curator who made the annotation',
-- Date when the annotation was made (AAAA-MM-JJ)
-- XXX: other tables store date in different format, which one is better really?
    annotationDate date COMMENT 'Date when the annotation was made'
) engine = innodb;


-- ****************************************************
-- GENE AND TRANSCRIPT INFO
-- ****************************************************
-- Hierarchical Orthologous Groups from OMA.

-- All the nodes of a particular group are stored in a nested set model.
-- A node in the tree could be a speciation node or a duplication node.
-- The OMANodeLeftBound and OMANodeRightBound correspond to the left and right bound IDs of the nested set model.
-- Note: to use the nested set model, we often need to join this table to itself,
-- using a range condition on left and right bounds for the join clause; sadly,
-- there is a performance issue for such queries in MySQL, see
-- http://www.percona.com/blog/2010/05/17/joining-on-range-wrong/
create table OMAHierarchicalGroup (
    -- A unique ID for each node inside an OMA Hierarchical Orthologous Group.
    -- Auto generated by us, unique over all groups (use as primary key)
    OMANodeId int unsigned not null COMMENT 'OMA Hierarchical Orthologous node id',
    -- The ID of Hierarchical Orthologous Group as provided by OMA.
    -- Only for Xref purpose.
    OMAGroupId varchar(255) not null COMMENT 'OMA Hierarchical Orthologous Group id',
    -- Bounds generated over all groups.
    OMANodeLeftBound int unsigned not null COMMENT 'OMA left bound id in the nested set model',
    OMANodeRightBound int unsigned not null COMMENT 'OMA right bound id in the nested set model',
    -- The ID corresponding to the level of taxonomy as in NCBI.
    -- Some nodes have no taxonomy ID because they correspond to a duplication node (paralogy group).
    taxonId mediumint unsigned COMMENT 'NCBI taxon id corresponding to the level of taxonomy'
) engine = innodb;

create table geneOntologyTerm (
    goId char(10) not null COMMENT 'Gene Ontology id',
    goTerm varchar(255) not null COMMENT 'Gene Ontology term',
    goDomain enum ('biological process', 'cellular component', 'molecular function')
                                    COMMENT 'Gene Ontology domain'
) engine = innodb;

-- link a GO ID to its alternative IDs
create table geneOntologyTermAltId (
    goId char(10) not null COMMENT 'Gene Ontology id',
    goAltId char(10) not null COMMENT 'Gene Ontology alternative id'
) engine = innodb;

-- list all is_a or part_of relations between GO terms, even indirect.
-- Relations other than is_a or part_of are not considered.
create table geneOntologyRelation (
    goAllTargetId char(10) not null COMMENT 'Gene Ontology target id for is_a or part_of relations from goAllSourceId',
    goAllSourceId char(10) not null COMMENT 'Gene Ontology source id'
) engine = innodb;

create table geneBioType (
    geneBioTypeId smallint unsigned not null COMMENT 'Gene BioType id (type of gene)',
    geneBioTypeName varchar(255) not null default '' COMMENT 'Gene BioType name'
) engine = innodb;

create table gene (
-- warning, maybe this bgeeGeneId will need to be changed to an 'int' when we reach around 200 species
    bgeeGeneId MEDIUMINT unsigned not null COMMENT 'Numeric internal gene ID used for improving performances',
    geneId varchar(20) not null COMMENT 'Real gene id',
    geneName varchar(255) not null default '' COMMENT 'Gene name',
    geneDescription TEXT COMMENT 'Gene description',
    speciesId mediumint unsigned not null COMMENT 'NCBI species taxon id this gene belongs to',
    geneBioTypeId smallint unsigned COMMENT 'Gene BioType id (type of gene)',
-- can be null if the gene does not belong to a hierarchical group
-- a gene can belong to one and only one group
-- OMA parent node ID instead of OMA node ID to avoid create group for all genes
    OMAParentNodeId int unsigned default null COMMENT 'OMA Hierarchical Orthologous parent node id',
-- defines whether the gene ID is present in Ensembl. For some species, they are not
-- (for instance, bonobo; we use chimp genome)
    ensemblGene boolean not null default 1 COMMENT 'Is the gene in Ensembl (default) (= 1), if not (= 0)',
    geneMappedToGeneIdCount tinyint unsigned not null default 1 COMMENT 'number of genes in the Bgee database with the same Ensembl gene ID. In Bgee, for some species with no genome available, we use the genome of a closely-related species, such as chimpanzee genome for analyzing bonobo data. For this reason, a same Ensembl gene ID can be mapped to several species in Bgee. The value returned here is equal to 1 when the Ensembl gene ID is uniquely used in the Bgee database.'
) engine = innodb;

create table geneToOma ( 
    bgeeGeneId MEDIUMINT unsigned not null,
    OMANodeId int unsigned not null COMMENT 'OMA Hierarchical Orthologous node id',
    taxonId mediumint unsigned not null
) engine = innodb;

create table geneNameSynonym (
    bgeeGeneId MEDIUMINT unsigned not null COMMENT 'Internal gene ID',
    geneNameSynonym varchar(255) not null COMMENT 'Gene name synonym'
) engine = innodb;

create table geneXRef (
    bgeeGeneId MEDIUMINT unsigned not null COMMENT 'Internal gene ID',
    XRefId varchar(20) not null COMMENT 'Cross-reference id',
    XRefName varchar(255) not null default '' COMMENT 'Cross-reference name',
    dataSourceId smallInt unsigned not null COMMENT 'Data Source id the cross-reference comes from'
) engine = innodb;

create table geneToTerm (
    bgeeGeneId MEDIUMINT unsigned not null COMMENT 'Internal gene ID',
    term varchar(255) not null COMMENT '???Gene alias name'
) engine = innodb;

-- TODO: use IDs from the Evidence Ontology, rather than the Evidence Codes used by
-- the GO consortium. The field 'goEvidenceCode' would be replaced by a field 'ECOId',
-- with a foreign key constraint to the table 'evidenceOntology'. This would require
-- for the application inserting data in this table to retrieve the mapping between
-- ECO IDs and Evidence Codes from the Evidence Ontology.
create table geneToGeneOntologyTerm (
    bgeeGeneId MEDIUMINT unsigned not null COMMENT 'Internal gene ID',
    goId char(10) not null COMMENT 'Gene Ontology id',
    goEvidenceCode varchar(20) not null default '' COMMENT 'Gene Ontology Evidence Code'
) engine = innodb;

create table transcript (
    bgeeTranscriptId int unsigned not null COMMENT 'Numeric internal transcript ID used for improving performances',
    bgeeGeneId MEDIUMINT unsigned not null COMMENT 'Internal gene ID this transcript is mapped to',
    transcriptId varchar(40) not null COMMENT 'Real transcript ID',
    transcriptName varchar(255) not null default '',
    transcriptDescription TEXT,
    transcriptLength mediumint unsigned not null, 
    effectiveTranscriptLength mediumint unsigned not null
) engine = innodb;


-- ****************************************************
-- CONDITIONS
-- ****************************************************
-- 'condition' is a reserved keyword in MySQL, we can't use it as table name
create table cond (
    conditionId           mediumint unsigned not null COMMENT 'Internal condition ID. Each condition is species-specific',
    exprMappedConditionId mediumint unsigned not null COMMENT 'the condition ID that should be used for insertion into the expression table: too-granular conditions (e.g., 43 yo human stage, or sexInferred=1) are mapped to less granular conditions for summary. Equal to conditionId if condition is not too granular.',
    anatEntityId          varchar(20)  not null       COMMENT 'Uberon anatomical entity ID',
    stageId               varchar(20)  not null       COMMENT 'Uberon stage ID',
    speciesId             mediumint unsigned not null COMMENT 'NCBI species taxon ID',
-- NA: not available from source information
-- not annotated: information not captured by Bgee
-- If an ENUM column is declared NOT NULL, its default value is the first element of the list
    sex enum('not annotated', 'hermaphrodite', 'female', 'male', 'mixed', 'NA') not null 
    COMMENT 'Sex information. NA: not available from source information; not annotated: information not captured by Bgee. Note that all conditions used in the expression tables have "NA" replaced with "not annotated".',
    sexInferred boolean not null default 0
    COMMENT 'Whether sex information was retrieved from annotation (false), or inferred from information in Uberon (true). Note that all conditions used in the expression tables use a "0" value.',
-- For now, strains are captured as free-text format, only 4 term are "standardized":
-- 'NA', 'not annotated', 'wild-type', 'confidential_restricted_data'.
-- This should be improved in a further release (free-text is hardly satisfiable).
    strain varchar(100) not null default 'not annotated'
    COMMENT 'Strain information. NA: not available from source information; not annotated: information not captured by Bgee; confidential_restricted_data: information cannot be disclosed publicly. Note that all conditions used in the expression tables have "NA", "not annotated" and "confidential_restricted_data" replaced with "wild-type"',
) engine = innodb COMMENT 'This table stores the "raw" conditions used to annotate data and used in the "raw" expression table, where data are not propagated nor precomputed';

create table globalCond (
    globalConditionId mediumint unsigned not null,
    anatEntityId          varchar(20)  COMMENT 'Uberon anatomical entity ID. Can be null in this table if this condition aggregates data according to other condition parameters (e.g., grouping all data in a same stage whatever the organ is).',
    stageId               varchar(20)  COMMENT 'Uberon stage ID. Can be null in this table if this condition aggregates data according to other condition parameters (e.g., grouping all data in a same organ whatever the dev. stage is).',
    speciesId             mediumint unsigned not null COMMENT 'NCBI species taxon ID',
-- NA: not available from source information
-- not annotated: information not captured by Bgee
-- If an ENUM column is declared NOT NULL, its default value is the first element of the list
-- In this table, only 'not annotated' is used to replace 'NA', as for conditions
-- used in expression table
    sex enum('not annotated', 'hermaphrodite', 'female', 'male', 'mixed')
    COMMENT 'Sex information. NA: not available from source information; not annotated: not used in this table, since all conditions used in the expression tables have "NA" replaced with "not annotated". Can be null in this table if this condition aggregates data according to other condition parameters (e.g., grouping all data in a same organ whatever the sex is).',
-- For now, strains are captured as free-text format, only 4 term are "standardized":
-- 'NA', 'not annotated', 'wild-type', 'confidential_restricted_data'.
-- In this table, only 'wild-type' is used to replace 'NA', 'not annotated', and
-- 'confidential_restricted_data', as for conditions used in expression table.
    strain varchar(100)
    COMMENT 'Strain information. NA: not available from source information; not annotated: information not captured by Bgee; confidential_restricted_data: information cannot be disclosed publicly',

-- ** RANKS **
-- max ranks in each data type and condition, notably used to allow normalization
-- between data types and conditions. For EST and in situ data, they are also used for computation
-- of weighted mean between data types: for these data types, because we pool together all data
-- in a same condition, instead of computing a mean between samples, and because we use "dense ranking"
-- instead of fractional ranking (so that the max rank is equal to the number of distinct ranks),
-- it is irrelevant to consider a sum of the number of distinct ranks in each sample for weighting
-- the mean, as for Affymetrix and EST data.
-- Note: these values are the same for all genes in a condition-species, this is why they are stored in this table.
    affymetrixMaxRank decimal(9,2) unsigned,
    rnaSeqMaxRank decimal(9,2) unsigned,
    estMaxRank decimal(9,2) unsigned,
    inSituMaxRank decimal(9,2) unsigned,

    affymetrixGlobalMaxRank decimal(9,2) unsigned COMMENT 'This max rank is computed by taking into account all data in this condition, but also in all child conditions.',
    rnaSeqGlobalMaxRank decimal(9,2) unsigned COMMENT 'This max rank is computed by taking into account all data in this condition, but also in all child conditions.',
    estGlobalMaxRank decimal(9,2) unsigned COMMENT 'This max rank is computed by taking into account all data in this condition, but also in all child conditions.',
    inSituGlobalMaxRank decimal(9,2) unsigned COMMENT 'This max rank is computed by taking into account all data in this condition, but also in all child conditions.'
) engine = innodb COMMENT 'This table contains all condition used in the globalExpression table. It thus includes "real" conditions used in the raw expression table, but mostly conditions resulting from the propagation of expression calls in the globalExpression table. It results from the computation of propagated calls according to different condition parameters combination (e.g., grouping all data in a same anat. entity, or all data in a same anat. entity - stage, or data in anat. entity - sex). This is why the fields anatEntityId, stageId, sex, strain, can be null in this table (but not all of them at the same time).';
<<<<<<< HEAD
=======

create table globalCondToCond (
    globalConditionId mediumint unsigned not null,
    conditionId mediumint unsigned not null,
    conditionRelationOrigin enum('self', 'descendant', 'parent') not null COMMENT 'Define whether the data from the raw conditions used for production of global calls in this global condition comes from raw conditions mapped to the globalCondition itself, a descendant global condition, or a parent global condition.'
) engine = innodb
comment = 'this table allows to link globalConditions to the raw conditions that were aggregated to produce global expression calls in the globalExpression table.';
>>>>>>> ff09c7fd

-- ****************************************************
-- RAW EST DATA
-- ****************************************************
create table estLibrary (
    estLibraryId varchar(50) not null,
    estLibraryName varchar(255) not null,
    estLibraryDescription text,
    conditionId mediumint unsigned not null,
    dataSourceId smallInt unsigned not null
) engine = innodb;

create table estLibraryToKeyword (
    estLibraryId varchar(50) not null,
    keywordId int unsigned not null
) engine = innodb;

create table expressedSequenceTag (
    estId varchar(50) not null,
-- ESTs have two IDs in Unigene
    estId2 varchar(50) not null default '',
    estLibraryId varchar(50) not null,
    bgeeGeneId MEDIUMINT unsigned not null COMMENT 'Internal gene ID',
    UniGeneClusterId varchar(70) not null default '',
    expressionId int unsigned,
-- Warning, qualities must be ordered, the index in the enum is used in many queries
    estData enum('no data', 'poor quality', 'high quality') default 'no data'
) engine = innodb;

create table estLibraryExpression (
    expressionId int unsigned not null,
    estLibraryId varchar(50) not null,
    estCount mediumint unsigned not null default 0
        comment 'number of ESTs in this library mapped to the gene associated to this expressionId',
-- no 'callDirection' column for ESTs, only 'present' calls are generated from ESTs
    estLibraryCallQuality enum('poor quality', 'high quality') not null
        comment 'Inferred quality for this call based on this library (based on the number of ESTs mapped to gene, see Audic and Claverie 1997). Value "poor quality" instead of "low quality" for historical reasons.'
) engine = innodb
comment = 'This table stores information about expression calls produced from EST libraries, that is then used in Bgee to compute global summary expression calls and qualities. Only "present" calls are generated from ESTs (no "absent" calls).';

-- ****************************************************
-- RAW AFFYMETRIX DATA
-- ****************************************************
create table microarrayExperiment (
    microarrayExperimentId varchar(70) not null,
    microarrayExperimentName varchar(255) not null default '',
    microarrayExperimentDescription text,
    dataSourceId smallInt unsigned not null
) engine = innodb;

create table microarrayExperimentToKeyword (
    microarrayExperimentId varchar(70) not null,
    keywordId int unsigned not null
) engine = innodb;

create table chipType (
    chipTypeId varchar(70) not null,
    chipTypeName varchar(255) not null,
    cdfName varchar(255) not null,
    isCompatible tinyint(1) not null default 1,
    qualityScoreThreshold decimal(10, 2) unsigned not null default 0,
-- percentage of present probesets
-- 100.00
    percentPresentThreshold decimal(5, 2) unsigned not null default 0
) engine = innodb;

-- this table represents mapping of affymetrix probesets in general,
-- not constrainted by the tables chipType and afymetrixProbeset
-- (that means for instance that you can insert in this table a mapping
-- for a probeset not present in the table affymetrixProbeset)
-- => so, NO foreign keys to the tables affymetrixProbeset and chipType.
-- moreover, the probeset mapping can be use for other tables
-- (deaAffymetrixProbesetGroups)
-- create table affymetrixProbesetMapping(
-- chipTypeId varchar(70) not null,
-- affymetrixProbesetId varchar(70) not null,
-- bgeeGeneId MEDIUMINT unsigned not null COMMENT 'Internal gene ID'
-- ) engine = innodb;

create table affymetrixChip (
-- affymetrixChipId are not unique (couple affymetrixChipId - microarrayExperimentId is)
-- then we need an internal ID to link to affymetrixProbeset
-- warning, SMALLINT UNSIGNED only allows for 65535 chips to be inserted (we have 12,996 as of Bgee 14)
    bgeeAffymetrixChipId SMALLINT unsigned not null,
    affymetrixChipId varchar(255) not null,
    microarrayExperimentId varchar(70) not null,
-- define only if CEL file available, normalization gcRMA, detection schuster
    chipTypeId varchar(70),
    scanDate varchar(70) not null default '',
-- An <code>enum</code> listing the different methods used ib Bgee
-- to normalize Affymetrix data:
-- * MAS5: normalization using the MAS5 software. Using
-- this naormalization usually means that only the processed MAS5 files
-- were available, otherwise another method would be used.
-- * RMA: normalization by RMA method.
-- * gcRMA: normalization by gcRMA method. This is the default
-- method in Bgee when raw data are available.
    normalizationType enum('MAS5', 'RMA', 'gcRMA') not null,
-- An <code>enum</code> listing the different methods to generate expression calls
-- on Affymetrix chips:
-- * MAS5: expression calls from the MAS5 software. Such calls
-- are usually taken from a processed MAS5 file, and imply that the data
-- were also normalizd using MAS5.
-- * Schuster: Wilcoxon test on the signal of probesets
-- against a subset of weakly expressed probesets, to generate expression calls
-- (see http://www.ncbi.nlm.nih.gov/pubmed/17594492). Such calls usually implies
-- that raw data were available, and were normalized using gcRMA.
    detectionType enum('MAS5', 'Schuster') not null,
    conditionId mediumint unsigned not null,
-- arIQR_score Marta score
-- can be set to 0 if it is a MAS5 file
-- 99999999.99
    qualityScore decimal(10, 2) unsigned not null default 0,
-- percentage of present probesets
-- 100.00
    percentPresent decimal(5, 2) unsigned not null
) engine = innodb;

create table affymetrixProbeset (
    affymetrixProbesetId varchar(70) not null,
    bgeeAffymetrixChipId SMALLINT unsigned not null,
    bgeeGeneId MEDIUMINT unsigned not null COMMENT 'Internal gene ID',
    normalizedSignalIntensity decimal(13,5) unsigned not null default 0,
-- Warning, flags must be ordered, the index in the enum is used in many queries
    detectionFlag enum('undefined', 'absent', 'marginal', 'present') not null default 'undefined',
    expressionId int unsigned,
-- rank is not "not null" because we update this information afterwards.
-- note that this corresponds to the rank of the gene, not of the probeset
-- (so, all probesets mapped to a same gene have the same rank, based on its highest signal intensity)
    rank decimal(9, 2) unsigned,
-- Warning, qualities must be ordered, the index in the enum is used in many queries
    affymetrixData enum('no data', 'poor quality', 'high quality') not null default 'no data',
-- When expressionId is null, the result is not used for the summary of expression.
-- Reasons are:
-- * pre filtering: Probesets always seen as "absent" or "marginal" over the whole dataset are removed
-- * noExpression conflict: a "noExpression" result has been removed because of expression in a sub-condition.
-- Note: as of Bgee 14, we haven't remove this reason for exclusion, but we don't use it for now, 
-- as we might want to take into account noExpression in parent conditions for generating 
-- a global expression calls, where there is expression in a sub-condition. 
-- Maybe we'll discard them again, but I don't think so, it'll allow to present absolutely 
-- all data available about a call to users.
-- * undefined: only 'undefined' calls have been seen
-- 
-- Note that, as of Bgee 14, 2 reasons for exclusion were removed: 'bronze quality' and 'absent low quality'.
-- 'bronze quality' exclusion was removed, because now we always propagate expression evidence, 
-- so a 'bronze quality' call can provide additional evidence to a parent structure. 
-- 'bronze quality' used to be: for a gene/condition, no "present high" and mix of "present low" and "absent".
-- 'absent low quality' was removed, because we now use a same consistent mechanism for present/absent calls, 
-- taking also into account 'absent low quality' evidence.
-- 'absent low quality' used to be: probesets always "absent" for this gene/condition, 
-- but only seen by MAS5 (that we do not trust = "low quality" - "noExpression" should always be "high quality").
    reasonForExclusion enum('not excluded', 'pre-filtering',
        'noExpression conflict', 'undefined') not null default 'not excluded'
) engine = innodb;

create table microarrayExperimentExpression (
    expressionId int unsigned not null, 
    microarrayExperimentId varchar(70) not null, 
    presentHighMicroarrayChipCount smallint unsigned not null default 0
        comment 'number of chips in this experiment that produced this call as present high quality', 
    presentLowMicroarrayChipCount  smallint unsigned not null default 0
        comment 'number of chips in this experiment that produced this call as present low quality', 
    absentHighMicroarrayChipCount  smallint unsigned not null default 0
        comment 'number of chips in this experiment that produced this call as absent high quality', 
    absentLowMicroarrayChipCount   smallint unsigned not null default 0
        comment 'number of chips in this experiment that produced this call as absent low quality', 
    microarrayExperimentCallDirection enum('present', 'absent') not null
        comment 'Inferred direction for this call based on this experiment ("present" chips always win over "absent" chips)', 
    microarrayExperimentCallQuality enum('poor quality', 'high quality') not null
        comment 'Inferred quality for this call based on this experiment (from all chips, "present high" > "present low" > "absent high" > "absent low"). Value "poor quality" instead of "low quality" for historical reasons.'
) engine = innodb 
comment = 'This table stores information about expression calls produced from microarray experiments, that is then used in Bgee to compute global summary expression calls and qualities.';

-- ****************************************************
-- IN SITU HYBRIDIZATION DATA
-- ****************************************************
create table inSituExperiment (
    inSituExperimentId varchar(70) not null,
    inSituExperimentName varchar(255) not null default '',
    inSituExperimentDescription text,
    dataSourceId smallInt unsigned not null
) engine = innodb;

create table inSituExperimentToKeyword (
    inSituExperimentId varchar(70) not null,
    keywordId int unsigned not null
) engine = innodb;

-- evidence: picture, figure, paper, ...
create table inSituEvidence (
    inSituEvidenceId varchar(70) not null,
    inSituExperimentId varchar(70) not null,
-- some databases do not allow to distinguish different samples used in an experiment,
-- all results are merged into one "fake" sample. In that case, this boolean is false.
    evidenceDistinguishable boolean not null default 1,
-- an information used to generate URLs to this sample, taht can be used in the evidenceUrl
-- of the related DataSource. For instance, in MGI this represents
-- the ID of the image to link to (but as an image is not always available, we cannot
-- use it as the inSituEvidenceId)
    inSituEvidenceUrlPart varchar(255) not null default ''
) engine = innodb;

-- Absent spots can be associated to an expressionId, if there is other data
-- showing expression for the same gene/organ/stage
create table inSituSpot (
    inSituSpotId varchar(70) not null,
    inSituEvidenceId varchar(70) not null,
    -- for control purpose only (used in other databases)
    inSituExpressionPatternId varchar(70) not null,
    conditionId mediumint unsigned not null,
    bgeeGeneId MEDIUMINT unsigned not null COMMENT 'Internal gene ID',
-- Warning, tags must be ordered, the index in the enum is used in many queries
    detectionFlag enum('undefined', 'absent', 'present') default 'undefined',
    expressionId int unsigned,
-- Warning, qualities must be ordered, the index in the enum is used in many queries
    inSituData enum('no data', 'poor quality', 'high quality') default 'no data',
-- When expressionId is null, the result is not used for the summary of expression.
-- Reasons are:
-- * pre filtering: Probesets always seen as "absent" or "marginal" over the whole dataset are removed
-- * noExpression conflict: a "noExpression" result has been removed because of expression in a sub-condition.
-- Note: as of Bgee 14, we haven't remove this reason for exclusion, but we don't use it for now, 
-- as we might want to take into account noExpression in parent conditions for generating 
-- a global expression calls, where there is expression in a sub-condition. 
-- Maybe we'll discard them again, but I don't think so, it'll allow to present absolutely 
-- all data available about a call to users.
-- * undefined: only 'undefined' calls have been seen
-- 
-- Note that, as of Bgee 14, 2 reasons for exclusion were removed: 'bronze quality' and 'absent low quality'.
-- 'bronze quality' exclusion was removed, because now we always propagate expression evidence, 
-- so a 'bronze quality' call can provide additional evidence to a parent structure. 
-- 'bronze quality' used to be: for a gene/condition, no "present high" and mix of "present low" and "absent".
-- 'absent low quality' was removed, because we now use a same consistent mechanism for present/absent calls, 
-- taking also into account 'absent low quality' evidence.
-- 'absent low quality' used to be: probesets always "absent" for this gene/condition, 
-- but only seen by MAS5 (that we do not trust = "low quality" - "noExpression" should always be "high quality").
    reasonForExclusion enum('not excluded', 'pre-filtering',
        'noExpression conflict', 'undefined') not null default 'not excluded'
) engine = innodb;

create table inSituExperimentExpression (
    expressionId int unsigned not null, 
    inSituExperimentId varchar(70) not null, 
    presentHighInSituSpotCount smallint unsigned not null default 0
        comment 'number of spots in this experiment that produced this call as present high quality', 
    presentLowInSituSpotCount  smallint unsigned not null default 0
        comment 'number of spots in this experiment that produced this call as present low quality', 
    absentHighInSituSpotCount  smallint unsigned not null default 0
        comment 'number of spots in this experiment that produced this call as absent high quality', 
    absentLowInSituSpotCount   smallint unsigned not null default 0
        comment 'number of spots in this experiment that produced this call as absent low quality', 
    inSituExperimentCallDirection enum('present', 'absent') not null
        comment 'Inferred direction for this call based on this experiment ("present" spots always win over "absent" spots)', 
    inSituExperimentCallQuality enum('poor quality', 'high quality') not null
        comment 'Inferred quality for this call based on this experiment (from all spots, "present high" > "present low" > "absent high" > "absent low"). Value "poor quality" instead of "low quality" for historical reasons.'
) engine = innodb 
comment = 'This table stores information about expression calls produced from in situ hybridization experiments, that is then used in Bgee to compute global summary expression calls and qualities.';

-- ****************************************************
-- RNA-Seq DATA
-- ****************************************************
create table rnaSeqExperiment (
-- primary exp ID, from GEO, patterns GSExxx
    rnaSeqExperimentId varchar(70) not null,
    rnaSeqExperimentName varchar(255) not null default '',
    rnaSeqExperimentDescription text,
    dataSourceId smallInt unsigned not null
) engine = innodb;

create table rnaSeqExperimentToKeyword (
    rnaSeqExperimentId varchar(70) not null,
    keywordId int unsigned not null
) engine = innodb;

create table rnaSeqPlatform (
    rnaSeqPlatformId varchar(255) not null,
    rnaSeqPlatformDescription text
) engine = innodb;

-- corresponds to one sample
-- uses to produce several runs
create table rnaSeqLibrary (
-- primary ID, from GEO, pattern GSMxxx
    rnaSeqLibraryId varchar(70) not null,
    rnaSeqExperimentId varchar(70) not null,
    rnaSeqPlatformId varchar(255) not null,
    conditionId mediumint unsigned not null,
-- TMM normalization factor
    tmmFactor decimal(8, 6) not null default 1.0,
-- FPKM threshold to consider a gene as expressed
    fpkmThreshold decimal(16, 6) not null,
-- TPM threshold to consider a gene as expressed
    tpmThreshold decimal(16, 6) not null,
    allGenesPercentPresent decimal(5, 2) unsigned not null default 0,
    proteinCodingGenesPercentPresent decimal(5, 2) unsigned not null default 0,
    intergenicRegionsPercentPresent decimal(5, 2) unsigned not null default 0,
    thresholdRatioIntergenicCodingPercent decimal(5, 2) unsigned not null default 0
            COMMENT 'Proportion intergenic/coding region used to define the threshold to consider a gene as expressed (should always be 5%, but some libraries do not allow to reach this value)', 
-- total number of reads in library, including those not mapped.
-- In case of paired-end libraries, it's the number of pairs of reads;
-- In case of single read, it's the total number of reads
    allReadsCount int unsigned not null default 0,
-- total number of reads in library that were mapped to anything.
-- if it is not a paired-end library, this number is equal to leftMappedReadsCount
    mappedReadsCount int unsigned not null default 0,
-- a library is an assembly of different runs, and the runs can have different read lengths, 
-- so we store the min and max read lengths
    minReadLength int unsigned not null default 0,
    maxReadLength int unsigned not null default 0,
-- Is the library built using paired end?
-- NA: info not used for pseudo-mapping. Default value in an enum is the first one.
    libraryType enum('NA', 'single', 'paired') not null,
    libraryOrientation enum('NA', 'forward', 'reverse', 'unstranded') not null
) engine = innodb;

-- Store the information of runs used, pool together to generate the results
-- for a given library.
create table rnaSeqRun (
-- same ID in GEO and SRA, pattern SRR...
    rnaSeqRunId varchar(70) not null,
    rnaSeqLibraryId varchar(70) not null
) engine = innodb;

-- We sometimes discard some runs associated to a library, because of low mappability.
-- We keep track of these discarded runs in this table.
-- UPDATE Bgee 14: for pseudo-mapping using Kallisto, runs are pooled, so we can only exclude libraries, 
-- not specific runs.
create table rnaSeqLibraryDiscarded (
    rnaSeqLibraryId varchar(70) not null
) engine = innodb;

-- This table contains TPM/RPKM/read count values for each gene for each library
-- and link them to an expressionId
create table rnaSeqResult (
    rnaSeqLibraryId varchar(70) not null,
    bgeeGeneId MEDIUMINT unsigned not null COMMENT 'Internal gene ID',
    fpkm decimal(16, 6) not null,
    tpm decimal(16, 6) not null,
-- rank is not "not null" because we update this information afterwards
    rank decimal(9, 2) unsigned,
-- for information, measure not normalized for reads or genes lengths
    readsCount int unsigned not null,
    expressionId int unsigned,
    detectionFlag enum('undefined', 'absent', 'present') default 'undefined',
-- Warning, qualities must be ordered, the index in the enum is used in many queries.
-- We should only see genes with 'high quality' here
    rnaSeqData enum('no data', 'poor quality', 'high quality') default 'no data',
-- When expressionId is null, the result is not used for the summary of expression.
-- Reasons are:
-- * pre filtering: Probesets always seen as "absent" or "marginal" over the whole dataset are removed
-- * noExpression conflict: a "noExpression" result has been removed because of expression in a sub-condition.
-- Note: as of Bgee 14, we haven't remove this reason for exclusion, but we don't use it for now, 
-- as we might want to take into account noExpression in parent conditions for generating 
-- a global expression calls, where there is expression in a sub-condition. 
-- Maybe we'll discard them again, but I don't think so, it'll allow to present absolutely 
-- all data available about a call to users.
-- * undefined: only 'undefined' calls have been seen
-- 
-- Note that, as of Bgee 14, 2 reasons for exclusion were removed: 'bronze quality' and 'absent low quality'.
-- 'bronze quality' exclusion was removed, because now we always propagate expression evidence, 
-- so a 'bronze quality' call can provide additional evidence to a parent structure. 
-- 'bronze quality' used to be: for a gene/condition, no "present high" and mix of "present low" and "absent".
-- 'absent low quality' was removed, because we now use a same consistent mechanism for present/absent calls, 
-- taking also into account 'absent low quality' evidence.
-- 'absent low quality' used to be: probesets always "absent" for this gene/condition, 
-- but only seen by MAS5 (that we do not trust = "low quality" - "noExpression" should always be "high quality").
    reasonForExclusion enum('not excluded', 'pre-filtering',
        'noExpression conflict', 'undefined') not null default 'not excluded'
) engine = innodb;

-- This table contains TPM/RPKM/read count values for each transcript for each library
-- NOTE Bgee 14: as of Bgee 14 this table is not filled
create table rnaSeqTranscriptResult (
    rnaSeqLibraryId varchar(70) not null,
    bgeeTranscriptId int unsigned not null COMMENT 'Internal transcript ID',
    fpkm decimal(16, 6) not null,
    tpm decimal(16, 6) not null,
-- for information, measure not normalized for reads or genes lengths
    readsCount int unsigned not null
) engine = innodb;

create table rnaSeqExperimentExpression (
    expressionId int unsigned not null,
    rnaSeqExperimentId varchar(70) not null,
    presentHighRNASeqLibraryCount smallint unsigned not null default 0
        comment 'number of RNA-Seq libraries in this experiment that produced this call as present high quality',
    presentLowRNASeqLibraryCount  smallint unsigned not null default 0
        comment 'number of RNA-Seq libraries in this experiment that produced this call as present low quality',
    absentHighRNASeqLibraryCount  smallint unsigned not null default 0
        comment 'number of RNA-Seq libraries in this experiment that produced this call as absent high quality',
    absentLowRNASeqLibraryCount   smallint unsigned not null default 0
        comment 'number of RNA-Seq libraries in this experiment that produced this call as absent low quality',
    rnaSeqExperimentCallDirection enum('present', 'absent') not null
        comment 'Inferred direction for this call based on this experiment ("present" libraries always win over "absent" libraries)',
    rnaSeqExperimentCallQuality enum('poor quality', 'high quality') not null
        comment 'Inferred quality for this call based on this experiment (from all libraries, "present high" > "present low" > "absent high" > "absent low"). Value "poor quality" instead of "low quality" for historical reasons.'
) engine = innodb
comment = 'This table stores information about expression calls produced from RNA-Seq experiments, that is then used in Bgee to compute global summary expression calls and qualities.';

-- ****************************************************
-- RAW DIFFERENTIAL EXPRESSION ANALYSES
-- Note: dea = Differential Expression Analyses ;)
-- ****************************************************

-- several differential expression analyses can be performed
-- on the same experiment
create table differentialExpressionAnalysis (
    deaId SMALLINT unsigned not null,
    detectionType enum('Limma - MCM'),
-- defines whether different organs at a same (broad) developmental stage
-- were compared ('anatomy'), or a same organ at different developmental stages
-- ('development')
    comparisonFactor enum('anatomy', 'development'),
-- microarrayExperimentId and rnaSeqExperimentId cannot be both null, ot both not null
-- at the same time. We use these fields rather than an association table,
-- because a DEA can belong to only one experiment, and because this would make
-- one join less needed.
    microarrayExperimentId varchar(70) default null,
    rnaSeqExperimentId varchar(70) default null
) engine = innodb;

-- a DEA can only be performed by comparing different conditions
-- (a condition being an organ at a developmental stage), with each condition
-- represented by several replicates. Such a group of replicates of a same condition
-- in a same DEA is a 'deaSampleGroup'.
-- While it would be possible to determine the condition (anatEntityId + stageId)
-- of a deaSampleGroup by looking at the individual samples (for instance,
-- looking at the condition of an affymetrixChip member of a deaSampleGroup),
-- this information is also present in this table (see anatEntityId and stageId fields).
-- This is because, for the sake of performing the analyses, too granular
-- developmental stages can be mapped to a broader parent stage (for instance,
-- mapping '24 yo human' to 'young adult'), otherwise the analyses could be
-- meaningless (e.g., performing a DEA on '24 yo human' vs. '25 yo human').
-- So the anatEntityId and stageId in this table can actually be different than
-- the annotated anatDevId and stageId of the samples (meaning, different than
-- in the table affymetrixChip or rnaSeqLibrary).
-- As of Bgee 13, a deaSampleGroup can either be a group of affymetrixChips,
-- or a group of rnaSeqLibraries. Their related samples will then be find
-- respectively in deaSampleGroupToAffymetrixChip, or deaSampleGroupToRnaSeqLibrary.
-- this can be determined by checking in the table differentialExpressionAnalysis
-- the fields microarrayExperimentId and rnaSeqExperimentId, to determine whether
-- the DEA was using Affymetrix, or RNA-Seq.
create table deaSampleGroup (
    deaSampleGroupId MEDIUMINT unsigned not null,
    deaId SMALLINT unsigned not null,
    conditionId mediumint unsigned not null
) engine = innodb;

-- An association table to link an affymetrixChip to the deaSampleGroup it belongs to.
-- A same chip can be part of several groups, for instance if it was use for DEAs
-- with different comparisonFactors. But all the affymetrixChips inside a deaSampleGroup
-- are unique
create table deaSampleGroupToAffymetrixChip (
    deaSampleGroupId MEDIUMINT unsigned not null,
    bgeeAffymetrixChipId SMALLINT unsigned not null
) engine = innodb;

-- An association table to link a rnaSeqLibrary to the deaSampleGroup it belongs to.
-- A same library can be part of several groups, for instance if it was use for DEAs
-- with different comparisonFactors. But all the rnaSeqLibraries inside a deaSampleGroup
-- are unique
create table deaSampleGroupToRnaSeqLibrary (
    deaSampleGroupId MEDIUMINT unsigned not null,
    rnaSeqLibraryId varchar(70) not null
) engine = innodb;

-- differentialExpressionAnalysisProbesetsSummary
-- a line in this table is a summary of a set of probesets, used for the
-- differential expression analysis, belonging to different
-- affymetrix chips, corresponding to one group of chips
create table deaAffymetrixProbesetSummary (
-- deaAffymetrixProbesetSummaryId corresponds to the IDs of the probesets used for this summary
-- (all of them have the same of course). These probesets belong to the affymetrix chips, retrieved using the field `deaChipsGroupId`
-- and the table `deaChipsGroupToAffymetrixChip`
    deaAffymetrixProbesetSummaryId varchar(70) not null,
    deaSampleGroupId MEDIUMINT unsigned not null,
    bgeeGeneId MEDIUMINT unsigned not null COMMENT 'Internal gene ID',
    foldChange decimal(7,2) not null default 0,
    differentialExpressionId int unsigned,
-- Warning, qualities must be ordered, the index in the enum is used in many queries
-- 'not expressed' = gene never seen as 'expressed' in the conditions studied ('marginal' is not considered)
-- 'no diff expression' = gene has expression, but no significant fold change observed
    differentialExpressionAffymetrixData enum('no data', 'not expressed', 'no diff expression', 'poor quality', 'high quality') default 'no data',
-- p-value adjusted by Benjamini-Hochberg procedure
-- "number of digits to the right of the decimal point (the scale). It has a range of 0 to 30"
    deaRawPValue decimal(31, 30) unsigned not null default 1,
-- excluded if not expressed in ALL samples in a given analysis
-- (it is not excluded if expressed in at least one condition)
    reasonForExclusion enum('not excluded', 'not expressed') not null default 'not excluded'
) engine = innodb;

-- deaRNASeqSummary
-- a line in this table is a summary of a set of RNA-Seq results, used for the
-- differential expression analysis, belonging to different runs, corresponding to one group of runs
create table deaRNASeqSummary (
    geneSummaryId MEDIUMINT unsigned not null,
    deaSampleGroupId MEDIUMINT unsigned not null,
    foldChange decimal(7,2) not null default 0,
    differentialExpressionId int unsigned,
-- Warning, qualities must be ordered, the index in the enum is used in many queries
-- 'not expressed' = gene never seen as 'expressed' in the conditions studied ('marginal' is not considered)
-- 'no diff expression' = gene has expression, but no significant fold change observed
    differentialExpressionRNASeqData enum('no data', 'not expressed', 'no diff expression', 'poor quality', 'high quality') default 'no data',
-- p-value adjusted by Benjamini-Hochberg procedure
-- "number of digits to the right of the decimal point (the scale). It has a range of 0 to 30"
    deaRawPValue decimal(31, 30) unsigned not null default 1,
-- excluded if not expressed in ALL samples in a given analysis
-- (it is not excluded if expressed in at least one condition)
    reasonForExclusion enum('not excluded', 'not expressed') not null default 'not excluded'
) engine = innodb;

-- ****************************************************
-- SUMMARY EXPRESSION CALLS
-- ****************************************************

-- This table is a summary of expression calls for a given gene-condition
-- gene - anatomical entity - developmental stage - sex- strain, over all the experiments
-- for all data types with no propagation nor experiment expression summary.
create table expression (
    expressionId int unsigned not null COMMENT 'Internal expression ID, not stable between releases.',
    bgeeGeneId MEDIUMINT unsigned not null COMMENT 'Internal gene ID, not stable between releases.',
    conditionId mediumint unsigned not null COMMENT 'ID of condition in the related condition table ("cond"), not stable between releases.',
) engine = innodb
comment = 'This table is a summary of expression calls for a given gene-condition (anatomical entity - developmental stage - sex- strain), over all the experiments and data types, with no propagation nor experiment expression summary.';

-- This table is a summary of expression calls for a given gene-condition
-- gene - anatomical entity - developmental stage - sex- strain, over all the experiments
-- for all data types, with all data propagated and reconciled, with experiment expression summaries computed.
-- DESIGN note: this table uses an ugly design with enumerated columns. For a discussion about this decision,
-- see http://stackoverflow.com/q/42781299/1768736
create table globalExpression (
    globalExpressionId int unsigned not null COMMENT 'Internal expression ID, not stable between releases.',
    bgeeGeneId MEDIUMINT unsigned not null COMMENT 'Internal gene ID, not stable between releases.',
    globalConditionId mediumint unsigned not null COMMENT 'ID of condition in the related condition table ("cond"), not stable between releases.',

-- ** OBSERVED DATA STATES ** --
-- It is not enough to only know that there are some data in the condition itself
-- (see 'SELF' expression summaries below), because we need to distinguish between
-- data propagated along a condition parameter (e.g., a developmental stage),
-- but observed in another (e.g., an anat. entity).
-- Note that these enum values must stay in sync with org.bgee.model.dao.api.expressiondata.DAOPropagationState.
-- And these enum are null when the expression calls were propagated without taking into account
-- the related condition parameter.
-- Note that for EST data, there is no propagation of ABSENT calls from parent conditions,
-- so this simplifies its enum.
    estAnatEntityPropagationState ENUM('self', 'descendant', 'self and descendant') COMMENT 'The origin of the propagated EST data related to the anatomical entity of the related condition. If null, it means that anatomical entities were not considered in this propagated call, or that the call is not supported by any EST data.',
    estStagePropagationState ENUM('self', 'descendant', 'self and descendant') COMMENT 'The origin of the propagated EST data related to the developmental stage of the related condition. If null, it means that developmental stages were not considered in this propagated call, or that the call is not supported by any EST data.',
    estConditionObservedData BOOLEAN COMMENT 'Whether some EST data were observed in this condition itself. If null, it means that the call is not supported by any EST data. This field is redundant as compared to the "self" experiment counts below, but is more practical to use.',

    affymetrixAnatEntityPropagationState ENUM('all', 'self', 'ancestor', 'descendant', 'self and ancestor',
    'self and descendant', 'ancestor and descendant') COMMENT 'The origin of the propagated Affymetrix data related to the anatomical entity of the related condition. If null, it means that anatomical entities were not considered in this propagated call, or that the call is not supported by any Affymetrix data.',
    affymetrixStagePropagationState ENUM('all', 'self', 'ancestor', 'descendant', 'self and ancestor',
    'self and descendant', 'ancestor and descendant') COMMENT 'The origin of the propagated Affymetrix data related to the developmental stage of the related condition. If null, it means that developmental stages were not considered in this propagated call, or that the call is not supported by any Affymetrix data.',
    affymetrixConditionObservedData BOOLEAN COMMENT 'Whether some Affymetrix data were observed in this condition itself. If null, it means that the call is not supported by any Affymetrix data. This field is redundant as compared to the "self" experiment counts below, but is more practical to use.',

    inSituAnatEntityPropagationState ENUM('all', 'self', 'ancestor', 'descendant', 'self and ancestor',
    'self and descendant', 'ancestor and descendant') COMMENT 'The origin of the propagated in situ hybridization data related to the anatomical entity of the related condition. If null, it means that anatomical entities were not considered in this propagated call, or that the call is not supported by any in situ hybridization data.',
    inSituStagePropagationState ENUM('all', 'self', 'ancestor', 'descendant', 'self and ancestor',
    'self and descendant', 'ancestor and descendant') COMMENT 'The origin of the propagated in situ hybridization data related to the developmental stage of the related condition. If null, it means that developmental stages were not considered in this propagated call, or that the call is not supported by any in situ hybridization data.',
    inSituConditionObservedData BOOLEAN COMMENT 'Whether some in situ hybridization data were observed in this condition itself. If null, it means that the call is not supported by any in situ hybridization data. This field is redundant as compared to the "self" experiment counts below, but is more practical to use.',

    rnaSeqAnatEntityPropagationState ENUM('all', 'self', 'ancestor', 'descendant', 'self and ancestor',
    'self and descendant', 'ancestor and descendant') COMMENT 'The origin of the propagated RNA-Seq data related to the anatomical entity of the related condition. If null, it means that anatomical entities were not considered in this propagated call, or that the call is not supported by any RNA-Seq data.',
    rnaSeqStagePropagationState ENUM('all', 'self', 'ancestor', 'descendant', 'self and ancestor',
    'self and descendant', 'ancestor and descendant') COMMENT 'The origin of the propagated RNA-Seq data related to the developmental stage of the related condition. If null, it means that developmental stages were not considered in this propagated call, or that the call is not supported by any RNA-Seq data.',
    rnaSeqConditionObservedData BOOLEAN COMMENT 'Whether some RNA-Seq data were observed in this condition itself. If null, it means that the call is not supported by any RNA-Seq data. This field is redundant as compared to the "self" experiment counts below, but is more practical to use.',

-- ** EXPRESSION SUMMARIES **
-- Note: EST data are not used to produce no-expression calls
    estLibPresentHighSelfCount SMALLINT UNSIGNED NOT NULL DEFAULT 0 COMMENT 'Count of EST libraries showing expression of this gene in this condition (not taking into account sub-conditions) with a high quality.', 
    estLibPresentLowSelfCount  SMALLINT UNSIGNED NOT NULL DEFAULT 0 COMMENT 'Count of EST libraries showing expression of this gene in this condition (not taking into account sub-conditions) with a low quality.', 
    estLibPresentHighDescendantCount SMALLINT UNSIGNED NOT NULL DEFAULT 0 COMMENT 'Count of EST libraries showing expression of this gene, solely in the sub-conditions of this condition, with a high quality.', 
    estLibPresentLowDescendantCount  SMALLINT UNSIGNED NOT NULL DEFAULT 0 COMMENT 'Count of EST libraries showing expression of this gene, solely in the sub-conditions of this condition, with a low quality.', 
    estLibPresentHighTotalCount SMALLINT UNSIGNED NOT NULL DEFAULT 0 COMMENT 'Count of EST libraries showing expression of this gene in this condition or in sub-conditions with a high quality.', 
    estLibPresentLowTotalCount  SMALLINT UNSIGNED NOT NULL DEFAULT 0 COMMENT 'Count of EST libraries showing expression of this gene in this condition or in sub-conditions with a low quality.',
    estLibPropagatedCount  SMALLINT UNSIGNED NOT NULL DEFAULT 0 COMMENT 'Count of EST libraries used to show presence of expression (low or high) in sub-conditions of this condition.', 

    affymetrixExpPresentHighSelfCount SMALLINT UNSIGNED NOT NULL DEFAULT 0 COMMENT 'Count of Affymetrix experiments showing expression of this gene in this condition (not taking into account sub-conditions) with a high quality.', 
    affymetrixExpPresentLowSelfCount  SMALLINT UNSIGNED NOT NULL DEFAULT 0 COMMENT 'Count of Affymetrix experiments showing expression of this gene in this condition (not taking into account sub-conditions) with a low quality.', 
    affymetrixExpAbsentHighSelfCount SMALLINT UNSIGNED NOT NULL DEFAULT 0 COMMENT 'Count of Affymetrix experiments showing absence of expression of this gene in this condition (not taking into account parent conditions) with a high quality.', 
    affymetrixExpAbsentLowSelfCount  SMALLINT UNSIGNED NOT NULL DEFAULT 0 COMMENT 'Count of Affymetrix experiments showing absence of expression of this gene in this condition (not taking into account parent conditions) with a low quality.',
    affymetrixExpPresentHighDescendantCount SMALLINT UNSIGNED NOT NULL DEFAULT 0 COMMENT 'Count of Affymetrix experiments showing expression of this gene, solely in the sub-conditions of this condition, with a high quality.', 
    affymetrixExpPresentLowDescendantCount  SMALLINT UNSIGNED NOT NULL DEFAULT 0 COMMENT 'Count of Affymetrix experiments showing expression of this gene, solely in the sub-conditions of this condition, with a low quality.', 
    affymetrixExpAbsentHighParentCount SMALLINT UNSIGNED NOT NULL DEFAULT 0 COMMENT 'Count of Affymetrix experiments showing absence of expression of this gene, solely in the valid parent conditions of this condition, with a high quality.', 
    affymetrixExpAbsentLowParentCount  SMALLINT UNSIGNED NOT NULL DEFAULT 0 COMMENT 'Count of Affymetrix experiments showing absence of expression of this gene, solely in the valid parent conditions of this condition, with a low quality.',
    affymetrixExpPresentHighTotalCount SMALLINT UNSIGNED NOT NULL DEFAULT 0 COMMENT 'Count of Affymetrix experiments showing expression of this gene in this condition or in sub-conditions with a high quality.', 
    affymetrixExpPresentLowTotalCount  SMALLINT UNSIGNED NOT NULL DEFAULT 0 COMMENT 'Count of Affymetrix experiments showing expression of this gene in this condition or in sub-conditions with a low quality.', 
    affymetrixExpAbsentHighTotalCount SMALLINT UNSIGNED NOT NULL DEFAULT 0 COMMENT 'Count of Affymetrix experiments showing absence of expression of this gene in this condition or valid parent conditions with a high quality.', 
    affymetrixExpAbsentLowTotalCount  SMALLINT UNSIGNED NOT NULL DEFAULT 0 COMMENT 'Count of Affymetrix experiments showing absence of expression of this gene in this condition or valid parent conditions with a low quality.',
    affymetrixExpPropagatedCount  SMALLINT UNSIGNED NOT NULL DEFAULT 0 COMMENT 'Count of Affymetrix experiments used either to show presence of expression (low or high) in sub-conditions of this condition, or absence of expression (low or high) in parent conditions of this condition.',

    inSituExpPresentHighSelfCount SMALLINT UNSIGNED NOT NULL DEFAULT 0 COMMENT 'Count of in situ hybridization experiments showing expression of this gene in this condition (not taking into account sub-conditions) with a high quality.', 
    inSituExpPresentLowSelfCount  SMALLINT UNSIGNED NOT NULL DEFAULT 0 COMMENT 'Count of in situ hybridization experiments showing expression of this gene in this condition (not taking into account sub-conditions) with a low quality.', 
    inSituExpAbsentHighSelfCount SMALLINT UNSIGNED NOT NULL DEFAULT 0 COMMENT 'Count of in situ hybridization experiments showing absence of expression of this gene in this condition (not taking into account parent conditions) with a high quality.', 
    inSituExpAbsentLowSelfCount  SMALLINT UNSIGNED NOT NULL DEFAULT 0 COMMENT 'Count of in situ hybridization experiments showing absence of expression of this gene in this condition (not taking into account parent conditions) with a low quality.',
    inSituExpPresentHighDescendantCount SMALLINT UNSIGNED NOT NULL DEFAULT 0 COMMENT 'Count of in situ hybridization experiments showing expression of this gene, solely in the sub-conditions of this condition, with a high quality.', 
    inSituExpPresentLowDescendantCount  SMALLINT UNSIGNED NOT NULL DEFAULT 0 COMMENT 'Count of in situ hybridization experiments showing expression of this gene, solely in the sub-conditions of this condition, with a low quality.', 
    inSituExpAbsentHighParentCount SMALLINT UNSIGNED NOT NULL DEFAULT 0 COMMENT 'Count of in situ hybridization experiments showing absence of expression of this gene, solely in the valid parent conditions of this condition, with a high quality.', 
    inSituExpAbsentLowParentCount  SMALLINT UNSIGNED NOT NULL DEFAULT 0 COMMENT 'Count of in situ hybridization experiments showing absence of expression of this gene, solely in the valid parent conditions of this condition, with a low quality.',  
    inSituExpPresentHighTotalCount SMALLINT UNSIGNED NOT NULL DEFAULT 0 COMMENT 'Count of in situ hybridization experiments showing expression of this gene in this condition or in sub-conditions with a high quality.', 
    inSituExpPresentLowTotalCount  SMALLINT UNSIGNED NOT NULL DEFAULT 0 COMMENT 'Count of in situ hybridization experiments showing expression of this gene in this condition or in sub-conditions with a low quality.', 
    inSituExpAbsentHighTotalCount SMALLINT UNSIGNED NOT NULL DEFAULT 0 COMMENT 'Count of in situ hybridization experiments showing absence of expression of this gene in this condition or valid parent conditions with a high quality.', 
    inSituExpAbsentLowTotalCount  SMALLINT UNSIGNED NOT NULL DEFAULT 0 COMMENT 'Count of in situ hybridization experiments showing absence of expression of this gene in this condition or valid parent conditions with a low quality.', 
    inSituExpPropagatedCount  SMALLINT UNSIGNED NOT NULL DEFAULT 0 COMMENT 'Count of in situ hybridization experiments used either to show presence of expression (low or high) in sub-conditions of this condition, or absence of expression (low or high) in parent conditions of this condition.',

    rnaSeqExpPresentHighSelfCount SMALLINT UNSIGNED NOT NULL DEFAULT 0 COMMENT 'Count of RNA-Seq experiments showing expression of this gene in this condition (not taking into account sub-conditions) with a high quality.', 
    rnaSeqExpPresentLowSelfCount  SMALLINT UNSIGNED NOT NULL DEFAULT 0 COMMENT 'Count of RNA-Seq experiments showing expression of this gene in this condition (not taking into account sub-conditions) with a low quality.', 
    rnaSeqExpAbsentHighSelfCount SMALLINT UNSIGNED NOT NULL DEFAULT 0 COMMENT 'Count of RNA-Seq experiments showing absence of expression of this gene in this condition (not taking into account parent conditions) with a high quality.', 
    rnaSeqExpAbsentLowSelfCount  SMALLINT UNSIGNED NOT NULL DEFAULT 0 COMMENT 'Count of RNA-Seq experiments showing absence of expression of this gene in this condition (not taking into account parent conditions) with a low quality.',
    rnaSeqExpPresentHighDescendantCount SMALLINT UNSIGNED NOT NULL DEFAULT 0 COMMENT 'Count of RNA-Seq experiments showing expression of this gene, solely in the sub-conditions of this condition, with a high quality.', 
    rnaSeqExpPresentLowDescendantCount  SMALLINT UNSIGNED NOT NULL DEFAULT 0 COMMENT 'Count of RNA-Seq experiments showing expression of this gene, solely in the sub-conditions of this condition, with a low quality.', 
    rnaSeqExpAbsentHighParentCount SMALLINT UNSIGNED NOT NULL DEFAULT 0 COMMENT 'Count of RNA-Seq experiments showing absence of expression of this gene, solely in the valid parent conditions of this condition, with a high quality.', 
    rnaSeqExpAbsentLowParentCount  SMALLINT UNSIGNED NOT NULL DEFAULT 0 COMMENT 'Count of RNA-Seq experiments showing absence of expression of this gene, solely in the valid parent conditions of this condition, with a low quality.',  
    rnaSeqExpPresentHighTotalCount SMALLINT UNSIGNED NOT NULL DEFAULT 0 COMMENT 'Count of RNA-Seq experiments showing expression of this gene in this condition or in sub-conditions with a high quality.', 
    rnaSeqExpPresentLowTotalCount  SMALLINT UNSIGNED NOT NULL DEFAULT 0 COMMENT 'Count of RNA-Seq experiments showing expression of this gene in this condition or in sub-conditions with a low quality.', 
    rnaSeqExpAbsentHighTotalCount SMALLINT UNSIGNED NOT NULL DEFAULT 0 COMMENT 'Count of RNA-Seq experiments showing absence of expression of this gene in this condition or valid parent conditions with a high quality.', 
    rnaSeqExpAbsentLowTotalCount  SMALLINT UNSIGNED NOT NULL DEFAULT 0 COMMENT 'Count of RNA-Seq experiments showing absence of expression of this gene in this condition or valid parent conditions with a low quality.', 
    rnaSeqExpPropagatedCount  SMALLINT UNSIGNED NOT NULL DEFAULT 0 COMMENT 'Count of RNA-Seq experiments used either to show presence of expression (low or high) in sub-conditions of this condition, or absence of expression (low or high) in parent conditions of this condition.',

-- ** RANKS **
-- For RNA-Seq data: mean ranks before normalization between data types and conditions.
-- Used for convenience during rank computations. It corresponds to the following:
-- gene ranks are computed for each sample, then a mean is computed for each gene and condition
-- of the expression table, weighted by the number of distinct ranks in each sample.
    rnaSeqMeanRank decimal(9, 2) unsigned COMMENT 'RNA-Seq mean rank for this gene-condition before normalization over all data types, conditions and species.',
-- For Affymetrix:
-- mean ranks *after within-datatype normalization*, before normalization between data types and conditions.
-- Used for convenience during rank computations. It corresponds to the following:
-- ranks are computed for each sample, then "normalized" between samples in a same condition
-- of the expression table ("within-datatype normalization", based on the genomic coverage of each chip type);
-- then a mean is computed for each gene and condition, weighted by the number of distinct ranks
-- in each sample.
    affymetrixMeanRank decimal(9, 2) unsigned COMMENT 'Affymetrix mean rank for this gene-condition, after normalization between different chip types, but before normalization over all data types, conditions and species.',
-- For EST and in situ data: ranks before normalization between data types and conditions.
-- Used for convenience during rank computations. It corresponds to the following:
-- For each condition of the expression table, all data are pooled together; they are not first
-- analyzed independently per libraries or experiments, as for Affymetrix and RNA-Seq data.
-- This is because the genomic coverage of EST or in situ experiments is usually very low,
-- and highly variable. Genes are ranked based on number of ESTs or of in situ evidence in each condition.
-- They are ranked using "dense ranking" instead of fractional ranking.
    estRank decimal(9, 2) unsigned COMMENT 'EST rank for this gene-condition before normalization over all data types, conditions and species. All EST libraries in a same condition are pulled together, so there is no concept of "mean", only a single rank is computed from EST data for each gene-condition.',
    inSituRank decimal(9, 2) unsigned COMMENT 'In situ hybridization rank for this gene-condition before normalization over all data types, conditions and species. All in situ evidence in a same condition are pulled together, so there is no concept of "mean", only a single rank is computed from in situ data for each gene-condition.',

-- All ranks are normalized between all data types and conditons, this is what we use to compute
-- the global mean rank of a gene in a condition. Basically, the max rank over all data types
-- and all conditions is retrieved, and used to normalize all ranks.
-- normalized rank = rank * (max of max rank over all conditions and data types) / (max rank for this condition and data type)
    rnaSeqMeanRankNorm decimal(9, 2) unsigned COMMENT 'RNA-Seq normalized mean rank for this gene-condition after normalization over all data types, conditions and species, computed from the field rnaSeqMeanRank, and rnaSeqMaxRank in the related condition table.',
    affymetrixMeanRankNorm decimal(9, 2) unsigned COMMENT 'Affymetrix normalized mean rank for this gene-condition after normalization over all data types, conditions and species, computed from the field affymetrixMeanRank, and affymetrixMaxRank in the related condition table.',
-- For EST and in situ, the rank is not a mean
    estRankNorm decimal(9, 2) unsigned COMMENT 'EST normalized rank for this gene-condition after normalization over all data types, conditions and species, computed from the field estRank, and estMaxRank in the related condition table.',
    inSituRankNorm decimal(9, 2) unsigned COMMENT 'In situ hybridization normalized rank for this gene-condition after normalization over all data types, conditions and species, computed from the field inSituRank, and inSituMaxRank in the related condition table.',

-- For Affymetrix and RNA-Seq data: sum of the number of distinct ranks in each sample
-- where this gene is considered, in this condition and data type (for RNA-Seq: the same set of genes
-- is considered in all conditions, so these values are all the same for all genes in a same condition-species;
-- for Affymetrix, it depends on the chip types, so it can vary between genes of same condition-species ).
-- Distinct ranks in samples are used to weight the mean rank of genes for each data type and condition.
-- By storing the sum of the distinct rank count, we will be able to compute the weighted mean
-- over all data types in a condition.
-- XXX: shoud we store this information in the condition table for RNA-Seq?
-- Or maybe we shouldn't constrain to have the same genomic coverage in all libraries of a condition?
--
-- For EST and in situ data, this is irrelevant as we pool all data for a same condition together,
-- and use dense ranking instead of fractional ranking. As a result, the max rank in each condition
-- is used for weighted mean computation between data types.
    rnaSeqDistinctRankSum decimal(9, 2) unsigned COMMENT 'Factor used to weight the RNA-Seq normalized mean rank (rnaSeqMeanRankNorm), to compute a global weighted mean rank between all data types. Corresponds to the sum of distinct ranks in each library mapped to this condition. Note that for EST and in situ data, the max rank found in the related condition table is instead used to compute the weighted mean between data types.', 
    affymetrixDistinctRankSum decimal(9, 2) unsigned COMMENT 'Factor used to weight the Affymetrix normalized mean rank (affymetrixMeanRankNorm), to compute a global weighted mean rank between all data types. Corresponds to the sum of distinct ranks in each chip mapped to this condition. Note that for EST and in situ data, the max rank found in the related condition table is instead used to compute the weighted mean between data types.',

-- Same fields, but dedicated to "global" ranks, computed by taking into account
-- all data in a condition, but also all data in its descendant conditions.
    rnaSeqGlobalMeanRank decimal(9, 2) unsigned COMMENT 'RNA-Seq global mean rank for this gene in this condition and all its descendant conditions, before normalization over all data types, conditions and species.',
    affymetrixGlobalMeanRank decimal(9, 2) unsigned COMMENT 'Affymetrix global mean rank for this gene in this condition and all its descendant conditions, after normalization between different chip types, but before normalization over all data types, conditions and species.',
    estGlobalRank decimal(9, 2) unsigned COMMENT 'EST global rank for this gene in this condition and all its descendant conditions, before normalization over all data types, conditions and species. All EST libraries in a same condition in this condition and its descendant conditions are pulled together, so there is no concept of "mean", only a single rank is computed from EST data for each gene-condition.',
    inSituGlobalRank decimal(9, 2) unsigned COMMENT 'In situ hybridization global rank for this gene in this condition and all its descendant conditions, before normalization over all data types, conditions and species. All in situ evidence in a same condition and its descendant conditions are pulled together, so there is no concept of "mean", only a single rank is computed from in situ data for each gene-condition.',

    rnaSeqGlobalMeanRankNorm decimal(9, 2) unsigned COMMENT 'RNA-Seq normalized mean rank for this gene in this condition and all its descendant conditions, after normalization over all data types, conditions and species, computed from the field rnaSeqMeanRank, and rnaSeqMaxRank in the related condition table.',
    affymetrixGlobalMeanRankNorm decimal(9, 2) unsigned COMMENT 'Affymetrix normalized mean rank for this gene in this condition and all its descendant conditions, after normalization over all data types, conditions and species, computed from the field affymetrixMeanRank, and affymetrixMaxRank in the related condition table.',
    estGlobalRankNorm decimal(9, 2) unsigned COMMENT 'EST normalized rank for this gene in this condition and all its descendant conditions, after normalization over all data types, conditions and species, computed from the field estRank, and estMaxRank in the related condition table.',
    inSituGlobalRankNorm decimal(9, 2) unsigned COMMENT 'In situ hybridization normalized rank for this gene in this condition and all its descendant conditions, after normalization over all data types, conditions and species, computed from the field inSituRank, and inSituMaxRank in the related condition table.',

    rnaSeqGlobalDistinctRankSum decimal(9, 2) unsigned COMMENT 'Factor used to weight the RNA-Seq normalized global mean rank (rnaSeqGlobalMeanRankNorm), to compute a global weighted mean rank between all data types. Corresponds to the sum of distinct ranks in each library mapped to this condition and all its descendant conditions. Note that for EST and in situ data, the global max rank found in the related condition table is instead used to compute the weighted mean between data types.', 
    affymetrixGlobalDistinctRankSum decimal(9, 2) unsigned COMMENT 'Factor used to weight the Affymetrix normalized global mean rank (affymetrixGlobalMeanRankNorm), to compute a global weighted mean rank between all data types. Corresponds to the sum of distinct ranks in each chip mapped to this condition and all its descendant conditions. Note that for EST and in situ data, the global max rank found in the related condition table is instead used to compute the weighted mean between data types.'
) engine = innodb
comment = 'This table is a summary of expression calls for a given gene-condition (anatomical entity - developmental stage - sex- strain), over all the experiments and data types, with all data propagated and reconciled, and with experiment expression summaries computed.';

<<<<<<< HEAD
create table globalExpressionToExpression (
    globalExpressionId int unsigned not null,
    expressionId int unsigned not null, 
    callOrigin enum('self', 'descendant', 'parent') not null COMMENT 'Define whether the raw call used for production of the global call comes from the condition itself, a descendant condition, or a parent condition.'
) engine = innodb 
comment = 'this table allows to link the propagated global calls in "globalExpression" table to the raw original calls in "expression" table';

=======
>>>>>>> ff09c7fd
-- ****************************************************
-- SUMMARY DIFF EXPRESSION CALLS
-- ****************************************************

create table differentialExpression (
    differentialExpressionId int unsigned not null,
    bgeeGeneId MEDIUMINT unsigned not null COMMENT 'Internal gene ID',
    conditionId mediumint unsigned not null,
-- defines whether different organs at a same (broad) developmental stage
-- were compared ('anatomy'), or a same organ at different developmental stages
-- ('development')
    comparisonFactor enum('anatomy', 'development'),
-- *** Affymetrix ***
-- the diff expression call generated by Affymetrix
-- 'not expressed' = gene never seen as 'expressed' in the conditions studied ('marginal' is not considered)
-- 'no diff expression' = gene has expression, but no significant fold change observed
    diffExprCallAffymetrix enum('no data', 'not expressed', 'no diff expression', 'under-expression', 'over-expression') not null default 'no data',
-- confidence in the call generated by Affymetrix data
-- 'no data' is redundant but it is kept to keep the same indexes for all data states (for instance, rnaSeqData in expression table)
    diffExprAffymetrixData enum('no data', 'poor quality', 'high quality') default 'no data',
-- among all the analyses using Affymetrix comparing this condition, best p-value associated to this call
-- "number of digits to the right of the decimal point (the scale). It has a range of 0 to 30"
    bestPValueAffymetrix decimal(31, 30) unsigned not null default 1,
-- number of analyses using Affymetrix data where the same call is found
    consistentDEACountAffymetrix smallint unsigned not null default 0,
-- number of analyses using Affymetrix data where a different call is found
    inconsistentDEACountAffymetrix smallint unsigned not null default 0,
-- *** RNA-Seq ***
-- the diff expression call generated by RNA-Seq
-- 'not expressed' = gene never seen as 'expressed' in the conditions studied ('marginal' is not considered)
-- 'no diff expression' = gene has expression, but no significant fold change observed
    diffExprCallRNASeq enum('no data','not expressed', 'no diff expression', 'under-expression', 'over-expression') not null default 'no data',
-- confidence in the call generated by RNA-Seq data
-- 'no data' is redundant but it is kept to keep the same indexes for all data states (for instance, rnaSeqData in expression table)
    diffExprRNASeqData enum('no data', 'poor quality', 'high quality') default 'no data',
-- among all the analyses using RNA-Seq comparing this condition, best p-value associated to this call
-- "number of digits to the right of the decimal point (the scale). It has a range of 0 to 30"
    bestPValueRNASeq decimal(31, 30) unsigned not null default 1,
-- number of analyses using RNA-Seq data where the same call is found
    consistentDEACountRNASeq smallint unsigned not null default 0,
-- number of analyses using RNA-Seq data where a different call is found
    inconsistentDEACountRNASeq smallint unsigned not null default 0
) engine = innodb;

-- this version of the diff expression table is not considered as of Bgee 13
/*create table differentialExpression (
    differentialExpressionId int unsigned not null,
    bgeeGeneId MEDIUMINT unsigned not null COMMENT 'Internal gene ID',
    conditionId mediumint unsigned not null,
-- defines whether different organs at a same (broad) developmental stage
-- were compared ('anatomy'), or a same organ at different developmental stages
-- ('development')
    comparisonFactor enum('anatomy', 'development'),
-- Warning, differentialExpressionCall must be ordered this way, the index in the enum
-- is used in many queries
    differentialExpressionCall enum('no diff expression', 'under-expression', 'over-expression'),
-- the maximum number of conditions compared for which this differential expression call
-- is valid. For instance, if a differential expression analysis comparing 3 conditions
-- generated a call for a given gene-organ-stage, and another analysis comparing
-- 6 conditions generated another call for the same gene-organ-stage (with different
-- direction and/or qualities), then maxNumberOfConditions will be 3 for the call
-- generated by the first analysis, and 6 for the other call.
--
-- But if the two analyses were generating the same call, then they would be only
-- one call in this table for the given gene-organ-stade, with a maxNumberOfConditions
-- equals to 6
--
-- default is 3, because as of Bgee 13, this is the minimum number of conditions
-- to perform a diff expression analysis
--
-- Examples of queries:
--
-- query to retrieve diff expression calls for a given Gene with no minimum number
-- of conditions compared requested:
-- select * from differentialExpression as t1 inner join
-- (
-- select geneId, organId, stageId, comparisonFactor, min(maxNumberOfConditions) as min
-- from differentialExpression where geneId = ? group by geneId, organId, stageId,
-- comparisonFactor)
-- ) as t2 on t1.geneId = t2.geneId and t1.organId = t2.organId and t1.stageId = t2.stageId
-- and t1.comparisonFactor = t2.comparisonFactor and t1.maxNumberOfConditions = t2.min
-- where t1.geneId = ?;
--
-- Alternatively: TO TEST, IT SEEMS WRONG
--
-- select * from differentialExpression as t1
-- where t1.geneId = ? and t1.maxNumberOfConditions =
-- (select min(maxNumberOfConditions) from differentialExpression as t2 where
-- t2.geneId = t1.geneId and t2.organId = t1.organId and t2.stageId = t1.geneId and
-- t2.comparisonFactor = t1.comparisonFactor);
--
-- Example of query to select the calls with the maximum number of conditions compared
-- for a given gene-organ-stage, with no minimum defined (select only the "best" calls):
--
-- select * from differentialExpression as t1 inner join
-- (
-- select geneId, organId, stageId, comparisonFactor, max(maxNumberOfConditions) as max
-- from differentialExpression where geneId = ? group by geneId, organId, stageId,
-- comparisonFactor)
-- ) as t2 on t1.geneId = t2.geneId and t1.organId = t2.organId and t1.stageId = t2.stageId
-- and t1.comparisonFactor = t2.comparisonFactor and t1.maxNumberOfConditions = t2.max
-- where t1.geneId = ?;
   maxNumberOfConditions smallint unsigned not null default 3,
-- Warning, qualities must be ordered this way, the index in the enum is used in many queries
    differentialExpressionAffymetrixData enum('no data', 'poor quality', 'high quality') default 'no data',
    differentialExpressionRnaSeqData enum('no data', 'poor quality', 'high quality') default 'no data'
) engine = innodb;*/


-- select((select count(1) from rnaSeqExperiment) + (select count(1) from rnaSeqLibrary) + (select count(1) from rnaSeqResults) + (select count(1) from rnaSeqExperimentToKeyword) + (select count(1) from affymetrixChip) + (select count(1) from affymetrixProbeset) + (select count(1) from author) + (select count(1) from chipType) + (select count(1) from dataSource) + (select count(1) from dataType) + (select count(1) from deaAffymetrixProbesetSummary) + (select count(1) from deaChipsGroup) + (select count(1) from deaChipsGroupToAffymetrixChip) + (select count(1) from detectionType) + (select count(1) from differentialExpression) + (select count(1) from differentialExpressionAnalysis) + (select count(1) from differentialExpressionAnalysisType) + (select count(1) from estLibrary) + (select count(1) from estLibraryToKeyword) + (select count(1) from expressedSequenceTag) + (select count(1) from expression) + (select count(1) from gene) + (select count(1) from geneBioType) + (select count(1) from geneFamily) + (select count(1) from geneFamilyPredictionMethod) + (select count(1) from geneNameSynonym) + (select count(1) from geneOntologyDescendants) + (select count(1) from geneOntologyTerm) + (select count(1) from geneToTerm) + (select count(1) from geneXRef) + (select count(1) from globalExpression) + (select count(1) from globalExpressionToExpression) + (select count(1) from hogDescendants) + (select count(1) from hogExpression) + (select count(1) from hogExpressionSummary) + (select count(1) from hogExpressionToExpression) + (select count(1) from hogNameSynonym) + (select count(1) from hogRelationship) + (select count(1) from hogXRef) + (select count(1) from homologousOrgansGroup) + (select count(1) from inSituEvidence) + (select count(1) from inSituExperiment) + (select count(1) from inSituExperimentToKeyword) + (select count(1) from inSituSpot) + (select count(1) from keyword) + (select count(1) from metaStage) + (select count(1) from metaStageNameSynonym) + (select count(1) from microarrayExperiment) + (select count(1) from microarrayExperimentToKeyword) + (select count(1) from normalizationType) + (select count(1) from organ) + (select count(1) from organDescendants) + (select count(1) from organNameSynonym) + (select count(1) from organRelationship) + (select count(1) from species) + (select count(1) from stage) + (select count(1) from stageNameSynonym) + (select count(1) from stageXRef));

-- ******************************************
-- AVAILABLE FILES FOR DOWNLOAD
-- ******************************************
-- see (https://gitlab.isb-sib.ch/Bgee/bgee_apps/issues/31)
create table downloadFile (
  downloadFileId mediumint unsigned not null,
-- path relative to the root of the download file directory, including file name
  downloadFileRelativePath varchar(255) not null,
-- currently, just the name of the file
  downloadFileName varchar(255) not null,
  downloadFileDescription text,
  downloadFileCategory enum("expr_simple", "expr_complete", "diff_expr_anatomy_complete", "diff_expr_anatomy_simple"
   , "diff_expr_dev_complete", "diff_expr_dev_simple", "ortholog",
   "affy_annot","rnaseq_annot","affy_data","rnaseq_data"),
  speciesDataGroupId mediumint unsigned not null,
  downloadFileSize int unsigned not null
) engine = innodb;

-- *****************************************
-- SPECIES CONFIG
-- *****************************************
-- a set of species (containing at least one element) for which a file was generated

create table speciesDataGroup(
  speciesDataGroupId mediumint unsigned not null,
  speciesDataGroupName varchar(255) not null,
  speciesDataGroupDescription text,
-- preferred order to display speciesDataGroups
  speciesDataGroupOrder tinyint unsigned not null default 255
) engine = innodb;

create table speciesToDataGroup(
  speciesDataGroupId mediumint unsigned not null,
  speciesId mediumint unsigned not null
) engine = innodb;
<|MERGE_RESOLUTION|>--- conflicted
+++ resolved
@@ -591,8 +591,6 @@
     estGlobalMaxRank decimal(9,2) unsigned COMMENT 'This max rank is computed by taking into account all data in this condition, but also in all child conditions.',
     inSituGlobalMaxRank decimal(9,2) unsigned COMMENT 'This max rank is computed by taking into account all data in this condition, but also in all child conditions.'
 ) engine = innodb COMMENT 'This table contains all condition used in the globalExpression table. It thus includes "real" conditions used in the raw expression table, but mostly conditions resulting from the propagation of expression calls in the globalExpression table. It results from the computation of propagated calls according to different condition parameters combination (e.g., grouping all data in a same anat. entity, or all data in a same anat. entity - stage, or data in anat. entity - sex). This is why the fields anatEntityId, stageId, sex, strain, can be null in this table (but not all of them at the same time).';
-<<<<<<< HEAD
-=======
 
 create table globalCondToCond (
     globalConditionId mediumint unsigned not null,
@@ -600,7 +598,6 @@
     conditionRelationOrigin enum('self', 'descendant', 'parent') not null COMMENT 'Define whether the data from the raw conditions used for production of global calls in this global condition comes from raw conditions mapped to the globalCondition itself, a descendant global condition, or a parent global condition.'
 ) engine = innodb
 comment = 'this table allows to link globalConditions to the raw conditions that were aggregated to produce global expression calls in the globalExpression table.';
->>>>>>> ff09c7fd
 
 -- ****************************************************
 -- RAW EST DATA
@@ -1286,16 +1283,6 @@
 ) engine = innodb
 comment = 'This table is a summary of expression calls for a given gene-condition (anatomical entity - developmental stage - sex- strain), over all the experiments and data types, with all data propagated and reconciled, and with experiment expression summaries computed.';
 
-<<<<<<< HEAD
-create table globalExpressionToExpression (
-    globalExpressionId int unsigned not null,
-    expressionId int unsigned not null, 
-    callOrigin enum('self', 'descendant', 'parent') not null COMMENT 'Define whether the raw call used for production of the global call comes from the condition itself, a descendant condition, or a parent condition.'
-) engine = innodb 
-comment = 'this table allows to link the propagated global calls in "globalExpression" table to the raw original calls in "expression" table';
-
-=======
->>>>>>> ff09c7fd
 -- ****************************************************
 -- SUMMARY DIFF EXPRESSION CALLS
 -- ****************************************************
