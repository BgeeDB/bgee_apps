--- conflicted
+++ resolved
@@ -1,100 +1,3 @@
-<<<<<<< HEAD
-//package org.bgee.model.expressiondata;
-//
-//import static org.junit.Assert.assertFalse;
-//import static org.junit.Assert.assertTrue;
-//
-//import java.util.Arrays;
-//import java.util.HashSet;
-//import java.util.Set;
-//
-//import org.bgee.model.TestAncestor;
-//import org.junit.Test;
-//
-///**
-// * Unit tests for {@link ConditionFilter}.
-// * 
-// * @author  Valentine Rech de Laval
-// * @version Bgee 13, July 2016
-// * @since   Bgee 13, May 2016
-// */
-//public class ConditionFilterTest extends TestAncestor {
-//    
-//    /**
-//     * Test the method {@link ConditionFilter#test(Condition)}.
-//     */
-//    @Test
-//    public void shoudTest() {
-//        Condition condition1 = new Condition("ae1", "ds1", 1);   // kept by filter 1
-//        Condition condition2 = new Condition("ae2", "ds1", 1);   // kept by filter 1
-//        Condition condition3 = new Condition("ae2", "ds2", 1);   // kept by filter 1
-//        Condition condition4 = new Condition("ae4", "ds3", 1);   // kept by filter 2
-//        Condition condition5 = new Condition("ae5", "ds3", 1);   // kept by filter 2
-//        Condition condition6 = new Condition("ae3", "ds1", 1);   // kept by filter 3
-//        Condition condition7 = new Condition("ae5", "ds4", 1);   // not kept even if ae5 is in filter 1
-//        Condition condition8 = new Condition("ae4", "ds5", 1);   // not kept even if ds5 is in filter 1
-//        Condition condition9 = new Condition("ae6", "ds6", 1);   // not kept by any filter
-//        Condition condition10 = new Condition("ae5", null, 1);   // not kept by any filter
-//        Condition condition11 = new Condition(null, "ds5", 1);   // not kept by any filter
-//        
-//        Set<String> anatEntitieIds = new HashSet<>(Arrays.asList("ae1", "ae2", "ae5"));
-//        Set<String> devStageIds = new HashSet<>(Arrays.asList("ds1", "ds2", "ds5"));
-//        ConditionFilter conditionFilter = new ConditionFilter(anatEntitieIds, devStageIds);
-//        assertTrue(conditionFilter.test(condition1));
-//        assertTrue(conditionFilter.test(condition2));
-//        assertTrue(conditionFilter.test(condition3));
-//        assertFalse(conditionFilter.test(condition4));
-//        assertFalse(conditionFilter.test(condition5));
-//        assertFalse(conditionFilter.test(condition6));
-//        assertFalse(conditionFilter.test(condition7));
-//        assertFalse(conditionFilter.test(condition8));
-//        assertFalse(conditionFilter.test(condition9));
-//        assertTrue(conditionFilter.test(condition10));
-//        assertTrue(conditionFilter.test(condition11));
-//
-//        conditionFilter = new ConditionFilter(anatEntitieIds, null);
-//        assertTrue(conditionFilter.test(condition1));
-//        assertTrue(conditionFilter.test(condition2));
-//        assertTrue(conditionFilter.test(condition3));
-//        assertFalse(conditionFilter.test(condition4));
-//        assertTrue(conditionFilter.test(condition5));
-//        assertFalse(conditionFilter.test(condition6));
-//        assertTrue(conditionFilter.test(condition7));
-//        assertFalse(conditionFilter.test(condition8));
-//        assertFalse(conditionFilter.test(condition9));
-//        assertTrue(conditionFilter.test(condition10));
-//        assertTrue(conditionFilter.test(condition11));
-//
-//        anatEntitieIds = new HashSet<>(Arrays.asList("ae3"));
-//        conditionFilter = new ConditionFilter(anatEntitieIds, null);
-//        assertFalse(conditionFilter.test(condition1));
-//        assertFalse(conditionFilter.test(condition2));
-//        assertFalse(conditionFilter.test(condition3));
-//        assertFalse(conditionFilter.test(condition4));
-//        assertFalse(conditionFilter.test(condition5));
-//        assertTrue(conditionFilter.test(condition6));
-//        assertFalse(conditionFilter.test(condition7));
-//        assertFalse(conditionFilter.test(condition8));
-//        assertFalse(conditionFilter.test(condition9));
-//        assertFalse(conditionFilter.test(condition10));
-//        assertTrue(conditionFilter.test(condition11));
-//
-//        devStageIds = new HashSet<>(Arrays.asList("ds3"));
-//        conditionFilter = new ConditionFilter(null, devStageIds);
-//        assertFalse(conditionFilter.test(condition1));
-//        assertFalse(conditionFilter.test(condition2));
-//        assertFalse(conditionFilter.test(condition3));
-//        assertTrue(conditionFilter.test(condition4));
-//        assertTrue(conditionFilter.test(condition5));
-//        assertFalse(conditionFilter.test(condition6));
-//        assertFalse(conditionFilter.test(condition7));
-//        assertFalse(conditionFilter.test(condition8));
-//        assertFalse(conditionFilter.test(condition9));
-//        assertTrue(conditionFilter.test(condition10));
-//        assertFalse(conditionFilter.test(condition11));
-//    }
-//}
-=======
 package org.bgee.model.expressiondata;
 
 import static org.junit.Assert.assertFalse;
@@ -192,5 +95,4 @@
         assertTrue(conditionFilter.test(condition10));
         assertFalse(conditionFilter.test(condition11));
     }
-}
->>>>>>> 58467890
+}